//=-- SVEInstrFormats.td -  AArch64 SVE Instruction classes -*- tablegen -*--=//
//
// Part of the LLVM Project, under the Apache License v2.0 with LLVM Exceptions.
// See https://llvm.org/LICENSE.txt for license information.
// SPDX-License-Identifier: Apache-2.0 WITH LLVM-exception
//
//===----------------------------------------------------------------------===//
//
// AArch64 Scalable Vector Extension (SVE) Instruction Class Definitions.
//
//===----------------------------------------------------------------------===//

def SVEPatternOperand : AsmOperandClass {
  let Name = "SVEPattern";
  let ParserMethod = "tryParseSVEPattern";
  let PredicateMethod = "isSVEPattern";
  let RenderMethod = "addImmOperands";
  let DiagnosticType = "InvalidSVEPattern";
}

def sve_pred_enum : Operand<i32>, ImmLeaf<i32, [{
  return (((uint32_t)Imm) < 32);
  }]> {

  let PrintMethod = "printSVEPattern";
  let ParserMatchClass = SVEPatternOperand;
}

def SVEPrefetchOperand : AsmOperandClass {
  let Name = "SVEPrefetch";
  let ParserMethod = "tryParsePrefetch<true>";
  let PredicateMethod = "isPrefetch";
  let RenderMethod = "addPrefetchOperands";
}

def sve_prfop : Operand<i32>, ImmLeaf<i32, [{
    return (((uint32_t)Imm) <= 15);
  }]> {
  let PrintMethod = "printPrefetchOp<true>";
  let ParserMatchClass = SVEPrefetchOperand;
}

class SVELogicalImmOperand<int Width> : AsmOperandClass {
  let Name = "SVELogicalImm" # Width;
  let DiagnosticType = "LogicalSecondSource";
  let PredicateMethod = "isLogicalImm<int" # Width # "_t>";
  let RenderMethod = "addLogicalImmOperands<int" # Width # "_t>";
}

def sve_logical_imm8 : Operand<i64> {
  let ParserMatchClass = SVELogicalImmOperand<8>;
  let PrintMethod = "printLogicalImm<int8_t>";

  let MCOperandPredicate = [{
    if (!MCOp.isImm())
      return false;
    int64_t Val = AArch64_AM::decodeLogicalImmediate(MCOp.getImm(), 64);
    return AArch64_AM::isSVEMaskOfIdenticalElements<int8_t>(Val);
  }];
}

def sve_logical_imm16 : Operand<i64> {
  let ParserMatchClass = SVELogicalImmOperand<16>;
  let PrintMethod = "printLogicalImm<int16_t>";

  let MCOperandPredicate = [{
    if (!MCOp.isImm())
      return false;
    int64_t Val = AArch64_AM::decodeLogicalImmediate(MCOp.getImm(), 64);
    return AArch64_AM::isSVEMaskOfIdenticalElements<int16_t>(Val);
  }];
}

def sve_logical_imm32 : Operand<i64> {
  let ParserMatchClass = SVELogicalImmOperand<32>;
  let PrintMethod = "printLogicalImm<int32_t>";

  let MCOperandPredicate = [{
    if (!MCOp.isImm())
      return false;
    int64_t Val = AArch64_AM::decodeLogicalImmediate(MCOp.getImm(), 64);
    return AArch64_AM::isSVEMaskOfIdenticalElements<int32_t>(Val);
  }];
}

class SVEPreferredLogicalImmOperand<int Width> : AsmOperandClass {
  let Name = "SVEPreferredLogicalImm" # Width;
  let PredicateMethod = "isSVEPreferredLogicalImm<int" # Width # "_t>";
  let RenderMethod = "addLogicalImmOperands<int" # Width # "_t>";
}

def sve_preferred_logical_imm16 : Operand<i64> {
  let ParserMatchClass = SVEPreferredLogicalImmOperand<16>;
  let PrintMethod = "printSVELogicalImm<int16_t>";

  let MCOperandPredicate = [{
    if (!MCOp.isImm())
      return false;
    int64_t Val = AArch64_AM::decodeLogicalImmediate(MCOp.getImm(), 64);
    return AArch64_AM::isSVEMaskOfIdenticalElements<int16_t>(Val) &&
           AArch64_AM::isSVEMoveMaskPreferredLogicalImmediate(Val);
  }];
}

def sve_preferred_logical_imm32 : Operand<i64> {
  let ParserMatchClass =  SVEPreferredLogicalImmOperand<32>;
  let PrintMethod = "printSVELogicalImm<int32_t>";

  let MCOperandPredicate = [{
    if (!MCOp.isImm())
      return false;
    int64_t Val = AArch64_AM::decodeLogicalImmediate(MCOp.getImm(), 64);
    return AArch64_AM::isSVEMaskOfIdenticalElements<int32_t>(Val) &&
           AArch64_AM::isSVEMoveMaskPreferredLogicalImmediate(Val);
  }];
}

def sve_preferred_logical_imm64 : Operand<i64> {
  let ParserMatchClass = SVEPreferredLogicalImmOperand<64>;
  let PrintMethod = "printSVELogicalImm<int64_t>";

  let MCOperandPredicate = [{
    if (!MCOp.isImm())
      return false;
    int64_t Val = AArch64_AM::decodeLogicalImmediate(MCOp.getImm(), 64);
    return AArch64_AM::isSVEMaskOfIdenticalElements<int64_t>(Val) &&
           AArch64_AM::isSVEMoveMaskPreferredLogicalImmediate(Val);
  }];
}

class SVELogicalImmNotOperand<int Width> : AsmOperandClass {
  let Name = "SVELogicalImm" # Width # "Not";
  let DiagnosticType = "LogicalSecondSource";
  let PredicateMethod = "isLogicalImm<int" # Width # "_t>";
  let RenderMethod = "addLogicalImmNotOperands<int" # Width # "_t>";
}

def sve_logical_imm8_not : Operand<i64> {
  let ParserMatchClass = SVELogicalImmNotOperand<8>;
}

def sve_logical_imm16_not : Operand<i64> {
  let ParserMatchClass = SVELogicalImmNotOperand<16>;
}

def sve_logical_imm32_not : Operand<i64> {
  let ParserMatchClass = SVELogicalImmNotOperand<32>;
}

class SVEShiftedImmOperand<int ElementWidth, string Infix, string Predicate>
    : AsmOperandClass {
  let Name = "SVE" # Infix # "Imm" # ElementWidth;
  let DiagnosticType = "Invalid" # Name;
  let RenderMethod = "addImmWithOptionalShiftOperands<8>";
  let ParserMethod = "tryParseImmWithOptionalShift";
  let PredicateMethod = Predicate;
}

def SVECpyImmOperand8  : SVEShiftedImmOperand<8,  "Cpy", "isSVECpyImm<int8_t>">;
def SVECpyImmOperand16 : SVEShiftedImmOperand<16, "Cpy", "isSVECpyImm<int16_t>">;
def SVECpyImmOperand32 : SVEShiftedImmOperand<32, "Cpy", "isSVECpyImm<int32_t>">;
def SVECpyImmOperand64 : SVEShiftedImmOperand<64, "Cpy", "isSVECpyImm<int64_t>">;

def SVEAddSubImmOperand8  : SVEShiftedImmOperand<8,  "AddSub", "isSVEAddSubImm<int8_t>">;
def SVEAddSubImmOperand16 : SVEShiftedImmOperand<16, "AddSub", "isSVEAddSubImm<int16_t>">;
def SVEAddSubImmOperand32 : SVEShiftedImmOperand<32, "AddSub", "isSVEAddSubImm<int32_t>">;
def SVEAddSubImmOperand64 : SVEShiftedImmOperand<64, "AddSub", "isSVEAddSubImm<int64_t>">;

class imm8_opt_lsl<int ElementWidth, string printType,
                   AsmOperandClass OpndClass, code Predicate>
    : Operand<i32>, ImmLeaf<i32, Predicate> {
  let EncoderMethod = "getImm8OptLsl";
  let DecoderMethod = "DecodeImm8OptLsl<" # ElementWidth # ">";
  let PrintMethod = "printImm8OptLsl<" # printType # ">";
  let ParserMatchClass = OpndClass;
  let MIOperandInfo = (ops i32imm, i32imm);
}

def cpy_imm8_opt_lsl_i8  : imm8_opt_lsl<8,  "int8_t",  SVECpyImmOperand8,  [{
  return AArch64_AM::isSVECpyImm<int8_t>(Imm);
}]>;
def cpy_imm8_opt_lsl_i16 : imm8_opt_lsl<16, "int16_t", SVECpyImmOperand16, [{
  return AArch64_AM::isSVECpyImm<int16_t>(Imm);
}]>;
def cpy_imm8_opt_lsl_i32 : imm8_opt_lsl<32, "int32_t", SVECpyImmOperand32, [{
  return AArch64_AM::isSVECpyImm<int32_t>(Imm);
}]>;
def cpy_imm8_opt_lsl_i64 : imm8_opt_lsl<64, "int64_t", SVECpyImmOperand64, [{
  return AArch64_AM::isSVECpyImm<int64_t>(Imm);
}]>;

def addsub_imm8_opt_lsl_i8  : imm8_opt_lsl<8,  "uint8_t",  SVEAddSubImmOperand8,  [{
  return AArch64_AM::isSVEAddSubImm<int8_t>(Imm);
}]>;
def addsub_imm8_opt_lsl_i16 : imm8_opt_lsl<16, "uint16_t", SVEAddSubImmOperand16, [{
  return AArch64_AM::isSVEAddSubImm<int16_t>(Imm);
}]>;
def addsub_imm8_opt_lsl_i32 : imm8_opt_lsl<32, "uint32_t", SVEAddSubImmOperand32, [{
  return AArch64_AM::isSVEAddSubImm<int32_t>(Imm);
}]>;
def addsub_imm8_opt_lsl_i64 : imm8_opt_lsl<64, "uint64_t", SVEAddSubImmOperand64, [{
  return AArch64_AM::isSVEAddSubImm<int64_t>(Imm);
}]>;

class SVEExactFPImm<string Suffix, string ValA, string ValB> : AsmOperandClass {
  let Name = "SVEExactFPImmOperand" # Suffix;
  let DiagnosticType = "Invalid" # Name;
  let ParserMethod = "tryParseFPImm<false>";
  let PredicateMethod = "isExactFPImm<" # ValA # ", " # ValB # ">";
  let RenderMethod = "addExactFPImmOperands<" # ValA # ", " # ValB # ">";
}

class SVEExactFPImmOperand<string Suffix, string ValA, string ValB> : Operand<i32> {
  let PrintMethod = "printExactFPImm<" # ValA # ", " # ValB # ">";
  let ParserMatchClass = SVEExactFPImm<Suffix, ValA, ValB>;
}

def sve_fpimm_half_one
    : SVEExactFPImmOperand<"HalfOne", "AArch64ExactFPImm::half",
                           "AArch64ExactFPImm::one">;
def sve_fpimm_half_two
    : SVEExactFPImmOperand<"HalfTwo", "AArch64ExactFPImm::half",
                           "AArch64ExactFPImm::two">;
def sve_fpimm_zero_one
    : SVEExactFPImmOperand<"ZeroOne", "AArch64ExactFPImm::zero",
                           "AArch64ExactFPImm::one">;

def sve_incdec_imm : Operand<i32>, ImmLeaf<i32, [{
  return (((uint32_t)Imm) > 0) && (((uint32_t)Imm) < 17);
}]> {
  let ParserMatchClass = Imm1_16Operand;
  let EncoderMethod = "getSVEIncDecImm";
  let DecoderMethod = "DecodeSVEIncDecImm";
}

//===----------------------------------------------------------------------===//
// SVE PTrue - These are used extensively throughout the pattern matching so
//             it's important we define them first.
//===----------------------------------------------------------------------===//

class sve_int_ptrue<bits<2> sz8_64, bits<3> opc, string asm, PPRRegOp pprty>
: I<(outs pprty:$Pd), (ins sve_pred_enum:$pattern),
  asm, "\t$Pd, $pattern",
  "",
  []>, Sched<[]> {
  bits<4> Pd;
  bits<5> pattern;
  let Inst{31-24} = 0b00100101;
  let Inst{23-22} = sz8_64;
  let Inst{21-19} = 0b011;
  let Inst{18-17} = opc{2-1};
  let Inst{16}    = opc{0};
  let Inst{15-10} = 0b111000;
  let Inst{9-5}   = pattern;
  let Inst{4}     = 0b0;
  let Inst{3-0}   = Pd;

  let Defs = !if(!eq (opc{0}, 1), [NZCV], []);
}

multiclass sve_int_ptrue<bits<3> opc, string asm> {
  def _B : sve_int_ptrue<0b00, opc, asm, PPR8>;
  def _H : sve_int_ptrue<0b01, opc, asm, PPR16>;
  def _S : sve_int_ptrue<0b10, opc, asm, PPR32>;
  def _D : sve_int_ptrue<0b11, opc, asm, PPR64>;

  def : InstAlias<asm # "\t$Pd",
                  (!cast<Instruction>(NAME # _B) PPR8:$Pd, 0b11111), 1>;
  def : InstAlias<asm # "\t$Pd",
                  (!cast<Instruction>(NAME # _H) PPR16:$Pd, 0b11111), 1>;
  def : InstAlias<asm # "\t$Pd",
                  (!cast<Instruction>(NAME # _S) PPR32:$Pd, 0b11111), 1>;
  def : InstAlias<asm # "\t$Pd",
                  (!cast<Instruction>(NAME # _D) PPR64:$Pd, 0b11111), 1>;
}

let Predicates = [HasSVE] in {
  defm PTRUE  : sve_int_ptrue<0b000, "ptrue">;
  defm PTRUES : sve_int_ptrue<0b001, "ptrues">;
}

//===----------------------------------------------------------------------===//
// SVE pattern match helpers.
//===----------------------------------------------------------------------===//

class SVE_1_Op_Pat<ValueType vtd, SDPatternOperator op, ValueType vt1,
                   Instruction inst>
: Pat<(vtd (op vt1:$Op1)),
      (inst $Op1)>;

<<<<<<< HEAD
=======
class SVE_2_Op_Pat<ValueType vtd, SDPatternOperator op, ValueType vt1,
                   ValueType vt2, Instruction inst>
: Pat<(vtd (op vt1:$Op1, vt2:$Op2)),
      (inst $Op1, $Op2)>;

>>>>>>> c79f07dd
class SVE_3_Op_Pat<ValueType vtd, SDPatternOperator op, ValueType vt1,
                   ValueType vt2, ValueType vt3, Instruction inst>
: Pat<(vtd (op vt1:$Op1, vt2:$Op2, vt3:$Op3)),
      (inst $Op1, $Op2, $Op3)>;

def SVEDup0Undef : ComplexPattern<i64, 0, "SelectDupZeroOrUndef", []>;

//===----------------------------------------------------------------------===//
// SVE Predicate Misc Group
//===----------------------------------------------------------------------===//

class sve_int_pfalse<bits<6> opc, string asm>
: I<(outs PPR8:$Pd), (ins),
  asm, "\t$Pd",
  "",
  []>, Sched<[]> {
  bits<4> Pd;
  let Inst{31-24} = 0b00100101;
  let Inst{23-22} = opc{5-4};
  let Inst{21-19} = 0b011;
  let Inst{18-16} = opc{3-1};
  let Inst{15-10} = 0b111001;
  let Inst{9}     = opc{0};
  let Inst{8-4}   = 0b00000;
  let Inst{3-0}   = Pd;
}

class sve_int_ptest<bits<6> opc, string asm>
: I<(outs), (ins PPRAny:$Pg, PPR8:$Pn),
  asm, "\t$Pg, $Pn",
  "",
  []>, Sched<[]> {
  bits<4> Pg;
  bits<4> Pn;
  let Inst{31-24} = 0b00100101;
  let Inst{23-22} = opc{5-4};
  let Inst{21-19} = 0b010;
  let Inst{18-16} = opc{3-1};
  let Inst{15-14} = 0b11;
  let Inst{13-10} = Pg;
  let Inst{9}     = opc{0};
  let Inst{8-5}   = Pn;
  let Inst{4-0}   = 0b00000;

  let Defs = [NZCV];
}

class sve_int_pfirst_next<bits<2> sz8_64, bits<5> opc, string asm,
                          PPRRegOp pprty>
: I<(outs pprty:$Pdn), (ins PPRAny:$Pg, pprty:$_Pdn),
  asm, "\t$Pdn, $Pg, $_Pdn",
  "",
  []>, Sched<[]> {
  bits<4> Pdn;
  bits<4> Pg;
  let Inst{31-24} = 0b00100101;
  let Inst{23-22} = sz8_64;
  let Inst{21-19} = 0b011;
  let Inst{18-16} = opc{4-2};
  let Inst{15-11} = 0b11000;
  let Inst{10-9}  = opc{1-0};
  let Inst{8-5}   = Pg;
  let Inst{4}     = 0;
  let Inst{3-0}   = Pdn;

  let Constraints = "$Pdn = $_Pdn";
  let Defs = [NZCV];
}

multiclass sve_int_pfirst<bits<5> opc, string asm> {
  def : sve_int_pfirst_next<0b01, opc, asm, PPR8>;
}

multiclass sve_int_pnext<bits<5> opc, string asm> {
  def _B : sve_int_pfirst_next<0b00, opc, asm, PPR8>;
  def _H : sve_int_pfirst_next<0b01, opc, asm, PPR16>;
  def _S : sve_int_pfirst_next<0b10, opc, asm, PPR32>;
  def _D : sve_int_pfirst_next<0b11, opc, asm, PPR64>;
}

//===----------------------------------------------------------------------===//
// SVE Predicate Count Group
//===----------------------------------------------------------------------===//

class sve_int_count_r<bits<2> sz8_64, bits<5> opc, string asm,
                      RegisterOperand dty, PPRRegOp pprty, RegisterOperand sty>
: I<(outs dty:$Rdn), (ins pprty:$Pg, sty:$_Rdn),
  asm, "\t$Rdn, $Pg",
  "",
  []>, Sched<[]> {
  bits<5> Rdn;
  bits<4> Pg;
  let Inst{31-24} = 0b00100101;
  let Inst{23-22} = sz8_64;
  let Inst{21-19} = 0b101;
  let Inst{18-16} = opc{4-2};
  let Inst{15-11} = 0b10001;
  let Inst{10-9}  = opc{1-0};
  let Inst{8-5}   = Pg;
  let Inst{4-0}   = Rdn;

  // Signed 32bit forms require their GPR operand printed.
  let AsmString = !if(!eq(opc{4,2-0}, 0b0000),
                      !strconcat(asm, "\t$Rdn, $Pg, $_Rdn"),
                      !strconcat(asm, "\t$Rdn, $Pg"));
  let Constraints = "$Rdn = $_Rdn";
}

multiclass sve_int_count_r_s32<bits<5> opc, string asm> {
  def _B : sve_int_count_r<0b00, opc, asm, GPR64z, PPR8, GPR64as32>;
  def _H : sve_int_count_r<0b01, opc, asm, GPR64z, PPR16, GPR64as32>;
  def _S : sve_int_count_r<0b10, opc, asm, GPR64z, PPR32, GPR64as32>;
  def _D : sve_int_count_r<0b11, opc, asm, GPR64z, PPR64, GPR64as32>;
}

multiclass sve_int_count_r_u32<bits<5> opc, string asm> {
  def _B : sve_int_count_r<0b00, opc, asm, GPR32z, PPR8, GPR32z>;
  def _H : sve_int_count_r<0b01, opc, asm, GPR32z, PPR16, GPR32z>;
  def _S : sve_int_count_r<0b10, opc, asm, GPR32z, PPR32, GPR32z>;
  def _D : sve_int_count_r<0b11, opc, asm, GPR32z, PPR64, GPR32z>;
}

multiclass sve_int_count_r_x64<bits<5> opc, string asm> {
  def _B : sve_int_count_r<0b00, opc, asm, GPR64z, PPR8, GPR64z>;
  def _H : sve_int_count_r<0b01, opc, asm, GPR64z, PPR16, GPR64z>;
  def _S : sve_int_count_r<0b10, opc, asm, GPR64z, PPR32, GPR64z>;
  def _D : sve_int_count_r<0b11, opc, asm, GPR64z, PPR64, GPR64z>;
}

class sve_int_count_v<bits<2> sz8_64, bits<5> opc, string asm,
                      ZPRRegOp zprty, PPRRegOp pprty>
: I<(outs zprty:$Zdn), (ins zprty:$_Zdn, pprty:$Pm),
  asm, "\t$Zdn, $Pm",
  "",
  []>, Sched<[]> {
  bits<4> Pm;
  bits<5> Zdn;
  let Inst{31-24} = 0b00100101;
  let Inst{23-22} = sz8_64;
  let Inst{21-19} = 0b101;
  let Inst{18-16} = opc{4-2};
  let Inst{15-11} = 0b10000;
  let Inst{10-9}  = opc{1-0};
  let Inst{8-5}   = Pm;
  let Inst{4-0}   = Zdn;

  let Constraints = "$Zdn = $_Zdn";
  let DestructiveInstType = Destructive;
  let ElementSize = ElementSizeNone;
}

multiclass sve_int_count_v<bits<5> opc, string asm> {
  def _H : sve_int_count_v<0b01, opc, asm, ZPR16, PPR16>;
  def _S : sve_int_count_v<0b10, opc, asm, ZPR32, PPR32>;
  def _D : sve_int_count_v<0b11, opc, asm, ZPR64, PPR64>;

  def : InstAlias<asm # "\t$Zdn, $Pm",
                 (!cast<Instruction>(NAME # "_H") ZPR16:$Zdn, PPRAny:$Pm), 0>;
  def : InstAlias<asm # "\t$Zdn, $Pm",
                 (!cast<Instruction>(NAME # "_S") ZPR32:$Zdn, PPRAny:$Pm), 0>;
  def : InstAlias<asm # "\t$Zdn, $Pm",
                  (!cast<Instruction>(NAME # "_D") ZPR64:$Zdn, PPRAny:$Pm), 0>;
}

class sve_int_pcount_pred<bits<2> sz8_64, bits<4> opc, string asm,
                          PPRRegOp pprty>
: I<(outs GPR64:$Rd), (ins PPRAny:$Pg, pprty:$Pn),
  asm, "\t$Rd, $Pg, $Pn",
  "",
  []>, Sched<[]> {
  bits<4> Pg;
  bits<4> Pn;
  bits<5> Rd;
  let Inst{31-24} = 0b00100101;
  let Inst{23-22} = sz8_64;
  let Inst{21-19} = 0b100;
  let Inst{18-16} = opc{3-1};
  let Inst{15-14} = 0b10;
  let Inst{13-10} = Pg;
  let Inst{9}     = opc{0};
  let Inst{8-5}   = Pn;
  let Inst{4-0}   = Rd;
}

multiclass sve_int_pcount_pred<bits<4> opc, string asm> {
  def _B : sve_int_pcount_pred<0b00, opc, asm, PPR8>;
  def _H : sve_int_pcount_pred<0b01, opc, asm, PPR16>;
  def _S : sve_int_pcount_pred<0b10, opc, asm, PPR32>;
  def _D : sve_int_pcount_pred<0b11, opc, asm, PPR64>;
}

//===----------------------------------------------------------------------===//
// SVE Element Count Group
//===----------------------------------------------------------------------===//

class sve_int_count<bits<3> opc, string asm>
: I<(outs GPR64:$Rd), (ins sve_pred_enum:$pattern, sve_incdec_imm:$imm4),
  asm, "\t$Rd, $pattern, mul $imm4",
  "",
  []>, Sched<[]> {
  bits<5> Rd;
  bits<4> imm4;
  bits<5> pattern;
  let Inst{31-24} = 0b00000100;
  let Inst{23-22} = opc{2-1};
  let Inst{21-20} = 0b10;
  let Inst{19-16} = imm4;
  let Inst{15-11} = 0b11100;
  let Inst{10}    = opc{0};
  let Inst{9-5}   = pattern;
  let Inst{4-0}   = Rd;
}

multiclass sve_int_count<bits<3> opc, string asm> {
  def NAME : sve_int_count<opc, asm>;

  def : InstAlias<asm # "\t$Rd, $pattern",
                  (!cast<Instruction>(NAME) GPR64:$Rd, sve_pred_enum:$pattern, 1), 1>;
  def : InstAlias<asm # "\t$Rd",
                  (!cast<Instruction>(NAME) GPR64:$Rd, 0b11111, 1), 2>;
}

class sve_int_countvlv<bits<5> opc, string asm, ZPRRegOp zprty>
: I<(outs zprty:$Zdn), (ins zprty:$_Zdn, sve_pred_enum:$pattern, sve_incdec_imm:$imm4),
  asm, "\t$Zdn, $pattern, mul $imm4",
  "",
  []>, Sched<[]> {
  bits<5> Zdn;
  bits<5> pattern;
  bits<4> imm4;
  let Inst{31-24} = 0b00000100;
  let Inst{23-22} = opc{4-3};
  let Inst{21}    = 0b1;
  let Inst{20}    = opc{2};
  let Inst{19-16} = imm4;
  let Inst{15-12} = 0b1100;
  let Inst{11-10} = opc{1-0};
  let Inst{9-5}   = pattern;
  let Inst{4-0}   = Zdn;

  let Constraints = "$Zdn = $_Zdn";
  let DestructiveInstType = Destructive;
  let ElementSize = ElementSizeNone;
}

multiclass sve_int_countvlv<bits<5> opc, string asm, ZPRRegOp zprty> {
  def NAME : sve_int_countvlv<opc, asm, zprty>;

  def : InstAlias<asm # "\t$Zdn, $pattern",
                  (!cast<Instruction>(NAME) zprty:$Zdn, sve_pred_enum:$pattern, 1), 1>;
  def : InstAlias<asm # "\t$Zdn",
                  (!cast<Instruction>(NAME) zprty:$Zdn, 0b11111, 1), 2>;
}

class sve_int_pred_pattern_a<bits<3> opc, string asm>
: I<(outs GPR64:$Rdn), (ins GPR64:$_Rdn, sve_pred_enum:$pattern, sve_incdec_imm:$imm4),
  asm, "\t$Rdn, $pattern, mul $imm4",
  "",
  []>, Sched<[]> {
  bits<5> Rdn;
  bits<5> pattern;
  bits<4> imm4;
  let Inst{31-24} = 0b00000100;
  let Inst{23-22} = opc{2-1};
  let Inst{21-20} = 0b11;
  let Inst{19-16} = imm4;
  let Inst{15-11} = 0b11100;
  let Inst{10}    = opc{0};
  let Inst{9-5}   = pattern;
  let Inst{4-0}   = Rdn;

  let Constraints = "$Rdn = $_Rdn";
}

multiclass sve_int_pred_pattern_a<bits<3> opc, string asm> {
  def NAME : sve_int_pred_pattern_a<opc, asm>;

  def : InstAlias<asm # "\t$Rdn, $pattern",
                  (!cast<Instruction>(NAME) GPR64:$Rdn, sve_pred_enum:$pattern, 1), 1>;
  def : InstAlias<asm # "\t$Rdn",
                  (!cast<Instruction>(NAME) GPR64:$Rdn, 0b11111, 1), 2>;
}

class sve_int_pred_pattern_b<bits<5> opc, string asm, RegisterOperand dt,
                             RegisterOperand st>
: I<(outs dt:$Rdn), (ins st:$_Rdn, sve_pred_enum:$pattern, sve_incdec_imm:$imm4),
  asm, "\t$Rdn, $pattern, mul $imm4",
  "",
  []>, Sched<[]> {
  bits<5> Rdn;
  bits<5> pattern;
  bits<4> imm4;
  let Inst{31-24} = 0b00000100;
  let Inst{23-22} = opc{4-3};
  let Inst{21}    = 0b1;
  let Inst{20}    = opc{2};
  let Inst{19-16} = imm4;
  let Inst{15-12} = 0b1111;
  let Inst{11-10} = opc{1-0};
  let Inst{9-5}   = pattern;
  let Inst{4-0}   = Rdn;

  // Signed 32bit forms require their GPR operand printed.
  let AsmString = !if(!eq(opc{2,0}, 0b00),
                      !strconcat(asm, "\t$Rdn, $_Rdn, $pattern, mul $imm4"),
                      !strconcat(asm, "\t$Rdn, $pattern, mul $imm4"));

  let Constraints = "$Rdn = $_Rdn";
}

multiclass sve_int_pred_pattern_b_s32<bits<5> opc, string asm> {
  def NAME : sve_int_pred_pattern_b<opc, asm, GPR64z, GPR64as32>;

  def : InstAlias<asm # "\t$Rd, $Rn, $pattern",
                  (!cast<Instruction>(NAME) GPR64z:$Rd, GPR64as32:$Rn, sve_pred_enum:$pattern, 1), 1>;
  def : InstAlias<asm # "\t$Rd, $Rn",
                  (!cast<Instruction>(NAME) GPR64z:$Rd, GPR64as32:$Rn, 0b11111, 1), 2>;
}

multiclass sve_int_pred_pattern_b_u32<bits<5> opc, string asm> {
  def NAME : sve_int_pred_pattern_b<opc, asm, GPR32z, GPR32z>;

  def : InstAlias<asm # "\t$Rdn, $pattern",
                  (!cast<Instruction>(NAME) GPR32z:$Rdn, sve_pred_enum:$pattern, 1), 1>;
  def : InstAlias<asm # "\t$Rdn",
                  (!cast<Instruction>(NAME) GPR32z:$Rdn, 0b11111, 1), 2>;
}

multiclass sve_int_pred_pattern_b_x64<bits<5> opc, string asm> {
  def NAME : sve_int_pred_pattern_b<opc, asm, GPR64z, GPR64z>;

  def : InstAlias<asm # "\t$Rdn, $pattern",
                  (!cast<Instruction>(NAME) GPR64z:$Rdn, sve_pred_enum:$pattern, 1), 1>;
  def : InstAlias<asm # "\t$Rdn",
                  (!cast<Instruction>(NAME) GPR64z:$Rdn, 0b11111, 1), 2>;
}


//===----------------------------------------------------------------------===//
// SVE Permute - Cross Lane Group
//===----------------------------------------------------------------------===//

class sve_int_perm_dup_r<bits<2> sz8_64, string asm, ZPRRegOp zprty,
                         ValueType vt, RegisterClass srcRegType,
                         SDPatternOperator op>
: I<(outs zprty:$Zd), (ins srcRegType:$Rn),
  asm, "\t$Zd, $Rn",
  "",
  [(set (vt zprty:$Zd), (op srcRegType:$Rn))]>, Sched<[]> {
  bits<5> Rn;
  bits<5> Zd;
  let Inst{31-24} = 0b00000101;
  let Inst{23-22} = sz8_64;
  let Inst{21-10} = 0b100000001110;
  let Inst{9-5}   = Rn;
  let Inst{4-0}   = Zd;
}

multiclass sve_int_perm_dup_r<string asm, SDPatternOperator op> {
  def _B : sve_int_perm_dup_r<0b00, asm, ZPR8, nxv16i8, GPR32sp, op>;
  def _H : sve_int_perm_dup_r<0b01, asm, ZPR16, nxv8i16, GPR32sp, op>;
  def _S : sve_int_perm_dup_r<0b10, asm, ZPR32, nxv4i32, GPR32sp, op>;
  def _D : sve_int_perm_dup_r<0b11, asm, ZPR64, nxv2i64, GPR64sp, op>;

  def : InstAlias<"mov $Zd, $Rn",
                  (!cast<Instruction>(NAME # _B) ZPR8:$Zd, GPR32sp:$Rn), 1>;
  def : InstAlias<"mov $Zd, $Rn",
                  (!cast<Instruction>(NAME # _H) ZPR16:$Zd, GPR32sp:$Rn), 1>;
  def : InstAlias<"mov $Zd, $Rn",
                  (!cast<Instruction>(NAME # _S) ZPR32:$Zd, GPR32sp:$Rn), 1>;
  def : InstAlias<"mov $Zd, $Rn",
                  (!cast<Instruction>(NAME # _D) ZPR64:$Zd, GPR64sp:$Rn), 1>;
}

class sve_int_perm_dup_i<bits<5> tsz, Operand immtype, string asm,
                         ZPRRegOp zprty>
: I<(outs zprty:$Zd), (ins zprty:$Zn, immtype:$idx),
  asm, "\t$Zd, $Zn$idx",
  "",
  []>, Sched<[]> {
  bits<5> Zd;
  bits<5> Zn;
  bits<7> idx;
  let Inst{31-24} = 0b00000101;
  let Inst{23-22} = {?,?}; // imm3h
  let Inst{21}    = 0b1;
  let Inst{20-16} = tsz;
  let Inst{15-10} = 0b001000;
  let Inst{9-5}   = Zn;
  let Inst{4-0}   = Zd;
}

multiclass sve_int_perm_dup_i<string asm> {
  def _B : sve_int_perm_dup_i<{?,?,?,?,1}, sve_elm_idx_extdup_b, asm, ZPR8> {
    let Inst{23-22} = idx{5-4};
    let Inst{20-17} = idx{3-0};
  }
  def _H : sve_int_perm_dup_i<{?,?,?,1,0}, sve_elm_idx_extdup_h, asm, ZPR16> {
    let Inst{23-22} = idx{4-3};
    let Inst{20-18} = idx{2-0};
  }
  def _S : sve_int_perm_dup_i<{?,?,1,0,0}, sve_elm_idx_extdup_s, asm, ZPR32> {
    let Inst{23-22} = idx{3-2};
    let Inst{20-19}    = idx{1-0};
  }
  def _D : sve_int_perm_dup_i<{?,1,0,0,0}, sve_elm_idx_extdup_d, asm, ZPR64> {
    let Inst{23-22} = idx{2-1};
    let Inst{20}    = idx{0};
  }
  def _Q : sve_int_perm_dup_i<{1,0,0,0,0}, sve_elm_idx_extdup_q, asm, ZPR128> {
    let Inst{23-22} = idx{1-0};
  }

  def : InstAlias<"mov $Zd, $Zn$idx",
                  (!cast<Instruction>(NAME # _B) ZPR8:$Zd, ZPR8:$Zn, sve_elm_idx_extdup_b:$idx), 1>;
  def : InstAlias<"mov $Zd, $Zn$idx",
                  (!cast<Instruction>(NAME # _H) ZPR16:$Zd, ZPR16:$Zn, sve_elm_idx_extdup_h:$idx), 1>;
  def : InstAlias<"mov $Zd, $Zn$idx",
                  (!cast<Instruction>(NAME # _S) ZPR32:$Zd, ZPR32:$Zn, sve_elm_idx_extdup_s:$idx), 1>;
  def : InstAlias<"mov $Zd, $Zn$idx",
                  (!cast<Instruction>(NAME # _D) ZPR64:$Zd, ZPR64:$Zn, sve_elm_idx_extdup_d:$idx), 1>;
  def : InstAlias<"mov $Zd, $Zn$idx",
                  (!cast<Instruction>(NAME # _Q) ZPR128:$Zd, ZPR128:$Zn, sve_elm_idx_extdup_q:$idx), 1>;
  def : InstAlias<"mov $Zd, $Bn",
                  (!cast<Instruction>(NAME # _B) ZPR8:$Zd, FPR8asZPR:$Bn, 0), 2>;
  def : InstAlias<"mov $Zd, $Hn",
                  (!cast<Instruction>(NAME # _H) ZPR16:$Zd, FPR16asZPR:$Hn, 0), 2>;
  def : InstAlias<"mov $Zd, $Sn",
                  (!cast<Instruction>(NAME # _S) ZPR32:$Zd, FPR32asZPR:$Sn, 0), 2>;
  def : InstAlias<"mov $Zd, $Dn",
                  (!cast<Instruction>(NAME # _D) ZPR64:$Zd, FPR64asZPR:$Dn, 0), 2>;
  def : InstAlias<"mov $Zd, $Qn",
                  (!cast<Instruction>(NAME # _Q) ZPR128:$Zd, FPR128asZPR:$Qn, 0), 2>;
}

class sve_int_perm_tbl<bits<2> sz8_64, bits<2> opc, string asm,
                       ZPRRegOp zprty, RegisterOperand VecList>
: I<(outs zprty:$Zd), (ins VecList:$Zn, zprty:$Zm),
  asm, "\t$Zd, $Zn, $Zm",
  "",
  []>, Sched<[]> {
  bits<5> Zd;
  bits<5> Zm;
  bits<5> Zn;
  let Inst{31-24} = 0b00000101;
  let Inst{23-22} = sz8_64;
  let Inst{21}    = 0b1;
  let Inst{20-16} = Zm;
  let Inst{15-13} = 0b001;
  let Inst{12-11} = opc;
  let Inst{10}    = 0b0;
  let Inst{9-5}   = Zn;
  let Inst{4-0}   = Zd;
}

multiclass sve_int_perm_tbl<string asm> {
  def _B : sve_int_perm_tbl<0b00, 0b10, asm, ZPR8,  Z_b>;
  def _H : sve_int_perm_tbl<0b01, 0b10, asm, ZPR16, Z_h>;
  def _S : sve_int_perm_tbl<0b10, 0b10, asm, ZPR32, Z_s>;
  def _D : sve_int_perm_tbl<0b11, 0b10, asm, ZPR64, Z_d>;

  def : InstAlias<asm # "\t$Zd, $Zn, $Zm",
                 (!cast<Instruction>(NAME # _B) ZPR8:$Zd, ZPR8:$Zn, ZPR8:$Zm), 0>;
  def : InstAlias<asm # "\t$Zd, $Zn, $Zm",
                 (!cast<Instruction>(NAME # _H) ZPR16:$Zd, ZPR16:$Zn, ZPR16:$Zm), 0>;
  def : InstAlias<asm # "\t$Zd, $Zn, $Zm",
                 (!cast<Instruction>(NAME # _S) ZPR32:$Zd, ZPR32:$Zn, ZPR32:$Zm), 0>;
  def : InstAlias<asm # "\t$Zd, $Zn, $Zm",
                 (!cast<Instruction>(NAME # _D) ZPR64:$Zd, ZPR64:$Zn, ZPR64:$Zm), 0>;
}

multiclass sve2_int_perm_tbl<string asm> {
  def _B : sve_int_perm_tbl<0b00, 0b01, asm, ZPR8,  ZZ_b>;
  def _H : sve_int_perm_tbl<0b01, 0b01, asm, ZPR16, ZZ_h>;
  def _S : sve_int_perm_tbl<0b10, 0b01, asm, ZPR32, ZZ_s>;
  def _D : sve_int_perm_tbl<0b11, 0b01, asm, ZPR64, ZZ_d>;
}

class sve2_int_perm_tbx<bits<2> sz8_64, string asm, ZPRRegOp zprty>
: I<(outs zprty:$Zd), (ins zprty:$_Zd, zprty:$Zn, zprty:$Zm),
  asm, "\t$Zd, $Zn, $Zm",
  "",
  []>, Sched<[]> {
  bits<5> Zd;
  bits<5> Zm;
  bits<5> Zn;
  let Inst{31-24} = 0b00000101;
  let Inst{23-22} = sz8_64;
  let Inst{21}    = 0b1;
  let Inst{20-16} = Zm;
  let Inst{15-10} = 0b001011;
  let Inst{9-5}   = Zn;
  let Inst{4-0}   = Zd;

  let Constraints = "$Zd = $_Zd";
}

multiclass sve2_int_perm_tbx<string asm> {
  def _B : sve2_int_perm_tbx<0b00, asm, ZPR8>;
  def _H : sve2_int_perm_tbx<0b01, asm, ZPR16>;
  def _S : sve2_int_perm_tbx<0b10, asm, ZPR32>;
  def _D : sve2_int_perm_tbx<0b11, asm, ZPR64>;
}

class sve_int_perm_reverse_z<bits<2> sz8_64, string asm, ZPRRegOp zprty>
: I<(outs zprty:$Zd), (ins zprty:$Zn),
  asm, "\t$Zd, $Zn",
  "",
  []>, Sched<[]> {
  bits<5> Zd;
  bits<5> Zn;
  let Inst{31-24} = 0b00000101;
  let Inst{23-22} = sz8_64;
  let Inst{21-10} = 0b111000001110;
  let Inst{9-5}   = Zn;
  let Inst{4-0}   = Zd;
}

multiclass sve_int_perm_reverse_z<string asm> {
  def _B : sve_int_perm_reverse_z<0b00, asm, ZPR8>;
  def _H : sve_int_perm_reverse_z<0b01, asm, ZPR16>;
  def _S : sve_int_perm_reverse_z<0b10, asm, ZPR32>;
  def _D : sve_int_perm_reverse_z<0b11, asm, ZPR64>;
}

class sve_int_perm_reverse_p<bits<2> sz8_64, string asm, PPRRegOp pprty>
: I<(outs pprty:$Pd), (ins pprty:$Pn),
  asm, "\t$Pd, $Pn",
  "",
  []>, Sched<[]> {
  bits<4> Pd;
  bits<4> Pn;
  let Inst{31-24} = 0b00000101;
  let Inst{23-22} = sz8_64;
  let Inst{21-9}  = 0b1101000100000;
  let Inst{8-5}   = Pn;
  let Inst{4}     = 0b0;
  let Inst{3-0}   = Pd;
}

multiclass sve_int_perm_reverse_p<string asm> {
  def _B : sve_int_perm_reverse_p<0b00, asm, PPR8>;
  def _H : sve_int_perm_reverse_p<0b01, asm, PPR16>;
  def _S : sve_int_perm_reverse_p<0b10, asm, PPR32>;
  def _D : sve_int_perm_reverse_p<0b11, asm, PPR64>;
}

class sve_int_perm_unpk<bits<2> sz16_64, bits<2> opc, string asm,
                        ZPRRegOp zprty1, ZPRRegOp zprty2>
: I<(outs zprty1:$Zd), (ins zprty2:$Zn),
  asm, "\t$Zd, $Zn",
  "", []>, Sched<[]> {
  bits<5> Zd;
  bits<5> Zn;
  let Inst{31-24} = 0b00000101;
  let Inst{23-22} = sz16_64;
  let Inst{21-18} = 0b1100;
  let Inst{17-16} = opc;
  let Inst{15-10} = 0b001110;
  let Inst{9-5}   = Zn;
  let Inst{4-0}   = Zd;
}

multiclass sve_int_perm_unpk<bits<2> opc, string asm, SDPatternOperator op> {
  def _H : sve_int_perm_unpk<0b01, opc, asm, ZPR16, ZPR8>;
  def _S : sve_int_perm_unpk<0b10, opc, asm, ZPR32, ZPR16>;
  def _D : sve_int_perm_unpk<0b11, opc, asm, ZPR64, ZPR32>;

  def : SVE_1_Op_Pat<nxv8i16, op, nxv16i8, !cast<Instruction>(NAME # _H)>;
  def : SVE_1_Op_Pat<nxv4i32, op, nxv8i16, !cast<Instruction>(NAME # _S)>;
  def : SVE_1_Op_Pat<nxv2i64, op, nxv4i32, !cast<Instruction>(NAME # _D)>;
}

class sve_int_perm_insrs<bits<2> sz8_64, string asm, ZPRRegOp zprty,
                         RegisterClass srcRegType>
: I<(outs zprty:$Zdn), (ins zprty:$_Zdn, srcRegType:$Rm),
  asm, "\t$Zdn, $Rm",
  "",
  []>, Sched<[]> {
  bits<5> Rm;
  bits<5> Zdn;
  let Inst{31-24} = 0b00000101;
  let Inst{23-22} = sz8_64;
  let Inst{21-10} = 0b100100001110;
  let Inst{9-5}   = Rm;
  let Inst{4-0}   = Zdn;

  let Constraints = "$Zdn = $_Zdn";
  let DestructiveInstType = Destructive;
  let ElementSize = ElementSizeNone;
}

multiclass sve_int_perm_insrs<string asm> {
  def _B : sve_int_perm_insrs<0b00, asm, ZPR8, GPR32>;
  def _H : sve_int_perm_insrs<0b01, asm, ZPR16, GPR32>;
  def _S : sve_int_perm_insrs<0b10, asm, ZPR32, GPR32>;
  def _D : sve_int_perm_insrs<0b11, asm, ZPR64, GPR64>;
}

class sve_int_perm_insrv<bits<2> sz8_64, string asm, ZPRRegOp zprty,
                         RegisterClass srcRegType>
: I<(outs zprty:$Zdn), (ins zprty:$_Zdn, srcRegType:$Vm),
  asm, "\t$Zdn, $Vm",
  "",
  []>, Sched<[]> {
  bits<5> Vm;
  bits<5> Zdn;
  let Inst{31-24} = 0b00000101;
  let Inst{23-22} = sz8_64;
  let Inst{21-10} = 0b110100001110;
  let Inst{9-5}   = Vm;
  let Inst{4-0}   = Zdn;

  let Constraints = "$Zdn = $_Zdn";
  let DestructiveInstType = Destructive;
  let ElementSize = ElementSizeNone;
}

multiclass sve_int_perm_insrv<string asm> {
  def _B : sve_int_perm_insrv<0b00, asm, ZPR8, FPR8>;
  def _H : sve_int_perm_insrv<0b01, asm, ZPR16, FPR16>;
  def _S : sve_int_perm_insrv<0b10, asm, ZPR32, FPR32>;
  def _D : sve_int_perm_insrv<0b11, asm, ZPR64, FPR64>;
}

//===----------------------------------------------------------------------===//
// SVE Permute - Extract Group
//===----------------------------------------------------------------------===//

class sve_int_perm_extract_i<string asm>
: I<(outs ZPR8:$Zdn), (ins ZPR8:$_Zdn, ZPR8:$Zm, imm0_255:$imm8),
  asm, "\t$Zdn, $_Zdn, $Zm, $imm8",
  "", []>, Sched<[]> {
  bits<5> Zdn;
  bits<5> Zm;
  bits<8> imm8;
  let Inst{31-21} = 0b00000101001;
  let Inst{20-16} = imm8{7-3};
  let Inst{15-13} = 0b000;
  let Inst{12-10} = imm8{2-0};
  let Inst{9-5}   = Zm;
  let Inst{4-0}   = Zdn;

  let Constraints = "$Zdn = $_Zdn";
  let DestructiveInstType = Destructive;
  let ElementSize = ElementSizeNone;
}

class sve2_int_perm_extract_i_cons<string asm>
: I<(outs ZPR8:$Zd), (ins ZZ_b:$Zn, imm0_255:$imm8),
  asm, "\t$Zd, $Zn, $imm8",
  "", []>, Sched<[]> {
  bits<5> Zd;
  bits<5> Zn;
  bits<8> imm8;
  let Inst{31-21} = 0b00000101011;
  let Inst{20-16} = imm8{7-3};
  let Inst{15-13} = 0b000;
  let Inst{12-10} = imm8{2-0};
  let Inst{9-5}   = Zn;
  let Inst{4-0}   = Zd;
}

//===----------------------------------------------------------------------===//
// SVE Vector Select Group
//===----------------------------------------------------------------------===//

class sve_int_sel_vvv<bits<2> sz8_64, string asm, ZPRRegOp zprty>
: I<(outs zprty:$Zd), (ins PPRAny:$Pg, zprty:$Zn, zprty:$Zm),
  asm, "\t$Zd, $Pg, $Zn, $Zm",
  "",
  []>, Sched<[]> {
  bits<4> Pg;
  bits<5> Zd;
  bits<5> Zm;
  bits<5> Zn;
  let Inst{31-24} = 0b00000101;
  let Inst{23-22} = sz8_64;
  let Inst{21}    = 0b1;
  let Inst{20-16} = Zm;
  let Inst{15-14} = 0b11;
  let Inst{13-10} = Pg;
  let Inst{9-5}   = Zn;
  let Inst{4-0}   = Zd;
}

multiclass sve_int_sel_vvv<string asm> {
  def _B : sve_int_sel_vvv<0b00, asm, ZPR8>;
  def _H : sve_int_sel_vvv<0b01, asm, ZPR16>;
  def _S : sve_int_sel_vvv<0b10, asm, ZPR32>;
  def _D : sve_int_sel_vvv<0b11, asm, ZPR64>;

  def : InstAlias<"mov $Zd, $Pg/m, $Zn",
                  (!cast<Instruction>(NAME # _B) ZPR8:$Zd, PPRAny:$Pg, ZPR8:$Zn, ZPR8:$Zd), 1>;
  def : InstAlias<"mov $Zd, $Pg/m, $Zn",
                  (!cast<Instruction>(NAME # _H) ZPR16:$Zd, PPRAny:$Pg, ZPR16:$Zn, ZPR16:$Zd), 1>;
  def : InstAlias<"mov $Zd, $Pg/m, $Zn",
                  (!cast<Instruction>(NAME # _S) ZPR32:$Zd, PPRAny:$Pg, ZPR32:$Zn, ZPR32:$Zd), 1>;
  def : InstAlias<"mov $Zd, $Pg/m, $Zn",
                  (!cast<Instruction>(NAME # _D) ZPR64:$Zd, PPRAny:$Pg, ZPR64:$Zn, ZPR64:$Zd), 1>;
}


//===----------------------------------------------------------------------===//
// SVE Predicate Logical Operations Group
//===----------------------------------------------------------------------===//

class sve_int_pred_log<bits<4> opc, string asm>
: I<(outs PPR8:$Pd), (ins PPRAny:$Pg, PPR8:$Pn, PPR8:$Pm),
  asm, "\t$Pd, $Pg/z, $Pn, $Pm",
  "",
  []>, Sched<[]> {
  bits<4> Pd;
  bits<4> Pg;
  bits<4> Pm;
  bits<4> Pn;
  let Inst{31-24} = 0b00100101;
  let Inst{23-22} = opc{3-2};
  let Inst{21-20} = 0b00;
  let Inst{19-16} = Pm;
  let Inst{15-14} = 0b01;
  let Inst{13-10} = Pg;
  let Inst{9}     = opc{1};
  let Inst{8-5}   = Pn;
  let Inst{4}     = opc{0};
  let Inst{3-0}   = Pd;

  // SEL has no predication qualifier.
  let AsmString = !if(!eq(opc, 0b0011),
                      !strconcat(asm, "\t$Pd, $Pg, $Pn, $Pm"),
                      !strconcat(asm, "\t$Pd, $Pg/z, $Pn, $Pm"));

  let Defs = !if(!eq (opc{2}, 1), [NZCV], []);
}


//===----------------------------------------------------------------------===//
// SVE Logical Mask Immediate Group
//===----------------------------------------------------------------------===//

class sve_int_log_imm<bits<2> opc, string asm>
: I<(outs ZPR64:$Zdn), (ins ZPR64:$_Zdn, logical_imm64:$imms13),
  asm, "\t$Zdn, $_Zdn, $imms13",
  "", []>, Sched<[]> {
  bits<5> Zdn;
  bits<13> imms13;
  let Inst{31-24} = 0b00000101;
  let Inst{23-22} = opc;
  let Inst{21-18} = 0b0000;
  let Inst{17-5}  = imms13;
  let Inst{4-0}   = Zdn;

  let Constraints = "$Zdn = $_Zdn";
  let DecoderMethod = "DecodeSVELogicalImmInstruction";
  let DestructiveInstType = Destructive;
  let ElementSize = ElementSizeNone;
}

multiclass sve_int_log_imm<bits<2> opc, string asm, string alias> {
  def NAME : sve_int_log_imm<opc, asm>;

  def : InstAlias<asm # "\t$Zdn, $Zdn, $imm",
                  (!cast<Instruction>(NAME) ZPR8:$Zdn, sve_logical_imm8:$imm), 4>;
  def : InstAlias<asm # "\t$Zdn, $Zdn, $imm",
                  (!cast<Instruction>(NAME) ZPR16:$Zdn, sve_logical_imm16:$imm), 3>;
  def : InstAlias<asm # "\t$Zdn, $Zdn, $imm",
                  (!cast<Instruction>(NAME) ZPR32:$Zdn, sve_logical_imm32:$imm), 2>;

  def : InstAlias<alias # "\t$Zdn, $Zdn, $imm",
                  (!cast<Instruction>(NAME) ZPR8:$Zdn, sve_logical_imm8_not:$imm), 0>;
  def : InstAlias<alias # "\t$Zdn, $Zdn, $imm",
                  (!cast<Instruction>(NAME) ZPR16:$Zdn, sve_logical_imm16_not:$imm), 0>;
  def : InstAlias<alias # "\t$Zdn, $Zdn, $imm",
                  (!cast<Instruction>(NAME) ZPR32:$Zdn, sve_logical_imm32_not:$imm), 0>;
  def : InstAlias<alias # "\t$Zdn, $Zdn, $imm",
                  (!cast<Instruction>(NAME) ZPR64:$Zdn, logical_imm64_not:$imm), 0>;
}

class sve_int_dup_mask_imm<string asm>
: I<(outs ZPR64:$Zd), (ins logical_imm64:$imms),
  asm, "\t$Zd, $imms",
  "",
  []>, Sched<[]> {
  bits<5> Zd;
  bits<13> imms;
  let Inst{31-18} = 0b00000101110000;
  let Inst{17-5} = imms;
  let Inst{4-0} = Zd;

  let isReMaterializable = 1;
  let DecoderMethod = "DecodeSVELogicalImmInstruction";
}

multiclass sve_int_dup_mask_imm<string asm> {
  def NAME : sve_int_dup_mask_imm<asm>;

  def : InstAlias<"dupm $Zd, $imm",
                  (!cast<Instruction>(NAME) ZPR8:$Zd, sve_logical_imm8:$imm), 4>;
  def : InstAlias<"dupm $Zd, $imm",
                  (!cast<Instruction>(NAME) ZPR16:$Zd, sve_logical_imm16:$imm), 3>;
  def : InstAlias<"dupm $Zd, $imm",
                  (!cast<Instruction>(NAME) ZPR32:$Zd, sve_logical_imm32:$imm), 2>;

  // All Zd.b forms have a CPY/DUP equivalent, hence no byte alias here.
  def : InstAlias<"mov $Zd, $imm",
                  (!cast<Instruction>(NAME) ZPR16:$Zd, sve_preferred_logical_imm16:$imm), 7>;
  def : InstAlias<"mov $Zd, $imm",
                  (!cast<Instruction>(NAME) ZPR32:$Zd, sve_preferred_logical_imm32:$imm), 6>;
  def : InstAlias<"mov $Zd, $imm",
                  (!cast<Instruction>(NAME) ZPR64:$Zd, sve_preferred_logical_imm64:$imm), 5>;
}

//===----------------------------------------------------------------------===//
// SVE Integer Arithmetic -  Unpredicated Group.
//===----------------------------------------------------------------------===//

class sve_int_bin_cons_arit_0<bits<2> sz8_64, bits<3> opc, string asm,
                              ZPRRegOp zprty>
: I<(outs zprty:$Zd), (ins zprty:$Zn, zprty:$Zm),
  asm, "\t$Zd, $Zn, $Zm",
  "", []>, Sched<[]> {
  bits<5> Zd;
  bits<5> Zm;
  bits<5> Zn;
  let Inst{31-24} = 0b00000100;
  let Inst{23-22} = sz8_64;
  let Inst{21}    = 0b1;
  let Inst{20-16} = Zm;
  let Inst{15-13} = 0b000;
  let Inst{12-10} = opc;
  let Inst{9-5}   = Zn;
  let Inst{4-0}   = Zd;
}

multiclass sve_int_bin_cons_arit_0<bits<3> opc, string asm, SDPatternOperator op> {
  def _B : sve_int_bin_cons_arit_0<0b00, opc, asm, ZPR8>;
  def _H : sve_int_bin_cons_arit_0<0b01, opc, asm, ZPR16>;
  def _S : sve_int_bin_cons_arit_0<0b10, opc, asm, ZPR32>;
  def _D : sve_int_bin_cons_arit_0<0b11, opc, asm, ZPR64>;

  def : SVE_2_Op_Pat<nxv16i8, op, nxv16i8, nxv16i8, !cast<Instruction>(NAME # _B)>;
  def : SVE_2_Op_Pat<nxv8i16, op, nxv8i16, nxv8i16, !cast<Instruction>(NAME # _H)>;
  def : SVE_2_Op_Pat<nxv4i32, op, nxv4i32, nxv4i32, !cast<Instruction>(NAME # _S)>;
  def : SVE_2_Op_Pat<nxv2i64, op, nxv2i64, nxv2i64, !cast<Instruction>(NAME # _D)>;
}

//===----------------------------------------------------------------------===//
// SVE Floating Point Arithmetic - Predicated Group
//===----------------------------------------------------------------------===//

class sve_fp_2op_i_p_zds<bits<2> sz, bits<3> opc, string asm,
                         ZPRRegOp zprty,
                         Operand imm_ty>
: I<(outs zprty:$Zdn), (ins PPR3bAny:$Pg, zprty:$_Zdn, imm_ty:$i1),
  asm, "\t$Zdn, $Pg/m, $_Zdn, $i1",
  "",
  []>, Sched<[]> {
  bits<3> Pg;
  bits<5> Zdn;
  bit i1;
  let Inst{31-24} = 0b01100101;
  let Inst{23-22} = sz;
  let Inst{21-19} = 0b011;
  let Inst{18-16} = opc;
  let Inst{15-13} = 0b100;
  let Inst{12-10} = Pg;
  let Inst{9-6}   = 0b0000;
  let Inst{5}     = i1;
  let Inst{4-0}   = Zdn;

  let Constraints = "$Zdn = $_Zdn";
  let DestructiveInstType = Destructive;
  let ElementSize = zprty.ElementSize;
}

multiclass sve_fp_2op_i_p_zds<bits<3> opc, string asm, Operand imm_ty> {
  def _H : sve_fp_2op_i_p_zds<0b01, opc, asm, ZPR16, imm_ty>;
  def _S : sve_fp_2op_i_p_zds<0b10, opc, asm, ZPR32, imm_ty>;
  def _D : sve_fp_2op_i_p_zds<0b11, opc, asm, ZPR64, imm_ty>;
}

class sve_fp_2op_p_zds<bits<2> sz, bits<4> opc, string asm,
                       ZPRRegOp zprty>
: I<(outs zprty:$Zdn), (ins PPR3bAny:$Pg, zprty:$_Zdn, zprty:$Zm),
  asm, "\t$Zdn, $Pg/m, $_Zdn, $Zm",
  "",
  []>, Sched<[]> {
  bits<3> Pg;
  bits<5> Zdn;
  bits<5> Zm;
  let Inst{31-24} = 0b01100101;
  let Inst{23-22} = sz;
  let Inst{21-20} = 0b00;
  let Inst{19-16} = opc;
  let Inst{15-13} = 0b100;
  let Inst{12-10} = Pg;
  let Inst{9-5}   = Zm;
  let Inst{4-0}   = Zdn;

  let Constraints = "$Zdn = $_Zdn";
  let DestructiveInstType = Destructive;
  let ElementSize = zprty.ElementSize;
}

multiclass sve_fp_2op_p_zds<bits<4> opc, string asm,
                            SDPatternOperator op> {
  def _H : sve_fp_2op_p_zds<0b01, opc, asm, ZPR16>;
  def _S : sve_fp_2op_p_zds<0b10, opc, asm, ZPR32>;
  def _D : sve_fp_2op_p_zds<0b11, opc, asm, ZPR64>;

  def : SVE_3_Op_Pat<nxv8f16, op, nxv8i1, nxv8f16, nxv8f16, !cast<Instruction>(NAME # _H)>;
  def : SVE_3_Op_Pat<nxv4f32, op, nxv4i1, nxv4f32, nxv4f32, !cast<Instruction>(NAME # _S)>;
  def : SVE_3_Op_Pat<nxv2f64, op, nxv2i1, nxv2f64, nxv2f64, !cast<Instruction>(NAME # _D)>;
}

multiclass sve_fp_2op_p_zds_fscale<bits<4> opc, string asm,
                                   SDPatternOperator op> {
  def _H : sve_fp_2op_p_zds<0b01, opc, asm, ZPR16>;
  def _S : sve_fp_2op_p_zds<0b10, opc, asm, ZPR32>;
  def _D : sve_fp_2op_p_zds<0b11, opc, asm, ZPR64>;

  def : SVE_3_Op_Pat<nxv8f16, op, nxv8i1, nxv8f16, nxv8i16, !cast<Instruction>(NAME # _H)>;
  def : SVE_3_Op_Pat<nxv4f32, op, nxv4i1, nxv4f32, nxv4i32, !cast<Instruction>(NAME # _S)>;
  def : SVE_3_Op_Pat<nxv2f64, op, nxv2i1, nxv2f64, nxv2i64, !cast<Instruction>(NAME # _D)>;
}

class sve_fp_ftmad<bits<2> sz, string asm, ZPRRegOp zprty>
: I<(outs zprty:$Zdn), (ins zprty:$_Zdn, zprty:$Zm, imm0_7:$imm3),
  asm, "\t$Zdn, $_Zdn, $Zm, $imm3",
  "",
  []>, Sched<[]> {
  bits<5> Zdn;
  bits<5> Zm;
  bits<3> imm3;
  let Inst{31-24} = 0b01100101;
  let Inst{23-22} = sz;
  let Inst{21-19} = 0b010;
  let Inst{18-16} = imm3;
  let Inst{15-10} = 0b100000;
  let Inst{9-5}   = Zm;
  let Inst{4-0}   = Zdn;

  let Constraints = "$Zdn = $_Zdn";
  let DestructiveInstType = Destructive;
  let ElementSize = ElementSizeNone;
}

multiclass sve_fp_ftmad<string asm> {
  def _H : sve_fp_ftmad<0b01, asm, ZPR16>;
  def _S : sve_fp_ftmad<0b10, asm, ZPR32>;
  def _D : sve_fp_ftmad<0b11, asm, ZPR64>;
}


//===----------------------------------------------------------------------===//
// SVE Floating Point Arithmetic - Unpredicated Group
//===----------------------------------------------------------------------===//

<<<<<<< HEAD
class sve_fp_3op_u_zd<bits<2> sz, bits<3> opc, string asm,
                      ZPRRegOp zprty,
                      ValueType vt, ValueType vt2, SDPatternOperator op>
: I<(outs zprty:$Zd), (ins  zprty:$Zn, zprty:$Zm),
  asm, "\t$Zd, $Zn, $Zm",
  "",
  [(set (vt zprty:$Zd), (op (vt zprty:$Zn), (vt2 zprty:$Zm)))]>, Sched<[]> {
=======
class sve_fp_3op_u_zd<bits<2> sz, bits<3> opc, string asm, ZPRRegOp zprty>
: I<(outs zprty:$Zd), (ins  zprty:$Zn, zprty:$Zm),
  asm, "\t$Zd, $Zn, $Zm",
  "",
  []>, Sched<[]> {
>>>>>>> c79f07dd
  bits<5> Zd;
  bits<5> Zm;
  bits<5> Zn;
  let Inst{31-24} = 0b01100101;
  let Inst{23-22} = sz;
  let Inst{21}    = 0b0;
  let Inst{20-16} = Zm;
  let Inst{15-13} = 0b000;
  let Inst{12-10} = opc;
  let Inst{9-5}   = Zn;
  let Inst{4-0}   = Zd;
}

multiclass sve_fp_3op_u_zd<bits<3> opc, string asm, SDPatternOperator op> {
<<<<<<< HEAD
  def _H : sve_fp_3op_u_zd<0b01, opc, asm, ZPR16, nxv8f16, nxv8f16, op>;
  def _S : sve_fp_3op_u_zd<0b10, opc, asm, ZPR32, nxv4f32, nxv4f32, op>;
  def _D : sve_fp_3op_u_zd<0b11, opc, asm, ZPR64, nxv2f64, nxv2f64, op>;
=======
  def _H : sve_fp_3op_u_zd<0b01, opc, asm, ZPR16>;
  def _S : sve_fp_3op_u_zd<0b10, opc, asm, ZPR32>;
  def _D : sve_fp_3op_u_zd<0b11, opc, asm, ZPR64>;

  def : SVE_2_Op_Pat<nxv8f16, op, nxv8f16, nxv8f16, !cast<Instruction>(NAME # _H)>;
  def : SVE_2_Op_Pat<nxv4f32, op, nxv4f32, nxv4f32, !cast<Instruction>(NAME # _S)>;
  def : SVE_2_Op_Pat<nxv2f64, op, nxv2f64, nxv2f64, !cast<Instruction>(NAME # _D)>;

}

multiclass sve_fp_3op_u_zd_ftsmul<bits<3> opc, string asm, SDPatternOperator op> {
  def _H : sve_fp_3op_u_zd<0b01, opc, asm, ZPR16>;
  def _S : sve_fp_3op_u_zd<0b10, opc, asm, ZPR32>;
  def _D : sve_fp_3op_u_zd<0b11, opc, asm, ZPR64>;

  def : SVE_2_Op_Pat<nxv8f16, op, nxv8f16, nxv8i16, !cast<Instruction>(NAME # _H)>;
  def : SVE_2_Op_Pat<nxv4f32, op, nxv4f32, nxv4i32, !cast<Instruction>(NAME # _S)>;
  def : SVE_2_Op_Pat<nxv2f64, op, nxv2f64, nxv2i64, !cast<Instruction>(NAME # _D)>;
>>>>>>> c79f07dd
}

//===----------------------------------------------------------------------===//
// SVE Floating Point Fused Multiply-Add Group
//===----------------------------------------------------------------------===//

class sve_fp_3op_p_zds_a<bits<2> sz, bits<2> opc, string asm, ZPRRegOp zprty>
: I<(outs zprty:$Zda), (ins PPR3bAny:$Pg, zprty:$_Zda, zprty:$Zn, zprty:$Zm),
  asm, "\t$Zda, $Pg/m, $Zn, $Zm",
  "",
  []>, Sched<[]> {
  bits<3> Pg;
  bits<5> Zda;
  bits<5> Zm;
  bits<5> Zn;
  let Inst{31-24} = 0b01100101;
  let Inst{23-22} = sz;
  let Inst{21}    = 0b1;
  let Inst{20-16} = Zm;
  let Inst{15}    = 0b0;
  let Inst{14-13} = opc;
  let Inst{12-10} = Pg;
  let Inst{9-5}   = Zn;
  let Inst{4-0}   = Zda;

  let Constraints = "$Zda = $_Zda";
  let DestructiveInstType = Destructive;
  let ElementSize = zprty.ElementSize;
}

multiclass sve_fp_3op_p_zds_a<bits<2> opc, string asm> {
  def _H : sve_fp_3op_p_zds_a<0b01, opc, asm, ZPR16>;
  def _S : sve_fp_3op_p_zds_a<0b10, opc, asm, ZPR32>;
  def _D : sve_fp_3op_p_zds_a<0b11, opc, asm, ZPR64>;
}

class sve_fp_3op_p_zds_b<bits<2> sz, bits<2> opc, string asm,
                         ZPRRegOp zprty>
: I<(outs zprty:$Zdn), (ins PPR3bAny:$Pg, zprty:$_Zdn, zprty:$Zm, zprty:$Za),
  asm, "\t$Zdn, $Pg/m, $Zm, $Za",
  "",
  []>, Sched<[]> {
  bits<3> Pg;
  bits<5> Za;
  bits<5> Zdn;
  bits<5> Zm;
  let Inst{31-24} = 0b01100101;
  let Inst{23-22} = sz;
  let Inst{21}    = 0b1;
  let Inst{20-16} = Za;
  let Inst{15}    = 0b1;
  let Inst{14-13} = opc;
  let Inst{12-10} = Pg;
  let Inst{9-5}   = Zm;
  let Inst{4-0}   = Zdn;

  let Constraints = "$Zdn = $_Zdn";
  let DestructiveInstType = Destructive;
  let ElementSize = zprty.ElementSize;
}

multiclass sve_fp_3op_p_zds_b<bits<2> opc, string asm> {
  def _H : sve_fp_3op_p_zds_b<0b01, opc, asm, ZPR16>;
  def _S : sve_fp_3op_p_zds_b<0b10, opc, asm, ZPR32>;
  def _D : sve_fp_3op_p_zds_b<0b11, opc, asm, ZPR64>;
}

//===----------------------------------------------------------------------===//
// SVE Floating Point Multiply-Add - Indexed Group
//===----------------------------------------------------------------------===//

class sve_fp_fma_by_indexed_elem<bits<2> sz, bit opc, string asm,
                                 ZPRRegOp zprty1,
                                 ZPRRegOp zprty2, Operand itype>
: I<(outs zprty1:$Zda), (ins zprty1:$_Zda, zprty1:$Zn, zprty2:$Zm, itype:$iop),
  asm, "\t$Zda, $Zn, $Zm$iop", "", []>, Sched<[]> {
  bits<5> Zda;
  bits<5> Zn;
  let Inst{31-24} = 0b01100100;
  let Inst{23-22} = sz;
  let Inst{21}    = 0b1;
  let Inst{15-11} = 0;
  let Inst{10}    = opc;
  let Inst{9-5}   = Zn;
  let Inst{4-0}   = Zda;

  let Constraints = "$Zda = $_Zda";
  let DestructiveInstType = Destructive;
  let ElementSize = ElementSizeNone;
}

multiclass sve_fp_fma_by_indexed_elem<bit opc, string asm> {
  def _H : sve_fp_fma_by_indexed_elem<{0, ?}, opc, asm, ZPR16, ZPR3b16, VectorIndexH> {
    bits<3> Zm;
    bits<3> iop;
    let Inst{22} = iop{2};
    let Inst{20-19} = iop{1-0};
    let Inst{18-16} = Zm;
  }
  def _S : sve_fp_fma_by_indexed_elem<0b10, opc, asm, ZPR32, ZPR3b32, VectorIndexS> {
    bits<3> Zm;
    bits<2> iop;
    let Inst{20-19} = iop;
    let Inst{18-16} = Zm;
  }
  def _D : sve_fp_fma_by_indexed_elem<0b11, opc, asm, ZPR64, ZPR4b64, VectorIndexD> {
    bits<4> Zm;
    bit iop;
    let Inst{20} = iop;
    let Inst{19-16} = Zm;
  }
}


//===----------------------------------------------------------------------===//
// SVE Floating Point Multiply - Indexed Group
//===----------------------------------------------------------------------===//

class sve_fp_fmul_by_indexed_elem<bits<2> sz, string asm, ZPRRegOp zprty,
                                      ZPRRegOp zprty2, Operand itype>
: I<(outs zprty:$Zd), (ins zprty:$Zn, zprty2:$Zm, itype:$iop),
  asm, "\t$Zd, $Zn, $Zm$iop", "", []>, Sched<[]> {
  bits<5> Zd;
  bits<5> Zn;
  let Inst{31-24} = 0b01100100;
  let Inst{23-22} = sz;
  let Inst{21}    = 0b1;
  let Inst{15-10} = 0b001000;
  let Inst{9-5}   = Zn;
  let Inst{4-0}   = Zd;
}

multiclass sve_fp_fmul_by_indexed_elem<string asm> {
  def _H : sve_fp_fmul_by_indexed_elem<{0, ?}, asm, ZPR16, ZPR3b16, VectorIndexH> {
    bits<3> Zm;
    bits<3> iop;
    let Inst{22} = iop{2};
    let Inst{20-19} = iop{1-0};
    let Inst{18-16} = Zm;
  }
  def _S : sve_fp_fmul_by_indexed_elem<0b10, asm, ZPR32, ZPR3b32, VectorIndexS> {
    bits<3> Zm;
    bits<2> iop;
    let Inst{20-19} = iop;
    let Inst{18-16} = Zm;
  }
  def _D : sve_fp_fmul_by_indexed_elem<0b11, asm, ZPR64, ZPR4b64, VectorIndexD> {
    bits<4> Zm;
    bit iop;
    let Inst{20} = iop;
    let Inst{19-16} = Zm;
  }
}

//===----------------------------------------------------------------------===//
// SVE Floating Point Complex Multiply-Add Group
//===----------------------------------------------------------------------===//

class sve_fp_fcmla<bits<2> sz, string asm, ZPRRegOp zprty>
: I<(outs zprty:$Zda), (ins PPR3bAny:$Pg, zprty:$_Zda, zprty:$Zn, zprty:$Zm,
                        complexrotateop:$imm),
  asm, "\t$Zda, $Pg/m, $Zn, $Zm, $imm",
  "", []>, Sched<[]> {
  bits<5> Zda;
  bits<3> Pg;
  bits<5> Zn;
  bits<5> Zm;
  bits<2> imm;
  let Inst{31-24} = 0b01100100;
  let Inst{23-22} = sz;
  let Inst{21}    = 0;
  let Inst{20-16} = Zm;
  let Inst{15}    = 0;
  let Inst{14-13} = imm;
  let Inst{12-10} = Pg;
  let Inst{9-5}   = Zn;
  let Inst{4-0}   = Zda;

  let Constraints = "$Zda = $_Zda";
  let DestructiveInstType = Destructive;
  let ElementSize = zprty.ElementSize;
}

multiclass sve_fp_fcmla<string asm> {
  def _H : sve_fp_fcmla<0b01, asm, ZPR16>;
  def _S : sve_fp_fcmla<0b10, asm, ZPR32>;
  def _D : sve_fp_fcmla<0b11, asm, ZPR64>;
}

//===----------------------------------------------------------------------===//
// SVE Floating Point Complex Multiply-Add - Indexed Group
//===----------------------------------------------------------------------===//

class sve_fp_fcmla_by_indexed_elem<bits<2> sz, string asm,
                                   ZPRRegOp zprty,
                                   ZPRRegOp zprty2, Operand itype>
: I<(outs zprty:$Zda), (ins zprty:$_Zda, zprty:$Zn, zprty2:$Zm, itype:$iop,
                        complexrotateop:$imm),
  asm, "\t$Zda, $Zn, $Zm$iop, $imm",
  "", []>, Sched<[]> {
  bits<5> Zda;
  bits<5> Zn;
  bits<2> imm;
  let Inst{31-24} = 0b01100100;
  let Inst{23-22} = sz;
  let Inst{21}    = 0b1;
  let Inst{15-12} = 0b0001;
  let Inst{11-10} = imm;
  let Inst{9-5}   = Zn;
  let Inst{4-0}   = Zda;

  let Constraints = "$Zda = $_Zda";
  let DestructiveInstType = Destructive;
  let ElementSize = ElementSizeNone;
}

multiclass sve_fp_fcmla_by_indexed_elem<string asm> {
  def _H : sve_fp_fcmla_by_indexed_elem<0b10, asm, ZPR16, ZPR3b16, VectorIndexS> {
    bits<3> Zm;
    bits<2> iop;
    let Inst{20-19} = iop;
    let Inst{18-16} = Zm;
  }
  def _S : sve_fp_fcmla_by_indexed_elem<0b11, asm, ZPR32, ZPR4b32, VectorIndexD> {
    bits<4> Zm;
    bits<1> iop;
    let Inst{20} = iop;
    let Inst{19-16} = Zm;
  }
}

//===----------------------------------------------------------------------===//
// SVE Floating Point Complex Addition Group
//===----------------------------------------------------------------------===//

class sve_fp_fcadd<bits<2> sz, string asm, ZPRRegOp zprty>
: I<(outs zprty:$Zdn), (ins PPR3bAny:$Pg, zprty:$_Zdn, zprty:$Zm,
                        complexrotateopodd:$imm),
  asm, "\t$Zdn, $Pg/m, $_Zdn, $Zm, $imm",
  "",
  []>, Sched<[]> {
  bits<5> Zdn;
  bits<5> Zm;
  bits<3> Pg;
  bit imm;
  let Inst{31-24} = 0b01100100;
  let Inst{23-22} = sz;
  let Inst{21-17} = 0;
  let Inst{16}    = imm;
  let Inst{15-13} = 0b100;
  let Inst{12-10} = Pg;
  let Inst{9-5}   = Zm;
  let Inst{4-0}   = Zdn;

  let Constraints = "$Zdn = $_Zdn";
  let DestructiveInstType = Destructive;
  let ElementSize = zprty.ElementSize;
}

multiclass sve_fp_fcadd<string asm> {
  def _H : sve_fp_fcadd<0b01, asm, ZPR16>;
  def _S : sve_fp_fcadd<0b10, asm, ZPR32>;
  def _D : sve_fp_fcadd<0b11, asm, ZPR64>;
}

//===----------------------------------------------------------------------===//
// SVE2 Floating Point Convert Group
//===----------------------------------------------------------------------===//

class sve2_fp_convert_precision<bits<4> opc, string asm,
                                ZPRRegOp zprty1, ZPRRegOp zprty2>
: I<(outs zprty1:$Zd), (ins zprty1:$_Zd, PPR3bAny:$Pg, zprty2:$Zn),
  asm, "\t$Zd, $Pg/m, $Zn",
  "",
  []>, Sched<[]> {
  bits<5> Zd;
  bits<5> Zn;
  bits<3> Pg;
  let Inst{31-24} = 0b01100100;
  let Inst{23-22} = opc{3-2};
  let Inst{21-18} = 0b0010;
  let Inst{17-16} = opc{1-0};
  let Inst{15-13} = 0b101;
  let Inst{12-10} = Pg;
  let Inst{9-5}   = Zn;
  let Inst{4-0}   = Zd;

  let Constraints = "$Zd = $_Zd";
}

multiclass sve2_fp_convert_down_narrow<string asm> {
  def _StoH : sve2_fp_convert_precision<0b1000, asm, ZPR16, ZPR32>;
  def _DtoS : sve2_fp_convert_precision<0b1110, asm, ZPR32, ZPR64>;
}

multiclass sve2_fp_convert_up_long<string asm> {
  def _HtoS : sve2_fp_convert_precision<0b1001, asm, ZPR32, ZPR16>;
  def _StoD : sve2_fp_convert_precision<0b1111, asm, ZPR64, ZPR32>;
}

multiclass sve2_fp_convert_down_odd_rounding<string asm> {
  def _DtoS : sve2_fp_convert_precision<0b0010, asm, ZPR32, ZPR64>;
}

//===----------------------------------------------------------------------===//
// SVE2 Floating Point Pairwise Group
//===----------------------------------------------------------------------===//

class sve2_fp_pairwise_pred<bits<2> sz, bits<3> opc, string asm,
                            ZPRRegOp zprty>
: I<(outs zprty:$Zdn), (ins PPR3bAny:$Pg, zprty:$_Zdn, zprty:$Zm),
  asm, "\t$Zdn, $Pg/m, $_Zdn, $Zm",
  "",
  []>, Sched<[]> {
  bits<3> Pg;
  bits<5> Zm;
  bits<5> Zdn;
  let Inst{31-24} = 0b01100100;
  let Inst{23-22} = sz;
  let Inst{21-19} = 0b010;
  let Inst{18-16} = opc;
  let Inst{15-13} = 0b100;
  let Inst{12-10} = Pg;
  let Inst{9-5}   = Zm;
  let Inst{4-0}   = Zdn;

  let Constraints = "$Zdn = $_Zdn";
  let DestructiveInstType = Destructive;
  let ElementSize = zprty.ElementSize;
}

multiclass sve2_fp_pairwise_pred<bits<3> opc, string asm> {
  def _H : sve2_fp_pairwise_pred<0b01, opc, asm, ZPR16>;
  def _S : sve2_fp_pairwise_pred<0b10, opc, asm, ZPR32>;
  def _D : sve2_fp_pairwise_pred<0b11, opc, asm, ZPR64>;
}

//===----------------------------------------------------------------------===//
// SVE2 Floating Point Widening Multiply-Add - Indexed Group
//===----------------------------------------------------------------------===//

class sve2_fp_mla_long_by_indexed_elem<bits<2> opc, string asm>
: I<(outs ZPR32:$Zda), (ins ZPR32:$_Zda, ZPR16:$Zn, ZPR3b16:$Zm,
                        VectorIndexH:$iop),
  asm, "\t$Zda, $Zn, $Zm$iop",
  "",
  []>, Sched<[]> {
  bits<5> Zda;
  bits<5> Zn;
  bits<3> Zm;
  bits<3> iop;
  let Inst{31-21} = 0b01100100101;
  let Inst{20-19} = iop{2-1};
  let Inst{18-16} = Zm;
  let Inst{15-14} = 0b01;
  let Inst{13}    = opc{1};
  let Inst{12}    = 0b0;
  let Inst{11}    = iop{0};
  let Inst{10}    = opc{0};
  let Inst{9-5}   = Zn;
  let Inst{4-0}   = Zda;

  let Constraints = "$Zda = $_Zda";
  let DestructiveInstType = Destructive;
  let ElementSize = ElementSizeNone;
}

//===----------------------------------------------------------------------===//
// SVE2 Floating Point Widening Multiply-Add Group
//===----------------------------------------------------------------------===//

class sve2_fp_mla_long<bits<2> opc, string asm>
: I<(outs ZPR32:$Zda), (ins ZPR32:$_Zda, ZPR16:$Zn, ZPR16:$Zm),
  asm, "\t$Zda, $Zn, $Zm",
  "",
  []>, Sched<[]> {
  bits<5> Zda;
  bits<5> Zn;
  bits<5> Zm;
  let Inst{31-21} = 0b01100100101;
  let Inst{20-16} = Zm;
  let Inst{15-14} = 0b10;
  let Inst{13}    = opc{1};
  let Inst{12-11} = 0b00;
  let Inst{10}    = opc{0};
  let Inst{9-5}   = Zn;
  let Inst{4-0}   = Zda;

  let Constraints = "$Zda = $_Zda";
  let DestructiveInstType = Destructive;
  let ElementSize = ElementSizeNone;
}

//===----------------------------------------------------------------------===//
// SVE Stack Allocation Group
//===----------------------------------------------------------------------===//

class sve_int_arith_vl<bit opc, string asm>
: I<(outs GPR64sp:$Rd), (ins GPR64sp:$Rn, simm6_32b:$imm6),
  asm, "\t$Rd, $Rn, $imm6",
  "",
  []>, Sched<[]> {
  bits<5> Rd;
  bits<5> Rn;
  bits<6> imm6;
  let Inst{31-23} = 0b000001000;
  let Inst{22}    = opc;
  let Inst{21}    = 0b1;
  let Inst{20-16} = Rn;
  let Inst{15-11} = 0b01010;
  let Inst{10-5}  = imm6;
  let Inst{4-0}   = Rd;
}

class sve_int_read_vl_a<bit op, bits<5> opc2, string asm>
: I<(outs GPR64:$Rd), (ins simm6_32b:$imm6),
  asm, "\t$Rd, $imm6",
  "",
  []>, Sched<[]> {
  bits<5> Rd;
  bits<6> imm6;
  let Inst{31-23} = 0b000001001;
  let Inst{22}    = op;
  let Inst{21}    = 0b1;
  let Inst{20-16} = opc2{4-0};
  let Inst{15-11} = 0b01010;
  let Inst{10-5}  = imm6;
  let Inst{4-0}   = Rd;
}

//===----------------------------------------------------------------------===//
// SVE Permute - In Lane Group
//===----------------------------------------------------------------------===//

class sve_int_perm_bin_perm_zz<bits<3> opc, bits<2> sz8_64, string asm,
                               ZPRRegOp zprty>
: I<(outs zprty:$Zd), (ins zprty:$Zn, zprty:$Zm),
  asm, "\t$Zd, $Zn, $Zm",
  "",
  []>, Sched<[]> {
  bits<5> Zd;
  bits<5> Zm;
  bits<5> Zn;
  let Inst{31-24} = 0b00000101;
  let Inst{23-22} = sz8_64;
  let Inst{21}    = 0b1;
  let Inst{20-16} = Zm;
  let Inst{15-13} = 0b011;
  let Inst{12-10} = opc;
  let Inst{9-5}   = Zn;
  let Inst{4-0}   = Zd;
}

multiclass sve_int_perm_bin_perm_zz<bits<3> opc, string asm> {
  def _B : sve_int_perm_bin_perm_zz<opc, 0b00, asm, ZPR8>;
  def _H : sve_int_perm_bin_perm_zz<opc, 0b01, asm, ZPR16>;
  def _S : sve_int_perm_bin_perm_zz<opc, 0b10, asm, ZPR32>;
  def _D : sve_int_perm_bin_perm_zz<opc, 0b11, asm, ZPR64>;
}

//===----------------------------------------------------------------------===//
// SVE Floating Point Unary Operations Group
//===----------------------------------------------------------------------===//

class sve_fp_2op_p_zd<bits<7> opc, string asm, RegisterOperand i_zprtype,
                      RegisterOperand o_zprtype, ElementSizeEnum size>
: I<(outs o_zprtype:$Zd), (ins i_zprtype:$_Zd, PPR3bAny:$Pg, i_zprtype:$Zn),
  asm, "\t$Zd, $Pg/m, $Zn",
  "",
  []>, Sched<[]> {
  bits<3> Pg;
  bits<5> Zd;
  bits<5> Zn;
  let Inst{31-24} = 0b01100101;
  let Inst{23-22} = opc{6-5};
  let Inst{21}    = 0b0;
  let Inst{20-16} = opc{4-0};
  let Inst{15-13} = 0b101;
  let Inst{12-10} = Pg;
  let Inst{9-5}   = Zn;
  let Inst{4-0}   = Zd;

  let Constraints = "$Zd = $_Zd";
  let DestructiveInstType = Destructive;
  let ElementSize = size;
}

multiclass sve_fp_2op_p_zd_HSD<bits<5> opc, string asm> {
  def _H : sve_fp_2op_p_zd<{ 0b01, opc }, asm, ZPR16, ZPR16, ElementSizeH>;
  def _S : sve_fp_2op_p_zd<{ 0b10, opc }, asm, ZPR32, ZPR32, ElementSizeS>;
  def _D : sve_fp_2op_p_zd<{ 0b11, opc }, asm, ZPR64, ZPR64, ElementSizeD>;
}

multiclass sve2_fp_flogb<string asm> {
  def _H : sve_fp_2op_p_zd<0b0011010, asm, ZPR16, ZPR16, ElementSizeH>;
  def _S : sve_fp_2op_p_zd<0b0011100, asm, ZPR32, ZPR32, ElementSizeS>;
  def _D : sve_fp_2op_p_zd<0b0011110, asm, ZPR64, ZPR64, ElementSizeD>;
}

//===----------------------------------------------------------------------===//
// SVE Floating Point Unary Operations - Unpredicated Group
//===----------------------------------------------------------------------===//

class sve_fp_2op_u_zd<bits<2> sz, bits<3> opc, string asm,
                      ZPRRegOp zprty>
: I<(outs zprty:$Zd), (ins zprty:$Zn),
  asm, "\t$Zd, $Zn",
  "",
  []>, Sched<[]> {
  bits<5> Zd;
  bits<5> Zn;
  let Inst{31-24} = 0b01100101;
  let Inst{23-22} = sz;
  let Inst{21-19} = 0b001;
  let Inst{18-16} = opc;
  let Inst{15-10} = 0b001100;
  let Inst{9-5}   = Zn;
  let Inst{4-0}   = Zd;
}

multiclass sve_fp_2op_u_zd<bits<3> opc, string asm> {
  def _H : sve_fp_2op_u_zd<0b01, opc, asm, ZPR16>;
  def _S : sve_fp_2op_u_zd<0b10, opc, asm, ZPR32>;
  def _D : sve_fp_2op_u_zd<0b11, opc, asm, ZPR64>;
}

//===----------------------------------------------------------------------===//
// SVE Integer Arithmetic - Binary Predicated Group
//===----------------------------------------------------------------------===//

class sve_int_bin_pred_arit_log<bits<2> sz8_64, bits<2> fmt, bits<3> opc,
                                string asm, ZPRRegOp zprty>
: I<(outs zprty:$Zdn), (ins PPR3bAny:$Pg, zprty:$_Zdn, zprty:$Zm),
  asm, "\t$Zdn, $Pg/m, $_Zdn, $Zm", "", []>, Sched<[]> {
  bits<3> Pg;
  bits<5> Zdn;
  bits<5> Zm;
  let Inst{31-24} = 0b00000100;
  let Inst{23-22} = sz8_64;
  let Inst{21}    = 0b0;
  let Inst{20-19} = fmt;
  let Inst{18-16} = opc;
  let Inst{15-13} = 0b000;
  let Inst{12-10} = Pg;
  let Inst{9-5}   = Zm;
  let Inst{4-0}   = Zdn;

  let Constraints = "$Zdn = $_Zdn";
  let DestructiveInstType = Destructive;
  let ElementSize = zprty.ElementSize;
}

multiclass sve_int_bin_pred_log<bits<3> opc, string asm, SDPatternOperator op> {
  def _B : sve_int_bin_pred_arit_log<0b00, 0b11, opc, asm, ZPR8>;
  def _H : sve_int_bin_pred_arit_log<0b01, 0b11, opc, asm, ZPR16>;
  def _S : sve_int_bin_pred_arit_log<0b10, 0b11, opc, asm, ZPR32>;
  def _D : sve_int_bin_pred_arit_log<0b11, 0b11, opc, asm, ZPR64>;

  def : SVE_3_Op_Pat<nxv16i8, op, nxv16i1, nxv16i8, nxv16i8, !cast<Instruction>(NAME # _B)>;
  def : SVE_3_Op_Pat<nxv8i16, op, nxv8i1, nxv8i16, nxv8i16, !cast<Instruction>(NAME # _H)>;
  def : SVE_3_Op_Pat<nxv4i32, op, nxv4i1, nxv4i32, nxv4i32, !cast<Instruction>(NAME # _S)>;
  def : SVE_3_Op_Pat<nxv2i64, op, nxv2i1, nxv2i64, nxv2i64, !cast<Instruction>(NAME # _D)>;
}

multiclass sve_int_bin_pred_arit_0<bits<3> opc, string asm, SDPatternOperator op> {
  def _B : sve_int_bin_pred_arit_log<0b00, 0b00, opc, asm, ZPR8>;
  def _H : sve_int_bin_pred_arit_log<0b01, 0b00, opc, asm, ZPR16>;
  def _S : sve_int_bin_pred_arit_log<0b10, 0b00, opc, asm, ZPR32>;
  def _D : sve_int_bin_pred_arit_log<0b11, 0b00, opc, asm, ZPR64>;

  def : SVE_3_Op_Pat<nxv16i8, op, nxv16i1, nxv16i8, nxv16i8, !cast<Instruction>(NAME # _B)>;
  def : SVE_3_Op_Pat<nxv8i16, op, nxv8i1, nxv8i16, nxv8i16, !cast<Instruction>(NAME # _H)>;
  def : SVE_3_Op_Pat<nxv4i32, op, nxv4i1, nxv4i32, nxv4i32, !cast<Instruction>(NAME # _S)>;
  def : SVE_3_Op_Pat<nxv2i64, op, nxv2i1, nxv2i64, nxv2i64, !cast<Instruction>(NAME # _D)>;
}

multiclass sve_int_bin_pred_arit_1<bits<3> opc, string asm, SDPatternOperator op> {
  def _B : sve_int_bin_pred_arit_log<0b00, 0b01, opc, asm, ZPR8>;
  def _H : sve_int_bin_pred_arit_log<0b01, 0b01, opc, asm, ZPR16>;
  def _S : sve_int_bin_pred_arit_log<0b10, 0b01, opc, asm, ZPR32>;
  def _D : sve_int_bin_pred_arit_log<0b11, 0b01, opc, asm, ZPR64>;

  def : SVE_3_Op_Pat<nxv16i8, op, nxv16i1, nxv16i8, nxv16i8, !cast<Instruction>(NAME # _B)>;
  def : SVE_3_Op_Pat<nxv8i16, op, nxv8i1, nxv8i16, nxv8i16, !cast<Instruction>(NAME # _H)>;
  def : SVE_3_Op_Pat<nxv4i32, op, nxv4i1, nxv4i32, nxv4i32, !cast<Instruction>(NAME # _S)>;
  def : SVE_3_Op_Pat<nxv2i64, op, nxv2i1, nxv2i64, nxv2i64, !cast<Instruction>(NAME # _D)>;
}

multiclass sve_int_bin_pred_arit_2<bits<3> opc, string asm, SDPatternOperator op> {
  def _B : sve_int_bin_pred_arit_log<0b00, 0b10, opc, asm, ZPR8>;
  def _H : sve_int_bin_pred_arit_log<0b01, 0b10, opc, asm, ZPR16>;
  def _S : sve_int_bin_pred_arit_log<0b10, 0b10, opc, asm, ZPR32>;
  def _D : sve_int_bin_pred_arit_log<0b11, 0b10, opc, asm, ZPR64>;

  def : SVE_3_Op_Pat<nxv16i8, op, nxv16i1, nxv16i8, nxv16i8, !cast<Instruction>(NAME # _B)>;
  def : SVE_3_Op_Pat<nxv8i16, op, nxv8i1, nxv8i16, nxv8i16, !cast<Instruction>(NAME # _H)>;
  def : SVE_3_Op_Pat<nxv4i32, op, nxv4i1, nxv4i32, nxv4i32, !cast<Instruction>(NAME # _S)>;
  def : SVE_3_Op_Pat<nxv2i64, op, nxv2i1, nxv2i64, nxv2i64, !cast<Instruction>(NAME # _D)>;
}

// Special case for divides which are not defined for 8b/16b elements.
multiclass sve_int_bin_pred_arit_2_div<bits<3> opc, string asm, SDPatternOperator op> {
  def _S : sve_int_bin_pred_arit_log<0b10, 0b10, opc, asm, ZPR32>;
  def _D : sve_int_bin_pred_arit_log<0b11, 0b10, opc, asm, ZPR64>;

  def : SVE_3_Op_Pat<nxv4i32, op, nxv4i1, nxv4i32, nxv4i32, !cast<Instruction>(NAME # _S)>;
  def : SVE_3_Op_Pat<nxv2i64, op, nxv2i1, nxv2i64, nxv2i64, !cast<Instruction>(NAME # _D)>;
}

//===----------------------------------------------------------------------===//
// SVE Integer Multiply-Add Group
//===----------------------------------------------------------------------===//

class sve_int_mladdsub_vvv_pred<bits<2> sz8_64, bits<1> opc, string asm,
                                ZPRRegOp zprty>
: I<(outs zprty:$Zdn), (ins PPR3bAny:$Pg, zprty:$_Zdn, zprty:$Zm, zprty:$Za),
  asm, "\t$Zdn, $Pg/m, $Zm, $Za",
  "",
  []>, Sched<[]> {
  bits<3> Pg;
  bits<5> Zdn;
  bits<5> Za;
  bits<5> Zm;
  let Inst{31-24} = 0b00000100;
  let Inst{23-22} = sz8_64;
  let Inst{21}    = 0b0;
  let Inst{20-16} = Zm;
  let Inst{15-14} = 0b11;
  let Inst{13}    = opc;
  let Inst{12-10} = Pg;
  let Inst{9-5}   = Za;
  let Inst{4-0}   = Zdn;

  let Constraints = "$Zdn = $_Zdn";
  let DestructiveInstType = Destructive;
  let ElementSize = zprty.ElementSize;
}

multiclass sve_int_mladdsub_vvv_pred<bits<1> opc, string asm> {
  def _B : sve_int_mladdsub_vvv_pred<0b00, opc, asm, ZPR8>;
  def _H : sve_int_mladdsub_vvv_pred<0b01, opc, asm, ZPR16>;
  def _S : sve_int_mladdsub_vvv_pred<0b10, opc, asm, ZPR32>;
  def _D : sve_int_mladdsub_vvv_pred<0b11, opc, asm, ZPR64>;
}

class sve_int_mlas_vvv_pred<bits<2> sz8_64, bits<1> opc, string asm,
                            ZPRRegOp zprty>
: I<(outs zprty:$Zda), (ins PPR3bAny:$Pg, zprty:$_Zda, zprty:$Zn, zprty:$Zm),
  asm, "\t$Zda, $Pg/m, $Zn, $Zm",
  "",
  []>, Sched<[]> {
  bits<3> Pg;
  bits<5> Zda;
  bits<5> Zm;
  bits<5> Zn;
  let Inst{31-24} = 0b00000100;
  let Inst{23-22} = sz8_64;
  let Inst{21}    = 0b0;
  let Inst{20-16} = Zm;
  let Inst{15-14} = 0b01;
  let Inst{13}    = opc;
  let Inst{12-10} = Pg;
  let Inst{9-5}   = Zn;
  let Inst{4-0}   = Zda;

  let Constraints = "$Zda = $_Zda";
  let DestructiveInstType = Destructive;
  let ElementSize = zprty.ElementSize;
}

multiclass sve_int_mlas_vvv_pred<bits<1> opc, string asm> {
  def _B : sve_int_mlas_vvv_pred<0b00, opc, asm, ZPR8>;
  def _H : sve_int_mlas_vvv_pred<0b01, opc, asm, ZPR16>;
  def _S : sve_int_mlas_vvv_pred<0b10, opc, asm, ZPR32>;
  def _D : sve_int_mlas_vvv_pred<0b11, opc, asm, ZPR64>;
}

//===----------------------------------------------------------------------===//
// SVE2 Integer Multiply-Add - Unpredicated Group
//===----------------------------------------------------------------------===//

class sve2_int_mla<bits<2> sz, bits<5> opc, string asm,
                   ZPRRegOp zprty1, ZPRRegOp zprty2>
: I<(outs zprty1:$Zda), (ins zprty1:$_Zda, zprty2:$Zn, zprty2:$Zm),
  asm, "\t$Zda, $Zn, $Zm", "", []>, Sched<[]> {
  bits<5> Zda;
  bits<5> Zn;
  bits<5> Zm;
  let Inst{31-24} = 0b01000100;
  let Inst{23-22} = sz;
  let Inst{21}    = 0b0;
  let Inst{20-16} = Zm;
  let Inst{15}    = 0b0;
  let Inst{14-10} = opc;
  let Inst{9-5}   = Zn;
  let Inst{4-0}   = Zda;

  let Constraints = "$Zda = $_Zda";
  let DestructiveInstType = Destructive;
  let ElementSize = ElementSizeNone;
}

multiclass sve2_int_mla<bit S, string asm> {
  def _B : sve2_int_mla<0b00, { 0b1110, S }, asm, ZPR8, ZPR8>;
  def _H : sve2_int_mla<0b01, { 0b1110, S }, asm, ZPR16, ZPR16>;
  def _S : sve2_int_mla<0b10, { 0b1110, S }, asm, ZPR32, ZPR32>;
  def _D : sve2_int_mla<0b11, { 0b1110, S }, asm, ZPR64, ZPR64>;
}

multiclass sve2_int_mla_long<bits<5> opc, string asm> {
  def _H : sve2_int_mla<0b01, opc, asm, ZPR16, ZPR8>;
  def _S : sve2_int_mla<0b10, opc, asm, ZPR32, ZPR16>;
  def _D : sve2_int_mla<0b11, opc, asm, ZPR64, ZPR32>;
}

//===----------------------------------------------------------------------===//
// SVE2 Integer Multiply-Add - Indexed Group
//===----------------------------------------------------------------------===//

class sve2_int_mla_by_indexed_elem<bits<2> sz, bits<6> opc, string asm,
                                   ZPRRegOp zprty1, ZPRRegOp zprty2,
                                   ZPRRegOp zprty3, Operand itype>
: I<(outs zprty1:$Zda), (ins zprty1:$_Zda, zprty2:$Zn, zprty3:$Zm, itype:$iop),
  asm, "\t$Zda, $Zn, $Zm$iop", "", []>, Sched<[]> {
  bits<5> Zda;
  bits<5> Zn;
  let Inst{31-24} = 0b01000100;
  let Inst{23-22} = sz;
  let Inst{21}    = 0b1;
  let Inst{15-10} = opc;
  let Inst{9-5}   = Zn;
  let Inst{4-0}   = Zda;

  let Constraints = "$Zda = $_Zda";
  let DestructiveInstType = Destructive;
  let ElementSize = ElementSizeNone;
}

multiclass sve2_int_mla_by_indexed_elem<bits<2> opc, bit S, string asm> {
  def _H : sve2_int_mla_by_indexed_elem<{0, ?}, { 0b000, opc, S }, asm, ZPR16, ZPR16, ZPR3b16, VectorIndexH> {
    bits<3> Zm;
    bits<3> iop;
    let Inst{22} = iop{2};
    let Inst{20-19} = iop{1-0};
    let Inst{18-16} = Zm;
  }
  def _S : sve2_int_mla_by_indexed_elem<0b10, { 0b000, opc, S }, asm, ZPR32, ZPR32, ZPR3b32, VectorIndexS> {
    bits<3> Zm;
    bits<2> iop;
    let Inst{20-19} = iop;
    let Inst{18-16} = Zm;
  }
  def _D : sve2_int_mla_by_indexed_elem<0b11, { 0b000, opc, S }, asm, ZPR64, ZPR64, ZPR4b64, VectorIndexD> {
    bits<4> Zm;
    bit iop;
    let Inst{20} = iop;
    let Inst{19-16} = Zm;
  }
}

//===----------------------------------------------------------------------===//
// SVE2 Integer Multiply-Add Long - Indexed Group
//===----------------------------------------------------------------------===//

multiclass sve2_int_mla_long_by_indexed_elem<bits<4> opc, string asm> {
  def _S : sve2_int_mla_by_indexed_elem<0b10, { opc{3}, 0b0, opc{2-1}, ?, opc{0} },
                                        asm, ZPR32, ZPR16, ZPR3b16, VectorIndexH> {
    bits<3> Zm;
    bits<3> iop;
    let Inst{20-19} = iop{2-1};
    let Inst{18-16} = Zm;
    let Inst{11} = iop{0};
  }
  def _D : sve2_int_mla_by_indexed_elem<0b11, { opc{3}, 0b0, opc{2-1}, ?, opc{0} },
                                        asm, ZPR64, ZPR32, ZPR4b32, VectorIndexS> {
    bits<4> Zm;
    bits<2> iop;
    let Inst{20} = iop{1};
    let Inst{19-16} = Zm;
    let Inst{11} = iop{0};
  }
}

//===----------------------------------------------------------------------===//
// SVE Integer Dot Product Group
//===----------------------------------------------------------------------===//

class sve_intx_dot<bit sz, bit U, string asm, ZPRRegOp zprty1,
                   ZPRRegOp zprty2>
: I<(outs zprty1:$Zda), (ins zprty1:$_Zda, zprty2:$Zn, zprty2:$Zm), asm,
  "\t$Zda, $Zn, $Zm", "", []>, Sched<[]> {
  bits<5> Zda;
  bits<5> Zn;
  bits<5> Zm;
  let Inst{31-23} = 0b010001001;
  let Inst{22}    = sz;
  let Inst{21}    = 0;
  let Inst{20-16} = Zm;
  let Inst{15-11} = 0;
  let Inst{10}    = U;
  let Inst{9-5}   = Zn;
  let Inst{4-0}   = Zda;

  let Constraints = "$Zda = $_Zda";
  let DestructiveInstType = Destructive;
}

multiclass sve_intx_dot<bit opc, string asm, SDPatternOperator op> {
  def _S : sve_intx_dot<0b0, opc, asm, ZPR32, ZPR8>;
  def _D : sve_intx_dot<0b1, opc, asm, ZPR64, ZPR16>;

  def : SVE_3_Op_Pat<nxv4i32, op, nxv4i32,  nxv16i8, nxv16i8, !cast<Instruction>(NAME # _S)>;
  def : SVE_3_Op_Pat<nxv2i64, op, nxv2i64,  nxv8i16, nxv8i16, !cast<Instruction>(NAME # _D)>;
}

//===----------------------------------------------------------------------===//
// SVE Integer Dot Product Group - Indexed Group
//===----------------------------------------------------------------------===//

class sve_intx_dot_by_indexed_elem<bit sz, bit U, string asm,
                                   ZPRRegOp zprty1, ZPRRegOp zprty2,
                                   ZPRRegOp zprty3, Operand itype>
: I<(outs zprty1:$Zda), (ins zprty1:$_Zda, zprty2:$Zn, zprty3:$Zm, itype:$iop),
  asm, "\t$Zda, $Zn, $Zm$iop",
  "", []>, Sched<[]> {
  bits<5> Zda;
  bits<5> Zn;
  let Inst{31-23} = 0b010001001;
  let Inst{22}    = sz;
  let Inst{21}    = 0b1;
  let Inst{15-11} = 0;
  let Inst{10}    = U;
  let Inst{9-5}   = Zn;
  let Inst{4-0}   = Zda;

  let Constraints = "$Zda = $_Zda";
  let DestructiveInstType = Destructive;
}

multiclass sve_intx_dot_by_indexed_elem<bit opc, string asm,
                                        SDPatternOperator op> {
  def _S : sve_intx_dot_by_indexed_elem<0b0, opc, asm, ZPR32, ZPR8, ZPR3b8, VectorIndexS32b> {
    bits<2> iop;
    bits<3> Zm;
    let Inst{20-19} = iop;
    let Inst{18-16} = Zm;
  }
  def _D : sve_intx_dot_by_indexed_elem<0b1, opc, asm, ZPR64, ZPR16, ZPR4b16, VectorIndexD32b> {
    bits<1> iop;
    bits<4> Zm;
    let Inst{20} = iop;
    let Inst{19-16} = Zm;
  }

  def : Pat<(nxv4i32 (op nxv4i32:$Op1, nxv16i8:$Op2, nxv16i8:$Op3, (i32 VectorIndexS32b:$idx))),
            (!cast<Instruction>(NAME # _S) $Op1, $Op2, $Op3, VectorIndexS32b:$idx)>;
  def : Pat<(nxv2i64 (op nxv2i64:$Op1, nxv8i16:$Op2, nxv8i16:$Op3, (i32 VectorIndexD32b:$idx))),
            (!cast<Instruction>(NAME # _D) $Op1, $Op2, $Op3, VectorIndexD32b:$idx)>;
}

//===----------------------------------------------------------------------===//
// SVE2 Complex Integer Dot Product Group
//===----------------------------------------------------------------------===//

class sve2_complex_int_arith<bits<2> sz, bits<4> opc, string asm,
                             ZPRRegOp zprty1, ZPRRegOp zprty2>
: I<(outs zprty1:$Zda), (ins zprty1:$_Zda, zprty2:$Zn, zprty2:$Zm,
                         complexrotateop:$rot),
  asm, "\t$Zda, $Zn, $Zm, $rot", "", []>, Sched<[]> {
  bits<5> Zda;
  bits<5> Zn;
  bits<5> Zm;
  bits<2> rot;
  let Inst{31-24} = 0b01000100;
  let Inst{23-22} = sz;
  let Inst{21}    = 0b0;
  let Inst{20-16} = Zm;
  let Inst{15-12} = opc;
  let Inst{11-10} = rot;
  let Inst{9-5}   = Zn;
  let Inst{4-0}   = Zda;

  let Constraints = "$Zda = $_Zda";
  let DestructiveInstType = Destructive;
  let ElementSize = ElementSizeNone;
}

multiclass sve2_cintx_dot<string asm> {
  def _S : sve2_complex_int_arith<0b10, 0b0001, asm, ZPR32, ZPR8>;
  def _D : sve2_complex_int_arith<0b11, 0b0001, asm, ZPR64, ZPR16>;
}

//===----------------------------------------------------------------------===//
// SVE2 Complex Multiply-Add Group
//===----------------------------------------------------------------------===//

multiclass sve2_int_cmla<bit opc, string asm> {
  def _B : sve2_complex_int_arith<0b00, { 0b001, opc }, asm, ZPR8, ZPR8>;
  def _H : sve2_complex_int_arith<0b01, { 0b001, opc }, asm, ZPR16, ZPR16>;
  def _S : sve2_complex_int_arith<0b10, { 0b001, opc }, asm, ZPR32, ZPR32>;
  def _D : sve2_complex_int_arith<0b11, { 0b001, opc }, asm, ZPR64, ZPR64>;
}

//===----------------------------------------------------------------------===//
// SVE2 Complex Integer Dot Product - Indexed Group
//===----------------------------------------------------------------------===//

class sve2_complex_int_arith_indexed<bits<2> sz, bits<4> opc, string asm,
                                     ZPRRegOp zprty1, ZPRRegOp zprty2,
                                     ZPRRegOp zprty3, Operand itype>
: I<(outs zprty1:$Zda), (ins zprty1:$_Zda, zprty2:$Zn, zprty3:$Zm, itype:$iop,
                         complexrotateop:$rot),
  asm, "\t$Zda, $Zn, $Zm$iop, $rot", "", []>, Sched<[]> {
  bits<5> Zda;
  bits<5> Zn;
  bits<2> rot;
  let Inst{31-24} = 0b01000100;
  let Inst{23-22} = sz;
  let Inst{21}    = 0b1;
  let Inst{15-12} = opc;
  let Inst{11-10} = rot;
  let Inst{9-5}   = Zn;
  let Inst{4-0}   = Zda;

  let Constraints = "$Zda = $_Zda";
  let DestructiveInstType = Destructive;
  let ElementSize = ElementSizeNone;
}

multiclass sve2_cintx_dot_by_indexed_elem<string asm> {
  def _S : sve2_complex_int_arith_indexed<0b10, 0b0100, asm, ZPR32, ZPR8, ZPR3b8, VectorIndexS> {
    bits<2> iop;
    bits<3> Zm;
    let Inst{20-19} = iop;
    let Inst{18-16} = Zm;
  }
  def _D : sve2_complex_int_arith_indexed<0b11, 0b0100, asm, ZPR64, ZPR16, ZPR4b16, VectorIndexD> {
    bit iop;
    bits<4> Zm;
    let Inst{20} = iop;
    let Inst{19-16} = Zm;
  }
}

//===----------------------------------------------------------------------===//
// SVE2 Complex Multiply-Add - Indexed Group
//===----------------------------------------------------------------------===//

multiclass sve2_cmla_by_indexed_elem<bit opc, string asm> {
  def _H : sve2_complex_int_arith_indexed<0b10, { 0b011, opc }, asm, ZPR16, ZPR16, ZPR3b16, VectorIndexS> {
    bits<2> iop;
    bits<3> Zm;
    let Inst{20-19} = iop;
    let Inst{18-16} = Zm;
  }
  def _S : sve2_complex_int_arith_indexed<0b11, { 0b011, opc }, asm, ZPR32, ZPR32, ZPR4b32, VectorIndexD> {
    bit iop;
    bits<4> Zm;
    let Inst{20} = iop;
    let Inst{19-16} = Zm;
  }
}

//===----------------------------------------------------------------------===//
// SVE2 Integer Multiply - Unpredicated Group
//===----------------------------------------------------------------------===//

class sve2_int_mul<bits<2> sz, bits<3> opc, string asm, ZPRRegOp zprty>
: I<(outs zprty:$Zd), (ins zprty:$Zn, zprty:$Zm),
  asm, "\t$Zd, $Zn, $Zm", "", []>, Sched<[]> {
  bits<5> Zd;
  bits<5> Zm;
  bits<5> Zn;
  let Inst{31-24} = 0b00000100;
  let Inst{23-22} = sz;
  let Inst{21}    = 0b1;
  let Inst{20-16} = Zm;
  let Inst{15-13} = 0b011;
  let Inst{12-10} = opc;
  let Inst{9-5}   = Zn;
  let Inst{4-0}   = Zd;
}

multiclass sve2_int_mul<bits<3> opc, string asm> {
  def _B : sve2_int_mul<0b00, opc, asm, ZPR8>;
  def _H : sve2_int_mul<0b01, opc, asm, ZPR16>;
  def _S : sve2_int_mul<0b10, opc, asm, ZPR32>;
  def _D : sve2_int_mul<0b11, opc, asm, ZPR64>;
}

//===----------------------------------------------------------------------===//
// SVE2 Integer Multiply - Indexed Group
//===----------------------------------------------------------------------===//

class sve2_int_mul_by_indexed_elem<bits<2> sz, bits<4> opc, string asm,
                                   ZPRRegOp zprty1, ZPRRegOp zprty2,
                                   ZPRRegOp zprty3, Operand itype>
: I<(outs zprty1:$Zd), (ins zprty2:$Zn, zprty3:$Zm, itype:$iop),
  asm, "\t$Zd, $Zn, $Zm$iop", "", []>, Sched<[]> {
  bits<5> Zd;
  bits<5> Zn;
  let Inst{31-24} = 0b01000100;
  let Inst{23-22} = sz;
  let Inst{21}    = 0b1;
  let Inst{15-14} = 0b11;
  let Inst{13-10} = opc;
  let Inst{9-5}   = Zn;
  let Inst{4-0}   = Zd;
}

multiclass sve2_int_mul_by_indexed_elem<bits<4> opc, string asm> {
  def _H : sve2_int_mul_by_indexed_elem<{0, ?}, opc, asm, ZPR16, ZPR16, ZPR3b16, VectorIndexH> {
    bits<3> Zm;
    bits<3> iop;
    let Inst{22} = iop{2};
    let Inst{20-19} = iop{1-0};
    let Inst{18-16} = Zm;
  }
  def _S : sve2_int_mul_by_indexed_elem<0b10, opc, asm, ZPR32, ZPR32, ZPR3b32, VectorIndexS> {
    bits<3> Zm;
    bits<2> iop;
    let Inst{20-19} = iop;
    let Inst{18-16} = Zm;
  }
  def _D : sve2_int_mul_by_indexed_elem<0b11, opc, asm, ZPR64, ZPR64, ZPR4b64, VectorIndexD> {
    bits<4> Zm;
    bit iop;
    let Inst{20} = iop;
    let Inst{19-16} = Zm;
  }
}

multiclass sve2_int_mul_long_by_indexed_elem<bits<3> opc, string asm> {
  def _S : sve2_int_mul_by_indexed_elem<0b10, { opc{2-1}, ?, opc{0} }, asm,
                                        ZPR32, ZPR16, ZPR3b16, VectorIndexH> {
    bits<3> Zm;
    bits<3> iop;
    let Inst{20-19} = iop{2-1};
    let Inst{18-16} = Zm;
    let Inst{11} = iop{0};
  }
  def _D : sve2_int_mul_by_indexed_elem<0b11, { opc{2-1}, ?, opc{0} }, asm,
                                        ZPR64, ZPR32, ZPR4b32, VectorIndexS> {
    bits<4> Zm;
    bits<2> iop;
    let Inst{20} = iop{1};
    let Inst{19-16} = Zm;
    let Inst{11} = iop{0};
  }
}

//===----------------------------------------------------------------------===//
// SVE2 Integer - Predicated Group
//===----------------------------------------------------------------------===//

class sve2_int_arith_pred<bits<2> sz, bits<6> opc, string asm,
                          ZPRRegOp zprty>
: I<(outs zprty:$Zdn), (ins PPR3bAny:$Pg, zprty:$_Zdn, zprty:$Zm),
  asm, "\t$Zdn, $Pg/m, $_Zdn, $Zm", "", []>, Sched<[]> {
  bits<3> Pg;
  bits<5> Zm;
  bits<5> Zdn;
  let Inst{31-24} = 0b01000100;
  let Inst{23-22} = sz;
  let Inst{21}    = 0b0;
  let Inst{20-16} = opc{5-1};
  let Inst{15-14} = 0b10;
  let Inst{13}    = opc{0};
  let Inst{12-10} = Pg;
  let Inst{9-5}   = Zm;
  let Inst{4-0}   = Zdn;

  let Constraints = "$Zdn = $_Zdn";
  let DestructiveInstType = Destructive;
  let ElementSize = zprty.ElementSize;
}

multiclass sve2_int_arith_pred<bits<6> opc, string asm> {
  def _B : sve2_int_arith_pred<0b00, opc, asm, ZPR8>;
  def _H : sve2_int_arith_pred<0b01, opc, asm, ZPR16>;
  def _S : sve2_int_arith_pred<0b10, opc, asm, ZPR32>;
  def _D : sve2_int_arith_pred<0b11, opc, asm, ZPR64>;
}

class sve2_int_sadd_long_accum_pairwise<bits<2> sz, bit U, string asm,
                                        ZPRRegOp zprty1, ZPRRegOp zprty2>
: I<(outs zprty1:$Zda), (ins PPR3bAny:$Pg, zprty1:$_Zda, zprty2:$Zn),
  asm, "\t$Zda, $Pg/m, $Zn", "", []>, Sched<[]> {
  bits<3> Pg;
  bits<5> Zn;
  bits<5> Zda;
  let Inst{31-24} = 0b01000100;
  let Inst{23-22} = sz;
  let Inst{21-17} = 0b00010;
  let Inst{16}    = U;
  let Inst{15-13} = 0b101;
  let Inst{12-10} = Pg;
  let Inst{9-5}   = Zn;
  let Inst{4-0}   = Zda;

  let Constraints = "$Zda = $_Zda";
  let DestructiveInstType = Destructive;
  let ElementSize = zprty1.ElementSize;
}

multiclass sve2_int_sadd_long_accum_pairwise<bit U, string asm> {
  def _H : sve2_int_sadd_long_accum_pairwise<0b01, U, asm, ZPR16, ZPR8>;
  def _S : sve2_int_sadd_long_accum_pairwise<0b10, U, asm, ZPR32, ZPR16>;
  def _D : sve2_int_sadd_long_accum_pairwise<0b11, U, asm, ZPR64, ZPR32>;
}

class sve2_int_un_pred_arit<bits<2> sz, bit Q, bits<2> opc,
                            string asm, ZPRRegOp zprty>
: I<(outs zprty:$Zd), (ins zprty:$_Zd, PPR3bAny:$Pg, zprty:$Zn),
  asm, "\t$Zd, $Pg/m, $Zn",
  "",
  []>, Sched<[]> {
  bits<3> Pg;
  bits<5> Zd;
  bits<5> Zn;
  let Inst{31-24} = 0b01000100;
  let Inst{23-22} = sz;
  let Inst{21-20} = 0b00;
  let Inst{19}    = Q;
  let Inst{18}    = 0b0;
  let Inst{17-16} = opc;
  let Inst{15-13} = 0b101;
  let Inst{12-10} = Pg;
  let Inst{9-5}   = Zn;
  let Inst{4-0}   = Zd;

  let Constraints = "$Zd = $_Zd";
  let DestructiveInstType = Destructive;
  let ElementSize = zprty.ElementSize;
}

multiclass sve2_int_un_pred_arit_s<bits<3> opc, string asm> {
  def _S : sve2_int_un_pred_arit<0b10, opc{2}, opc{1-0}, asm, ZPR32>;
}

multiclass sve2_int_un_pred_arit<bits<3> opc, string asm> {
  def _B : sve2_int_un_pred_arit<0b00, opc{2}, opc{1-0}, asm, ZPR8>;
  def _H : sve2_int_un_pred_arit<0b01, opc{2}, opc{1-0}, asm, ZPR16>;
  def _S : sve2_int_un_pred_arit<0b10, opc{2}, opc{1-0}, asm, ZPR32>;
  def _D : sve2_int_un_pred_arit<0b11, opc{2}, opc{1-0}, asm, ZPR64>;
}

//===----------------------------------------------------------------------===//
// SVE2 Widening Integer Arithmetic Group
//===----------------------------------------------------------------------===//

class sve2_wide_int_arith<bits<2> sz, bits<5> opc, string asm,
                          ZPRRegOp zprty1, ZPRRegOp zprty2, ZPRRegOp zprty3>
: I<(outs zprty1:$Zd), (ins zprty2:$Zn, zprty3:$Zm),
  asm, "\t$Zd, $Zn, $Zm", "", []>, Sched<[]> {
  bits<5> Zd;
  bits<5> Zn;
  bits<5> Zm;
  let Inst{31-24} = 0b01000101;
  let Inst{23-22} = sz;
  let Inst{21}    = 0b0;
  let Inst{20-16} = Zm;
  let Inst{15}    = 0b0;
  let Inst{14-10} = opc;
  let Inst{9-5}   = Zn;
  let Inst{4-0}   = Zd;
}

multiclass sve2_wide_int_arith_long<bits<5> opc, string asm> {
  def _H : sve2_wide_int_arith<0b01, opc, asm, ZPR16, ZPR8, ZPR8>;
  def _S : sve2_wide_int_arith<0b10, opc, asm, ZPR32, ZPR16, ZPR16>;
  def _D : sve2_wide_int_arith<0b11, opc, asm, ZPR64, ZPR32, ZPR32>;
}

multiclass sve2_wide_int_arith_wide<bits<3> opc, string asm> {
  def _H : sve2_wide_int_arith<0b01, { 0b10, opc }, asm, ZPR16, ZPR16, ZPR8>;
  def _S : sve2_wide_int_arith<0b10, { 0b10, opc }, asm, ZPR32, ZPR32, ZPR16>;
  def _D : sve2_wide_int_arith<0b11, { 0b10, opc }, asm, ZPR64, ZPR64, ZPR32>;
}

multiclass sve2_pmul_long<bits<1> opc, string asm> {
  def _H : sve2_wide_int_arith<0b01, {0b1101, opc}, asm, ZPR16, ZPR8, ZPR8>;
  def _D : sve2_wide_int_arith<0b11, {0b1101, opc}, asm, ZPR64, ZPR32, ZPR32>;
}

//===----------------------------------------------------------------------===//
// SVE2 Misc Group
//===----------------------------------------------------------------------===//

class sve2_misc<bits<2> sz, bits<4> opc, string asm,
                ZPRRegOp zprty1, ZPRRegOp zprty2>
: I<(outs zprty1:$Zd), (ins zprty2:$Zn, zprty2:$Zm),
  asm, "\t$Zd, $Zn, $Zm", "", []>, Sched<[]> {
  bits<5> Zd;
  bits<5> Zn;
  bits<5> Zm;
  let Inst{31-24} = 0b01000101;
  let Inst{23-22} = sz;
  let Inst{21}    = 0b0;
  let Inst{20-16} = Zm;
  let Inst{15-14} = 0b10;
  let Inst{13-10} = opc;
  let Inst{9-5}   = Zn;
  let Inst{4-0}   = Zd;
}

multiclass sve2_misc_bitwise<bits<4> opc, string asm> {
  def _B : sve2_misc<0b00, opc, asm, ZPR8, ZPR8>;
  def _H : sve2_misc<0b01, opc, asm, ZPR16, ZPR16>;
  def _S : sve2_misc<0b10, opc, asm, ZPR32, ZPR32>;
  def _D : sve2_misc<0b11, opc, asm, ZPR64, ZPR64>;
}

multiclass sve2_misc_int_addsub_long_interleaved<bits<2> opc, string asm> {
  def _H : sve2_misc<0b01, { 0b00, opc }, asm, ZPR16, ZPR8>;
  def _S : sve2_misc<0b10, { 0b00, opc }, asm, ZPR32, ZPR16>;
  def _D : sve2_misc<0b11, { 0b00, opc }, asm, ZPR64, ZPR32>;
}

class sve2_bitwise_xor_interleaved<bits<2> sz, bits<1> opc, string asm,
                                   ZPRRegOp zprty1, ZPRRegOp zprty2>
: I<(outs zprty1:$Zd), (ins zprty1:$_Zd, zprty2:$Zn, zprty2:$Zm),
  asm, "\t$Zd, $Zn, $Zm", "", []>, Sched<[]> {
  bits<5> Zd;
  bits<5> Zn;
  bits<5> Zm;
  let Inst{31-24} = 0b01000101;
  let Inst{23-22} = sz;
  let Inst{21}    = 0b0;
  let Inst{20-16} = Zm;
  let Inst{15-11} = 0b10010;
  let Inst{10}    = opc;
  let Inst{9-5}   = Zn;
  let Inst{4-0}   = Zd;

  let Constraints = "$Zd = $_Zd";
  let DestructiveInstType = Destructive;
  let ElementSize = ElementSizeNone;
}

multiclass sve2_bitwise_xor_interleaved<bit opc, string asm> {
  def _B : sve2_bitwise_xor_interleaved<0b00, opc, asm, ZPR8,  ZPR8>;
  def _H : sve2_bitwise_xor_interleaved<0b01, opc, asm, ZPR16, ZPR16>;
  def _S : sve2_bitwise_xor_interleaved<0b10, opc, asm, ZPR32, ZPR32>;
  def _D : sve2_bitwise_xor_interleaved<0b11, opc, asm, ZPR64, ZPR64>;
}

class sve2_bitwise_shift_left_long<bits<3> tsz8_64, bits<2> opc, string asm,
                                   ZPRRegOp zprty1, ZPRRegOp zprty2,
                                   Operand immtype>
: I<(outs zprty1:$Zd), (ins zprty2:$Zn, immtype:$imm),
  asm, "\t$Zd, $Zn, $imm",
  "", []>, Sched<[]> {
  bits<5> Zd;
  bits<5> Zn;
  bits<5> imm;
  let Inst{31-23} = 0b010001010;
  let Inst{22}    = tsz8_64{2};
  let Inst{21}    = 0b0;
  let Inst{20-19} = tsz8_64{1-0};
  let Inst{18-16} = imm{2-0}; // imm3
  let Inst{15-12} = 0b1010;
  let Inst{11-10} = opc;
  let Inst{9-5}   = Zn;
  let Inst{4-0}   = Zd;
}

multiclass sve2_bitwise_shift_left_long<bits<2> opc, string asm> {
  def _H : sve2_bitwise_shift_left_long<{0,0,1}, opc, asm,
                                        ZPR16, ZPR8, vecshiftL8>;
  def _S : sve2_bitwise_shift_left_long<{0,1,?}, opc, asm,
                                        ZPR32, ZPR16, vecshiftL16> {
    let Inst{19} = imm{3};
  }
  def _D : sve2_bitwise_shift_left_long<{1,?,?}, opc, asm,
                                        ZPR64, ZPR32, vecshiftL32> {
    let Inst{20-19} = imm{4-3};
  }
}

//===----------------------------------------------------------------------===//
// SVE2 Accumulate Group
//===----------------------------------------------------------------------===//

class sve2_int_bin_shift_imm<bits<4> tsz8_64, bit opc, string asm,
                             ZPRRegOp zprty, Operand immtype>
: I<(outs zprty:$Zd), (ins zprty:$_Zd, zprty:$Zn, immtype:$imm),
  asm, "\t$Zd, $Zn, $imm",
  "", []>, Sched<[]> {
  bits<5> Zd;
  bits<5> Zn;
  bits<6> imm;
  let Inst{31-24} = 0b01000101;
  let Inst{23-22} = tsz8_64{3-2};
  let Inst{21}    = 0b0;
  let Inst{20-19} = tsz8_64{1-0};
  let Inst{18-16} = imm{2-0}; // imm3
  let Inst{15-11} = 0b11110;
  let Inst{10}    = opc;
  let Inst{9-5}   = Zn;
  let Inst{4-0}   = Zd;

  let Constraints = "$Zd = $_Zd";
}

multiclass sve2_int_bin_shift_imm_left<bit opc, string asm> {
  def _B : sve2_int_bin_shift_imm<{0,0,0,1}, opc, asm, ZPR8, vecshiftL8>;
  def _H : sve2_int_bin_shift_imm<{0,0,1,?}, opc, asm, ZPR16, vecshiftL16> {
    let Inst{19} = imm{3};
  }
  def _S : sve2_int_bin_shift_imm<{0,1,?,?}, opc, asm, ZPR32, vecshiftL32> {
    let Inst{20-19} = imm{4-3};
  }
  def _D : sve2_int_bin_shift_imm<{1,?,?,?}, opc, asm, ZPR64, vecshiftL64> {
    let Inst{22}    = imm{5};
    let Inst{20-19} = imm{4-3};
  }
}

multiclass sve2_int_bin_shift_imm_right<bit opc, string asm> {
  def _B : sve2_int_bin_shift_imm<{0,0,0,1}, opc, asm, ZPR8, vecshiftR8>;
  def _H : sve2_int_bin_shift_imm<{0,0,1,?}, opc, asm, ZPR16, vecshiftR16> {
    let Inst{19} = imm{3};
  }
  def _S : sve2_int_bin_shift_imm<{0,1,?,?}, opc, asm, ZPR32, vecshiftR32> {
    let Inst{20-19} = imm{4-3};
  }
  def _D : sve2_int_bin_shift_imm<{1,?,?,?}, opc, asm, ZPR64, vecshiftR64> {
    let Inst{22}    = imm{5};
    let Inst{20-19} = imm{4-3};
  }
}

class sve2_int_bin_accum_shift_imm<bits<4> tsz8_64, bits<2> opc, string asm,
                                   ZPRRegOp zprty, Operand immtype>
: I<(outs zprty:$Zda), (ins zprty:$_Zda, zprty:$Zn, immtype:$imm),
  asm, "\t$Zda, $Zn, $imm",
  "", []>, Sched<[]> {
  bits<5> Zda;
  bits<5> Zn;
  bits<6> imm;
  let Inst{31-24} = 0b01000101;
  let Inst{23-22} = tsz8_64{3-2};
  let Inst{21}    = 0b0;
  let Inst{20-19} = tsz8_64{1-0};
  let Inst{18-16} = imm{2-0}; // imm3
  let Inst{15-12} = 0b1110;
  let Inst{11-10} = opc;
  let Inst{9-5}   = Zn;
  let Inst{4-0}   = Zda;

  let Constraints = "$Zda = $_Zda";
  let DestructiveInstType = Destructive;
  let ElementSize = ElementSizeNone;
}

multiclass sve2_int_bin_accum_shift_imm_right<bits<2> opc, string asm> {
  def _B : sve2_int_bin_accum_shift_imm<{0,0,0,1}, opc, asm, ZPR8, vecshiftR8>;
  def _H : sve2_int_bin_accum_shift_imm<{0,0,1,?}, opc, asm, ZPR16, vecshiftR16> {
    let Inst{19} = imm{3};
  }
  def _S : sve2_int_bin_accum_shift_imm<{0,1,?,?}, opc, asm, ZPR32, vecshiftR32> {
    let Inst{20-19} = imm{4-3};
  }
  def _D : sve2_int_bin_accum_shift_imm<{1,?,?,?}, opc, asm, ZPR64, vecshiftR64> {
    let Inst{22}    = imm{5};
    let Inst{20-19} = imm{4-3};
  }
}

class sve2_int_cadd<bits<2> sz, bit opc, string asm, ZPRRegOp zprty>
: I<(outs zprty:$Zdn), (ins zprty:$_Zdn, zprty:$Zm, complexrotateopodd:$rot),
  asm, "\t$Zdn, $_Zdn, $Zm, $rot", "", []>, Sched<[]> {
  bits<5> Zdn;
  bits<5> Zm;
  bit rot;
  let Inst{31-24} = 0b01000101;
  let Inst{23-22} = sz;
  let Inst{21-17} = 0b00000;
  let Inst{16}    = opc;
  let Inst{15-11} = 0b11011;
  let Inst{10}    = rot;
  let Inst{9-5}   = Zm;
  let Inst{4-0}   = Zdn;

  let Constraints = "$Zdn = $_Zdn";
  let DestructiveInstType = Destructive;
  let ElementSize = ElementSizeNone;
}

multiclass sve2_int_cadd<bit opc, string asm> {
  def _B : sve2_int_cadd<0b00, opc, asm, ZPR8>;
  def _H : sve2_int_cadd<0b01, opc, asm, ZPR16>;
  def _S : sve2_int_cadd<0b10, opc, asm, ZPR32>;
  def _D : sve2_int_cadd<0b11, opc, asm, ZPR64>;
}

class sve2_int_absdiff_accum<bits<2> sz, bits<4> opc, string asm,
                             ZPRRegOp zprty1, ZPRRegOp zprty2>
: I<(outs zprty1:$Zda), (ins zprty1:$_Zda, zprty2:$Zn, zprty2:$Zm),
  asm, "\t$Zda, $Zn, $Zm", "", []>, Sched<[]> {
  bits<5> Zda;
  bits<5> Zn;
  bits<5> Zm;
  let Inst{31-24} = 0b01000101;
  let Inst{23-22} = sz;
  let Inst{21}    = 0b0;
  let Inst{20-16} = Zm;
  let Inst{15-14} = 0b11;
  let Inst{13-10} = opc;
  let Inst{9-5}   = Zn;
  let Inst{4-0}   = Zda;

  let Constraints = "$Zda = $_Zda";
  let DestructiveInstType = Destructive;
  let ElementSize = ElementSizeNone;
}

multiclass sve2_int_absdiff_accum<bit opc, string asm> {
  def _B : sve2_int_absdiff_accum<0b00, { 0b111, opc }, asm, ZPR8, ZPR8>;
  def _H : sve2_int_absdiff_accum<0b01, { 0b111, opc }, asm, ZPR16, ZPR16>;
  def _S : sve2_int_absdiff_accum<0b10, { 0b111, opc }, asm, ZPR32, ZPR32>;
  def _D : sve2_int_absdiff_accum<0b11, { 0b111, opc }, asm, ZPR64, ZPR64>;
}

multiclass sve2_int_absdiff_accum_long<bits<2> opc, string asm> {
  def _H : sve2_int_absdiff_accum<0b01, { 0b00, opc }, asm, ZPR16, ZPR8>;
  def _S : sve2_int_absdiff_accum<0b10, { 0b00, opc }, asm, ZPR32, ZPR16>;
  def _D : sve2_int_absdiff_accum<0b11, { 0b00, opc }, asm, ZPR64, ZPR32>;
}

multiclass sve2_int_addsub_long_carry<bits<2> opc, string asm> {
  def _S : sve2_int_absdiff_accum<{ opc{1}, 0b0 }, { 0b010, opc{0} }, asm,
                                  ZPR32, ZPR32>;
  def _D : sve2_int_absdiff_accum<{ opc{1}, 0b1 }, { 0b010, opc{0} }, asm,
                                  ZPR64, ZPR64>;
}

//===----------------------------------------------------------------------===//
// SVE2 Narrowing Group
//===----------------------------------------------------------------------===//

class sve2_int_bin_shift_imm_narrow_bottom<bits<3> tsz8_64, bits<3> opc,
                                           string asm, ZPRRegOp zprty1,
                                           ZPRRegOp zprty2, Operand immtype>
: I<(outs zprty1:$Zd), (ins zprty2:$Zn, immtype:$imm),
  asm, "\t$Zd, $Zn, $imm",
  "", []>, Sched<[]> {
  bits<5> Zd;
  bits<5> Zn;
  bits<5> imm;
  let Inst{31-23} = 0b010001010;
  let Inst{22}    = tsz8_64{2};
  let Inst{21}    = 0b1;
  let Inst{20-19} = tsz8_64{1-0};
  let Inst{18-16} = imm{2-0}; // imm3
  let Inst{15-14} = 0b00;
  let Inst{13-11} = opc;
  let Inst{10}    = 0b0;
  let Inst{9-5}   = Zn;
  let Inst{4-0}   = Zd;
}

multiclass sve2_int_bin_shift_imm_right_narrow_bottom<bits<3> opc, string asm> {
  def _B : sve2_int_bin_shift_imm_narrow_bottom<{0,0,1}, opc, asm, ZPR8, ZPR16,
                                                vecshiftR8>;
  def _H : sve2_int_bin_shift_imm_narrow_bottom<{0,1,?}, opc, asm, ZPR16, ZPR32,
                                                vecshiftR16> {
    let Inst{19} = imm{3};
  }
  def _S : sve2_int_bin_shift_imm_narrow_bottom<{1,?,?}, opc, asm, ZPR32, ZPR64,
                                                vecshiftR32> {
    let Inst{20-19} = imm{4-3};
  }
}

class sve2_int_bin_shift_imm_narrow_top<bits<3> tsz8_64, bits<3> opc,
                                        string asm, ZPRRegOp zprty1,
                                        ZPRRegOp zprty2, Operand immtype>
: I<(outs zprty1:$Zd), (ins zprty1:$_Zd, zprty2:$Zn, immtype:$imm),
  asm, "\t$Zd, $Zn, $imm",
  "", []>, Sched<[]> {
  bits<5> Zd;
  bits<5> Zn;
  bits<5> imm;
  let Inst{31-23} = 0b010001010;
  let Inst{22}    = tsz8_64{2};
  let Inst{21}    = 0b1;
  let Inst{20-19} = tsz8_64{1-0};
  let Inst{18-16} = imm{2-0}; // imm3
  let Inst{15-14} = 0b00;
  let Inst{13-11} = opc;
  let Inst{10}    = 0b1;
  let Inst{9-5}   = Zn;
  let Inst{4-0}   = Zd;

  let Constraints = "$Zd = $_Zd";
}

multiclass sve2_int_bin_shift_imm_right_narrow_top<bits<3> opc, string asm> {
  def _B : sve2_int_bin_shift_imm_narrow_top<{0,0,1}, opc, asm, ZPR8, ZPR16,
                                             vecshiftR8>;
  def _H : sve2_int_bin_shift_imm_narrow_top<{0,1,?}, opc, asm, ZPR16, ZPR32,
                                             vecshiftR16> {
    let Inst{19} = imm{3};
  }
  def _S : sve2_int_bin_shift_imm_narrow_top<{1,?,?}, opc, asm, ZPR32, ZPR64,
                                             vecshiftR32> {
    let Inst{20-19} = imm{4-3};
  }
}

class sve2_int_addsub_narrow_high_bottom<bits<2> sz, bits<2> opc, string asm,
                                         ZPRRegOp zprty1, ZPRRegOp zprty2>
: I<(outs zprty1:$Zd), (ins zprty2:$Zn, zprty2:$Zm),
  asm, "\t$Zd, $Zn, $Zm", "", []>, Sched<[]> {
  bits<5> Zd;
  bits<5> Zn;
  bits<5> Zm;
  let Inst{31-24} = 0b01000101;
  let Inst{23-22} = sz;
  let Inst{21}    = 0b1;
  let Inst{20-16} = Zm;
  let Inst{15-13} = 0b011;
  let Inst{12-11} = opc; // S, R
  let Inst{10}    = 0b0; // Top
  let Inst{9-5}   = Zn;
  let Inst{4-0}   = Zd;
}

multiclass sve2_int_addsub_narrow_high_bottom<bits<2> opc, string asm> {
  def _B : sve2_int_addsub_narrow_high_bottom<0b01, opc, asm, ZPR8, ZPR16>;
  def _H : sve2_int_addsub_narrow_high_bottom<0b10, opc, asm, ZPR16, ZPR32>;
  def _S : sve2_int_addsub_narrow_high_bottom<0b11, opc, asm, ZPR32, ZPR64>;
}

class sve2_int_addsub_narrow_high_top<bits<2> sz, bits<2> opc, string asm,
                                      ZPRRegOp zprty1, ZPRRegOp zprty2>
: I<(outs zprty1:$Zd), (ins zprty1:$_Zd, zprty2:$Zn, zprty2:$Zm),
  asm, "\t$Zd, $Zn, $Zm", "", []>, Sched<[]> {
  bits<5> Zd;
  bits<5> Zn;
  bits<5> Zm;
  let Inst{31-24} = 0b01000101;
  let Inst{23-22} = sz;
  let Inst{21}    = 0b1;
  let Inst{20-16} = Zm;
  let Inst{15-13} = 0b011;
  let Inst{12-11} = opc; // S, R
  let Inst{10}    = 0b1; // Top
  let Inst{9-5}   = Zn;
  let Inst{4-0}   = Zd;

  let Constraints = "$Zd = $_Zd";
}

multiclass sve2_int_addsub_narrow_high_top<bits<2> opc, string asm> {
  def _B : sve2_int_addsub_narrow_high_top<0b01, opc, asm, ZPR8, ZPR16>;
  def _H : sve2_int_addsub_narrow_high_top<0b10, opc, asm, ZPR16, ZPR32>;
  def _S : sve2_int_addsub_narrow_high_top<0b11, opc, asm, ZPR32, ZPR64>;
}

class sve2_int_sat_extract_narrow_bottom<bits<3> tsz8_64, bits<2> opc, string asm,
                                         ZPRRegOp zprty1, ZPRRegOp zprty2>
: I<(outs zprty1:$Zd), (ins zprty2:$Zn),
  asm, "\t$Zd, $Zn", "", []>, Sched<[]> {
  bits<5> Zd;
  bits<5> Zn;
  let Inst{31-23} = 0b010001010;
  let Inst{22}    = tsz8_64{2};
  let Inst{21}    = 0b1;
  let Inst{20-19} = tsz8_64{1-0};
  let Inst{18-13} = 0b000010;
  let Inst{12-11} = opc;
  let Inst{10}    = 0b0;
  let Inst{9-5}   = Zn;
  let Inst{4-0}   = Zd;
}

multiclass sve2_int_sat_extract_narrow_bottom<bits<2> opc, string asm> {
  def _B : sve2_int_sat_extract_narrow_bottom<0b001, opc, asm, ZPR8, ZPR16>;
  def _H : sve2_int_sat_extract_narrow_bottom<0b010, opc, asm, ZPR16, ZPR32>;
  def _S : sve2_int_sat_extract_narrow_bottom<0b100, opc, asm, ZPR32, ZPR64>;
}

class sve2_int_sat_extract_narrow_top<bits<3> tsz8_64, bits<2> opc, string asm,
                                      ZPRRegOp zprty1, ZPRRegOp zprty2>
: I<(outs zprty1:$Zd), (ins zprty1:$_Zd, zprty2:$Zn),
  asm, "\t$Zd, $Zn", "", []>, Sched<[]> {
  bits<5> Zd;
  bits<5> Zn;
  let Inst{31-23} = 0b010001010;
  let Inst{22}    = tsz8_64{2};
  let Inst{21}    = 0b1;
  let Inst{20-19} = tsz8_64{1-0};
  let Inst{18-13} = 0b000010;
  let Inst{12-11} = opc;
  let Inst{10}    = 0b1;
  let Inst{9-5}   = Zn;
  let Inst{4-0}   = Zd;

  let Constraints = "$Zd = $_Zd";
}

multiclass sve2_int_sat_extract_narrow_top<bits<2> opc, string asm> {
  def _B : sve2_int_sat_extract_narrow_top<0b001, opc, asm, ZPR8, ZPR16>;
  def _H : sve2_int_sat_extract_narrow_top<0b010, opc, asm, ZPR16, ZPR32>;
  def _S : sve2_int_sat_extract_narrow_top<0b100, opc, asm, ZPR32, ZPR64>;
}

//===----------------------------------------------------------------------===//
// SVE Integer Arithmetic - Unary Predicated Group
//===----------------------------------------------------------------------===//

class sve_int_un_pred_arit<bits<2> sz8_64, bits<4> opc,
                             string asm, ZPRRegOp zprty>
: I<(outs zprty:$Zd), (ins zprty:$_Zd, PPR3bAny:$Pg, zprty:$Zn),
  asm, "\t$Zd, $Pg/m, $Zn",
  "",
  []>, Sched<[]> {
  bits<3> Pg;
  bits<5> Zd;
  bits<5> Zn;
  let Inst{31-24} = 0b00000100;
  let Inst{23-22} = sz8_64;
  let Inst{21-20} = 0b01;
  let Inst{19}    = opc{0};
  let Inst{18-16} = opc{3-1};
  let Inst{15-13} = 0b101;
  let Inst{12-10} = Pg;
  let Inst{9-5}   = Zn;
  let Inst{4-0}   = Zd;

  let Constraints = "$Zd = $_Zd";
  let DestructiveInstType = Destructive;
  let ElementSize = zprty.ElementSize;
}

multiclass sve_int_un_pred_arit_0<bits<3> opc, string asm,
                                  SDPatternOperator op> {
  def _B : sve_int_un_pred_arit<0b00, { opc, 0b0 }, asm, ZPR8>;
  def _H : sve_int_un_pred_arit<0b01, { opc, 0b0 }, asm, ZPR16>;
  def _S : sve_int_un_pred_arit<0b10, { opc, 0b0 }, asm, ZPR32>;
  def _D : sve_int_un_pred_arit<0b11, { opc, 0b0 }, asm, ZPR64>;

  def : SVE_3_Op_Pat<nxv16i8, op, nxv16i8, nxv16i1, nxv16i8, !cast<Instruction>(NAME # _B)>;
  def : SVE_3_Op_Pat<nxv8i16, op, nxv8i16, nxv8i1,  nxv8i16, !cast<Instruction>(NAME # _H)>;
  def : SVE_3_Op_Pat<nxv4i32, op, nxv4i32, nxv4i1,  nxv4i32, !cast<Instruction>(NAME # _S)>;
  def : SVE_3_Op_Pat<nxv2i64, op, nxv2i64, nxv2i1,  nxv2i64, !cast<Instruction>(NAME # _D)>;
}

multiclass sve_int_un_pred_arit_0_h<bits<3> opc, string asm,
                                    SDPatternOperator op> {
  def _H : sve_int_un_pred_arit<0b01, { opc, 0b0 }, asm, ZPR16>;
  def _S : sve_int_un_pred_arit<0b10, { opc, 0b0 }, asm, ZPR32>;
  def _D : sve_int_un_pred_arit<0b11, { opc, 0b0 }, asm, ZPR64>;

  def : SVE_3_Op_Pat<nxv8i16, op, nxv8i16, nxv8i1,  nxv8i16, !cast<Instruction>(NAME # _H)>;
  def : SVE_3_Op_Pat<nxv4i32, op, nxv4i32, nxv4i1,  nxv4i32, !cast<Instruction>(NAME # _S)>;
  def : SVE_3_Op_Pat<nxv2i64, op, nxv2i64, nxv2i1,  nxv2i64, !cast<Instruction>(NAME # _D)>;
}

multiclass sve_int_un_pred_arit_0_w<bits<3> opc, string asm,
                                    SDPatternOperator op> {
  def _S : sve_int_un_pred_arit<0b10, { opc, 0b0 }, asm, ZPR32>;
  def _D : sve_int_un_pred_arit<0b11, { opc, 0b0 }, asm, ZPR64>;

  def : SVE_3_Op_Pat<nxv4i32, op, nxv4i32, nxv4i1,  nxv4i32, !cast<Instruction>(NAME # _S)>;
  def : SVE_3_Op_Pat<nxv2i64, op, nxv2i64, nxv2i1,  nxv2i64, !cast<Instruction>(NAME # _D)>;
}

multiclass sve_int_un_pred_arit_0_d<bits<3> opc, string asm,
                                    SDPatternOperator op> {
  def _D : sve_int_un_pred_arit<0b11, { opc, 0b0 }, asm, ZPR64>;

  def : SVE_3_Op_Pat<nxv2i64, op, nxv2i64, nxv2i1,  nxv2i64, !cast<Instruction>(NAME # _D)>;
}

multiclass sve_int_un_pred_arit_1<bits<3> opc, string asm,
                                  SDPatternOperator op> {
  def _B : sve_int_un_pred_arit<0b00, { opc, 0b1 }, asm, ZPR8>;
  def _H : sve_int_un_pred_arit<0b01, { opc, 0b1 }, asm, ZPR16>;
  def _S : sve_int_un_pred_arit<0b10, { opc, 0b1 }, asm, ZPR32>;
  def _D : sve_int_un_pred_arit<0b11, { opc, 0b1 }, asm, ZPR64>;

  def : SVE_3_Op_Pat<nxv16i8, op, nxv16i8, nxv16i1, nxv16i8, !cast<Instruction>(NAME # _B)>;
  def : SVE_3_Op_Pat<nxv8i16, op, nxv8i16, nxv8i1,  nxv8i16, !cast<Instruction>(NAME # _H)>;
  def : SVE_3_Op_Pat<nxv4i32, op, nxv4i32, nxv4i1,  nxv4i32, !cast<Instruction>(NAME # _S)>;
  def : SVE_3_Op_Pat<nxv2i64, op, nxv2i64, nxv2i1,  nxv2i64, !cast<Instruction>(NAME # _D)>;

  def : SVE_3_Op_Pat<nxv8i16, op, nxv8i16, nxv8i1, nxv8f16, !cast<Instruction>(NAME # _H)>;
  def : SVE_3_Op_Pat<nxv4i32, op, nxv4i32, nxv4i1, nxv4f32, !cast<Instruction>(NAME # _S)>;
  def : SVE_3_Op_Pat<nxv2i64, op, nxv2i64, nxv2i1, nxv2f64, !cast<Instruction>(NAME # _D)>;
}

multiclass sve_int_un_pred_arit_1_fp<bits<3> opc, string asm> {
  def _H : sve_int_un_pred_arit<0b01, { opc, 0b1 }, asm, ZPR16>;
  def _S : sve_int_un_pred_arit<0b10, { opc, 0b1 }, asm, ZPR32>;
  def _D : sve_int_un_pred_arit<0b11, { opc, 0b1 }, asm, ZPR64>;
}

//===----------------------------------------------------------------------===//
// SVE Integer Wide Immediate - Unpredicated Group
//===----------------------------------------------------------------------===//
class sve_int_dup_imm<bits<2> sz8_64, string asm,
                      ZPRRegOp zprty, Operand immtype>
: I<(outs zprty:$Zd), (ins immtype:$imm),
  asm, "\t$Zd, $imm",
  "",
  []>, Sched<[]> {
  bits<5> Zd;
  bits<9> imm;
  let Inst{31-24} = 0b00100101;
  let Inst{23-22} = sz8_64;
  let Inst{21-14} = 0b11100011;
  let Inst{13}    = imm{8};   // sh
  let Inst{12-5}  = imm{7-0}; // imm8
  let Inst{4-0}   = Zd;

  let isReMaterializable = 1;
}

multiclass sve_int_dup_imm<string asm> {
  def _B : sve_int_dup_imm<0b00, asm, ZPR8, cpy_imm8_opt_lsl_i8>;
  def _H : sve_int_dup_imm<0b01, asm, ZPR16, cpy_imm8_opt_lsl_i16>;
  def _S : sve_int_dup_imm<0b10, asm, ZPR32, cpy_imm8_opt_lsl_i32>;
  def _D : sve_int_dup_imm<0b11, asm, ZPR64, cpy_imm8_opt_lsl_i64>;

  def : InstAlias<"mov $Zd, $imm",
                  (!cast<Instruction>(NAME # _B) ZPR8:$Zd, cpy_imm8_opt_lsl_i8:$imm), 1>;
  def : InstAlias<"mov $Zd, $imm",
                  (!cast<Instruction>(NAME # _H) ZPR16:$Zd, cpy_imm8_opt_lsl_i16:$imm), 1>;
  def : InstAlias<"mov $Zd, $imm",
                  (!cast<Instruction>(NAME # _S) ZPR32:$Zd, cpy_imm8_opt_lsl_i32:$imm), 1>;
  def : InstAlias<"mov $Zd, $imm",
                  (!cast<Instruction>(NAME # _D) ZPR64:$Zd, cpy_imm8_opt_lsl_i64:$imm), 1>;

  def : InstAlias<"fmov $Zd, #0.0",
                  (!cast<Instruction>(NAME # _H) ZPR16:$Zd, 0, 0), 1>;
  def : InstAlias<"fmov $Zd, #0.0",
                  (!cast<Instruction>(NAME # _S) ZPR32:$Zd, 0, 0), 1>;
  def : InstAlias<"fmov $Zd, #0.0",
                  (!cast<Instruction>(NAME # _D) ZPR64:$Zd, 0, 0), 1>;
}

class sve_int_dup_fpimm<bits<2> sz8_64, Operand fpimmtype,
                        string asm, ZPRRegOp zprty>
: I<(outs zprty:$Zd), (ins fpimmtype:$imm8),
  asm, "\t$Zd, $imm8",
  "",
  []>, Sched<[]> {
  bits<5> Zd;
  bits<8> imm8;
  let Inst{31-24} = 0b00100101;
  let Inst{23-22} = sz8_64;
  let Inst{21-14} = 0b11100111;
  let Inst{13}    = 0b0;
  let Inst{12-5}  = imm8;
  let Inst{4-0}   = Zd;

  let isReMaterializable = 1;
}

multiclass sve_int_dup_fpimm<string asm> {
  def _H : sve_int_dup_fpimm<0b01, fpimm16, asm, ZPR16>;
  def _S : sve_int_dup_fpimm<0b10, fpimm32, asm, ZPR32>;
  def _D : sve_int_dup_fpimm<0b11, fpimm64, asm, ZPR64>;

  def : InstAlias<"fmov $Zd, $imm8",
                  (!cast<Instruction>(NAME # _H) ZPR16:$Zd, fpimm16:$imm8), 1>;
  def : InstAlias<"fmov $Zd, $imm8",
                  (!cast<Instruction>(NAME # _S) ZPR32:$Zd, fpimm32:$imm8), 1>;
  def : InstAlias<"fmov $Zd, $imm8",
                  (!cast<Instruction>(NAME # _D) ZPR64:$Zd, fpimm64:$imm8), 1>;
}

class sve_int_arith_imm0<bits<2> sz8_64, bits<3> opc, string asm,
                         ZPRRegOp zprty, Operand immtype>
: I<(outs zprty:$Zdn), (ins zprty:$_Zdn, immtype:$imm),
  asm, "\t$Zdn, $_Zdn, $imm",
  "",
  []>, Sched<[]> {
  bits<5> Zdn;
  bits<9> imm;
  let Inst{31-24} = 0b00100101;
  let Inst{23-22} = sz8_64;
  let Inst{21-19} = 0b100;
  let Inst{18-16} = opc;
  let Inst{15-14} = 0b11;
  let Inst{13}    = imm{8};   // sh
  let Inst{12-5}  = imm{7-0}; // imm8
  let Inst{4-0}   = Zdn;

  let Constraints = "$Zdn = $_Zdn";
  let DestructiveInstType = Destructive;
  let ElementSize = ElementSizeNone;
}

multiclass sve_int_arith_imm0<bits<3> opc, string asm> {
  def _B : sve_int_arith_imm0<0b00, opc, asm, ZPR8, addsub_imm8_opt_lsl_i8>;
  def _H : sve_int_arith_imm0<0b01, opc, asm, ZPR16, addsub_imm8_opt_lsl_i16>;
  def _S : sve_int_arith_imm0<0b10, opc, asm, ZPR32, addsub_imm8_opt_lsl_i32>;
  def _D : sve_int_arith_imm0<0b11, opc, asm, ZPR64, addsub_imm8_opt_lsl_i64>;
}

class sve_int_arith_imm<bits<2> sz8_64, bits<6> opc, string asm,
                        ZPRRegOp zprty, Operand immtype>
: I<(outs zprty:$Zdn), (ins zprty:$_Zdn, immtype:$imm),
  asm, "\t$Zdn, $_Zdn, $imm",
  "",
  []>, Sched<[]> {
  bits<5> Zdn;
  bits<8> imm;
  let Inst{31-24} = 0b00100101;
  let Inst{23-22} = sz8_64;
  let Inst{21-16} = opc;
  let Inst{15-13} = 0b110;
  let Inst{12-5} = imm;
  let Inst{4-0} = Zdn;

  let Constraints = "$Zdn = $_Zdn";
  let DestructiveInstType = Destructive;
  let ElementSize = ElementSizeNone;
}

multiclass sve_int_arith_imm1<bits<2> opc, string asm, Operand immtype> {
  def _B : sve_int_arith_imm<0b00, { 0b1010, opc }, asm, ZPR8, immtype>;
  def _H : sve_int_arith_imm<0b01, { 0b1010, opc }, asm, ZPR16, immtype>;
  def _S : sve_int_arith_imm<0b10, { 0b1010, opc }, asm, ZPR32, immtype>;
  def _D : sve_int_arith_imm<0b11, { 0b1010, opc }, asm, ZPR64, immtype>;
}

multiclass sve_int_arith_imm2<string asm> {
  def _B : sve_int_arith_imm<0b00, 0b110000, asm, ZPR8,  simm8>;
  def _H : sve_int_arith_imm<0b01, 0b110000, asm, ZPR16, simm8>;
  def _S : sve_int_arith_imm<0b10, 0b110000, asm, ZPR32, simm8>;
  def _D : sve_int_arith_imm<0b11, 0b110000, asm, ZPR64, simm8>;
}

//===----------------------------------------------------------------------===//
// SVE Bitwise Logical - Unpredicated Group
//===----------------------------------------------------------------------===//

class sve_int_bin_cons_log<bits<2> opc, string asm>
: I<(outs ZPR64:$Zd), (ins ZPR64:$Zn, ZPR64:$Zm),
  asm, "\t$Zd, $Zn, $Zm",
  "",
  []>, Sched<[]> {
  bits<5> Zd;
  bits<5> Zm;
  bits<5> Zn;
  let Inst{31-24} = 0b00000100;
  let Inst{23-22} = opc{1-0};
  let Inst{21}    = 0b1;
  let Inst{20-16} = Zm;
  let Inst{15-10} = 0b001100;
  let Inst{9-5}   = Zn;
  let Inst{4-0}   = Zd;
}

multiclass sve_int_bin_cons_log<bits<2> opc, string asm, SDPatternOperator op> {
  def NAME : sve_int_bin_cons_log<opc, asm>;

  def : SVE_2_Op_Pat<nxv16i8, op, nxv16i8, nxv16i8, !cast<Instruction>(NAME)>;
  def : SVE_2_Op_Pat<nxv8i16, op, nxv8i16, nxv8i16, !cast<Instruction>(NAME)>;
  def : SVE_2_Op_Pat<nxv4i32, op, nxv4i32, nxv4i32, !cast<Instruction>(NAME)>;
  def : SVE_2_Op_Pat<nxv2i64, op, nxv2i64, nxv2i64, !cast<Instruction>(NAME)>;

  def : InstAlias<asm # "\t$Zd, $Zn, $Zm",
                  (!cast<Instruction>(NAME) ZPR8:$Zd,  ZPR8:$Zn,  ZPR8:$Zm),  1>;
  def : InstAlias<asm # "\t$Zd, $Zn, $Zm",
                  (!cast<Instruction>(NAME) ZPR16:$Zd, ZPR16:$Zn, ZPR16:$Zm), 1>;
  def : InstAlias<asm # "\t$Zd, $Zn, $Zm",
                  (!cast<Instruction>(NAME) ZPR32:$Zd, ZPR32:$Zn, ZPR32:$Zm), 1>;
}

class sve2_int_bitwise_ternary_op_d<bits<3> opc, string asm>
: I<(outs ZPR64:$Zdn), (ins ZPR64:$_Zdn, ZPR64:$Zm, ZPR64:$Zk),
  asm, "\t$Zdn, $_Zdn, $Zm, $Zk",
  "",
  []>, Sched<[]> {
  bits<5> Zdn;
  bits<5> Zk;
  bits<5> Zm;
  let Inst{31-24} = 0b00000100;
  let Inst{23-22} = opc{2-1};
  let Inst{21}    = 0b1;
  let Inst{20-16} = Zm;
  let Inst{15-11} = 0b00111;
  let Inst{10}    = opc{0};
  let Inst{9-5}   = Zk;
  let Inst{4-0}   = Zdn;

  let Constraints = "$Zdn = $_Zdn";
  let DestructiveInstType = Destructive;
  let ElementSize = ElementSizeNone;
}

multiclass sve2_int_bitwise_ternary_op<bits<3> opc, string asm> {
  def NAME : sve2_int_bitwise_ternary_op_d<opc, asm>;

  def : InstAlias<asm # "\t$Zdn, $Zdn, $Zm, $Zk",
                  (!cast<Instruction>(NAME) ZPR8:$Zdn,  ZPR8:$Zm,  ZPR8:$Zk),  1>;
  def : InstAlias<asm # "\t$Zdn, $Zdn, $Zm, $Zk",
                  (!cast<Instruction>(NAME) ZPR16:$Zdn, ZPR16:$Zm, ZPR16:$Zk), 1>;
  def : InstAlias<asm # "\t$Zdn, $Zdn, $Zm, $Zk",
                  (!cast<Instruction>(NAME) ZPR32:$Zdn, ZPR32:$Zm, ZPR32:$Zk), 1>;
}

class sve2_int_rotate_right_imm<bits<4> tsz8_64, string asm,
                                ZPRRegOp zprty, Operand immtype>
: I<(outs zprty:$Zdn), (ins zprty:$_Zdn, zprty:$Zm, immtype:$imm),
  asm, "\t$Zdn, $_Zdn, $Zm, $imm",
  "",
  []>, Sched<[]> {
  bits<5> Zdn;
  bits<5> Zm;
  bits<6> imm;
  let Inst{31-24} = 0b00000100;
  let Inst{23-22} = tsz8_64{3-2};
  let Inst{21}    = 0b1;
  let Inst{20-19} = tsz8_64{1-0};
  let Inst{18-16} = imm{2-0}; // imm3
  let Inst{15-10} = 0b001101;
  let Inst{9-5}   = Zm;
  let Inst{4-0}   = Zdn;

  let Constraints = "$Zdn = $_Zdn";
  let DestructiveInstType = Destructive;
  let ElementSize = ElementSizeNone;
}

multiclass sve2_int_rotate_right_imm<string asm> {
  def _B : sve2_int_rotate_right_imm<{0,0,0,1}, asm, ZPR8, vecshiftR8>;
  def _H : sve2_int_rotate_right_imm<{0,0,1,?}, asm, ZPR16, vecshiftR16> {
    let Inst{19} = imm{3};
  }
  def _S : sve2_int_rotate_right_imm<{0,1,?,?}, asm, ZPR32, vecshiftR32> {
    let Inst{20-19} = imm{4-3};
  }
  def _D : sve2_int_rotate_right_imm<{1,?,?,?}, asm, ZPR64, vecshiftR64> {
    let Inst{22}    = imm{5};
    let Inst{20-19} = imm{4-3};
  }
}

//===----------------------------------------------------------------------===//
// SVE Integer Wide Immediate - Predicated Group
//===----------------------------------------------------------------------===//

class sve_int_dup_fpimm_pred<bits<2> sz, Operand fpimmtype,
                             string asm, ZPRRegOp zprty>
: I<(outs zprty:$Zd), (ins zprty:$_Zd, PPRAny:$Pg, fpimmtype:$imm8),
  asm, "\t$Zd, $Pg/m, $imm8",
  "",
  []>, Sched<[]> {
  bits<4> Pg;
  bits<5> Zd;
  bits<8> imm8;
  let Inst{31-24} = 0b00000101;
  let Inst{23-22} = sz;
  let Inst{21-20} = 0b01;
  let Inst{19-16} = Pg;
  let Inst{15-13} = 0b110;
  let Inst{12-5}  = imm8;
  let Inst{4-0}   = Zd;

  let Constraints = "$Zd = $_Zd";
  let DestructiveInstType = Destructive;
  let ElementSize = zprty.ElementSize;
}

multiclass sve_int_dup_fpimm_pred<string asm> {
  def _H : sve_int_dup_fpimm_pred<0b01, fpimm16, asm, ZPR16>;
  def _S : sve_int_dup_fpimm_pred<0b10, fpimm32, asm, ZPR32>;
  def _D : sve_int_dup_fpimm_pred<0b11, fpimm64, asm, ZPR64>;

  def : InstAlias<"fmov $Zd, $Pg/m, $imm8",
                  (!cast<Instruction>(NAME # _H) ZPR16:$Zd, PPRAny:$Pg, fpimm16:$imm8), 1>;
  def : InstAlias<"fmov $Zd, $Pg/m, $imm8",
                  (!cast<Instruction>(NAME # _S) ZPR32:$Zd, PPRAny:$Pg, fpimm32:$imm8), 1>;
  def : InstAlias<"fmov $Zd, $Pg/m, $imm8",
                  (!cast<Instruction>(NAME # _D) ZPR64:$Zd, PPRAny:$Pg, fpimm64:$imm8), 1>;
}

class sve_int_dup_imm_pred<bits<2> sz8_64, bit m, string asm,
                           ZPRRegOp zprty, string pred_qual, dag iops>
: I<(outs zprty:$Zd), iops,
  asm, "\t$Zd, $Pg"#pred_qual#", $imm",
  "", []>, Sched<[]> {
  bits<5> Zd;
  bits<4> Pg;
  bits<9> imm;
  let Inst{31-24} = 0b00000101;
  let Inst{23-22} = sz8_64;
  let Inst{21-20} = 0b01;
  let Inst{19-16} = Pg;
  let Inst{15}    = 0b0;
  let Inst{14}    = m;
  let Inst{13}    = imm{8};   // sh
  let Inst{12-5}  = imm{7-0}; // imm8
  let Inst{4-0}   = Zd;

  let DestructiveInstType = Destructive;
  let ElementSize = zprty.ElementSize;
}

multiclass sve_int_dup_imm_pred_merge<string asm> {
  let Constraints = "$Zd = $_Zd" in {
  def _B : sve_int_dup_imm_pred<0b00, 1, asm, ZPR8,  "/m", (ins ZPR8:$_Zd,  PPRAny:$Pg, cpy_imm8_opt_lsl_i8:$imm)>;
  def _H : sve_int_dup_imm_pred<0b01, 1, asm, ZPR16, "/m", (ins ZPR16:$_Zd, PPRAny:$Pg, cpy_imm8_opt_lsl_i16:$imm)>;
  def _S : sve_int_dup_imm_pred<0b10, 1, asm, ZPR32, "/m", (ins ZPR32:$_Zd, PPRAny:$Pg, cpy_imm8_opt_lsl_i32:$imm)>;
  def _D : sve_int_dup_imm_pred<0b11, 1, asm, ZPR64, "/m", (ins ZPR64:$_Zd, PPRAny:$Pg, cpy_imm8_opt_lsl_i64:$imm)>;
  }

  def : InstAlias<"mov $Zd, $Pg/m, $imm",
                  (!cast<Instruction>(NAME # _B) ZPR8:$Zd,  PPRAny:$Pg, cpy_imm8_opt_lsl_i8:$imm), 1>;
  def : InstAlias<"mov $Zd, $Pg/m, $imm",
                  (!cast<Instruction>(NAME # _H) ZPR16:$Zd, PPRAny:$Pg, cpy_imm8_opt_lsl_i16:$imm), 1>;
  def : InstAlias<"mov $Zd, $Pg/m, $imm",
                  (!cast<Instruction>(NAME # _S) ZPR32:$Zd, PPRAny:$Pg, cpy_imm8_opt_lsl_i32:$imm), 1>;
  def : InstAlias<"mov $Zd, $Pg/m, $imm",
                  (!cast<Instruction>(NAME # _D) ZPR64:$Zd, PPRAny:$Pg, cpy_imm8_opt_lsl_i64:$imm), 1>;

  def : InstAlias<"fmov $Zd, $Pg/m, #0.0",
                  (!cast<Instruction>(NAME # _H) ZPR16:$Zd, PPRAny:$Pg, 0, 0), 0>;
  def : InstAlias<"fmov $Zd, $Pg/m, #0.0",
                  (!cast<Instruction>(NAME # _S) ZPR32:$Zd, PPRAny:$Pg, 0, 0), 0>;
  def : InstAlias<"fmov $Zd, $Pg/m, #0.0",
                  (!cast<Instruction>(NAME # _D) ZPR64:$Zd, PPRAny:$Pg, 0, 0), 0>;
}

multiclass sve_int_dup_imm_pred_zero<string asm> {
  def _B : sve_int_dup_imm_pred<0b00, 0, asm, ZPR8,  "/z", (ins PPRAny:$Pg, cpy_imm8_opt_lsl_i8:$imm)>;
  def _H : sve_int_dup_imm_pred<0b01, 0, asm, ZPR16, "/z", (ins PPRAny:$Pg, cpy_imm8_opt_lsl_i16:$imm)>;
  def _S : sve_int_dup_imm_pred<0b10, 0, asm, ZPR32, "/z", (ins PPRAny:$Pg, cpy_imm8_opt_lsl_i32:$imm)>;
  def _D : sve_int_dup_imm_pred<0b11, 0, asm, ZPR64, "/z", (ins PPRAny:$Pg, cpy_imm8_opt_lsl_i64:$imm)>;

  def : InstAlias<"mov $Zd, $Pg/z, $imm",
                  (!cast<Instruction>(NAME # _B) ZPR8:$Zd,  PPRAny:$Pg, cpy_imm8_opt_lsl_i8:$imm), 1>;
  def : InstAlias<"mov $Zd, $Pg/z, $imm",
                  (!cast<Instruction>(NAME # _H) ZPR16:$Zd, PPRAny:$Pg, cpy_imm8_opt_lsl_i16:$imm), 1>;
  def : InstAlias<"mov $Zd, $Pg/z, $imm",
                  (!cast<Instruction>(NAME # _S) ZPR32:$Zd, PPRAny:$Pg, cpy_imm8_opt_lsl_i32:$imm), 1>;
  def : InstAlias<"mov $Zd, $Pg/z, $imm",
                  (!cast<Instruction>(NAME # _D) ZPR64:$Zd, PPRAny:$Pg, cpy_imm8_opt_lsl_i64:$imm), 1>;
}

//===----------------------------------------------------------------------===//
// SVE Integer Compare - Vectors Group
//===----------------------------------------------------------------------===//

class sve_int_cmp<bit cmp_1, bits<2> sz8_64, bits<3> opc, string asm,
                  PPRRegOp pprty, ZPRRegOp zprty1, ZPRRegOp zprty2>
: I<(outs pprty:$Pd), (ins PPR3bAny:$Pg, zprty1:$Zn, zprty2:$Zm),
  asm, "\t$Pd, $Pg/z, $Zn, $Zm",
  "",
  []>, Sched<[]> {
  bits<4> Pd;
  bits<3> Pg;
  bits<5> Zm;
  bits<5> Zn;
  let Inst{31-24} = 0b00100100;
  let Inst{23-22} = sz8_64;
  let Inst{21}    = 0b0;
  let Inst{20-16} = Zm;
  let Inst{15}    = opc{2};
  let Inst{14}    = cmp_1;
  let Inst{13}    = opc{1};
  let Inst{12-10} = Pg;
  let Inst{9-5}   = Zn;
  let Inst{4}     = opc{0};
  let Inst{3-0}   = Pd;

  let Defs = [NZCV];
}

multiclass sve_int_cmp_0<bits<3> opc, string asm> {
  def _B : sve_int_cmp<0b0, 0b00, opc, asm, PPR8, ZPR8, ZPR8>;
  def _H : sve_int_cmp<0b0, 0b01, opc, asm, PPR16, ZPR16, ZPR16>;
  def _S : sve_int_cmp<0b0, 0b10, opc, asm, PPR32, ZPR32, ZPR32>;
  def _D : sve_int_cmp<0b0, 0b11, opc, asm, PPR64, ZPR64, ZPR64>;
}

multiclass sve_int_cmp_0_wide<bits<3> opc, string asm> {
  def _B : sve_int_cmp<0b0, 0b00, opc, asm, PPR8, ZPR8, ZPR64>;
  def _H : sve_int_cmp<0b0, 0b01, opc, asm, PPR16, ZPR16, ZPR64>;
  def _S : sve_int_cmp<0b0, 0b10, opc, asm, PPR32, ZPR32, ZPR64>;
}

multiclass sve_int_cmp_1_wide<bits<3> opc, string asm> {
  def _B : sve_int_cmp<0b1, 0b00, opc, asm, PPR8, ZPR8, ZPR64>;
  def _H : sve_int_cmp<0b1, 0b01, opc, asm, PPR16, ZPR16, ZPR64>;
  def _S : sve_int_cmp<0b1, 0b10, opc, asm, PPR32, ZPR32, ZPR64>;
}


//===----------------------------------------------------------------------===//
// SVE Integer Compare - Signed Immediate Group
//===----------------------------------------------------------------------===//

class sve_int_scmp_vi<bits<2> sz8_64, bits<3> opc, string asm, PPRRegOp pprty,
                      ZPRRegOp zprty,
                      Operand immtype>
: I<(outs pprty:$Pd), (ins PPR3bAny:$Pg, zprty:$Zn, immtype:$imm5),
  asm, "\t$Pd, $Pg/z, $Zn, $imm5",
  "",
  []>, Sched<[]> {
  bits<4> Pd;
  bits<3> Pg;
  bits<5> Zn;
  bits<5> imm5;
  let Inst{31-24} = 0b00100101;
  let Inst{23-22} = sz8_64;
  let Inst{21}    = 0b0;
  let Inst{20-16} = imm5;
  let Inst{15}    = opc{2};
  let Inst{14}    = 0b0;
  let Inst{13}    = opc{1};
  let Inst{12-10} = Pg;
  let Inst{9-5}   = Zn;
  let Inst{4}     = opc{0};
  let Inst{3-0}   = Pd;

  let Defs = [NZCV];
}

multiclass sve_int_scmp_vi<bits<3> opc, string asm> {
  def _B : sve_int_scmp_vi<0b00, opc, asm, PPR8, ZPR8, simm5_32b>;
  def _H : sve_int_scmp_vi<0b01, opc, asm, PPR16, ZPR16, simm5_32b>;
  def _S : sve_int_scmp_vi<0b10, opc, asm, PPR32, ZPR32, simm5_32b>;
  def _D : sve_int_scmp_vi<0b11, opc, asm, PPR64, ZPR64, simm5_64b>;
}


//===----------------------------------------------------------------------===//
// SVE Integer Compare - Unsigned Immediate Group
//===----------------------------------------------------------------------===//

class sve_int_ucmp_vi<bits<2> sz8_64, bits<2> opc, string asm, PPRRegOp pprty,
                      ZPRRegOp zprty, Operand immtype>
: I<(outs pprty:$Pd), (ins PPR3bAny:$Pg, zprty:$Zn, immtype:$imm7),
  asm, "\t$Pd, $Pg/z, $Zn, $imm7",
  "",
  []>, Sched<[]> {
  bits<4> Pd;
  bits<3> Pg;
  bits<5> Zn;
  bits<7> imm7;
  let Inst{31-24} = 0b00100100;
  let Inst{23-22} = sz8_64;
  let Inst{21}    = 1;
  let Inst{20-14} = imm7;
  let Inst{13}    = opc{1};
  let Inst{12-10} = Pg;
  let Inst{9-5}   = Zn;
  let Inst{4}     = opc{0};
  let Inst{3-0}   = Pd;

  let Defs = [NZCV];
}

multiclass sve_int_ucmp_vi<bits<2> opc, string asm> {
  def _B : sve_int_ucmp_vi<0b00, opc, asm, PPR8, ZPR8, imm0_127>;
  def _H : sve_int_ucmp_vi<0b01, opc, asm, PPR16, ZPR16, imm0_127>;
  def _S : sve_int_ucmp_vi<0b10, opc, asm, PPR32, ZPR32, imm0_127>;
  def _D : sve_int_ucmp_vi<0b11, opc, asm, PPR64, ZPR64, imm0_127>;
}


//===----------------------------------------------------------------------===//
// SVE Integer Compare - Scalars Group
//===----------------------------------------------------------------------===//

class sve_int_cterm<bit sz, bit opc, string asm, RegisterClass rt>
: I<(outs), (ins rt:$Rn, rt:$Rm),
  asm, "\t$Rn, $Rm",
  "",
  []>, Sched<[]> {
  bits<5> Rm;
  bits<5> Rn;
  let Inst{31-23} = 0b001001011;
  let Inst{22}    = sz;
  let Inst{21}    = 0b1;
  let Inst{20-16} = Rm;
  let Inst{15-10} = 0b001000;
  let Inst{9-5}   = Rn;
  let Inst{4}     = opc;
  let Inst{3-0}   = 0b0000;

  let Defs = [NZCV];
}

class sve_int_while_rr<bits<2> sz8_64, bits<4> opc, string asm,
                       RegisterClass gprty, PPRRegOp pprty>
: I<(outs pprty:$Pd), (ins gprty:$Rn, gprty:$Rm),
  asm, "\t$Pd, $Rn, $Rm",
  "", []>, Sched<[]> {
  bits<4> Pd;
  bits<5> Rm;
  bits<5> Rn;
  let Inst{31-24} = 0b00100101;
  let Inst{23-22} = sz8_64;
  let Inst{21}    = 0b1;
  let Inst{20-16} = Rm;
  let Inst{15-13} = 0b000;
  let Inst{12-10} = opc{3-1};
  let Inst{9-5}   = Rn;
  let Inst{4}     = opc{0};
  let Inst{3-0}   = Pd;

  let Defs = [NZCV];
}

multiclass sve_int_while4_rr<bits<3> opc, string asm> {
  def _B : sve_int_while_rr<0b00, { 0, opc }, asm, GPR32, PPR8>;
  def _H : sve_int_while_rr<0b01, { 0, opc }, asm, GPR32, PPR16>;
  def _S : sve_int_while_rr<0b10, { 0, opc }, asm, GPR32, PPR32>;
  def _D : sve_int_while_rr<0b11, { 0, opc }, asm, GPR32, PPR64>;
}

multiclass sve_int_while8_rr<bits<3> opc, string asm> {
  def _B : sve_int_while_rr<0b00, { 1, opc }, asm, GPR64, PPR8>;
  def _H : sve_int_while_rr<0b01, { 1, opc }, asm, GPR64, PPR16>;
  def _S : sve_int_while_rr<0b10, { 1, opc }, asm, GPR64, PPR32>;
  def _D : sve_int_while_rr<0b11, { 1, opc }, asm, GPR64, PPR64>;
}

class sve2_int_while_rr<bits<2> sz8_64, bits<1> rw, string asm,
                        PPRRegOp pprty>
: I<(outs pprty:$Pd), (ins GPR64:$Rn, GPR64:$Rm),
  asm, "\t$Pd, $Rn, $Rm",
  "", []>, Sched<[]> {
  bits<4> Pd;
  bits<5> Rm;
  bits<5> Rn;
  let Inst{31-24} = 0b00100101;
  let Inst{23-22} = sz8_64;
  let Inst{21}    = 0b1;
  let Inst{20-16} = Rm;
  let Inst{15-10} = 0b001100;
  let Inst{9-5}   = Rn;
  let Inst{4}     = rw;
  let Inst{3-0}   = Pd;

  let Defs = [NZCV];
}

multiclass sve2_int_while_rr<bits<1> rw, string asm> {
  def _B : sve2_int_while_rr<0b00, rw, asm, PPR8>;
  def _H : sve2_int_while_rr<0b01, rw, asm, PPR16>;
  def _S : sve2_int_while_rr<0b10, rw, asm, PPR32>;
  def _D : sve2_int_while_rr<0b11, rw, asm, PPR64>;
}

//===----------------------------------------------------------------------===//
// SVE Floating Point Fast Reduction Group
//===----------------------------------------------------------------------===//

class sve_fp_fast_red<bits<2> sz, bits<3> opc, string asm,
                      ZPRRegOp zprty, RegisterClass dstRegClass>
: I<(outs dstRegClass:$Vd), (ins PPR3bAny:$Pg, zprty:$Zn),
  asm, "\t$Vd, $Pg, $Zn",
  "",
  []>, Sched<[]> {
  bits<5> Zn;
  bits<5> Vd;
  bits<3> Pg;
  let Inst{31-24} = 0b01100101;
  let Inst{23-22} = sz;
  let Inst{21-19} = 0b000;
  let Inst{18-16} = opc;
  let Inst{15-13} = 0b001;
  let Inst{12-10} = Pg;
  let Inst{9-5}   = Zn;
  let Inst{4-0}   = Vd;
}

multiclass sve_fp_fast_red<bits<3> opc, string asm> {
  def _H : sve_fp_fast_red<0b01, opc, asm, ZPR16, FPR16>;
  def _S : sve_fp_fast_red<0b10, opc, asm, ZPR32, FPR32>;
  def _D : sve_fp_fast_red<0b11, opc, asm, ZPR64, FPR64>;
}


//===----------------------------------------------------------------------===//
// SVE Floating Point Accumulating Reduction Group
//===----------------------------------------------------------------------===//

class sve_fp_2op_p_vd<bits<2> sz, bits<3> opc, string asm,
                      ZPRRegOp zprty, RegisterClass dstRegClass>
: I<(outs dstRegClass:$Vdn), (ins PPR3bAny:$Pg, dstRegClass:$_Vdn, zprty:$Zm),
  asm, "\t$Vdn, $Pg, $_Vdn, $Zm",
  "",
  []>,
  Sched<[]> {
  bits<3> Pg;
  bits<5> Vdn;
  bits<5> Zm;
  let Inst{31-24} = 0b01100101;
  let Inst{23-22} = sz;
  let Inst{21-19} = 0b011;
  let Inst{18-16} = opc;
  let Inst{15-13} = 0b001;
  let Inst{12-10} = Pg;
  let Inst{9-5}   = Zm;
  let Inst{4-0}   = Vdn;

  let Constraints = "$Vdn = $_Vdn";
}

multiclass sve_fp_2op_p_vd<bits<3> opc, string asm> {
  def _H : sve_fp_2op_p_vd<0b01, opc, asm, ZPR16, FPR16>;
  def _S : sve_fp_2op_p_vd<0b10, opc, asm, ZPR32, FPR32>;
  def _D : sve_fp_2op_p_vd<0b11, opc, asm, ZPR64, FPR64>;
}

//===----------------------------------------------------------------------===//
// SVE Floating Point Compare - Vectors Group
//===----------------------------------------------------------------------===//

class sve_fp_3op_p_pd<bits<2> sz, bits<3> opc, string asm, PPRRegOp pprty,
                      ZPRRegOp zprty>
: I<(outs pprty:$Pd), (ins PPR3bAny:$Pg, zprty:$Zn, zprty:$Zm),
  asm, "\t$Pd, $Pg/z, $Zn, $Zm",
  "",
  []>, Sched<[]> {
  bits<4> Pd;
  bits<3> Pg;
  bits<5> Zm;
  bits<5> Zn;
  let Inst{31-24} = 0b01100101;
  let Inst{23-22} = sz;
  let Inst{21}    = 0b0;
  let Inst{20-16} = Zm;
  let Inst{15}    = opc{2};
  let Inst{14}    = 0b1;
  let Inst{13}    = opc{1};
  let Inst{12-10} = Pg;
  let Inst{9-5}   = Zn;
  let Inst{4}     = opc{0};
  let Inst{3-0}   = Pd;
}

multiclass sve_fp_3op_p_pd<bits<3> opc, string asm> {
  def _H : sve_fp_3op_p_pd<0b01, opc, asm, PPR16, ZPR16>;
  def _S : sve_fp_3op_p_pd<0b10, opc, asm, PPR32, ZPR32>;
  def _D : sve_fp_3op_p_pd<0b11, opc, asm, PPR64, ZPR64>;
}


//===----------------------------------------------------------------------===//
// SVE Floating Point Compare - with Zero Group
//===----------------------------------------------------------------------===//

class sve_fp_2op_p_pd<bits<2> sz, bits<3> opc, string asm, PPRRegOp pprty,
                      ZPRRegOp zprty>
: I<(outs pprty:$Pd), (ins PPR3bAny:$Pg, zprty:$Zn),
  asm, "\t$Pd, $Pg/z, $Zn, #0.0",
  "",
  []>, Sched<[]> {
  bits<4> Pd;
  bits<3> Pg;
  bits<5> Zn;
  let Inst{31-24} = 0b01100101;
  let Inst{23-22} = sz;
  let Inst{21-18} = 0b0100;
  let Inst{17-16} = opc{2-1};
  let Inst{15-13} = 0b001;
  let Inst{12-10} = Pg;
  let Inst{9-5}   = Zn;
  let Inst{4}     = opc{0};
  let Inst{3-0}   = Pd;
}

multiclass sve_fp_2op_p_pd<bits<3> opc, string asm> {
  def _H : sve_fp_2op_p_pd<0b01, opc, asm, PPR16, ZPR16>;
  def _S : sve_fp_2op_p_pd<0b10, opc, asm, PPR32, ZPR32>;
  def _D : sve_fp_2op_p_pd<0b11, opc, asm, PPR64, ZPR64>;
}


//===----------------------------------------------------------------------===//
//SVE Index Generation Group
//===----------------------------------------------------------------------===//

class sve_int_index_ii<bits<2> sz8_64, string asm, ZPRRegOp zprty,
                       Operand imm_ty>
: I<(outs zprty:$Zd), (ins imm_ty:$imm5, imm_ty:$imm5b),
  asm, "\t$Zd, $imm5, $imm5b",
  "", []>, Sched<[]> {
  bits<5> Zd;
  bits<5> imm5;
  bits<5> imm5b;
  let Inst{31-24} = 0b00000100;
  let Inst{23-22} = sz8_64;
  let Inst{21}    = 0b1;
  let Inst{20-16} = imm5b;
  let Inst{15-10} = 0b010000;
  let Inst{9-5}   = imm5;
  let Inst{4-0}   = Zd;
}

multiclass sve_int_index_ii<string asm> {
  def _B : sve_int_index_ii<0b00, asm, ZPR8, simm5_32b>;
  def _H : sve_int_index_ii<0b01, asm, ZPR16, simm5_32b>;
  def _S : sve_int_index_ii<0b10, asm, ZPR32, simm5_32b>;
  def _D : sve_int_index_ii<0b11, asm, ZPR64, simm5_64b>;
}

class sve_int_index_ir<bits<2> sz8_64, string asm, ZPRRegOp zprty,
                       RegisterClass srcRegType, Operand imm_ty>
: I<(outs zprty:$Zd), (ins imm_ty:$imm5, srcRegType:$Rm),
  asm, "\t$Zd, $imm5, $Rm",
  "", []>, Sched<[]> {
  bits<5> Rm;
  bits<5> Zd;
  bits<5> imm5;
  let Inst{31-24} = 0b00000100;
  let Inst{23-22} = sz8_64;
  let Inst{21}    = 0b1;
  let Inst{20-16} = Rm;
  let Inst{15-10} = 0b010010;
  let Inst{9-5}   = imm5;
  let Inst{4-0}   = Zd;
}

multiclass sve_int_index_ir<string asm> {
  def _B : sve_int_index_ir<0b00, asm, ZPR8, GPR32, simm5_32b>;
  def _H : sve_int_index_ir<0b01, asm, ZPR16, GPR32, simm5_32b>;
  def _S : sve_int_index_ir<0b10, asm, ZPR32, GPR32, simm5_32b>;
  def _D : sve_int_index_ir<0b11, asm, ZPR64, GPR64, simm5_64b>;
}

class sve_int_index_ri<bits<2> sz8_64, string asm, ZPRRegOp zprty,
                       RegisterClass srcRegType, Operand imm_ty>
: I<(outs zprty:$Zd), (ins srcRegType:$Rn, imm_ty:$imm5),
  asm, "\t$Zd, $Rn, $imm5",
  "", []>, Sched<[]> {
  bits<5> Rn;
  bits<5> Zd;
  bits<5> imm5;
  let Inst{31-24} = 0b00000100;
  let Inst{23-22} = sz8_64;
  let Inst{21}    = 0b1;
  let Inst{20-16} = imm5;
  let Inst{15-10} = 0b010001;
  let Inst{9-5}   = Rn;
  let Inst{4-0}   = Zd;
}

multiclass sve_int_index_ri<string asm> {
  def _B : sve_int_index_ri<0b00, asm, ZPR8, GPR32, simm5_32b>;
  def _H : sve_int_index_ri<0b01, asm, ZPR16, GPR32, simm5_32b>;
  def _S : sve_int_index_ri<0b10, asm, ZPR32, GPR32, simm5_32b>;
  def _D : sve_int_index_ri<0b11, asm, ZPR64, GPR64, simm5_64b>;
}

class sve_int_index_rr<bits<2> sz8_64, string asm, ZPRRegOp zprty,
                       RegisterClass srcRegType>
: I<(outs zprty:$Zd), (ins srcRegType:$Rn, srcRegType:$Rm),
  asm, "\t$Zd, $Rn, $Rm",
  "", []>, Sched<[]> {
  bits<5> Zd;
  bits<5> Rm;
  bits<5> Rn;
  let Inst{31-24} = 0b00000100;
  let Inst{23-22} = sz8_64;
  let Inst{21}    = 0b1;
  let Inst{20-16} = Rm;
  let Inst{15-10} = 0b010011;
  let Inst{9-5}   = Rn;
  let Inst{4-0}   = Zd;
}

multiclass sve_int_index_rr<string asm> {
  def _B : sve_int_index_rr<0b00, asm, ZPR8, GPR32>;
  def _H : sve_int_index_rr<0b01, asm, ZPR16, GPR32>;
  def _S : sve_int_index_rr<0b10, asm, ZPR32, GPR32>;
  def _D : sve_int_index_rr<0b11, asm, ZPR64, GPR64>;
}
//
//===----------------------------------------------------------------------===//
// SVE Bitwise Shift - Predicated Group
//===----------------------------------------------------------------------===//
class sve_int_bin_pred_shift_imm<bits<4> tsz8_64, bits<4> opc, string asm,
                                 ZPRRegOp zprty, Operand immtype,
                                 ElementSizeEnum size>
: I<(outs zprty:$Zdn), (ins PPR3bAny:$Pg, zprty:$_Zdn, immtype:$imm),
  asm, "\t$Zdn, $Pg/m, $_Zdn, $imm",
  "",
  []>, Sched<[]> {
  bits<3> Pg;
  bits<5> Zdn;
  bits<6> imm;
  let Inst{31-24} = 0b00000100;
  let Inst{23-22} = tsz8_64{3-2};
  let Inst{21-20} = 0b00;
  let Inst{19-16} = opc;
  let Inst{15-13} = 0b100;
  let Inst{12-10} = Pg;
  let Inst{9-8}   = tsz8_64{1-0};
  let Inst{7-5}   = imm{2-0}; // imm3
  let Inst{4-0}   = Zdn;

  let Constraints = "$Zdn = $_Zdn";
  let DestructiveInstType = Destructive;
  let ElementSize = size;
}

multiclass sve_int_bin_pred_shift_imm_left<bits<4> opc, string asm> {
  def _B : sve_int_bin_pred_shift_imm<{0,0,0,1}, opc, asm, ZPR8, vecshiftL8,
                                      ElementSizeB>;
  def _H : sve_int_bin_pred_shift_imm<{0,0,1,?}, opc, asm, ZPR16, vecshiftL16,
                                      ElementSizeH> {
    let Inst{8} = imm{3};
  }
  def _S : sve_int_bin_pred_shift_imm<{0,1,?,?}, opc, asm, ZPR32, vecshiftL32,
                                      ElementSizeS> {
    let Inst{9-8} = imm{4-3};
  }
  def _D : sve_int_bin_pred_shift_imm<{1,?,?,?}, opc, asm, ZPR64, vecshiftL64,
                                      ElementSizeD> {
    let Inst{22}  = imm{5};
    let Inst{9-8} = imm{4-3};
  }
}

multiclass sve_int_bin_pred_shift_imm_right<bits<4> opc, string asm> {
  def _B : sve_int_bin_pred_shift_imm<{0,0,0,1}, opc, asm, ZPR8, vecshiftR8,
                                      ElementSizeB>;
  def _H : sve_int_bin_pred_shift_imm<{0,0,1,?}, opc, asm, ZPR16, vecshiftR16,
                                      ElementSizeH> {
    let Inst{8} = imm{3};
  }
  def _S : sve_int_bin_pred_shift_imm<{0,1,?,?}, opc, asm, ZPR32, vecshiftR32,
                                      ElementSizeS> {
    let Inst{9-8} = imm{4-3};
  }
  def _D : sve_int_bin_pred_shift_imm<{1,?,?,?}, opc, asm, ZPR64, vecshiftR64,
                                      ElementSizeD> {
    let Inst{22}  = imm{5};
    let Inst{9-8} = imm{4-3};
  }
}

class sve_int_bin_pred_shift<bits<2> sz8_64, bit wide, bits<3> opc,
                             string asm, ZPRRegOp zprty, ZPRRegOp zprty2>
: I<(outs zprty:$Zdn), (ins PPR3bAny:$Pg, zprty:$_Zdn, zprty2:$Zm),
  asm, "\t$Zdn, $Pg/m, $_Zdn, $Zm",
  "",
  []>, Sched<[]> {
  bits<3> Pg;
  bits<5> Zdn;
  bits<5> Zm;
  let Inst{31-24} = 0b00000100;
  let Inst{23-22} = sz8_64;
  let Inst{21-20} = 0b01;
  let Inst{19}    = wide;
  let Inst{18-16} = opc;
  let Inst{15-13} = 0b100;
  let Inst{12-10} = Pg;
  let Inst{9-5}   = Zm;
  let Inst{4-0}   = Zdn;

  let Constraints = "$Zdn = $_Zdn";
  let DestructiveInstType = Destructive;
  let ElementSize = zprty.ElementSize;
}

multiclass sve_int_bin_pred_shift<bits<3> opc, string asm> {
  def _B : sve_int_bin_pred_shift<0b00, 0b0, opc, asm, ZPR8, ZPR8>;
  def _H : sve_int_bin_pred_shift<0b01, 0b0, opc, asm, ZPR16, ZPR16>;
  def _S : sve_int_bin_pred_shift<0b10, 0b0, opc, asm, ZPR32, ZPR32>;
  def _D : sve_int_bin_pred_shift<0b11, 0b0, opc, asm, ZPR64, ZPR64>;
}

multiclass sve_int_bin_pred_shift_wide<bits<3> opc, string asm> {
  def _B : sve_int_bin_pred_shift<0b00, 0b1, opc, asm, ZPR8, ZPR64>;
  def _H : sve_int_bin_pred_shift<0b01, 0b1, opc, asm, ZPR16, ZPR64>;
  def _S : sve_int_bin_pred_shift<0b10, 0b1, opc, asm, ZPR32, ZPR64>;
}

//===----------------------------------------------------------------------===//
// SVE Shift - Unpredicated Group
//===----------------------------------------------------------------------===//

class sve_int_bin_cons_shift_wide<bits<2> sz8_64, bits<2> opc, string asm,
                               ZPRRegOp zprty>
: I<(outs zprty:$Zd), (ins zprty:$Zn, ZPR64:$Zm),
  asm, "\t$Zd, $Zn, $Zm",
  "",
  []>, Sched<[]> {
  bits<5> Zd;
  bits<5> Zm;
  bits<5> Zn;
  let Inst{31-24} = 0b00000100;
  let Inst{23-22} = sz8_64;
  let Inst{21}    = 0b1;
  let Inst{20-16} = Zm;
  let Inst{15-12} = 0b1000;
  let Inst{11-10} = opc;
  let Inst{9-5}   = Zn;
  let Inst{4-0}   = Zd;
}

multiclass sve_int_bin_cons_shift_wide<bits<2> opc, string asm> {
  def _B : sve_int_bin_cons_shift_wide<0b00, opc, asm, ZPR8>;
  def _H : sve_int_bin_cons_shift_wide<0b01, opc, asm, ZPR16>;
  def _S : sve_int_bin_cons_shift_wide<0b10, opc, asm, ZPR32>;
}

class sve_int_bin_cons_shift_imm<bits<4> tsz8_64, bits<2> opc, string asm,
                               ZPRRegOp zprty, Operand immtype>
: I<(outs zprty:$Zd), (ins zprty:$Zn, immtype:$imm),
  asm, "\t$Zd, $Zn, $imm",
  "", []>, Sched<[]> {
  bits<5> Zd;
  bits<5> Zn;
  bits<6> imm;
  let Inst{31-24} = 0b00000100;
  let Inst{23-22} = tsz8_64{3-2};
  let Inst{21}    = 0b1;
  let Inst{20-19} = tsz8_64{1-0};
  let Inst{18-16} = imm{2-0}; // imm3
  let Inst{15-12} = 0b1001;
  let Inst{11-10} = opc;
  let Inst{9-5}   = Zn;
  let Inst{4-0}   = Zd;
}

multiclass sve_int_bin_cons_shift_imm_left<bits<2> opc, string asm> {
  def _B : sve_int_bin_cons_shift_imm<{0,0,0,1}, opc, asm, ZPR8, vecshiftL8>;
  def _H : sve_int_bin_cons_shift_imm<{0,0,1,?}, opc, asm, ZPR16, vecshiftL16> {
    let Inst{19} = imm{3};
  }
  def _S : sve_int_bin_cons_shift_imm<{0,1,?,?}, opc, asm, ZPR32, vecshiftL32> {
    let Inst{20-19} = imm{4-3};
  }
  def _D : sve_int_bin_cons_shift_imm<{1,?,?,?}, opc, asm, ZPR64, vecshiftL64> {
    let Inst{22}    = imm{5};
    let Inst{20-19} = imm{4-3};
  }
}

multiclass sve_int_bin_cons_shift_imm_right<bits<2> opc, string asm> {
  def _B : sve_int_bin_cons_shift_imm<{0,0,0,1}, opc, asm, ZPR8, vecshiftR8>;
  def _H : sve_int_bin_cons_shift_imm<{0,0,1,?}, opc, asm, ZPR16, vecshiftR16> {
    let Inst{19} = imm{3};
  }
  def _S : sve_int_bin_cons_shift_imm<{0,1,?,?}, opc, asm, ZPR32, vecshiftR32> {
    let Inst{20-19} = imm{4-3};
  }
  def _D : sve_int_bin_cons_shift_imm<{1,?,?,?}, opc, asm, ZPR64, vecshiftR64> {
    let Inst{22}    = imm{5};
    let Inst{20-19} = imm{4-3};
  }
}
//===----------------------------------------------------------------------===//
// SVE Memory - Store Group
//===----------------------------------------------------------------------===//

class sve_mem_cst_si<bits<2> msz, bits<2> esz, string asm,
                     RegisterOperand VecList>
: I<(outs), (ins VecList:$Zt, PPR3bAny:$Pg, GPR64sp:$Rn, simm4s1:$imm4),
  asm, "\t$Zt, $Pg, [$Rn, $imm4, mul vl]",
  "",
  []>, Sched<[]> {
  bits<3> Pg;
  bits<5> Rn;
  bits<5> Zt;
  bits<4> imm4;
  let Inst{31-25} = 0b1110010;
  let Inst{24-23} = msz;
  let Inst{22-21} = esz;
  let Inst{20}    = 0;
  let Inst{19-16} = imm4;
  let Inst{15-13} = 0b111;
  let Inst{12-10} = Pg;
  let Inst{9-5}   = Rn;
  let Inst{4-0}   = Zt;

  let mayStore = 1;
}

multiclass sve_mem_cst_si<bits<2> msz, bits<2> esz, string asm,
                          RegisterOperand listty, ZPRRegOp zprty>
{
  def NAME : sve_mem_cst_si<msz, esz, asm, listty>;

  def : InstAlias<asm # "\t$Zt, $Pg, [$Rn, $imm4, mul vl]",
                 (!cast<Instruction>(NAME) zprty:$Zt, PPR3bAny:$Pg, GPR64sp:$Rn, simm4s1:$imm4), 0>;
  def : InstAlias<asm # "\t$Zt, $Pg, [$Rn]",
                  (!cast<Instruction>(NAME) zprty:$Zt, PPR3bAny:$Pg, GPR64sp:$Rn, 0), 0>;
  def : InstAlias<asm # "\t$Zt, $Pg, [$Rn]",
                  (!cast<Instruction>(NAME) listty:$Zt, PPR3bAny:$Pg, GPR64sp:$Rn, 0), 1>;
}

class sve_mem_est_si<bits<2> sz, bits<2> nregs, RegisterOperand VecList,
                     string asm, Operand immtype>
: I<(outs), (ins VecList:$Zt, PPR3bAny:$Pg, GPR64sp:$Rn, immtype:$imm4),
  asm, "\t$Zt, $Pg, [$Rn, $imm4, mul vl]",
  "",
  []>, Sched<[]> {
  bits<3> Pg;
  bits<5> Rn;
  bits<5> Zt;
  bits<4> imm4;
  let Inst{31-25} = 0b1110010;
  let Inst{24-23} = sz;
  let Inst{22-21} = nregs;
  let Inst{20}    = 1;
  let Inst{19-16} = imm4;
  let Inst{15-13} = 0b111;
  let Inst{12-10} = Pg;
  let Inst{9-5}   = Rn;
  let Inst{4-0}   = Zt;

  let mayStore = 1;
}

multiclass sve_mem_est_si<bits<2> sz, bits<2> nregs, RegisterOperand VecList,
                          string asm, Operand immtype> {
  def NAME : sve_mem_est_si<sz, nregs, VecList, asm, immtype>;

  def : InstAlias<asm # "\t$Zt, $Pg, [$Rn]",
                  (!cast<Instruction>(NAME) VecList:$Zt, PPR3bAny:$Pg, GPR64sp:$Rn, 0), 1>;
}

class sve_mem_est_ss<bits<2> sz, bits<2> nregs, RegisterOperand VecList,
                     string asm, RegisterOperand gprty>
: I<(outs), (ins VecList:$Zt, PPR3bAny:$Pg, GPR64sp:$Rn, gprty:$Rm),
  asm, "\t$Zt, $Pg, [$Rn, $Rm]",
  "",
  []>, Sched<[]> {
  bits<3> Pg;
  bits<5> Rm;
  bits<5> Rn;
  bits<5> Zt;
  let Inst{31-25} = 0b1110010;
  let Inst{24-23} = sz;
  let Inst{22-21} = nregs;
  let Inst{20-16} = Rm;
  let Inst{15-13} = 0b011;
  let Inst{12-10} = Pg;
  let Inst{9-5}   = Rn;
  let Inst{4-0}   = Zt;

  let mayStore = 1;
}

class sve_mem_cst_ss_base<bits<4> dtype, string asm,
                          RegisterOperand listty, RegisterOperand gprty>
: I<(outs), (ins listty:$Zt, PPR3bAny:$Pg, GPR64sp:$Rn, gprty:$Rm),
  asm, "\t$Zt, $Pg, [$Rn, $Rm]",
  "",
  []>, Sched<[]> {
  bits<3> Pg;
  bits<5> Rm;
  bits<5> Rn;
  bits<5> Zt;
  let Inst{31-25} = 0b1110010;
  let Inst{24-21} = dtype;
  let Inst{20-16} = Rm;
  let Inst{15-13} = 0b010;
  let Inst{12-10} = Pg;
  let Inst{9-5}   = Rn;
  let Inst{4-0}   = Zt;

  let mayStore = 1;
}

multiclass sve_mem_cst_ss<bits<4> dtype, string asm,
                          RegisterOperand listty, ZPRRegOp zprty,
                          RegisterOperand gprty> {
  def NAME : sve_mem_cst_ss_base<dtype, asm, listty, gprty>;

  def : InstAlias<asm # "\t$Zt, $Pg, [$Rn, $Rm]",
                  (!cast<Instruction>(NAME) zprty:$Zt, PPR3bAny:$Pg, GPR64sp:$Rn, gprty:$Rm), 0>;
}

class sve_mem_cstnt_si<bits<2> msz, string asm, RegisterOperand VecList>
: I<(outs), (ins VecList:$Zt, PPR3bAny:$Pg, GPR64sp:$Rn, simm4s1:$imm4),
  asm, "\t$Zt, $Pg, [$Rn, $imm4, mul vl]",
  "",
  []>, Sched<[]> {
  bits<3> Pg;
  bits<5> Rn;
  bits<5> Zt;
  bits<4> imm4;
  let Inst{31-25} = 0b1110010;
  let Inst{24-23} = msz;
  let Inst{22-20} = 0b001;
  let Inst{19-16} = imm4;
  let Inst{15-13} = 0b111;
  let Inst{12-10} = Pg;
  let Inst{9-5}   = Rn;
  let Inst{4-0}   = Zt;

  let mayStore = 1;
}

multiclass sve_mem_cstnt_si<bits<2> msz, string asm, RegisterOperand listty,
                            ZPRRegOp zprty> {
  def NAME : sve_mem_cstnt_si<msz, asm, listty>;

  def : InstAlias<asm # "\t$Zt, $Pg, [$Rn]",
                  (!cast<Instruction>(NAME) zprty:$Zt, PPR3bAny:$Pg, GPR64sp:$Rn, 0), 0>;
  def : InstAlias<asm # "\t$Zt, $Pg, [$Rn, $imm4, mul vl]",
                  (!cast<Instruction>(NAME) zprty:$Zt, PPR3bAny:$Pg, GPR64sp:$Rn, simm4s1:$imm4), 0>;
  def : InstAlias<asm # "\t$Zt, $Pg, [$Rn]",
                  (!cast<Instruction>(NAME) listty:$Zt, PPR3bAny:$Pg, GPR64sp:$Rn, 0), 1>;
}

class sve_mem_cstnt_ss_base<bits<2> msz, string asm, RegisterOperand listty,
                            RegisterOperand gprty>
: I<(outs), (ins listty:$Zt, PPR3bAny:$Pg, GPR64sp:$Rn, gprty:$Rm),
  asm, "\t$Zt, $Pg, [$Rn, $Rm]",
  "",
  []>, Sched<[]> {
  bits<3> Pg;
  bits<5> Rm;
  bits<5> Rn;
  bits<5> Zt;
  let Inst{31-25} = 0b1110010;
  let Inst{24-23} = msz;
  let Inst{22-21} = 0b00;
  let Inst{20-16} = Rm;
  let Inst{15-13} = 0b011;
  let Inst{12-10} = Pg;
  let Inst{9-5}   = Rn;
  let Inst{4-0}   = Zt;

  let mayStore = 1;
}

multiclass sve_mem_cstnt_ss<bits<2> msz, string asm, RegisterOperand listty,
                            ZPRRegOp zprty, RegisterOperand gprty> {
  def NAME : sve_mem_cstnt_ss_base<msz, asm, listty, gprty>;

  def : InstAlias<asm # "\t$Zt, $Pg, [$Rn, $Rm]",
                 (!cast<Instruction>(NAME) zprty:$Zt, PPR3bAny:$Pg, GPR64sp:$Rn, gprty:$Rm), 0>;
}

class sve2_mem_sstnt_vs_base<bits<3> opc, string asm,
                             RegisterOperand listty, ZPRRegOp zprty>
: I<(outs), (ins listty:$Zt, PPR3bAny:$Pg, zprty:$Zn, GPR64:$Rm),
  asm, "\t$Zt, $Pg, [$Zn, $Rm]",
  "",
  []>, Sched<[]> {
  bits<3> Pg;
  bits<5> Rm;
  bits<5> Zn;
  bits<5> Zt;
  let Inst{31-25} = 0b1110010;
  let Inst{24-22} = opc;
  let Inst{21}    = 0b0;
  let Inst{20-16} = Rm;
  let Inst{15-13} = 0b001;
  let Inst{12-10} = Pg;
  let Inst{9-5}   = Zn;
  let Inst{4-0}   = Zt;

  let mayStore = 1;
}

multiclass sve2_mem_sstnt_vs<bits<3> opc, string asm,
                             RegisterOperand listty, ZPRRegOp zprty> {
  def _REAL : sve2_mem_sstnt_vs_base<opc, asm, listty, zprty>;

  def : InstAlias<asm # "\t$Zt, $Pg, [$Zn, $Rm]",
                 (!cast<Instruction>(NAME # _REAL) zprty:$Zt, PPR3bAny:$Pg, zprty:$Zn, GPR64:$Rm), 0>;
  def : InstAlias<asm # "\t$Zt, $Pg, [$Zn]",
                 (!cast<Instruction>(NAME # _REAL) zprty:$Zt, PPR3bAny:$Pg, zprty:$Zn, XZR), 0>;
  def : InstAlias<asm # "\t$Zt, $Pg, [$Zn]",
                 (!cast<Instruction>(NAME # _REAL) listty:$Zt, PPR3bAny:$Pg, zprty:$Zn, XZR), 1>;
}

class sve_mem_sst_sv<bits<3> opc, bit xs, bit scaled, string asm,
                     RegisterOperand VecList, RegisterOperand zprext>
: I<(outs), (ins VecList:$Zt, PPR3bAny:$Pg, GPR64sp:$Rn, zprext:$Zm),
  asm, "\t$Zt, $Pg, [$Rn, $Zm]",
  "",
  []>, Sched<[]> {
  bits<3> Pg;
  bits<5> Rn;
  bits<5> Zm;
  bits<5> Zt;
  let Inst{31-25} = 0b1110010;
  let Inst{24-22} = opc;
  let Inst{21}    = scaled;
  let Inst{20-16} = Zm;
  let Inst{15}    = 0b1;
  let Inst{14}    = xs;
  let Inst{13}    = 0;
  let Inst{12-10} = Pg;
  let Inst{9-5}   = Rn;
  let Inst{4-0}   = Zt;

  let mayStore = 1;
}

multiclass sve_mem_sst_sv_32_scaled<bits<3> opc, string asm,
                                    RegisterOperand listty,
                                    ZPRRegOp zprty,
                                    RegisterOperand sxtw_opnd,
                                    RegisterOperand uxtw_opnd > {
  def _UXTW_SCALED : sve_mem_sst_sv<opc, 0, 1, asm, listty, uxtw_opnd>;
  def _SXTW_SCALED : sve_mem_sst_sv<opc, 1, 1, asm, listty, sxtw_opnd>;

  def : InstAlias<asm # "\t$Zt, $Pg, [$Rn, $Zm]",
                 (!cast<Instruction>(NAME # _UXTW_SCALED) zprty:$Zt, PPR3bAny:$Pg, GPR64sp:$Rn, uxtw_opnd:$Zm), 0>;
  def : InstAlias<asm # "\t$Zt, $Pg, [$Rn, $Zm]",
                 (!cast<Instruction>(NAME # _SXTW_SCALED) zprty:$Zt, PPR3bAny:$Pg, GPR64sp:$Rn, sxtw_opnd:$Zm), 0>;
}

multiclass sve_mem_sst_sv_32_unscaled<bits<3> opc, string asm,
                                      RegisterOperand listty,
                                      ZPRRegOp zprty,
                                      RegisterOperand sxtw_opnd,
                                      RegisterOperand uxtw_opnd> {
  def _UXTW : sve_mem_sst_sv<opc, 0, 0, asm, listty, uxtw_opnd>;
  def _SXTW : sve_mem_sst_sv<opc, 1, 0, asm, listty, sxtw_opnd>;

  def : InstAlias<asm # "\t$Zt, $Pg, [$Rn, $Zm]",
                 (!cast<Instruction>(NAME # _UXTW) zprty:$Zt, PPR3bAny:$Pg, GPR64sp:$Rn, uxtw_opnd:$Zm), 0>;
  def : InstAlias<asm # "\t$Zt, $Pg, [$Rn, $Zm]",
                 (!cast<Instruction>(NAME # _SXTW) zprty:$Zt, PPR3bAny:$Pg, GPR64sp:$Rn, sxtw_opnd:$Zm), 0>;
}

class sve_mem_sst_sv2<bits<2> msz, bit scaled, string asm,
                      RegisterOperand zprext>
: I<(outs), (ins Z_d:$Zt, PPR3bAny:$Pg, GPR64sp:$Rn, zprext:$Zm),
  asm, "\t$Zt, $Pg, [$Rn, $Zm]",
  "",
  []>, Sched<[]> {
  bits<3> Pg;
  bits<5> Rn;
  bits<5> Zm;
  bits<5> Zt;
  let Inst{31-25} = 0b1110010;
  let Inst{24-23} = msz;
  let Inst{22}    = 0b0;
  let Inst{21}    = scaled;
  let Inst{20-16} = Zm;
  let Inst{15-13} = 0b101;
  let Inst{12-10} = Pg;
  let Inst{9-5}   = Rn;
  let Inst{4-0}   = Zt;

  let mayStore = 1;
}

multiclass sve_mem_sst_sv_64_scaled<bits<2> msz, string asm,
                                    RegisterOperand zprext> {
  def "" : sve_mem_sst_sv2<msz, 1, asm, zprext>;

  def : InstAlias<asm # "\t$Zt, $Pg, [$Rn, $Zm]",
                 (!cast<Instruction>(NAME) ZPR64:$Zt, PPR3bAny:$Pg, GPR64sp:$Rn, zprext:$Zm), 0>;

}

multiclass sve_mem_sst_sv_64_unscaled<bits<2> msz, string asm> {
  def "" : sve_mem_sst_sv2<msz, 0, asm, ZPR64ExtLSL8>;

  def : InstAlias<asm # "\t$Zt, $Pg, [$Rn, $Zm]",
                 (!cast<Instruction>(NAME) ZPR64:$Zt, PPR3bAny:$Pg, GPR64sp:$Rn, ZPR64ExtLSL8:$Zm), 0>;
}

class sve_mem_sst_vi<bits<3> opc, string asm, ZPRRegOp zprty,
                     RegisterOperand VecList, Operand imm_ty>
: I<(outs), (ins VecList:$Zt, PPR3bAny:$Pg, zprty:$Zn, imm_ty:$imm5),
  asm, "\t$Zt, $Pg, [$Zn, $imm5]",
  "",
  []>, Sched<[]> {
  bits<3> Pg;
  bits<5> imm5;
  bits<5> Zn;
  bits<5> Zt;
  let Inst{31-25} = 0b1110010;
  let Inst{24-23} = opc{2-1};
  let Inst{22}    = 0b1;
  let Inst{21}    = opc{0};
  let Inst{20-16} = imm5;
  let Inst{15-13} = 0b101;
  let Inst{12-10} = Pg;
  let Inst{9-5}   = Zn;
  let Inst{4-0}   = Zt;

  let mayStore = 1;
}

multiclass sve_mem_sst_vi_ptrs<bits<3> opc, string asm, RegisterOperand listty,
                               ZPRRegOp zprty, Operand imm_ty> {
  def _IMM : sve_mem_sst_vi<opc, asm, zprty, listty, imm_ty>;

  def : InstAlias<asm # "\t$Zt, $Pg, [$Zn]",
                  (!cast<Instruction>(NAME # _IMM) zprty:$Zt, PPR3bAny:$Pg, zprty:$Zn, 0), 0>;
  def : InstAlias<asm # "\t$Zt, $Pg, [$Zn, $imm5]",
                  (!cast<Instruction>(NAME # _IMM) zprty:$Zt, PPR3bAny:$Pg, zprty:$Zn, imm_ty:$imm5), 0>;
  def : InstAlias<asm # "\t$Zt, $Pg, [$Zn]",
                  (!cast<Instruction>(NAME # _IMM) listty:$Zt, PPR3bAny:$Pg, zprty:$Zn, 0), 1>;
}

class sve_mem_z_spill<string asm>
: I<(outs), (ins ZPRAny:$Zt, GPR64sp:$Rn, simm9:$imm9),
  asm, "\t$Zt, [$Rn, $imm9, mul vl]",
  "",
  []>, Sched<[]> {
  bits<5> Rn;
  bits<5> Zt;
  bits<9> imm9;
  let Inst{31-22} = 0b1110010110;
  let Inst{21-16} = imm9{8-3};
  let Inst{15-13} = 0b010;
  let Inst{12-10} = imm9{2-0};
  let Inst{9-5}   = Rn;
  let Inst{4-0}   = Zt;

  let mayStore = 1;
}

multiclass sve_mem_z_spill<string asm> {
  def NAME : sve_mem_z_spill<asm>;

  def : InstAlias<asm # "\t$Zt, [$Rn]",
                  (!cast<Instruction>(NAME) ZPRAny:$Zt, GPR64sp:$Rn, 0), 1>;
}

class sve_mem_p_spill<string asm>
: I<(outs), (ins PPRAny:$Pt, GPR64sp:$Rn, simm9:$imm9),
  asm, "\t$Pt, [$Rn, $imm9, mul vl]",
  "",
  []>, Sched<[]> {
  bits<4> Pt;
  bits<5> Rn;
  bits<9> imm9;
  let Inst{31-22} = 0b1110010110;
  let Inst{21-16} = imm9{8-3};
  let Inst{15-13} = 0b000;
  let Inst{12-10} = imm9{2-0};
  let Inst{9-5}   = Rn;
  let Inst{4}     = 0b0;
  let Inst{3-0}   = Pt;

  let mayStore = 1;
}

multiclass sve_mem_p_spill<string asm> {
  def NAME : sve_mem_p_spill<asm>;

  def : InstAlias<asm # "\t$Pt, [$Rn]",
                  (!cast<Instruction>(NAME) PPRAny:$Pt, GPR64sp:$Rn, 0), 1>;
}

//===----------------------------------------------------------------------===//
// SVE Permute - Predicates Group
//===----------------------------------------------------------------------===//

class sve_int_perm_bin_perm_pp<bits<3> opc, bits<2> sz8_64, string asm,
                               PPRRegOp pprty>
: I<(outs pprty:$Pd), (ins pprty:$Pn, pprty:$Pm),
  asm, "\t$Pd, $Pn, $Pm",
  "",
  []>, Sched<[]> {
  bits<4> Pd;
  bits<4> Pm;
  bits<4> Pn;
  let Inst{31-24} = 0b00000101;
  let Inst{23-22} = sz8_64;
  let Inst{21-20} = 0b10;
  let Inst{19-16} = Pm;
  let Inst{15-13} = 0b010;
  let Inst{12-10} = opc;
  let Inst{9}     = 0b0;
  let Inst{8-5}   = Pn;
  let Inst{4}     = 0b0;
  let Inst{3-0}   = Pd;
}

multiclass sve_int_perm_bin_perm_pp<bits<3> opc, string asm> {
  def _B : sve_int_perm_bin_perm_pp<opc, 0b00, asm, PPR8>;
  def _H : sve_int_perm_bin_perm_pp<opc, 0b01, asm, PPR16>;
  def _S : sve_int_perm_bin_perm_pp<opc, 0b10, asm, PPR32>;
  def _D : sve_int_perm_bin_perm_pp<opc, 0b11, asm, PPR64>;
}

class sve_int_perm_punpk<bit opc, string asm>
: I<(outs PPR16:$Pd), (ins PPR8:$Pn),
  asm, "\t$Pd, $Pn",
  "",
  []>, Sched<[]> {
  bits<4> Pd;
  bits<4> Pn;
  let Inst{31-17} = 0b000001010011000;
  let Inst{16}    = opc;
  let Inst{15-9}  = 0b0100000;
  let Inst{8-5}   = Pn;
  let Inst{4}     = 0b0;
  let Inst{3-0}   = Pd;
}

multiclass sve_int_perm_punpk<bit opc, string asm, SDPatternOperator op> {
  def NAME : sve_int_perm_punpk<opc, asm>;

  def : SVE_1_Op_Pat<nxv8i1, op, nxv16i1, !cast<Instruction>(NAME)>;
  def : SVE_1_Op_Pat<nxv4i1, op, nxv8i1,  !cast<Instruction>(NAME)>;
  def : SVE_1_Op_Pat<nxv2i1, op, nxv4i1,  !cast<Instruction>(NAME)>;
}

class sve_int_rdffr_pred<bit s, string asm>
: I<(outs PPR8:$Pd), (ins PPRAny:$Pg),
  asm, "\t$Pd, $Pg/z",
  "",
  []>, Sched<[]> {
  bits<4> Pd;
  bits<4> Pg;
  let Inst{31-23} = 0b001001010;
  let Inst{22}    = s;
  let Inst{21-9}  = 0b0110001111000;
  let Inst{8-5}   = Pg;
  let Inst{4}     = 0;
  let Inst{3-0}   = Pd;

  let Defs = !if(!eq (s, 1), [NZCV], []);
  let Uses = [FFR];
}

class sve_int_rdffr_unpred<string asm> : I<
  (outs PPR8:$Pd), (ins),
  asm, "\t$Pd",
  "",
  []>, Sched<[]> {
  bits<4> Pd;
  let Inst{31-4} = 0b0010010100011001111100000000;
  let Inst{3-0}   = Pd;

  let Uses = [FFR];
}

class sve_int_wrffr<string asm>
: I<(outs), (ins PPR8:$Pn),
  asm, "\t$Pn",
  "",
  []>, Sched<[]> {
  bits<4> Pn;
  let Inst{31-9} = 0b00100101001010001001000;
  let Inst{8-5}  = Pn;
  let Inst{4-0}  = 0b00000;

  let hasSideEffects = 1;
  let Defs = [FFR];
}

class sve_int_setffr<string asm>
: I<(outs), (ins),
  asm, "",
  "",
  []>, Sched<[]> {
  let Inst{31-0} = 0b00100101001011001001000000000000;

  let hasSideEffects = 1;
  let Defs = [FFR];
}

//===----------------------------------------------------------------------===//
// SVE Permute Vector - Predicated Group
//===----------------------------------------------------------------------===//

class sve_int_perm_clast_rz<bits<2> sz8_64, bit ab, string asm,
                            ZPRRegOp zprty, RegisterClass rt>
: I<(outs rt:$Rdn), (ins PPR3bAny:$Pg, rt:$_Rdn, zprty:$Zm),
  asm, "\t$Rdn, $Pg, $_Rdn, $Zm",
  "",
  []>, Sched<[]> {
  bits<3> Pg;
  bits<5> Rdn;
  bits<5> Zm;
  let Inst{31-24} = 0b00000101;
  let Inst{23-22} = sz8_64;
  let Inst{21-17} = 0b11000;
  let Inst{16}    = ab;
  let Inst{15-13} = 0b101;
  let Inst{12-10} = Pg;
  let Inst{9-5}   = Zm;
  let Inst{4-0}   = Rdn;

  let Constraints = "$Rdn = $_Rdn";
}

multiclass sve_int_perm_clast_rz<bit ab, string asm> {
  def _B : sve_int_perm_clast_rz<0b00, ab, asm, ZPR8, GPR32>;
  def _H : sve_int_perm_clast_rz<0b01, ab, asm, ZPR16, GPR32>;
  def _S : sve_int_perm_clast_rz<0b10, ab, asm, ZPR32, GPR32>;
  def _D : sve_int_perm_clast_rz<0b11, ab, asm, ZPR64, GPR64>;
}

class sve_int_perm_clast_vz<bits<2> sz8_64, bit ab, string asm,
                            ZPRRegOp zprty, RegisterClass rt>
: I<(outs rt:$Vdn), (ins PPR3bAny:$Pg, rt:$_Vdn, zprty:$Zm),
  asm, "\t$Vdn, $Pg, $_Vdn, $Zm",
  "",
  []>, Sched<[]> {
  bits<3> Pg;
  bits<5> Vdn;
  bits<5> Zm;
  let Inst{31-24} = 0b00000101;
  let Inst{23-22} = sz8_64;
  let Inst{21-17} = 0b10101;
  let Inst{16}    = ab;
  let Inst{15-13} = 0b100;
  let Inst{12-10} = Pg;
  let Inst{9-5}   = Zm;
  let Inst{4-0}   = Vdn;

  let Constraints = "$Vdn = $_Vdn";
}

multiclass sve_int_perm_clast_vz<bit ab, string asm> {
  def _B : sve_int_perm_clast_vz<0b00, ab, asm, ZPR8, FPR8>;
  def _H : sve_int_perm_clast_vz<0b01, ab, asm, ZPR16, FPR16>;
  def _S : sve_int_perm_clast_vz<0b10, ab, asm, ZPR32, FPR32>;
  def _D : sve_int_perm_clast_vz<0b11, ab, asm, ZPR64, FPR64>;
}

class sve_int_perm_clast_zz<bits<2> sz8_64, bit ab, string asm,
                            ZPRRegOp zprty>
: I<(outs zprty:$Zdn), (ins PPR3bAny:$Pg, zprty:$_Zdn, zprty:$Zm),
  asm, "\t$Zdn, $Pg, $_Zdn, $Zm",
  "",
  []>, Sched<[]> {
  bits<3> Pg;
  bits<5> Zdn;
  bits<5> Zm;
  let Inst{31-24} = 0b00000101;
  let Inst{23-22} = sz8_64;
  let Inst{21-17} = 0b10100;
  let Inst{16}    = ab;
  let Inst{15-13} = 0b100;
  let Inst{12-10} = Pg;
  let Inst{9-5}   = Zm;
  let Inst{4-0}   = Zdn;

  let Constraints = "$Zdn = $_Zdn";
  let DestructiveInstType = Destructive;
  let ElementSize = ElementSizeNone;
}

multiclass sve_int_perm_clast_zz<bit ab, string asm> {
  def _B : sve_int_perm_clast_zz<0b00, ab, asm, ZPR8>;
  def _H : sve_int_perm_clast_zz<0b01, ab, asm, ZPR16>;
  def _S : sve_int_perm_clast_zz<0b10, ab, asm, ZPR32>;
  def _D : sve_int_perm_clast_zz<0b11, ab, asm, ZPR64>;
}

class sve_int_perm_last_r<bits<2> sz8_64, bit ab, string asm,
                          ZPRRegOp zprty, RegisterClass resultRegType>
: I<(outs resultRegType:$Rd), (ins PPR3bAny:$Pg, zprty:$Zn),
  asm, "\t$Rd, $Pg, $Zn",
  "",
  []>, Sched<[]> {
  bits<3> Pg;
  bits<5> Rd;
  bits<5> Zn;
  let Inst{31-24} = 0b00000101;
  let Inst{23-22} = sz8_64;
  let Inst{21-17} = 0b10000;
  let Inst{16}    = ab;
  let Inst{15-13} = 0b101;
  let Inst{12-10} = Pg;
  let Inst{9-5}   = Zn;
  let Inst{4-0}   = Rd;
}

multiclass sve_int_perm_last_r<bit ab, string asm> {
  def _B : sve_int_perm_last_r<0b00, ab, asm, ZPR8, GPR32>;
  def _H : sve_int_perm_last_r<0b01, ab, asm, ZPR16, GPR32>;
  def _S : sve_int_perm_last_r<0b10, ab, asm, ZPR32, GPR32>;
  def _D : sve_int_perm_last_r<0b11, ab, asm, ZPR64, GPR64>;
}

class sve_int_perm_last_v<bits<2> sz8_64, bit ab, string asm,
                          ZPRRegOp zprty, RegisterClass dstRegtype>
: I<(outs dstRegtype:$Vd), (ins PPR3bAny:$Pg, zprty:$Zn),
  asm, "\t$Vd, $Pg, $Zn",
  "",
  []>, Sched<[]> {
  bits<3> Pg;
  bits<5> Vd;
  bits<5> Zn;
  let Inst{31-24} = 0b00000101;
  let Inst{23-22} = sz8_64;
  let Inst{21-17} = 0b10001;
  let Inst{16}    = ab;
  let Inst{15-13} = 0b100;
  let Inst{12-10} = Pg;
  let Inst{9-5}   = Zn;
  let Inst{4-0}   = Vd;
}

multiclass sve_int_perm_last_v<bit ab, string asm> {
  def _B : sve_int_perm_last_v<0b00, ab, asm, ZPR8, FPR8>;
  def _H : sve_int_perm_last_v<0b01, ab, asm, ZPR16, FPR16>;
  def _S : sve_int_perm_last_v<0b10, ab, asm, ZPR32, FPR32>;
  def _D : sve_int_perm_last_v<0b11, ab, asm, ZPR64, FPR64>;
}

class sve_int_perm_splice<bits<2> sz8_64, string asm, ZPRRegOp zprty>
: I<(outs zprty:$Zdn), (ins PPR3bAny:$Pg, zprty:$_Zdn, zprty:$Zm),
  asm, "\t$Zdn, $Pg, $_Zdn, $Zm",
  "",
  []>, Sched<[]> {
  bits<3> Pg;
  bits<5> Zdn;
  bits<5> Zm;
  let Inst{31-24} = 0b00000101;
  let Inst{23-22} = sz8_64;
  let Inst{21-13} = 0b101100100;
  let Inst{12-10} = Pg;
  let Inst{9-5}   = Zm;
  let Inst{4-0}   = Zdn;

  let Constraints = "$Zdn = $_Zdn";
  let DestructiveInstType = Destructive;
  let ElementSize = ElementSizeNone;
}

multiclass sve_int_perm_splice<string asm> {
  def _B : sve_int_perm_splice<0b00, asm, ZPR8>;
  def _H : sve_int_perm_splice<0b01, asm, ZPR16>;
  def _S : sve_int_perm_splice<0b10, asm, ZPR32>;
  def _D : sve_int_perm_splice<0b11, asm, ZPR64>;
}

class sve2_int_perm_splice_cons<bits<2> sz8_64, string asm,
                               ZPRRegOp zprty, RegisterOperand VecList>
: I<(outs zprty:$Zd), (ins PPR3bAny:$Pg, VecList:$Zn),
  asm, "\t$Zd, $Pg, $Zn",
  "",
  []>, Sched<[]> {
  bits<3> Pg;
  bits<5> Zn;
  bits<5> Zd;
  let Inst{31-24} = 0b00000101;
  let Inst{23-22} = sz8_64;
  let Inst{21-13} = 0b101101100;
  let Inst{12-10} = Pg;
  let Inst{9-5}   = Zn;
  let Inst{4-0}   = Zd;
}

multiclass sve2_int_perm_splice_cons<string asm> {
  def _B : sve2_int_perm_splice_cons<0b00, asm, ZPR8,  ZZ_b>;
  def _H : sve2_int_perm_splice_cons<0b01, asm, ZPR16, ZZ_h>;
  def _S : sve2_int_perm_splice_cons<0b10, asm, ZPR32, ZZ_s>;
  def _D : sve2_int_perm_splice_cons<0b11, asm, ZPR64, ZZ_d>;
}

class sve_int_perm_rev<bits<2> sz8_64, bits<2> opc, string asm,
                       ZPRRegOp zprty>
: I<(outs zprty:$Zd), (ins zprty:$_Zd, PPR3bAny:$Pg, zprty:$Zn),
  asm, "\t$Zd, $Pg/m, $Zn",
  "",
  []>, Sched<[]> {
  bits<5> Zd;
  bits<3> Pg;
  bits<5> Zn;
  let Inst{31-24} = 0b00000101;
  let Inst{23-22} = sz8_64;
  let Inst{21-18} = 0b1001;
  let Inst{17-16} = opc;
  let Inst{15-13} = 0b100;
  let Inst{12-10} = Pg;
  let Inst{9-5}   = Zn;
  let Inst{4-0}   = Zd;

  let Constraints = "$Zd = $_Zd";
  let DestructiveInstType = Destructive;
  let ElementSize = zprty.ElementSize;
}

multiclass sve_int_perm_rev_rbit<string asm> {
  def _B : sve_int_perm_rev<0b00, 0b11, asm, ZPR8>;
  def _H : sve_int_perm_rev<0b01, 0b11, asm, ZPR16>;
  def _S : sve_int_perm_rev<0b10, 0b11, asm, ZPR32>;
  def _D : sve_int_perm_rev<0b11, 0b11, asm, ZPR64>;
}

multiclass sve_int_perm_rev_revb<string asm> {
  def _H : sve_int_perm_rev<0b01, 0b00, asm, ZPR16>;
  def _S : sve_int_perm_rev<0b10, 0b00, asm, ZPR32>;
  def _D : sve_int_perm_rev<0b11, 0b00, asm, ZPR64>;
}

multiclass sve_int_perm_rev_revh<string asm> {
  def _S : sve_int_perm_rev<0b10, 0b01, asm, ZPR32>;
  def _D : sve_int_perm_rev<0b11, 0b01, asm, ZPR64>;
}

multiclass sve_int_perm_rev_revw<string asm> {
  def _D : sve_int_perm_rev<0b11, 0b10, asm, ZPR64>;
}

class sve_int_perm_cpy_r<bits<2> sz8_64, string asm, ZPRRegOp zprty,
                         RegisterClass srcRegType>
: I<(outs zprty:$Zd), (ins zprty:$_Zd, PPR3bAny:$Pg, srcRegType:$Rn),
  asm, "\t$Zd, $Pg/m, $Rn",
  "",
  []>, Sched<[]> {
  bits<3> Pg;
  bits<5> Rn;
  bits<5> Zd;
  let Inst{31-24} = 0b00000101;
  let Inst{23-22} = sz8_64;
  let Inst{21-13} = 0b101000101;
  let Inst{12-10} = Pg;
  let Inst{9-5}   = Rn;
  let Inst{4-0}   = Zd;

  let Constraints = "$Zd = $_Zd";
  let DestructiveInstType = Destructive;
  let ElementSize = zprty.ElementSize;
}

multiclass sve_int_perm_cpy_r<string asm> {
  def _B : sve_int_perm_cpy_r<0b00, asm, ZPR8, GPR32sp>;
  def _H : sve_int_perm_cpy_r<0b01, asm, ZPR16, GPR32sp>;
  def _S : sve_int_perm_cpy_r<0b10, asm, ZPR32, GPR32sp>;
  def _D : sve_int_perm_cpy_r<0b11, asm, ZPR64, GPR64sp>;

  def : InstAlias<"mov $Zd, $Pg/m, $Rn",
                  (!cast<Instruction>(NAME # _B) ZPR8:$Zd, PPR3bAny:$Pg, GPR32sp:$Rn), 1>;
  def : InstAlias<"mov $Zd, $Pg/m, $Rn",
                  (!cast<Instruction>(NAME # _H) ZPR16:$Zd, PPR3bAny:$Pg, GPR32sp:$Rn), 1>;
  def : InstAlias<"mov $Zd, $Pg/m, $Rn",
                  (!cast<Instruction>(NAME # _S) ZPR32:$Zd, PPR3bAny:$Pg, GPR32sp:$Rn), 1>;
  def : InstAlias<"mov $Zd, $Pg/m, $Rn",
                  (!cast<Instruction>(NAME # _D) ZPR64:$Zd, PPR3bAny:$Pg, GPR64sp:$Rn), 1>;
}

class sve_int_perm_cpy_v<bits<2> sz8_64, string asm, ZPRRegOp zprty,
                         RegisterClass srcRegtype>
: I<(outs zprty:$Zd), (ins zprty:$_Zd, PPR3bAny:$Pg, srcRegtype:$Vn),
  asm, "\t$Zd, $Pg/m, $Vn",
  "",
  []>, Sched<[]> {
  bits<3> Pg;
  bits<5> Vn;
  bits<5> Zd;
  let Inst{31-24} = 0b00000101;
  let Inst{23-22} = sz8_64;
  let Inst{21-13} = 0b100000100;
  let Inst{12-10} = Pg;
  let Inst{9-5}   = Vn;
  let Inst{4-0}   = Zd;

  let Constraints = "$Zd = $_Zd";
  let DestructiveInstType = Destructive;
  let ElementSize = zprty.ElementSize;
}

multiclass sve_int_perm_cpy_v<string asm> {
  def _B : sve_int_perm_cpy_v<0b00, asm, ZPR8, FPR8>;
  def _H : sve_int_perm_cpy_v<0b01, asm, ZPR16, FPR16>;
  def _S : sve_int_perm_cpy_v<0b10, asm, ZPR32, FPR32>;
  def _D : sve_int_perm_cpy_v<0b11, asm, ZPR64, FPR64>;

  def : InstAlias<"mov $Zd, $Pg/m, $Vn",
                  (!cast<Instruction>(NAME # _B) ZPR8:$Zd, PPR3bAny:$Pg, FPR8:$Vn), 1>;
  def : InstAlias<"mov $Zd, $Pg/m, $Vn",
                  (!cast<Instruction>(NAME # _H) ZPR16:$Zd, PPR3bAny:$Pg, FPR16:$Vn), 1>;
  def : InstAlias<"mov $Zd, $Pg/m, $Vn",
                  (!cast<Instruction>(NAME # _S) ZPR32:$Zd, PPR3bAny:$Pg, FPR32:$Vn), 1>;
  def : InstAlias<"mov $Zd, $Pg/m, $Vn",
                  (!cast<Instruction>(NAME # _D) ZPR64:$Zd, PPR3bAny:$Pg, FPR64:$Vn), 1>;
}

class sve_int_perm_compact<bit sz, string asm, ZPRRegOp zprty>
: I<(outs zprty:$Zd), (ins PPR3bAny:$Pg, zprty:$Zn),
  asm, "\t$Zd, $Pg, $Zn",
  "",
  []>, Sched<[]> {
  bits<3> Pg;
  bits<5> Zd;
  bits<5> Zn;
  let Inst{31-23} = 0b000001011;
  let Inst{22}    = sz;
  let Inst{21-13} = 0b100001100;
  let Inst{12-10} = Pg;
  let Inst{9-5}   = Zn;
  let Inst{4-0}   = Zd;
}

multiclass sve_int_perm_compact<string asm> {
  def _S : sve_int_perm_compact<0b0, asm, ZPR32>;
  def _D : sve_int_perm_compact<0b1, asm, ZPR64>;
}


//===----------------------------------------------------------------------===//
// SVE Memory - Contiguous Load Group
//===----------------------------------------------------------------------===//

class sve_mem_cld_si_base<bits<4> dtype, bit nf, string asm,
                          RegisterOperand VecList>
: I<(outs VecList:$Zt), (ins PPR3bAny:$Pg, GPR64sp:$Rn, simm4s1:$imm4),
  asm, "\t$Zt, $Pg/z, [$Rn, $imm4, mul vl]",
  "",
  []>, Sched<[]> {
  bits<3> Pg;
  bits<5> Rn;
  bits<5> Zt;
  bits<4> imm4;
  let Inst{31-25} = 0b1010010;
  let Inst{24-21} = dtype;
  let Inst{20}    = nf;
  let Inst{19-16} = imm4;
  let Inst{15-13} = 0b101;
  let Inst{12-10} = Pg;
  let Inst{9-5}   = Rn;
  let Inst{4-0}   = Zt;

  let mayLoad = 1;
  let Uses = !if(!eq(nf, 1), [FFR], []);
  let Defs = !if(!eq(nf, 1), [FFR], []);
}

multiclass sve_mem_cld_si_base<bits<4> dtype, bit nf, string asm,
                               RegisterOperand listty, ZPRRegOp zprty> {
  def "" : sve_mem_cld_si_base<dtype, nf, asm, listty>;

  def : InstAlias<asm # "\t$Zt, $Pg/z, [$Rn]",
                  (!cast<Instruction>(NAME) zprty:$Zt, PPR3bAny:$Pg, GPR64sp:$Rn, 0), 0>;
  def : InstAlias<asm # "\t$Zt, $Pg/z, [$Rn, $imm4, mul vl]",
                  (!cast<Instruction>(NAME) zprty:$Zt, PPR3bAny:$Pg, GPR64sp:$Rn, simm4s1:$imm4), 0>;
  def : InstAlias<asm # "\t$Zt, $Pg/z, [$Rn]",
                  (!cast<Instruction>(NAME) listty:$Zt, PPR3bAny:$Pg, GPR64sp:$Rn, 0), 1>;
}

multiclass sve_mem_cld_si<bits<4> dtype, string asm, RegisterOperand listty,
                          ZPRRegOp zprty>
: sve_mem_cld_si_base<dtype, 0, asm, listty, zprty>;

class sve_mem_cldnt_si_base<bits<2> msz, string asm, RegisterOperand VecList>
: I<(outs VecList:$Zt), (ins PPR3bAny:$Pg, GPR64sp:$Rn, simm4s1:$imm4),
  asm, "\t$Zt, $Pg/z, [$Rn, $imm4, mul vl]",
  "",
  []>, Sched<[]> {
  bits<5> Zt;
  bits<3> Pg;
  bits<5> Rn;
  bits<4> imm4;
  let Inst{31-25} = 0b1010010;
  let Inst{24-23} = msz;
  let Inst{22-20} = 0b000;
  let Inst{19-16} = imm4;
  let Inst{15-13} = 0b111;
  let Inst{12-10} = Pg;
  let Inst{9-5}   = Rn;
  let Inst{4-0}   = Zt;

  let mayLoad = 1;
}

multiclass sve_mem_cldnt_si<bits<2> msz, string asm, RegisterOperand listty,
                            ZPRRegOp zprty> {
  def NAME : sve_mem_cldnt_si_base<msz, asm, listty>;

  def : InstAlias<asm # "\t$Zt, $Pg/z, [$Rn]",
                  (!cast<Instruction>(NAME) zprty:$Zt, PPR3bAny:$Pg, GPR64sp:$Rn, 0), 0>;
  def : InstAlias<asm # "\t$Zt, $Pg/z, [$Rn, $imm4, mul vl]",
                  (!cast<Instruction>(NAME) zprty:$Zt, PPR3bAny:$Pg, GPR64sp:$Rn, simm4s1:$imm4), 0>;
  def : InstAlias<asm # "\t$Zt, $Pg/z, [$Rn]",
                  (!cast<Instruction>(NAME) listty:$Zt, PPR3bAny:$Pg, GPR64sp:$Rn, 0), 1>;
}

class sve_mem_cldnt_ss_base<bits<2> msz, string asm, RegisterOperand VecList,
                            RegisterOperand gprty>
: I<(outs VecList:$Zt), (ins PPR3bAny:$Pg, GPR64sp:$Rn, gprty:$Rm),
  asm, "\t$Zt, $Pg/z, [$Rn, $Rm]",
  "",
  []>, Sched<[]> {
  bits<3> Pg;
  bits<5> Rm;
  bits<5> Rn;
  bits<5> Zt;
  let Inst{31-25} = 0b1010010;
  let Inst{24-23} = msz;
  let Inst{22-21} = 0b00;
  let Inst{20-16} = Rm;
  let Inst{15-13} = 0b110;
  let Inst{12-10} = Pg;
  let Inst{9-5}   = Rn;
  let Inst{4-0}   = Zt;

  let mayLoad = 1;
}

multiclass sve_mem_cldnt_ss<bits<2> msz, string asm, RegisterOperand listty,
                            ZPRRegOp zprty, RegisterOperand gprty> {
  def NAME : sve_mem_cldnt_ss_base<msz, asm, listty, gprty>;

  def : InstAlias<asm # "\t$Zt, $Pg/z, [$Rn, $Rm]",
                 (!cast<Instruction>(NAME) zprty:$Zt, PPR3bAny:$Pg, GPR64sp:$Rn, gprty:$Rm), 0>;
}

class sve_mem_ldqr_si<bits<2> sz, string asm, RegisterOperand VecList>
: I<(outs VecList:$Zt), (ins PPR3bAny:$Pg, GPR64sp:$Rn, simm4s16:$imm4),
  asm, "\t$Zt, $Pg/z, [$Rn, $imm4]", "", []>, Sched<[]> {
  bits<5> Zt;
  bits<5> Rn;
  bits<3> Pg;
  bits<4> imm4;
  let Inst{31-25} = 0b1010010;
  let Inst{24-23} = sz;
  let Inst{22-20} = 0;
  let Inst{19-16} = imm4;
  let Inst{15-13} = 0b001;
  let Inst{12-10} = Pg;
  let Inst{9-5}   = Rn;
  let Inst{4-0}   = Zt;

  let mayLoad = 1;
}

multiclass sve_mem_ldqr_si<bits<2> sz, string asm, RegisterOperand listty,
                           ZPRRegOp zprty> {
  def NAME : sve_mem_ldqr_si<sz, asm, listty>;
  def : InstAlias<asm # "\t$Zt, $Pg/z, [$Rn]",
                  (!cast<Instruction>(NAME) listty:$Zt, PPR3bAny:$Pg, GPR64sp:$Rn, 0), 1>;
  def : InstAlias<asm # "\t$Zt, $Pg/z, [$Rn]",
                  (!cast<Instruction>(NAME) zprty:$Zt, PPR3bAny:$Pg, GPR64sp:$Rn, 0), 0>;
  def : InstAlias<asm # "\t$Zt, $Pg/z, [$Rn, $imm4]",
                  (!cast<Instruction>(NAME) zprty:$Zt, PPR3bAny:$Pg, GPR64sp:$Rn, simm4s16:$imm4), 0>;
}

class sve_mem_ldqr_ss<bits<2> sz, string asm, RegisterOperand VecList,
                      RegisterOperand gprty>
: I<(outs VecList:$Zt), (ins PPR3bAny:$Pg, GPR64sp:$Rn, gprty:$Rm),
  asm, "\t$Zt, $Pg/z, [$Rn, $Rm]", "", []>, Sched<[]> {
  bits<5> Zt;
  bits<3> Pg;
  bits<5> Rn;
  bits<5> Rm;
  let Inst{31-25} = 0b1010010;
  let Inst{24-23} = sz;
  let Inst{22-21} = 0;
  let Inst{20-16} = Rm;
  let Inst{15-13} = 0;
  let Inst{12-10} = Pg;
  let Inst{9-5}   = Rn;
  let Inst{4-0}   = Zt;

  let mayLoad = 1;
}

multiclass sve_mem_ldqr_ss<bits<2> sz, string asm, RegisterOperand listty,
                           ZPRRegOp zprty, RegisterOperand gprty> {
  def NAME : sve_mem_ldqr_ss<sz, asm, listty, gprty>;

  def : InstAlias<asm # "\t$Zt, $Pg/z, [$Rn, $Rm]",
                  (!cast<Instruction>(NAME) zprty:$Zt, PPR3bAny:$Pg, GPR64sp:$Rn, gprty:$Rm), 0>;
}

class sve_mem_ld_dup<bits<2> dtypeh, bits<2> dtypel, string asm,
                     RegisterOperand VecList, Operand immtype>
: I<(outs VecList:$Zt), (ins PPR3bAny:$Pg, GPR64sp:$Rn, immtype:$imm6),
  asm, "\t$Zt, $Pg/z, [$Rn, $imm6]",
  "",
  []>, Sched<[]> {
  bits<3> Pg;
  bits<5> Rn;
  bits<5> Zt;
  bits<6> imm6;
  let Inst{31-25} = 0b1000010;
  let Inst{24-23} = dtypeh;
  let Inst{22}    = 1;
  let Inst{21-16} = imm6;
  let Inst{15}    = 0b1;
  let Inst{14-13} = dtypel;
  let Inst{12-10} = Pg;
  let Inst{9-5}   = Rn;
  let Inst{4-0}   = Zt;

  let mayLoad = 1;
}

multiclass sve_mem_ld_dup<bits<2> dtypeh, bits<2> dtypel, string asm,
                          RegisterOperand zlistty, ZPRRegOp zprty, Operand immtype> {
  def NAME : sve_mem_ld_dup<dtypeh, dtypel, asm, zlistty, immtype>;

  def : InstAlias<asm # "\t$Zt, $Pg/z, [$Rn]",
                  (!cast<Instruction>(NAME) zprty:$Zt, PPR3bAny:$Pg, GPR64sp:$Rn, 0), 0>;
  def : InstAlias<asm # "\t$Zt, $Pg/z, [$Rn, $imm6]",
                  (!cast<Instruction>(NAME) zprty:$Zt, PPR3bAny:$Pg, GPR64sp:$Rn, immtype:$imm6), 0>;
  def : InstAlias<asm # "\t$Zt, $Pg/z, [$Rn]",
                  (!cast<Instruction>(NAME) zlistty:$Zt, PPR3bAny:$Pg, GPR64sp:$Rn, 0), 1>;
}

class sve_mem_cld_ss_base<bits<4> dtype, bit ff, dag iops, string asm,
                          RegisterOperand VecList>
: I<(outs VecList:$Zt), iops,
  asm, "\t$Zt, $Pg/z, [$Rn, $Rm]",
  "",
  []>, Sched<[]> {
  bits<5> Zt;
  bits<3> Pg;
  bits<5> Rm;
  bits<5> Rn;
  let Inst{31-25} = 0b1010010;
  let Inst{24-21} = dtype;
  let Inst{20-16} = Rm;
  let Inst{15-14} = 0b01;
  let Inst{13}    = ff;
  let Inst{12-10} = Pg;
  let Inst{9-5}   = Rn;
  let Inst{4-0}   = Zt;

  let mayLoad = 1;
  let Uses = !if(!eq(ff, 1), [FFR], []);
  let Defs = !if(!eq(ff, 1), [FFR], []);
}

multiclass sve_mem_cld_ss<bits<4> dtype, string asm, RegisterOperand listty,
                          ZPRRegOp zprty, RegisterOperand gprty> {
  def "" : sve_mem_cld_ss_base<dtype, 0, (ins PPR3bAny:$Pg, GPR64sp:$Rn, gprty:$Rm),
                               asm, listty>;

  def : InstAlias<asm # "\t$Zt, $Pg/z, [$Rn, $Rm]",
                 (!cast<Instruction>(NAME) zprty:$Zt, PPR3bAny:$Pg, GPR64sp:$Rn, gprty:$Rm), 0>;
}

multiclass sve_mem_cldff_ss<bits<4> dtype, string asm, RegisterOperand listty,
                            ZPRRegOp zprty, RegisterOperand gprty> {
  def _REAL : sve_mem_cld_ss_base<dtype, 1, (ins PPR3bAny:$Pg, GPR64sp:$Rn, gprty:$Rm),
                                  asm, listty>;

  def : InstAlias<asm # "\t$Zt, $Pg/z, [$Rn, $Rm]",
                 (!cast<Instruction>(NAME # _REAL) zprty:$Zt, PPR3bAny:$Pg, GPR64sp:$Rn, gprty:$Rm), 0>;

  def : InstAlias<asm # "\t$Zt, $Pg/z, [$Rn]",
                 (!cast<Instruction>(NAME # _REAL) listty:$Zt, PPR3bAny:$Pg, GPR64sp:$Rn, XZR), 1>;

  def : InstAlias<asm # "\t$Zt, $Pg/z, [$Rn]",
                 (!cast<Instruction>(NAME # _REAL) zprty:$Zt, PPR3bAny:$Pg, GPR64sp:$Rn, XZR), 0>;
}

multiclass sve_mem_cldnf_si<bits<4> dtype, string asm, RegisterOperand listty,
                            ZPRRegOp zprty>
: sve_mem_cld_si_base<dtype, 1, asm, listty, zprty>;

class sve_mem_eld_si<bits<2> sz, bits<2> nregs, RegisterOperand VecList,
                     string asm, Operand immtype>
: I<(outs VecList:$Zt), (ins PPR3bAny:$Pg, GPR64sp:$Rn, immtype:$imm4),
  asm, "\t$Zt, $Pg/z, [$Rn, $imm4, mul vl]",
  "",
  []>, Sched<[]> {
  bits<5> Zt;
  bits<3> Pg;
  bits<5> Rn;
  bits<4> imm4;
  let Inst{31-25} = 0b1010010;
  let Inst{24-23} = sz;
  let Inst{22-21} = nregs;
  let Inst{20}    = 0;
  let Inst{19-16} = imm4;
  let Inst{15-13} = 0b111;
  let Inst{12-10} = Pg;
  let Inst{9-5}   = Rn;
  let Inst{4-0}   = Zt;

  let mayLoad = 1;
}

multiclass sve_mem_eld_si<bits<2> sz, bits<2> nregs, RegisterOperand VecList,
                          string asm, Operand immtype> {
  def NAME : sve_mem_eld_si<sz, nregs, VecList, asm, immtype>;

  def : InstAlias<asm # "\t$Zt, $Pg/z, [$Rn]",
                  (!cast<Instruction>(NAME) VecList:$Zt, PPR3bAny:$Pg, GPR64sp:$Rn, 0), 1>;
}

class sve_mem_eld_ss<bits<2> sz, bits<2> nregs, RegisterOperand VecList,
                     string asm, RegisterOperand gprty>
: I<(outs VecList:$Zt), (ins PPR3bAny:$Pg, GPR64sp:$Rn, gprty:$Rm),
  asm, "\t$Zt, $Pg/z, [$Rn, $Rm]",
  "",
  []>, Sched<[]> {
  bits<3> Pg;
  bits<5> Rm;
  bits<5> Rn;
  bits<5> Zt;
  let Inst{31-25} = 0b1010010;
  let Inst{24-23} = sz;
  let Inst{22-21} = nregs;
  let Inst{20-16} = Rm;
  let Inst{15-13} = 0b110;
  let Inst{12-10} = Pg;
  let Inst{9-5}   = Rn;
  let Inst{4-0}   = Zt;

  let mayLoad = 1;
}

//===----------------------------------------------------------------------===//
// SVE Memory - 32-bit Gather and Unsized Contiguous Group
//===----------------------------------------------------------------------===//

// bit xs      is '1' if offsets are signed
// bit scaled  is '1' if the offsets are scaled
class sve_mem_32b_gld_sv<bits<4> opc, bit xs, bit scaled, string asm,
                         RegisterOperand zprext>
: I<(outs Z_s:$Zt), (ins PPR3bAny:$Pg, GPR64sp:$Rn, zprext:$Zm),
  asm, "\t$Zt, $Pg/z, [$Rn, $Zm]",
  "",
  []>, Sched<[]> {
  bits<3> Pg;
  bits<5> Rn;
  bits<5> Zm;
  bits<5> Zt;
  let Inst{31-25} = 0b1000010;
  let Inst{24-23} = opc{3-2};
  let Inst{22}    = xs;
  let Inst{21}    = scaled;
  let Inst{20-16} = Zm;
  let Inst{15}    = 0b0;
  let Inst{14-13} = opc{1-0};
  let Inst{12-10} = Pg;
  let Inst{9-5}   = Rn;
  let Inst{4-0}   = Zt;

  let mayLoad = 1;
  let Defs = !if(!eq(opc{0}, 1), [FFR], []);
  let Uses = !if(!eq(opc{0}, 1), [FFR], []);
}

multiclass sve_mem_32b_gld_sv_32_scaled<bits<4> opc, string asm,
                                        RegisterOperand sxtw_opnd,
                                        RegisterOperand uxtw_opnd> {
  def _UXTW_SCALED_REAL : sve_mem_32b_gld_sv<opc, 0, 1, asm, uxtw_opnd>;
  def _SXTW_SCALED_REAL : sve_mem_32b_gld_sv<opc, 1, 1, asm, sxtw_opnd>;

  def : InstAlias<asm # "\t$Zt, $Pg/z, [$Rn, $Zm]",
                  (!cast<Instruction>(NAME # _UXTW_SCALED_REAL) ZPR32:$Zt, PPR3bAny:$Pg, GPR64sp:$Rn, uxtw_opnd:$Zm), 0>;
  def : InstAlias<asm # "\t$Zt, $Pg/z, [$Rn, $Zm]",
                  (!cast<Instruction>(NAME # _SXTW_SCALED_REAL) ZPR32:$Zt, PPR3bAny:$Pg, GPR64sp:$Rn, sxtw_opnd:$Zm), 0>;
}

multiclass sve_mem_32b_gld_vs_32_unscaled<bits<4> opc, string asm,
                                          RegisterOperand sxtw_opnd,
                                          RegisterOperand uxtw_opnd> {
  def _UXTW_REAL : sve_mem_32b_gld_sv<opc, 0, 0, asm, uxtw_opnd>;
  def _SXTW_REAL : sve_mem_32b_gld_sv<opc, 1, 0, asm, sxtw_opnd>;

  def : InstAlias<asm # "\t$Zt, $Pg/z, [$Rn, $Zm]",
                  (!cast<Instruction>(NAME # _UXTW_REAL) ZPR32:$Zt, PPR3bAny:$Pg, GPR64sp:$Rn, uxtw_opnd:$Zm), 0>;
  def : InstAlias<asm # "\t$Zt, $Pg/z, [$Rn, $Zm]",
                  (!cast<Instruction>(NAME # _SXTW_REAL) ZPR32:$Zt, PPR3bAny:$Pg, GPR64sp:$Rn, sxtw_opnd:$Zm), 0>;
}


class sve_mem_32b_gld_vi<bits<4> opc, string asm, Operand imm_ty>
: I<(outs Z_s:$Zt), (ins PPR3bAny:$Pg, ZPR32:$Zn, imm_ty:$imm5),
  asm, "\t$Zt, $Pg/z, [$Zn, $imm5]",
  "",
  []>, Sched<[]> {
  bits<3> Pg;
  bits<5> Zn;
  bits<5> Zt;
  bits<5> imm5;
  let Inst{31-25} = 0b1000010;
  let Inst{24-23} = opc{3-2};
  let Inst{22-21} = 0b01;
  let Inst{20-16} = imm5;
  let Inst{15}    = 0b1;
  let Inst{14-13} = opc{1-0};
  let Inst{12-10} = Pg;
  let Inst{9-5}   = Zn;
  let Inst{4-0}   = Zt;

  let mayLoad = 1;
  let Defs = !if(!eq(opc{0}, 1), [FFR], []);
  let Uses = !if(!eq(opc{0}, 1), [FFR], []);
}

multiclass sve_mem_32b_gld_vi_32_ptrs<bits<4> opc, string asm, Operand imm_ty> {
  def _IMM_REAL : sve_mem_32b_gld_vi<opc, asm, imm_ty>;

  def : InstAlias<asm # "\t$Zt, $Pg/z, [$Zn]",
                  (!cast<Instruction>(NAME # _IMM_REAL) ZPR32:$Zt, PPR3bAny:$Pg, ZPR32:$Zn, 0), 0>;
  def : InstAlias<asm # "\t$Zt, $Pg/z, [$Zn, $imm5]",
                  (!cast<Instruction>(NAME # _IMM_REAL) ZPR32:$Zt, PPR3bAny:$Pg, ZPR32:$Zn, imm_ty:$imm5), 0>;
  def : InstAlias<asm # "\t$Zt, $Pg/z, [$Zn]",
                  (!cast<Instruction>(NAME # _IMM_REAL) Z_s:$Zt, PPR3bAny:$Pg, ZPR32:$Zn, 0), 1>;
}

class sve_mem_prfm_si<bits<2> msz, string asm>
: I<(outs), (ins sve_prfop:$prfop, PPR3bAny:$Pg, GPR64sp:$Rn, simm6s1:$imm6),
  asm, "\t$prfop, $Pg, [$Rn, $imm6, mul vl]",
  "",
  []>, Sched<[]> {
  bits<5> Rn;
  bits<3> Pg;
  bits<6> imm6;
  bits<4> prfop;
  let Inst{31-22} = 0b1000010111;
  let Inst{21-16} = imm6;
  let Inst{15}    = 0b0;
  let Inst{14-13} = msz;
  let Inst{12-10} = Pg;
  let Inst{9-5}   = Rn;
  let Inst{4}     = 0b0;
  let Inst{3-0}   = prfop;

  let hasSideEffects = 1;
}

multiclass sve_mem_prfm_si<bits<2> msz, string asm> {
  def NAME : sve_mem_prfm_si<msz, asm>;

  def : InstAlias<asm # "\t$prfop, $Pg, [$Rn]",
                  (!cast<Instruction>(NAME) sve_prfop:$prfop, PPR3bAny:$Pg, GPR64sp:$Rn, 0), 1>;
}

class sve_mem_prfm_ss<bits<3> opc, string asm, RegisterOperand gprty>
: I<(outs), (ins sve_prfop:$prfop, PPR3bAny:$Pg, GPR64sp:$Rn, gprty:$Rm),
  asm, "\t$prfop, $Pg, [$Rn, $Rm]",
  "",
  []>, Sched<[]> {
  bits<5> Rm;
  bits<5> Rn;
  bits<3> Pg;
  bits<4> prfop;
  let Inst{31-25} = 0b1000010;
  let Inst{24-23} = opc{2-1};
  let Inst{22-21} = 0b00;
  let Inst{20-16} = Rm;
  let Inst{15}    = 0b1;
  let Inst{14}    = opc{0};
  let Inst{13}    = 0b0;
  let Inst{12-10} = Pg;
  let Inst{9-5}   = Rn;
  let Inst{4}     = 0b0;
  let Inst{3-0}   = prfop;

  let hasSideEffects = 1;
}

class sve_mem_32b_prfm_sv<bits<2> msz, bit xs, string asm,
                          RegisterOperand zprext>
: I<(outs), (ins sve_prfop:$prfop, PPR3bAny:$Pg, GPR64sp:$Rn, zprext:$Zm),
  asm, "\t$prfop, $Pg, [$Rn, $Zm]",
  "",
  []>, Sched<[]> {
  bits<3> Pg;
  bits<5> Rn;
  bits<5> Zm;
  bits<4> prfop;
  let Inst{31-23} = 0b100001000;
  let Inst{22}    = xs;
  let Inst{21}    = 0b1;
  let Inst{20-16} = Zm;
  let Inst{15}    = 0b0;
  let Inst{14-13} = msz;
  let Inst{12-10} = Pg;
  let Inst{9-5}   = Rn;
  let Inst{4}     = 0b0;
  let Inst{3-0}   = prfop;

  let hasSideEffects = 1;
}

multiclass sve_mem_32b_prfm_sv_scaled<bits<2> msz, string asm,
                                      RegisterOperand sxtw_opnd,
                                      RegisterOperand uxtw_opnd> {
  def _UXTW_SCALED : sve_mem_32b_prfm_sv<msz, 0, asm, uxtw_opnd>;
  def _SXTW_SCALED : sve_mem_32b_prfm_sv<msz, 1, asm, sxtw_opnd>;
}

class sve_mem_32b_prfm_vi<bits<2> msz, string asm, Operand imm_ty>
: I<(outs), (ins sve_prfop:$prfop, PPR3bAny:$Pg, ZPR32:$Zn, imm_ty:$imm5),
  asm, "\t$prfop, $Pg, [$Zn, $imm5]",
  "",
  []>, Sched<[]> {
  bits<3> Pg;
  bits<5> Zn;
  bits<5> imm5;
  bits<4> prfop;
  let Inst{31-25} = 0b1000010;
  let Inst{24-23} = msz;
  let Inst{22-21} = 0b00;
  let Inst{20-16} = imm5;
  let Inst{15-13} = 0b111;
  let Inst{12-10} = Pg;
  let Inst{9-5}   = Zn;
  let Inst{4}     = 0b0;
  let Inst{3-0}   = prfop;
}

multiclass sve_mem_32b_prfm_vi<bits<2> msz, string asm, Operand imm_ty> {
  def NAME : sve_mem_32b_prfm_vi<msz, asm, imm_ty>;

  def : InstAlias<asm # "\t$prfop, $Pg, [$Zn]",
                  (!cast<Instruction>(NAME) sve_prfop:$prfop, PPR3bAny:$Pg, ZPR32:$Zn, 0), 1>;
}

class sve_mem_z_fill<string asm>
: I<(outs ZPRAny:$Zt), (ins GPR64sp:$Rn, simm9:$imm9),
  asm, "\t$Zt, [$Rn, $imm9, mul vl]",
  "",
  []>, Sched<[]> {
  bits<5> Rn;
  bits<5> Zt;
  bits<9> imm9;
  let Inst{31-22} = 0b1000010110;
  let Inst{21-16} = imm9{8-3};
  let Inst{15-13} = 0b010;
  let Inst{12-10} = imm9{2-0};
  let Inst{9-5}   = Rn;
  let Inst{4-0}   = Zt;

  let mayLoad = 1;
}

multiclass sve_mem_z_fill<string asm> {
  def NAME : sve_mem_z_fill<asm>;

  def : InstAlias<asm # "\t$Zt, [$Rn]",
                  (!cast<Instruction>(NAME) ZPRAny:$Zt, GPR64sp:$Rn, 0), 1>;
}

class sve_mem_p_fill<string asm>
: I<(outs PPRAny:$Pt), (ins GPR64sp:$Rn, simm9:$imm9),
  asm, "\t$Pt, [$Rn, $imm9, mul vl]",
  "",
  []>, Sched<[]> {
  bits<4> Pt;
  bits<5> Rn;
  bits<9> imm9;
  let Inst{31-22} = 0b1000010110;
  let Inst{21-16} = imm9{8-3};
  let Inst{15-13} = 0b000;
  let Inst{12-10} = imm9{2-0};
  let Inst{9-5}   = Rn;
  let Inst{4}     = 0b0;
  let Inst{3-0}   = Pt;

  let mayLoad = 1;
}

multiclass sve_mem_p_fill<string asm> {
  def NAME : sve_mem_p_fill<asm>;

  def : InstAlias<asm # "\t$Pt, [$Rn]",
                  (!cast<Instruction>(NAME) PPRAny:$Pt, GPR64sp:$Rn, 0), 1>;
}

class sve2_mem_gldnt_vs_base<bits<5> opc, dag iops, string asm,
                             RegisterOperand VecList>
: I<(outs VecList:$Zt), iops,
  asm, "\t$Zt, $Pg/z, [$Zn, $Rm]",
  "",
  []>, Sched<[]> {
  bits<3> Pg;
  bits<5> Rm;
  bits<5> Zn;
  bits<5> Zt;
  let Inst{31}    = 0b1;
  let Inst{30}    = opc{4};
  let Inst{29-25} = 0b00010;
  let Inst{24-23} = opc{3-2};
  let Inst{22-21} = 0b00;
  let Inst{20-16} = Rm;
  let Inst{15}    = 0b1;
  let Inst{14-13} = opc{1-0};
  let Inst{12-10} = Pg;
  let Inst{9-5}   = Zn;
  let Inst{4-0}   = Zt;

  let mayLoad = 1;
}

multiclass sve2_mem_gldnt_vs<bits<5> opc, string asm,
                             RegisterOperand listty, ZPRRegOp zprty> {
  def _REAL : sve2_mem_gldnt_vs_base<opc, (ins PPR3bAny:$Pg, zprty:$Zn, GPR64:$Rm),
                                     asm, listty>;

  def : InstAlias<asm # "\t$Zt, $Pg/z, [$Zn, $Rm]",
                 (!cast<Instruction>(NAME # _REAL) zprty:$Zt, PPR3bAny:$Pg, zprty:$Zn, GPR64:$Rm), 0>;
  def : InstAlias<asm # "\t$Zt, $Pg/z, [$Zn]",
                 (!cast<Instruction>(NAME # _REAL) zprty:$Zt, PPR3bAny:$Pg, zprty:$Zn, XZR), 0>;
  def : InstAlias<asm # "\t$Zt, $Pg/z, [$Zn]",
                 (!cast<Instruction>(NAME # _REAL) listty:$Zt, PPR3bAny:$Pg, zprty:$Zn, XZR), 1>;
}

//===----------------------------------------------------------------------===//
// SVE Memory - 64-bit Gather Group
//===----------------------------------------------------------------------===//

// bit xs      is '1' if offsets are signed
// bit scaled  is '1' if the offsets are scaled
// bit lsl     is '0' if the offsets are extended (uxtw/sxtw), '1' if shifted (lsl)
class sve_mem_64b_gld_sv<bits<4> opc, bit xs, bit scaled, bit lsl, string asm,
                         RegisterOperand zprext>
: I<(outs Z_d:$Zt), (ins PPR3bAny:$Pg, GPR64sp:$Rn, zprext:$Zm),
  asm, "\t$Zt, $Pg/z, [$Rn, $Zm]",
  "",
  []>, Sched<[]> {
  bits<3> Pg;
  bits<5> Rn;
  bits<5> Zm;
  bits<5> Zt;
  let Inst{31-25} = 0b1100010;
  let Inst{24-23} = opc{3-2};
  let Inst{22}    = xs;
  let Inst{21}    = scaled;
  let Inst{20-16} = Zm;
  let Inst{15}    = lsl;
  let Inst{14-13} = opc{1-0};
  let Inst{12-10} = Pg;
  let Inst{9-5}   = Rn;
  let Inst{4-0}   = Zt;

  let mayLoad = 1;
  let Defs = !if(!eq(opc{0}, 1), [FFR], []);
  let Uses = !if(!eq(opc{0}, 1), [FFR], []);
}

multiclass sve_mem_64b_gld_sv_32_scaled<bits<4> opc, string asm,
                                        RegisterOperand sxtw_opnd,
                                        RegisterOperand uxtw_opnd> {
  def _UXTW_SCALED_REAL : sve_mem_64b_gld_sv<opc, 0, 1, 0, asm, uxtw_opnd>;
  def _SXTW_SCALED_REAL : sve_mem_64b_gld_sv<opc, 1, 1, 0, asm, sxtw_opnd>;

  def : InstAlias<asm # "\t$Zt, $Pg/z, [$Rn, $Zm]",
                  (!cast<Instruction>(NAME # _UXTW_SCALED_REAL) ZPR64:$Zt, PPR3bAny:$Pg, GPR64sp:$Rn, uxtw_opnd:$Zm), 0>;
  def : InstAlias<asm # "\t$Zt, $Pg/z, [$Rn, $Zm]",
                  (!cast<Instruction>(NAME # _SXTW_SCALED_REAL) ZPR64:$Zt, PPR3bAny:$Pg, GPR64sp:$Rn, sxtw_opnd:$Zm), 0>;
}

multiclass sve_mem_64b_gld_vs_32_unscaled<bits<4> opc, string asm,
                                          RegisterOperand sxtw_opnd,
                                          RegisterOperand uxtw_opnd> {
  def _UXTW_REAL : sve_mem_64b_gld_sv<opc, 0, 0, 0, asm, uxtw_opnd>;
  def _SXTW_REAL : sve_mem_64b_gld_sv<opc, 1, 0, 0, asm, sxtw_opnd>;

  def : InstAlias<asm # "\t$Zt, $Pg/z, [$Rn, $Zm]",
                  (!cast<Instruction>(NAME # _UXTW_REAL) ZPR64:$Zt, PPR3bAny:$Pg, GPR64sp:$Rn, uxtw_opnd:$Zm), 0>;
  def : InstAlias<asm # "\t$Zt, $Pg/z, [$Rn, $Zm]",
                  (!cast<Instruction>(NAME # _SXTW_REAL) ZPR64:$Zt, PPR3bAny:$Pg, GPR64sp:$Rn, sxtw_opnd:$Zm), 0>;
}

multiclass sve_mem_64b_gld_sv2_64_scaled<bits<4> opc, string asm,
                                         RegisterOperand zprext> {
  def _SCALED_REAL : sve_mem_64b_gld_sv<opc, 1, 1, 1, asm, zprext>;

  def : InstAlias<asm # "\t$Zt, $Pg/z, [$Rn, $Zm]",
                  (!cast<Instruction>(NAME # _SCALED_REAL) ZPR64:$Zt, PPR3bAny:$Pg, GPR64sp:$Rn, zprext:$Zm), 0>;
}

multiclass sve_mem_64b_gld_vs2_64_unscaled<bits<4> opc, string asm> {
  def _REAL : sve_mem_64b_gld_sv<opc, 1, 0, 1, asm, ZPR64ExtLSL8>;

  def : InstAlias<asm # "\t$Zt, $Pg/z, [$Rn, $Zm]",
                  (!cast<Instruction>(NAME # _REAL) ZPR64:$Zt, PPR3bAny:$Pg, GPR64sp:$Rn, ZPR64ExtLSL8:$Zm), 0>;
}

class sve_mem_64b_gld_vi<bits<4> opc, string asm, Operand imm_ty>
: I<(outs Z_d:$Zt), (ins PPR3bAny:$Pg, ZPR64:$Zn, imm_ty:$imm5),
  asm, "\t$Zt, $Pg/z, [$Zn, $imm5]",
  "",
  []>, Sched<[]> {
  bits<3> Pg;
  bits<5> Zn;
  bits<5> Zt;
  bits<5> imm5;
  let Inst{31-25} = 0b1100010;
  let Inst{24-23} = opc{3-2};
  let Inst{22-21} = 0b01;
  let Inst{20-16} = imm5;
  let Inst{15}    = 0b1;
  let Inst{14-13} = opc{1-0};
  let Inst{12-10} = Pg;
  let Inst{9-5}   = Zn;
  let Inst{4-0}   = Zt;

  let mayLoad = 1;
  let Defs = !if(!eq(opc{0}, 1), [FFR], []);
  let Uses = !if(!eq(opc{0}, 1), [FFR], []);
}

multiclass sve_mem_64b_gld_vi_64_ptrs<bits<4> opc, string asm, Operand imm_ty> {
  def _IMM_REAL : sve_mem_64b_gld_vi<opc, asm, imm_ty>;

  def : InstAlias<asm # "\t$Zt, $Pg/z, [$Zn]",
                  (!cast<Instruction>(NAME # _IMM_REAL) ZPR64:$Zt, PPR3bAny:$Pg, ZPR64:$Zn, 0), 0>;
  def : InstAlias<asm # "\t$Zt, $Pg/z, [$Zn, $imm5]",
                 (!cast<Instruction>(NAME # _IMM_REAL) ZPR64:$Zt, PPR3bAny:$Pg, ZPR64:$Zn, imm_ty:$imm5), 0>;
  def : InstAlias<asm # "\t$Zt, $Pg/z, [$Zn]",
                  (!cast<Instruction>(NAME # _IMM_REAL) Z_d:$Zt, PPR3bAny:$Pg, ZPR64:$Zn, 0), 1>;
}

// bit lsl is '0' if the offsets are extended (uxtw/sxtw), '1' if shifted (lsl)
class sve_mem_64b_prfm_sv<bits<2> msz, bit xs, bit lsl, string asm,
                          RegisterOperand zprext>
: I<(outs), (ins sve_prfop:$prfop, PPR3bAny:$Pg, GPR64sp:$Rn, zprext:$Zm),
  asm, "\t$prfop, $Pg, [$Rn, $Zm]",
  "",
  []>, Sched<[]> {
  bits<3> Pg;
  bits<5> Rn;
  bits<5> Zm;
  bits<4> prfop;
  let Inst{31-23} = 0b110001000;
  let Inst{22}    = xs;
  let Inst{21}    = 0b1;
  let Inst{20-16} = Zm;
  let Inst{15}    = lsl;
  let Inst{14-13} = msz;
  let Inst{12-10} = Pg;
  let Inst{9-5}   = Rn;
  let Inst{4}     = 0b0;
  let Inst{3-0}   = prfop;

  let hasSideEffects = 1;
}

multiclass sve_mem_64b_prfm_sv_ext_scaled<bits<2> msz, string asm,
                                          RegisterOperand sxtw_opnd,
                                          RegisterOperand uxtw_opnd> {
  def _UXTW_SCALED : sve_mem_64b_prfm_sv<msz, 0, 0, asm, uxtw_opnd>;
  def _SXTW_SCALED : sve_mem_64b_prfm_sv<msz, 1, 0, asm, sxtw_opnd>;
}

multiclass sve_mem_64b_prfm_sv_lsl_scaled<bits<2> msz, string asm,
                                          RegisterOperand zprext> {
  def NAME : sve_mem_64b_prfm_sv<msz, 1, 1, asm, zprext>;
}


class sve_mem_64b_prfm_vi<bits<2> msz, string asm, Operand imm_ty>
: I<(outs), (ins sve_prfop:$prfop, PPR3bAny:$Pg, ZPR64:$Zn, imm_ty:$imm5),
  asm, "\t$prfop, $Pg, [$Zn, $imm5]",
  "",
  []>, Sched<[]> {
  bits<3> Pg;
  bits<5> Zn;
  bits<5> imm5;
  bits<4> prfop;
  let Inst{31-25} = 0b1100010;
  let Inst{24-23} = msz;
  let Inst{22-21} = 0b00;
  let Inst{20-16} = imm5;
  let Inst{15-13} = 0b111;
  let Inst{12-10} = Pg;
  let Inst{9-5}   = Zn;
  let Inst{4}     = 0b0;
  let Inst{3-0}   = prfop;

  let hasSideEffects = 1;
}

multiclass sve_mem_64b_prfm_vi<bits<2> msz, string asm, Operand imm_ty> {
  def NAME : sve_mem_64b_prfm_vi<msz, asm, imm_ty>;

  def : InstAlias<asm # "\t$prfop, $Pg, [$Zn]",
                  (!cast<Instruction>(NAME) sve_prfop:$prfop, PPR3bAny:$Pg, ZPR64:$Zn, 0), 1>;
}


//===----------------------------------------------------------------------===//
// SVE Compute Vector Address Group
//===----------------------------------------------------------------------===//

class sve_int_bin_cons_misc_0_a<bits<2> opc, bits<2> msz, string asm,
                                ZPRRegOp zprty, RegisterOperand zprext>
: I<(outs zprty:$Zd), (ins zprty:$Zn, zprext:$Zm),
  asm, "\t$Zd, [$Zn, $Zm]",
  "",
  []>, Sched<[]> {
  bits<5> Zd;
  bits<5> Zn;
  bits<5> Zm;
  let Inst{31-24} = 0b00000100;
  let Inst{23-22} = opc;
  let Inst{21}    = 0b1;
  let Inst{20-16} = Zm;
  let Inst{15-12} = 0b1010;
  let Inst{11-10} = msz;
  let Inst{9-5}   = Zn;
  let Inst{4-0}   = Zd;
}

multiclass sve_int_bin_cons_misc_0_a_uxtw<bits<2> opc, string asm> {
  def _0 : sve_int_bin_cons_misc_0_a<opc, 0b00, asm, ZPR64, ZPR64ExtUXTW8>;
  def _1 : sve_int_bin_cons_misc_0_a<opc, 0b01, asm, ZPR64, ZPR64ExtUXTW16>;
  def _2 : sve_int_bin_cons_misc_0_a<opc, 0b10, asm, ZPR64, ZPR64ExtUXTW32>;
  def _3 : sve_int_bin_cons_misc_0_a<opc, 0b11, asm, ZPR64, ZPR64ExtUXTW64>;
}

multiclass sve_int_bin_cons_misc_0_a_sxtw<bits<2> opc, string asm> {
  def _0 : sve_int_bin_cons_misc_0_a<opc, 0b00, asm, ZPR64, ZPR64ExtSXTW8>;
  def _1 : sve_int_bin_cons_misc_0_a<opc, 0b01, asm, ZPR64, ZPR64ExtSXTW16>;
  def _2 : sve_int_bin_cons_misc_0_a<opc, 0b10, asm, ZPR64, ZPR64ExtSXTW32>;
  def _3 : sve_int_bin_cons_misc_0_a<opc, 0b11, asm, ZPR64, ZPR64ExtSXTW64>;
}

multiclass sve_int_bin_cons_misc_0_a_32_lsl<bits<2> opc, string asm> {
  def _0 : sve_int_bin_cons_misc_0_a<opc, 0b00, asm, ZPR32, ZPR32ExtLSL8>;
  def _1 : sve_int_bin_cons_misc_0_a<opc, 0b01, asm, ZPR32, ZPR32ExtLSL16>;
  def _2 : sve_int_bin_cons_misc_0_a<opc, 0b10, asm, ZPR32, ZPR32ExtLSL32>;
  def _3 : sve_int_bin_cons_misc_0_a<opc, 0b11, asm, ZPR32, ZPR32ExtLSL64>;
}

multiclass sve_int_bin_cons_misc_0_a_64_lsl<bits<2> opc, string asm> {
  def _0 : sve_int_bin_cons_misc_0_a<opc, 0b00, asm, ZPR64, ZPR64ExtLSL8>;
  def _1 : sve_int_bin_cons_misc_0_a<opc, 0b01, asm, ZPR64, ZPR64ExtLSL16>;
  def _2 : sve_int_bin_cons_misc_0_a<opc, 0b10, asm, ZPR64, ZPR64ExtLSL32>;
  def _3 : sve_int_bin_cons_misc_0_a<opc, 0b11, asm, ZPR64, ZPR64ExtLSL64>;
}


//===----------------------------------------------------------------------===//
// SVE Integer Misc - Unpredicated Group
//===----------------------------------------------------------------------===//

class sve_int_bin_cons_misc_0_b<bits<2> sz, string asm, ZPRRegOp zprty>
: I<(outs zprty:$Zd), (ins zprty:$Zn, zprty:$Zm),
  asm, "\t$Zd, $Zn, $Zm",
  "",
  []>, Sched<[]> {
  bits<5> Zd;
  bits<5> Zm;
  bits<5> Zn;
  let Inst{31-24} = 0b00000100;
  let Inst{23-22} = sz;
  let Inst{21}    = 0b1;
  let Inst{20-16} = Zm;
  let Inst{15-10} = 0b101100;
  let Inst{9-5}   = Zn;
  let Inst{4-0}   = Zd;
}

multiclass sve_int_bin_cons_misc_0_b<string asm> {
  def _H : sve_int_bin_cons_misc_0_b<0b01, asm, ZPR16>;
  def _S : sve_int_bin_cons_misc_0_b<0b10, asm, ZPR32>;
  def _D : sve_int_bin_cons_misc_0_b<0b11, asm, ZPR64>;
}

class sve_int_bin_cons_misc_0_c<bits<8> opc, string asm, ZPRRegOp zprty>
: I<(outs zprty:$Zd), (ins zprty:$Zn),
  asm, "\t$Zd, $Zn",
  "",
  []>, Sched<[]> {
  bits<5> Zd;
  bits<5> Zn;
  let Inst{31-24} = 0b00000100;
  let Inst{23-22} = opc{7-6};
  let Inst{21}    = 0b1;
  let Inst{20-16} = opc{5-1};
  let Inst{15-11} = 0b10111;
  let Inst{10}    = opc{0};
  let Inst{9-5}   = Zn;
  let Inst{4-0}   = Zd;
}

//===----------------------------------------------------------------------===//
// SVE Integer Reduction Group
//===----------------------------------------------------------------------===//

class sve_int_reduce<bits<2> sz8_32, bits<2> fmt, bits<3> opc, string asm,
                     ZPRRegOp zprty, RegisterClass regtype>
: I<(outs regtype:$Vd), (ins PPR3bAny:$Pg, zprty:$Zn),
  asm, "\t$Vd, $Pg, $Zn",
  "",
  []>, Sched<[]> {
  bits<3> Pg;
  bits<5> Vd;
  bits<5> Zn;
  let Inst{31-24} = 0b00000100;
  let Inst{23-22} = sz8_32;
  let Inst{21}    = 0b0;
  let Inst{20-19} = fmt;
  let Inst{18-16} = opc;
  let Inst{15-13} = 0b001;
  let Inst{12-10} = Pg;
  let Inst{9-5}   = Zn;
  let Inst{4-0}   = Vd;
}

multiclass sve_int_reduce_0_saddv<bits<3> opc, string asm> {
  def _B : sve_int_reduce<0b00, 0b00, opc, asm, ZPR8, FPR64>;
  def _H : sve_int_reduce<0b01, 0b00, opc, asm, ZPR16, FPR64>;
  def _S : sve_int_reduce<0b10, 0b00, opc, asm, ZPR32, FPR64>;
}

multiclass sve_int_reduce_0_uaddv<bits<3> opc, string asm> {
  def _B : sve_int_reduce<0b00, 0b00, opc, asm, ZPR8, FPR64>;
  def _H : sve_int_reduce<0b01, 0b00, opc, asm, ZPR16, FPR64>;
  def _S : sve_int_reduce<0b10, 0b00, opc, asm, ZPR32, FPR64>;
  def _D : sve_int_reduce<0b11, 0b00, opc, asm, ZPR64, FPR64>;
}

multiclass sve_int_reduce_1<bits<3> opc, string asm> {
  def _B : sve_int_reduce<0b00, 0b01, opc, asm, ZPR8, FPR8>;
  def _H : sve_int_reduce<0b01, 0b01, opc, asm, ZPR16, FPR16>;
  def _S : sve_int_reduce<0b10, 0b01, opc, asm, ZPR32, FPR32>;
  def _D : sve_int_reduce<0b11, 0b01, opc, asm, ZPR64, FPR64>;
}

multiclass sve_int_reduce_2<bits<3> opc, string asm> {
  def _B : sve_int_reduce<0b00, 0b11, opc, asm, ZPR8, FPR8>;
  def _H : sve_int_reduce<0b01, 0b11, opc, asm, ZPR16, FPR16>;
  def _S : sve_int_reduce<0b10, 0b11, opc, asm, ZPR32, FPR32>;
  def _D : sve_int_reduce<0b11, 0b11, opc, asm, ZPR64, FPR64>;
}

class sve_int_movprfx_pred<bits<2> sz8_32, bits<3> opc, string asm,
                           ZPRRegOp zprty, string pg_suffix, dag iops>
: I<(outs zprty:$Zd), iops,
  asm, "\t$Zd, $Pg"#pg_suffix#", $Zn",
  "",
  []>, Sched<[]> {
  bits<3> Pg;
  bits<5> Zd;
  bits<5> Zn;
  let Inst{31-24} = 0b00000100;
  let Inst{23-22} = sz8_32;
  let Inst{21-19} = 0b010;
  let Inst{18-16} = opc;
  let Inst{15-13} = 0b001;
  let Inst{12-10} = Pg;
  let Inst{9-5}   = Zn;
  let Inst{4-0}   = Zd;

  let ElementSize = zprty.ElementSize;
}

multiclass sve_int_movprfx_pred_merge<bits<3> opc, string asm> {
let Constraints = "$Zd = $_Zd" in {
  def _B : sve_int_movprfx_pred<0b00, opc, asm, ZPR8, "/m",
                                (ins ZPR8:$_Zd, PPR3bAny:$Pg, ZPR8:$Zn)>;
  def _H : sve_int_movprfx_pred<0b01, opc, asm, ZPR16, "/m",
                                (ins ZPR16:$_Zd, PPR3bAny:$Pg, ZPR16:$Zn)>;
  def _S : sve_int_movprfx_pred<0b10, opc, asm, ZPR32, "/m",
                                (ins ZPR32:$_Zd, PPR3bAny:$Pg, ZPR32:$Zn)>;
  def _D : sve_int_movprfx_pred<0b11, opc, asm, ZPR64, "/m",
                                (ins ZPR64:$_Zd, PPR3bAny:$Pg, ZPR64:$Zn)>;
}
}

multiclass sve_int_movprfx_pred_zero<bits<3> opc, string asm> {
  def _B : sve_int_movprfx_pred<0b00, opc, asm, ZPR8, "/z",
                                (ins PPR3bAny:$Pg, ZPR8:$Zn)>;
  def _H : sve_int_movprfx_pred<0b01, opc, asm, ZPR16, "/z",
                                (ins PPR3bAny:$Pg, ZPR16:$Zn)>;
  def _S : sve_int_movprfx_pred<0b10, opc, asm, ZPR32, "/z",
                                (ins PPR3bAny:$Pg, ZPR32:$Zn)>;
  def _D : sve_int_movprfx_pred<0b11, opc, asm, ZPR64, "/z",
                                (ins PPR3bAny:$Pg, ZPR64:$Zn)>;
}

//===----------------------------------------------------------------------===//
// SVE Propagate Break Group
//===----------------------------------------------------------------------===//

class sve_int_brkp<bits<2> opc, string asm>
: I<(outs PPR8:$Pd), (ins PPRAny:$Pg, PPR8:$Pn, PPR8:$Pm),
  asm, "\t$Pd, $Pg/z, $Pn, $Pm",
  "",
  []>, Sched<[]> {
  bits<4> Pd;
  bits<4> Pg;
  bits<4> Pm;
  bits<4> Pn;
  let Inst{31-24} = 0b00100101;
  let Inst{23}    = 0b0;
  let Inst{22}    = opc{1};
  let Inst{21-20} = 0b00;
  let Inst{19-16} = Pm;
  let Inst{15-14} = 0b11;
  let Inst{13-10} = Pg;
  let Inst{9}     = 0b0;
  let Inst{8-5}   = Pn;
  let Inst{4}     = opc{0};
  let Inst{3-0}   = Pd;

  let Defs = !if(!eq (opc{1}, 1), [NZCV], []);
}


//===----------------------------------------------------------------------===//
// SVE Partition Break Group
//===----------------------------------------------------------------------===//

class sve_int_brkn<bit S, string asm>
: I<(outs PPR8:$Pdm), (ins PPRAny:$Pg, PPR8:$Pn, PPR8:$_Pdm),
  asm, "\t$Pdm, $Pg/z, $Pn, $_Pdm",
  "",
  []>, Sched<[]> {
  bits<4> Pdm;
  bits<4> Pg;
  bits<4> Pn;
  let Inst{31-23} = 0b001001010;
  let Inst{22}    = S;
  let Inst{21-14} = 0b01100001;
  let Inst{13-10} = Pg;
  let Inst{9}     = 0b0;
  let Inst{8-5}   = Pn;
  let Inst{4}     = 0b0;
  let Inst{3-0}   = Pdm;

  let Constraints = "$Pdm = $_Pdm";
  let Defs = !if(!eq (S, 0b1), [NZCV], []);
}

class sve_int_break<bits<3> opc, string asm, string suffix, dag iops>
: I<(outs PPR8:$Pd), iops,
  asm, "\t$Pd, $Pg"#suffix#", $Pn",
  "",
  []>, Sched<[]> {
  bits<4> Pd;
  bits<4> Pg;
  bits<4> Pn;
  let Inst{31-24} = 0b00100101;
  let Inst{23-22} = opc{2-1};
  let Inst{21-14} = 0b01000001;
  let Inst{13-10} = Pg;
  let Inst{9}     = 0b0;
  let Inst{8-5}   = Pn;
  let Inst{4}     = opc{0};
  let Inst{3-0}   = Pd;

  let Constraints = !if(!eq (opc{0}, 1), "$Pd = $_Pd", "");
  let Defs = !if(!eq (opc{1}, 1), [NZCV], []);

}

multiclass sve_int_break_m<bits<3> opc, string asm> {
  def NAME : sve_int_break<opc, asm, "/m", (ins PPR8:$_Pd, PPRAny:$Pg, PPR8:$Pn)>;
}

multiclass sve_int_break_z<bits<3> opc, string asm> {
  def NAME : sve_int_break<opc, asm, "/z", (ins PPRAny:$Pg, PPR8:$Pn)>;
}

//===----------------------------------------------------------------------===//
// SVE2 String Processing Group
//===----------------------------------------------------------------------===//

class sve2_char_match<bit sz, bit opc, string asm,
                      PPRRegOp pprty, ZPRRegOp zprty>
: I<(outs pprty:$Pd), (ins PPR3bAny:$Pg, zprty:$Zn, zprty:$Zm),
  asm, "\t$Pd, $Pg/z, $Zn, $Zm",
  "",
  []>, Sched<[]> {
  bits<4> Pd;
  bits<3> Pg;
  bits<5> Zm;
  bits<5> Zn;
  let Inst{31-23} = 0b010001010;
  let Inst{22}    = sz;
  let Inst{21}    = 0b1;
  let Inst{20-16} = Zm;
  let Inst{15-13} = 0b100;
  let Inst{12-10} = Pg;
  let Inst{9-5}   = Zn;
  let Inst{4}     = opc;
  let Inst{3-0}   = Pd;

  let Defs = [NZCV];
}

multiclass sve2_char_match<bit opc, string asm> {
  def _B : sve2_char_match<0b0, opc, asm, PPR8, ZPR8>;
  def _H : sve2_char_match<0b1, opc, asm, PPR16, ZPR16>;
}

//===----------------------------------------------------------------------===//
// SVE2 Histogram Computation - Segment Group
//===----------------------------------------------------------------------===//

class sve2_hist_gen_segment<string asm>
: I<(outs ZPR8:$Zd), (ins ZPR8:$Zn, ZPR8:$Zm),
  asm, "\t$Zd, $Zn, $Zm",
  "",
  []>, Sched<[]> {
  bits<5> Zd;
  bits<5> Zn;
  bits<5> Zm;
  let Inst{31-21} = 0b01000101001;
  let Inst{20-16} = Zm;
  let Inst{15-10} = 0b101000;
  let Inst{9-5}   = Zn;
  let Inst{4-0}   = Zd;
}

//===----------------------------------------------------------------------===//
// SVE2 Histogram Computation - Vector Group
//===----------------------------------------------------------------------===//

class sve2_hist_gen_vector<bit sz, string asm, ZPRRegOp zprty>
: I<(outs zprty:$Zd), (ins PPR3bAny:$Pg, zprty:$Zn, zprty:$Zm),
  asm, "\t$Zd, $Pg/z, $Zn, $Zm",
  "",
  []>, Sched<[]> {
  bits<5> Zd;
  bits<5> Zn;
  bits<3> Pg;
  bits<5> Zm;
  let Inst{31-23} = 0b010001011;
  let Inst{22}    = sz;
  let Inst{21}    = 0b1;
  let Inst{20-16} = Zm;
  let Inst{15-13} = 0b110;
  let Inst{12-10} = Pg;
  let Inst{9-5}   = Zn;
  let Inst{4-0}   = Zd;
}

multiclass sve2_hist_gen_vector<string asm> {
  def _S : sve2_hist_gen_vector<0b0, asm, ZPR32>;
  def _D : sve2_hist_gen_vector<0b1, asm, ZPR64>;
}

//===----------------------------------------------------------------------===//
// SVE2 Crypto Extensions Group
//===----------------------------------------------------------------------===//

class sve2_crypto_cons_bin_op<bit opc, string asm, ZPRRegOp zprty>
: I<(outs zprty:$Zd), (ins zprty:$Zn, zprty:$Zm),
  asm, "\t$Zd, $Zn, $Zm",
  "",
  []>, Sched<[]> {
  bits<5> Zd;
  bits<5> Zn;
  bits<5> Zm;
  let Inst{31-21} = 0b01000101001;
  let Inst{20-16} = Zm;
  let Inst{15-11} = 0b11110;
  let Inst{10}    = opc;
  let Inst{9-5}   = Zn;
  let Inst{4-0}   = Zd;
}

class sve2_crypto_des_bin_op<bits<2> opc, string asm, ZPRRegOp zprty>
: I<(outs zprty:$Zdn), (ins zprty:$_Zdn, zprty:$Zm),
  asm, "\t$Zdn, $_Zdn, $Zm",
  "",
  []>, Sched<[]> {
  bits<5> Zdn;
  bits<5> Zm;
  let Inst{31-17} = 0b010001010010001;
  let Inst{16}    = opc{1};
  let Inst{15-11} = 0b11100;
  let Inst{10}    = opc{0};
  let Inst{9-5}   = Zm;
  let Inst{4-0}   = Zdn;

  let Constraints = "$Zdn = $_Zdn";
}

class sve2_crypto_unary_op<bit opc, string asm>
: I<(outs ZPR8:$Zdn), (ins ZPR8:$_Zdn),
  asm, "\t$Zdn, $_Zdn",
  "",
  []>, Sched<[]> {
  bits<5> Zdn;
  let Inst{31-11} = 0b010001010010000011100;
  let Inst{10}    = opc;
  let Inst{9-5}   = 0b00000;
  let Inst{4-0}   = Zdn;

  let Constraints = "$Zdn = $_Zdn";
}<|MERGE_RESOLUTION|>--- conflicted
+++ resolved
@@ -288,14 +288,11 @@
 : Pat<(vtd (op vt1:$Op1)),
       (inst $Op1)>;
 
-<<<<<<< HEAD
-=======
 class SVE_2_Op_Pat<ValueType vtd, SDPatternOperator op, ValueType vt1,
                    ValueType vt2, Instruction inst>
 : Pat<(vtd (op vt1:$Op1, vt2:$Op2)),
       (inst $Op1, $Op2)>;
 
->>>>>>> c79f07dd
 class SVE_3_Op_Pat<ValueType vtd, SDPatternOperator op, ValueType vt1,
                    ValueType vt2, ValueType vt3, Instruction inst>
 : Pat<(vtd (op vt1:$Op1, vt2:$Op2, vt3:$Op3)),
@@ -1254,21 +1251,11 @@
 // SVE Floating Point Arithmetic - Unpredicated Group
 //===----------------------------------------------------------------------===//
 
-<<<<<<< HEAD
-class sve_fp_3op_u_zd<bits<2> sz, bits<3> opc, string asm,
-                      ZPRRegOp zprty,
-                      ValueType vt, ValueType vt2, SDPatternOperator op>
-: I<(outs zprty:$Zd), (ins  zprty:$Zn, zprty:$Zm),
-  asm, "\t$Zd, $Zn, $Zm",
-  "",
-  [(set (vt zprty:$Zd), (op (vt zprty:$Zn), (vt2 zprty:$Zm)))]>, Sched<[]> {
-=======
 class sve_fp_3op_u_zd<bits<2> sz, bits<3> opc, string asm, ZPRRegOp zprty>
 : I<(outs zprty:$Zd), (ins  zprty:$Zn, zprty:$Zm),
   asm, "\t$Zd, $Zn, $Zm",
   "",
   []>, Sched<[]> {
->>>>>>> c79f07dd
   bits<5> Zd;
   bits<5> Zm;
   bits<5> Zn;
@@ -1283,11 +1270,6 @@
 }
 
 multiclass sve_fp_3op_u_zd<bits<3> opc, string asm, SDPatternOperator op> {
-<<<<<<< HEAD
-  def _H : sve_fp_3op_u_zd<0b01, opc, asm, ZPR16, nxv8f16, nxv8f16, op>;
-  def _S : sve_fp_3op_u_zd<0b10, opc, asm, ZPR32, nxv4f32, nxv4f32, op>;
-  def _D : sve_fp_3op_u_zd<0b11, opc, asm, ZPR64, nxv2f64, nxv2f64, op>;
-=======
   def _H : sve_fp_3op_u_zd<0b01, opc, asm, ZPR16>;
   def _S : sve_fp_3op_u_zd<0b10, opc, asm, ZPR32>;
   def _D : sve_fp_3op_u_zd<0b11, opc, asm, ZPR64>;
@@ -1306,7 +1288,6 @@
   def : SVE_2_Op_Pat<nxv8f16, op, nxv8f16, nxv8i16, !cast<Instruction>(NAME # _H)>;
   def : SVE_2_Op_Pat<nxv4f32, op, nxv4f32, nxv4i32, !cast<Instruction>(NAME # _S)>;
   def : SVE_2_Op_Pat<nxv2f64, op, nxv2f64, nxv2i64, !cast<Instruction>(NAME # _D)>;
->>>>>>> c79f07dd
 }
 
 //===----------------------------------------------------------------------===//
