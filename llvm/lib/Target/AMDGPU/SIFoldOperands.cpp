//===-- SIFoldOperands.cpp - Fold operands --- ----------------------------===//
//
// Part of the LLVM Project, under the Apache License v2.0 with LLVM Exceptions.
// See https://llvm.org/LICENSE.txt for license information.
// SPDX-License-Identifier: Apache-2.0 WITH LLVM-exception
//
/// \file
//===----------------------------------------------------------------------===//
//

#include "AMDGPU.h"
#include "AMDGPUSubtarget.h"
#include "SIInstrInfo.h"
#include "SIMachineFunctionInfo.h"
#include "MCTargetDesc/AMDGPUMCTargetDesc.h"
#include "llvm/ADT/DepthFirstIterator.h"
#include "llvm/ADT/SetVector.h"
#include "llvm/CodeGen/LiveIntervals.h"
#include "llvm/CodeGen/MachineFunctionPass.h"
#include "llvm/CodeGen/MachineInstrBuilder.h"
#include "llvm/CodeGen/MachineRegisterInfo.h"
#include "llvm/Support/Debug.h"
#include "llvm/Support/raw_ostream.h"
#include "llvm/Target/TargetMachine.h"

#define DEBUG_TYPE "si-fold-operands"
using namespace llvm;

namespace {

struct FoldCandidate {
  MachineInstr *UseMI;
  union {
    MachineOperand *OpToFold;
    uint64_t ImmToFold;
    int FrameIndexToFold;
  };
  int ShrinkOpcode;
  unsigned char UseOpNo;
  MachineOperand::MachineOperandType Kind;
  bool Commuted;

  FoldCandidate(MachineInstr *MI, unsigned OpNo, MachineOperand *FoldOp,
                bool Commuted_ = false,
                int ShrinkOp = -1) :
    UseMI(MI), OpToFold(nullptr), ShrinkOpcode(ShrinkOp), UseOpNo(OpNo),
    Kind(FoldOp->getType()),
    Commuted(Commuted_) {
    if (FoldOp->isImm()) {
      ImmToFold = FoldOp->getImm();
    } else if (FoldOp->isFI()) {
      FrameIndexToFold = FoldOp->getIndex();
    } else {
      assert(FoldOp->isReg() || FoldOp->isGlobal());
      OpToFold = FoldOp;
    }
  }

  bool isFI() const {
    return Kind == MachineOperand::MO_FrameIndex;
  }

  bool isImm() const {
    return Kind == MachineOperand::MO_Immediate;
  }

  bool isReg() const {
    return Kind == MachineOperand::MO_Register;
  }

  bool isGlobal() const { return Kind == MachineOperand::MO_GlobalAddress; }

  bool isCommuted() const {
    return Commuted;
  }

  bool needsShrink() const {
    return ShrinkOpcode != -1;
  }

  int getShrinkOpcode() const {
    return ShrinkOpcode;
  }
};

class SIFoldOperands : public MachineFunctionPass {
public:
  static char ID;
  MachineRegisterInfo *MRI;
  const SIInstrInfo *TII;
  const SIRegisterInfo *TRI;
  const GCNSubtarget *ST;
  const SIMachineFunctionInfo *MFI;

  void foldOperand(MachineOperand &OpToFold,
                   MachineInstr *UseMI,
                   int UseOpIdx,
                   SmallVectorImpl<FoldCandidate> &FoldList,
                   SmallVectorImpl<MachineInstr *> &CopiesToReplace) const;

  void foldInstOperand(MachineInstr &MI, MachineOperand &OpToFold) const;

  const MachineOperand *isClamp(const MachineInstr &MI) const;
  bool tryFoldClamp(MachineInstr &MI);

  std::pair<const MachineOperand *, int> isOMod(const MachineInstr &MI) const;
  bool tryFoldOMod(MachineInstr &MI);

public:
  SIFoldOperands() : MachineFunctionPass(ID) {
    initializeSIFoldOperandsPass(*PassRegistry::getPassRegistry());
  }

  bool runOnMachineFunction(MachineFunction &MF) override;

  StringRef getPassName() const override { return "SI Fold Operands"; }

  void getAnalysisUsage(AnalysisUsage &AU) const override {
    AU.setPreservesCFG();
    MachineFunctionPass::getAnalysisUsage(AU);
  }
};

} // End anonymous namespace.

INITIALIZE_PASS(SIFoldOperands, DEBUG_TYPE,
                "SI Fold Operands", false, false)

char SIFoldOperands::ID = 0;

char &llvm::SIFoldOperandsID = SIFoldOperands::ID;

// Wrapper around isInlineConstant that understands special cases when
// instruction types are replaced during operand folding.
static bool isInlineConstantIfFolded(const SIInstrInfo *TII,
                                     const MachineInstr &UseMI,
                                     unsigned OpNo,
                                     const MachineOperand &OpToFold) {
  if (TII->isInlineConstant(UseMI, OpNo, OpToFold))
    return true;

  unsigned Opc = UseMI.getOpcode();
  switch (Opc) {
  case AMDGPU::V_MAC_F32_e64:
  case AMDGPU::V_MAC_F16_e64:
  case AMDGPU::V_FMAC_F32_e64:
  case AMDGPU::V_FMAC_F16_e64: {
    // Special case for mac. Since this is replaced with mad when folded into
    // src2, we need to check the legality for the final instruction.
    int Src2Idx = AMDGPU::getNamedOperandIdx(Opc, AMDGPU::OpName::src2);
    if (static_cast<int>(OpNo) == Src2Idx) {
      bool IsFMA = Opc == AMDGPU::V_FMAC_F32_e64 ||
                   Opc == AMDGPU::V_FMAC_F16_e64;
      bool IsF32 = Opc == AMDGPU::V_MAC_F32_e64 ||
                   Opc == AMDGPU::V_FMAC_F32_e64;

      unsigned Opc = IsFMA ?
        (IsF32 ? AMDGPU::V_FMA_F32 : AMDGPU::V_FMA_F16_gfx9) :
        (IsF32 ? AMDGPU::V_MAD_F32 : AMDGPU::V_MAD_F16);
      const MCInstrDesc &MadDesc = TII->get(Opc);
      return TII->isInlineConstant(OpToFold, MadDesc.OpInfo[OpNo].OperandType);
    }
    return false;
  }
  default:
    return false;
  }
}

// TODO: Add heuristic that the frame index might not fit in the addressing mode
// immediate offset to avoid materializing in loops.
static bool frameIndexMayFold(const SIInstrInfo *TII,
                              const MachineInstr &UseMI,
                              int OpNo,
                              const MachineOperand &OpToFold) {
  return OpToFold.isFI() &&
    (TII->isMUBUF(UseMI) || TII->isFLATScratch(UseMI)) &&
    OpNo == AMDGPU::getNamedOperandIdx(UseMI.getOpcode(), AMDGPU::OpName::vaddr);
}

FunctionPass *llvm::createSIFoldOperandsPass() {
  return new SIFoldOperands();
}

static bool updateOperand(FoldCandidate &Fold,
                          const SIInstrInfo &TII,
                          const TargetRegisterInfo &TRI,
                          const GCNSubtarget &ST) {
  MachineInstr *MI = Fold.UseMI;
  MachineOperand &Old = MI->getOperand(Fold.UseOpNo);
  assert(Old.isReg());

  if (Fold.isImm()) {
    if (MI->getDesc().TSFlags & SIInstrFlags::IsPacked &&
        !(MI->getDesc().TSFlags & SIInstrFlags::IsMAI) &&
        AMDGPU::isInlinableLiteralV216(static_cast<uint16_t>(Fold.ImmToFold),
                                       ST.hasInv2PiInlineImm())) {
      // Set op_sel/op_sel_hi on this operand or bail out if op_sel is
      // already set.
      unsigned Opcode = MI->getOpcode();
      int OpNo = MI->getOperandNo(&Old);
      int ModIdx = -1;
      if (OpNo == AMDGPU::getNamedOperandIdx(Opcode, AMDGPU::OpName::src0))
        ModIdx = AMDGPU::OpName::src0_modifiers;
      else if (OpNo == AMDGPU::getNamedOperandIdx(Opcode, AMDGPU::OpName::src1))
        ModIdx = AMDGPU::OpName::src1_modifiers;
      else if (OpNo == AMDGPU::getNamedOperandIdx(Opcode, AMDGPU::OpName::src2))
        ModIdx = AMDGPU::OpName::src2_modifiers;
      assert(ModIdx != -1);
      ModIdx = AMDGPU::getNamedOperandIdx(Opcode, ModIdx);
      MachineOperand &Mod = MI->getOperand(ModIdx);
      unsigned Val = Mod.getImm();
      if ((Val & SISrcMods::OP_SEL_0) || !(Val & SISrcMods::OP_SEL_1))
        return false;
      // Only apply the following transformation if that operand requries
      // a packed immediate.
      switch (TII.get(Opcode).OpInfo[OpNo].OperandType) {
      case AMDGPU::OPERAND_REG_IMM_V2FP16:
      case AMDGPU::OPERAND_REG_IMM_V2INT16:
      case AMDGPU::OPERAND_REG_INLINE_C_V2FP16:
      case AMDGPU::OPERAND_REG_INLINE_C_V2INT16:
        // If upper part is all zero we do not need op_sel_hi.
        if (!isUInt<16>(Fold.ImmToFold)) {
          if (!(Fold.ImmToFold & 0xffff)) {
            Mod.setImm(Mod.getImm() | SISrcMods::OP_SEL_0);
            Mod.setImm(Mod.getImm() & ~SISrcMods::OP_SEL_1);
            Old.ChangeToImmediate((Fold.ImmToFold >> 16) & 0xffff);
            return true;
          }
          Mod.setImm(Mod.getImm() & ~SISrcMods::OP_SEL_1);
          Old.ChangeToImmediate(Fold.ImmToFold & 0xffff);
          return true;
        }
        break;
      default:
        break;
      }
    }
  }

  if ((Fold.isImm() || Fold.isFI() || Fold.isGlobal()) && Fold.needsShrink()) {
    MachineBasicBlock *MBB = MI->getParent();
    auto Liveness = MBB->computeRegisterLiveness(&TRI, AMDGPU::VCC, MI, 16);
    if (Liveness != MachineBasicBlock::LQR_Dead) {
      LLVM_DEBUG(dbgs() << "Not shrinking " << MI << " due to vcc liveness\n");
      return false;
    }

    MachineRegisterInfo &MRI = MBB->getParent()->getRegInfo();
    int Op32 = Fold.getShrinkOpcode();
    MachineOperand &Dst0 = MI->getOperand(0);
    MachineOperand &Dst1 = MI->getOperand(1);
    assert(Dst0.isDef() && Dst1.isDef());

    bool HaveNonDbgCarryUse = !MRI.use_nodbg_empty(Dst1.getReg());

    const TargetRegisterClass *Dst0RC = MRI.getRegClass(Dst0.getReg());
    Register NewReg0 = MRI.createVirtualRegister(Dst0RC);

    MachineInstr *Inst32 = TII.buildShrunkInst(*MI, Op32);

    if (HaveNonDbgCarryUse) {
      BuildMI(*MBB, MI, MI->getDebugLoc(), TII.get(AMDGPU::COPY), Dst1.getReg())
        .addReg(AMDGPU::VCC, RegState::Kill);
    }

    // Keep the old instruction around to avoid breaking iterators, but
    // replace it with a dummy instruction to remove uses.
    //
    // FIXME: We should not invert how this pass looks at operands to avoid
    // this. Should track set of foldable movs instead of looking for uses
    // when looking at a use.
    Dst0.setReg(NewReg0);
    for (unsigned I = MI->getNumOperands() - 1; I > 0; --I)
      MI->RemoveOperand(I);
    MI->setDesc(TII.get(AMDGPU::IMPLICIT_DEF));

    if (Fold.isCommuted())
      TII.commuteInstruction(*Inst32, false);
    return true;
  }

  assert(!Fold.needsShrink() && "not handled");

  if (Fold.isImm()) {
    Old.ChangeToImmediate(Fold.ImmToFold);
    return true;
  }

  if (Fold.isGlobal()) {
    Old.ChangeToGA(Fold.OpToFold->getGlobal(), Fold.OpToFold->getOffset(),
                   Fold.OpToFold->getTargetFlags());
    return true;
  }

  if (Fold.isFI()) {
    Old.ChangeToFrameIndex(Fold.FrameIndexToFold);
    return true;
  }

  MachineOperand *New = Fold.OpToFold;
  Old.substVirtReg(New->getReg(), New->getSubReg(), TRI);
  Old.setIsUndef(New->isUndef());
  return true;
}

static bool isUseMIInFoldList(ArrayRef<FoldCandidate> FoldList,
                              const MachineInstr *MI) {
  for (auto Candidate : FoldList) {
    if (Candidate.UseMI == MI)
      return true;
  }
  return false;
}

static void appendFoldCandidate(SmallVectorImpl<FoldCandidate> &FoldList,
                                MachineInstr *MI, unsigned OpNo,
                                MachineOperand *FoldOp, bool Commuted = false,
                                int ShrinkOp = -1) {
  // Skip additional folding on the same operand.
  for (FoldCandidate &Fold : FoldList)
    if (Fold.UseMI == MI && Fold.UseOpNo == OpNo)
      return;
  LLVM_DEBUG(dbgs() << "Append " << (Commuted ? "commuted" : "normal")
                    << " operand " << OpNo << "\n  " << *MI << '\n');
  FoldList.push_back(FoldCandidate(MI, OpNo, FoldOp, Commuted, ShrinkOp));
}

static bool tryAddToFoldList(SmallVectorImpl<FoldCandidate> &FoldList,
                             MachineInstr *MI, unsigned OpNo,
                             MachineOperand *OpToFold,
                             const SIInstrInfo *TII) {
  if (!TII->isOperandLegal(*MI, OpNo, OpToFold)) {
    // Special case for v_mac_{f16, f32}_e64 if we are trying to fold into src2
    unsigned Opc = MI->getOpcode();
    if ((Opc == AMDGPU::V_MAC_F32_e64 || Opc == AMDGPU::V_MAC_F16_e64 ||
         Opc == AMDGPU::V_FMAC_F32_e64 || Opc == AMDGPU::V_FMAC_F16_e64) &&
        (int)OpNo == AMDGPU::getNamedOperandIdx(Opc, AMDGPU::OpName::src2)) {
      bool IsFMA = Opc == AMDGPU::V_FMAC_F32_e64 ||
                   Opc == AMDGPU::V_FMAC_F16_e64;
      bool IsF32 = Opc == AMDGPU::V_MAC_F32_e64 ||
                   Opc == AMDGPU::V_FMAC_F32_e64;
      unsigned NewOpc = IsFMA ?
        (IsF32 ? AMDGPU::V_FMA_F32 : AMDGPU::V_FMA_F16_gfx9) :
        (IsF32 ? AMDGPU::V_MAD_F32 : AMDGPU::V_MAD_F16);

      // Check if changing this to a v_mad_{f16, f32} instruction will allow us
      // to fold the operand.
      MI->setDesc(TII->get(NewOpc));
      bool FoldAsMAD = tryAddToFoldList(FoldList, MI, OpNo, OpToFold, TII);
      if (FoldAsMAD) {
        MI->untieRegOperand(OpNo);
        return true;
      }
      MI->setDesc(TII->get(Opc));
    }

    // Special case for s_setreg_b32
    if (Opc == AMDGPU::S_SETREG_B32 && OpToFold->isImm()) {
      MI->setDesc(TII->get(AMDGPU::S_SETREG_IMM32_B32));
      appendFoldCandidate(FoldList, MI, OpNo, OpToFold);
      return true;
    }

    // If we are already folding into another operand of MI, then
    // we can't commute the instruction, otherwise we risk making the
    // other fold illegal.
    if (isUseMIInFoldList(FoldList, MI))
      return false;

    unsigned CommuteOpNo = OpNo;

    // Operand is not legal, so try to commute the instruction to
    // see if this makes it possible to fold.
    unsigned CommuteIdx0 = TargetInstrInfo::CommuteAnyOperandIndex;
    unsigned CommuteIdx1 = TargetInstrInfo::CommuteAnyOperandIndex;
    bool CanCommute = TII->findCommutedOpIndices(*MI, CommuteIdx0, CommuteIdx1);

    if (CanCommute) {
      if (CommuteIdx0 == OpNo)
        CommuteOpNo = CommuteIdx1;
      else if (CommuteIdx1 == OpNo)
        CommuteOpNo = CommuteIdx0;
    }


    // One of operands might be an Imm operand, and OpNo may refer to it after
    // the call of commuteInstruction() below. Such situations are avoided
    // here explicitly as OpNo must be a register operand to be a candidate
    // for memory folding.
    if (CanCommute && (!MI->getOperand(CommuteIdx0).isReg() ||
                       !MI->getOperand(CommuteIdx1).isReg()))
      return false;

    if (!CanCommute ||
        !TII->commuteInstruction(*MI, false, CommuteIdx0, CommuteIdx1))
      return false;

    if (!TII->isOperandLegal(*MI, CommuteOpNo, OpToFold)) {
      if ((Opc == AMDGPU::V_ADD_I32_e64 ||
           Opc == AMDGPU::V_SUB_I32_e64 ||
           Opc == AMDGPU::V_SUBREV_I32_e64) && // FIXME
          (OpToFold->isImm() || OpToFold->isFI() || OpToFold->isGlobal())) {
        MachineRegisterInfo &MRI = MI->getParent()->getParent()->getRegInfo();

        // Verify the other operand is a VGPR, otherwise we would violate the
        // constant bus restriction.
        unsigned OtherIdx = CommuteOpNo == CommuteIdx0 ? CommuteIdx1 : CommuteIdx0;
        MachineOperand &OtherOp = MI->getOperand(OtherIdx);
        if (!OtherOp.isReg() ||
            !TII->getRegisterInfo().isVGPR(MRI, OtherOp.getReg()))
          return false;

        assert(MI->getOperand(1).isDef());

        // Make sure to get the 32-bit version of the commuted opcode.
        unsigned MaybeCommutedOpc = MI->getOpcode();
        int Op32 = AMDGPU::getVOPe32(MaybeCommutedOpc);

        appendFoldCandidate(FoldList, MI, CommuteOpNo, OpToFold, true, Op32);
        return true;
      }

      TII->commuteInstruction(*MI, false, CommuteIdx0, CommuteIdx1);
      return false;
    }

    appendFoldCandidate(FoldList, MI, CommuteOpNo, OpToFold, true);
    return true;
  }

  appendFoldCandidate(FoldList, MI, OpNo, OpToFold);
  return true;
}

// If the use operand doesn't care about the value, this may be an operand only
// used for register indexing, in which case it is unsafe to fold.
static bool isUseSafeToFold(const SIInstrInfo *TII,
                            const MachineInstr &MI,
                            const MachineOperand &UseMO) {
  return !UseMO.isUndef() && !TII->isSDWA(MI);
  //return !MI.hasRegisterImplicitUseOperand(UseMO.getReg());
}

// Find a def of the UseReg, check if it is a reg_seqence and find initializers
// for each subreg, tracking it to foldable inline immediate if possible.
// Returns true on success.
static bool getRegSeqInit(
    SmallVectorImpl<std::pair<MachineOperand*, unsigned>> &Defs,
    Register UseReg, uint8_t OpTy,
    const SIInstrInfo *TII, const MachineRegisterInfo &MRI) {
  MachineInstr *Def = MRI.getUniqueVRegDef(UseReg);
  if (!Def || !Def->isRegSequence())
    return false;

  for (unsigned I = 1, E = Def->getNumExplicitOperands(); I < E; I += 2) {
    MachineOperand *Sub = &Def->getOperand(I);
    assert (Sub->isReg());

    for (MachineInstr *SubDef = MRI.getUniqueVRegDef(Sub->getReg());
         SubDef && Sub->isReg() && !Sub->getSubReg() &&
         TII->isFoldableCopy(*SubDef);
         SubDef = MRI.getUniqueVRegDef(Sub->getReg())) {
      MachineOperand *Op = &SubDef->getOperand(1);
      if (Op->isImm()) {
        if (TII->isInlineConstant(*Op, OpTy))
          Sub = Op;
        break;
      }
      if (!Op->isReg())
        break;
      Sub = Op;
    }

    Defs.push_back(std::make_pair(Sub, Def->getOperand(I + 1).getImm()));
  }

  return true;
}

static bool tryToFoldACImm(const SIInstrInfo *TII,
                           const MachineOperand &OpToFold,
                           MachineInstr *UseMI,
                           unsigned UseOpIdx,
                           SmallVectorImpl<FoldCandidate> &FoldList) {
  const MCInstrDesc &Desc = UseMI->getDesc();
  const MCOperandInfo *OpInfo = Desc.OpInfo;
  if (!OpInfo || UseOpIdx >= Desc.getNumOperands())
    return false;

  uint8_t OpTy = OpInfo[UseOpIdx].OperandType;
  if (OpTy < AMDGPU::OPERAND_REG_INLINE_AC_FIRST ||
      OpTy > AMDGPU::OPERAND_REG_INLINE_AC_LAST)
    return false;

  if (OpToFold.isImm() && TII->isInlineConstant(OpToFold, OpTy) &&
      TII->isOperandLegal(*UseMI, UseOpIdx, &OpToFold)) {
    UseMI->getOperand(UseOpIdx).ChangeToImmediate(OpToFold.getImm());
    return true;
  }

  if (!OpToFold.isReg())
    return false;

  Register UseReg = OpToFold.getReg();
  if (!Register::isVirtualRegister(UseReg))
    return false;

  if (llvm::find_if(FoldList, [UseMI](const FoldCandidate &FC) {
        return FC.UseMI == UseMI; }) != FoldList.end())
    return false;

  MachineRegisterInfo &MRI = UseMI->getParent()->getParent()->getRegInfo();
  SmallVector<std::pair<MachineOperand*, unsigned>, 32> Defs;
  if (!getRegSeqInit(Defs, UseReg, OpTy, TII, MRI))
    return false;

  int32_t Imm;
  for (unsigned I = 0, E = Defs.size(); I != E; ++I) {
    const MachineOperand *Op = Defs[I].first;
    if (!Op->isImm())
      return false;

    auto SubImm = Op->getImm();
    if (!I) {
      Imm = SubImm;
      if (!TII->isInlineConstant(*Op, OpTy) ||
          !TII->isOperandLegal(*UseMI, UseOpIdx, Op))
        return false;

      continue;
    }
    if (Imm != SubImm)
      return false; // Can only fold splat constants
  }

  appendFoldCandidate(FoldList, UseMI, UseOpIdx, Defs[0].first);
  return true;
}

void SIFoldOperands::foldOperand(
  MachineOperand &OpToFold,
  MachineInstr *UseMI,
  int UseOpIdx,
  SmallVectorImpl<FoldCandidate> &FoldList,
  SmallVectorImpl<MachineInstr *> &CopiesToReplace) const {
  const MachineOperand &UseOp = UseMI->getOperand(UseOpIdx);

  if (!isUseSafeToFold(TII, *UseMI, UseOp))
    return;

  // FIXME: Fold operands with subregs.
  if (UseOp.isReg() && OpToFold.isReg()) {
    if (UseOp.isImplicit() || UseOp.getSubReg() != AMDGPU::NoSubRegister)
      return;
  }

  // Special case for REG_SEQUENCE: We can't fold literals into
  // REG_SEQUENCE instructions, so we have to fold them into the
  // uses of REG_SEQUENCE.
  if (UseMI->isRegSequence()) {
    Register RegSeqDstReg = UseMI->getOperand(0).getReg();
    unsigned RegSeqDstSubReg = UseMI->getOperand(UseOpIdx + 1).getImm();

    MachineRegisterInfo::use_iterator Next;
    for (MachineRegisterInfo::use_iterator
           RSUse = MRI->use_begin(RegSeqDstReg), RSE = MRI->use_end();
         RSUse != RSE; RSUse = Next) {
      Next = std::next(RSUse);

      MachineInstr *RSUseMI = RSUse->getParent();

      if (tryToFoldACImm(TII, UseMI->getOperand(0), RSUseMI,
                         RSUse.getOperandNo(), FoldList))
        continue;

      if (RSUse->getSubReg() != RegSeqDstSubReg)
        continue;

      foldOperand(OpToFold, RSUseMI, RSUse.getOperandNo(), FoldList,
                  CopiesToReplace);
    }

    return;
  }

  if (tryToFoldACImm(TII, OpToFold, UseMI, UseOpIdx, FoldList))
    return;

  if (frameIndexMayFold(TII, *UseMI, UseOpIdx, OpToFold)) {
    // Sanity check that this is a stack access.
    // FIXME: Should probably use stack pseudos before frame lowering.
    MachineOperand *SOff = TII->getNamedOperand(*UseMI, AMDGPU::OpName::soffset);
    if (!SOff->isReg() || (SOff->getReg() != MFI->getScratchWaveOffsetReg() &&
                           SOff->getReg() != MFI->getStackPtrOffsetReg()))
      return;

    if (TII->getNamedOperand(*UseMI, AMDGPU::OpName::srsrc)->getReg() !=
        MFI->getScratchRSrcReg())
      return;

    // A frame index will resolve to a positive constant, so it should always be
    // safe to fold the addressing mode, even pre-GFX9.
    UseMI->getOperand(UseOpIdx).ChangeToFrameIndex(OpToFold.getIndex());
    SOff->setReg(MFI->getStackPtrOffsetReg());
    return;
  }

  bool FoldingImmLike =
      OpToFold.isImm() || OpToFold.isFI() || OpToFold.isGlobal();

  if (FoldingImmLike && UseMI->isCopy()) {
    Register DestReg = UseMI->getOperand(0).getReg();

    // Don't fold into a copy to a physical register. Doing so would interfere
    // with the register coalescer's logic which would avoid redundant
    // initalizations.
    if (DestReg.isPhysical())
      return;

    const TargetRegisterClass *DestRC =  MRI->getRegClass(DestReg);

    Register SrcReg = UseMI->getOperand(1).getReg();
    if (SrcReg.isVirtual()) { // XXX - This can be an assert?
      const TargetRegisterClass * SrcRC = MRI->getRegClass(SrcReg);
      if (TRI->isSGPRClass(SrcRC) && TRI->hasVectorRegisters(DestRC)) {
        MachineRegisterInfo::use_iterator NextUse;
        SmallVector<FoldCandidate, 4> CopyUses;
        for (MachineRegisterInfo::use_iterator
          Use = MRI->use_begin(DestReg), E = MRI->use_end();
          Use != E; Use = NextUse) {
          NextUse = std::next(Use);
          FoldCandidate FC = FoldCandidate(Use->getParent(),
           Use.getOperandNo(), &UseMI->getOperand(1));
          CopyUses.push_back(FC);
       }
        for (auto & F : CopyUses) {
          foldOperand(*F.OpToFold, F.UseMI, F.UseOpNo,
           FoldList, CopiesToReplace);
        }
      }
    }

    if (DestRC == &AMDGPU::AGPR_32RegClass &&
        TII->isInlineConstant(OpToFold, AMDGPU::OPERAND_REG_INLINE_C_INT32)) {
      UseMI->setDesc(TII->get(AMDGPU::V_ACCVGPR_WRITE_B32));
      UseMI->getOperand(1).ChangeToImmediate(OpToFold.getImm());
      CopiesToReplace.push_back(UseMI);
      return;
    }

    // In order to fold immediates into copies, we need to change the
    // copy to a MOV.

    unsigned MovOp = TII->getMovOpcode(DestRC);
    if (MovOp == AMDGPU::COPY)
      return;

    UseMI->setDesc(TII->get(MovOp));
    MachineInstr::mop_iterator ImpOpI = UseMI->implicit_operands().begin();
    MachineInstr::mop_iterator ImpOpE = UseMI->implicit_operands().end();
    while (ImpOpI != ImpOpE) {
      MachineInstr::mop_iterator Tmp = ImpOpI;
      ImpOpI++;
      UseMI->RemoveOperand(UseMI->getOperandNo(Tmp));
    }
    CopiesToReplace.push_back(UseMI);
  } else {
    if (UseMI->isCopy() && OpToFold.isReg() &&
        UseMI->getOperand(0).getReg().isVirtual() &&
<<<<<<< HEAD
        TRI->isVectorRegister(*MRI, UseMI->getOperand(0).getReg()) &&
=======
>>>>>>> c79f07dd
        !UseMI->getOperand(1).getSubReg()) {
      LLVM_DEBUG(dbgs() << "Folding " << OpToFold
                        << "\n into " << *UseMI << '\n');
      unsigned Size = TII->getOpSize(*UseMI, 1);
      Register UseReg = OpToFold.getReg();
      UseMI->getOperand(1).setReg(UseReg);
      UseMI->getOperand(1).setSubReg(OpToFold.getSubReg());
      UseMI->getOperand(1).setIsKill(false);
      CopiesToReplace.push_back(UseMI);
      OpToFold.setIsKill(false);

      // That is very tricky to store a value into an AGPR. v_accvgpr_write_b32
      // can only accept VGPR or inline immediate. Recreate a reg_sequence with
      // its initializers right here, so we will rematerialize immediates and
      // avoid copies via different reg classes.
      SmallVector<std::pair<MachineOperand*, unsigned>, 32> Defs;
      if (Size > 4 && TRI->isAGPR(*MRI, UseMI->getOperand(0).getReg()) &&
          getRegSeqInit(Defs, UseReg, AMDGPU::OPERAND_REG_INLINE_C_INT32, TII,
                        *MRI)) {
        const DebugLoc &DL = UseMI->getDebugLoc();
        MachineBasicBlock &MBB = *UseMI->getParent();

        UseMI->setDesc(TII->get(AMDGPU::REG_SEQUENCE));
        for (unsigned I = UseMI->getNumOperands() - 1; I > 0; --I)
          UseMI->RemoveOperand(I);

        MachineInstrBuilder B(*MBB.getParent(), UseMI);
        DenseMap<TargetInstrInfo::RegSubRegPair, Register> VGPRCopies;
        SmallSetVector<TargetInstrInfo::RegSubRegPair, 32> SeenAGPRs;
        for (unsigned I = 0; I < Size / 4; ++I) {
          MachineOperand *Def = Defs[I].first;
          TargetInstrInfo::RegSubRegPair CopyToVGPR;
          if (Def->isImm() &&
              TII->isInlineConstant(*Def, AMDGPU::OPERAND_REG_INLINE_C_INT32)) {
            int64_t Imm = Def->getImm();

            auto Tmp = MRI->createVirtualRegister(&AMDGPU::AGPR_32RegClass);
            BuildMI(MBB, UseMI, DL,
                    TII->get(AMDGPU::V_ACCVGPR_WRITE_B32), Tmp).addImm(Imm);
            B.addReg(Tmp);
          } else if (Def->isReg() && TRI->isAGPR(*MRI, Def->getReg())) {
            auto Src = getRegSubRegPair(*Def);
            Def->setIsKill(false);
            if (!SeenAGPRs.insert(Src)) {
              // We cannot build a reg_sequence out of the same registers, they
              // must be copied. Better do it here before copyPhysReg() created
              // several reads to do the AGPR->VGPR->AGPR copy.
              CopyToVGPR = Src;
            } else {
              B.addReg(Src.Reg, Def->isUndef() ? RegState::Undef : 0,
                       Src.SubReg);
            }
          } else {
            assert(Def->isReg());
            Def->setIsKill(false);
            auto Src = getRegSubRegPair(*Def);

            // Direct copy from SGPR to AGPR is not possible. To avoid creation
            // of exploded copies SGPR->VGPR->AGPR in the copyPhysReg() later,
            // create a copy here and track if we already have such a copy.
            if (TRI->isSGPRReg(*MRI, Src.Reg)) {
              CopyToVGPR = Src;
            } else {
              auto Tmp = MRI->createVirtualRegister(&AMDGPU::AGPR_32RegClass);
              BuildMI(MBB, UseMI, DL, TII->get(AMDGPU::COPY), Tmp).add(*Def);
              B.addReg(Tmp);
            }
          }

          if (CopyToVGPR.Reg) {
            Register Vgpr;
            if (VGPRCopies.count(CopyToVGPR)) {
              Vgpr = VGPRCopies[CopyToVGPR];
            } else {
              Vgpr = MRI->createVirtualRegister(&AMDGPU::VGPR_32RegClass);
              BuildMI(MBB, UseMI, DL, TII->get(AMDGPU::COPY), Vgpr).add(*Def);
              VGPRCopies[CopyToVGPR] = Vgpr;
            }
            auto Tmp = MRI->createVirtualRegister(&AMDGPU::AGPR_32RegClass);
            BuildMI(MBB, UseMI, DL,
                    TII->get(AMDGPU::V_ACCVGPR_WRITE_B32), Tmp).addReg(Vgpr);
            B.addReg(Tmp);
          }

          B.addImm(Defs[I].second);
        }
        LLVM_DEBUG(dbgs() << "Folded " << *UseMI << '\n');
        return;
      }

      if (Size != 4)
        return;
      if (TRI->isAGPR(*MRI, UseMI->getOperand(0).getReg()) &&
          TRI->isVGPR(*MRI, UseMI->getOperand(1).getReg()))
        UseMI->setDesc(TII->get(AMDGPU::V_ACCVGPR_WRITE_B32));
      else if (TRI->isVGPR(*MRI, UseMI->getOperand(0).getReg()) &&
               TRI->isAGPR(*MRI, UseMI->getOperand(1).getReg()))
        UseMI->setDesc(TII->get(AMDGPU::V_ACCVGPR_READ_B32));
      return;
    }

    unsigned UseOpc = UseMI->getOpcode();
    if (UseOpc == AMDGPU::V_READFIRSTLANE_B32 ||
        (UseOpc == AMDGPU::V_READLANE_B32 &&
         (int)UseOpIdx ==
         AMDGPU::getNamedOperandIdx(UseOpc, AMDGPU::OpName::src0))) {
      // %vgpr = V_MOV_B32 imm
      // %sgpr = V_READFIRSTLANE_B32 %vgpr
      // =>
      // %sgpr = S_MOV_B32 imm
      if (FoldingImmLike) {
        if (execMayBeModifiedBeforeUse(*MRI,
                                       UseMI->getOperand(UseOpIdx).getReg(),
                                       *OpToFold.getParent(),
                                       *UseMI))
          return;

        UseMI->setDesc(TII->get(AMDGPU::S_MOV_B32));

        // FIXME: ChangeToImmediate should clear subreg
        UseMI->getOperand(1).setSubReg(0);
        if (OpToFold.isImm())
          UseMI->getOperand(1).ChangeToImmediate(OpToFold.getImm());
        else
          UseMI->getOperand(1).ChangeToFrameIndex(OpToFold.getIndex());
        UseMI->RemoveOperand(2); // Remove exec read (or src1 for readlane)
        return;
      }

      if (OpToFold.isReg() && TRI->isSGPRReg(*MRI, OpToFold.getReg())) {
        if (execMayBeModifiedBeforeUse(*MRI,
                                       UseMI->getOperand(UseOpIdx).getReg(),
                                       *OpToFold.getParent(),
                                       *UseMI))
          return;

        // %vgpr = COPY %sgpr0
        // %sgpr1 = V_READFIRSTLANE_B32 %vgpr
        // =>
        // %sgpr1 = COPY %sgpr0
        UseMI->setDesc(TII->get(AMDGPU::COPY));
        UseMI->getOperand(1).setReg(OpToFold.getReg());
        UseMI->getOperand(1).setSubReg(OpToFold.getSubReg());
        UseMI->getOperand(1).setIsKill(false);
        UseMI->RemoveOperand(2); // Remove exec read (or src1 for readlane)
        return;
      }
    }

    const MCInstrDesc &UseDesc = UseMI->getDesc();

    // Don't fold into target independent nodes.  Target independent opcodes
    // don't have defined register classes.
    if (UseDesc.isVariadic() ||
        UseOp.isImplicit() ||
        UseDesc.OpInfo[UseOpIdx].RegClass == -1)
      return;
  }

  if (!FoldingImmLike) {
    tryAddToFoldList(FoldList, UseMI, UseOpIdx, &OpToFold, TII);

    // FIXME: We could try to change the instruction from 64-bit to 32-bit
    // to enable more folding opportunites.  The shrink operands pass
    // already does this.
    return;
  }


  const MCInstrDesc &FoldDesc = OpToFold.getParent()->getDesc();
  const TargetRegisterClass *FoldRC =
    TRI->getRegClass(FoldDesc.OpInfo[0].RegClass);

  // Split 64-bit constants into 32-bits for folding.
  if (UseOp.getSubReg() && AMDGPU::getRegBitWidth(FoldRC->getID()) == 64) {
    Register UseReg = UseOp.getReg();
    const TargetRegisterClass *UseRC = MRI->getRegClass(UseReg);

    if (AMDGPU::getRegBitWidth(UseRC->getID()) != 64)
      return;

    APInt Imm(64, OpToFold.getImm());
    if (UseOp.getSubReg() == AMDGPU::sub0) {
      Imm = Imm.getLoBits(32);
    } else {
      assert(UseOp.getSubReg() == AMDGPU::sub1);
      Imm = Imm.getHiBits(32);
    }

    MachineOperand ImmOp = MachineOperand::CreateImm(Imm.getSExtValue());
    tryAddToFoldList(FoldList, UseMI, UseOpIdx, &ImmOp, TII);
    return;
  }



  tryAddToFoldList(FoldList, UseMI, UseOpIdx, &OpToFold, TII);
}

static bool evalBinaryInstruction(unsigned Opcode, int32_t &Result,
                                  uint32_t LHS, uint32_t RHS) {
  switch (Opcode) {
  case AMDGPU::V_AND_B32_e64:
  case AMDGPU::V_AND_B32_e32:
  case AMDGPU::S_AND_B32:
    Result = LHS & RHS;
    return true;
  case AMDGPU::V_OR_B32_e64:
  case AMDGPU::V_OR_B32_e32:
  case AMDGPU::S_OR_B32:
    Result = LHS | RHS;
    return true;
  case AMDGPU::V_XOR_B32_e64:
  case AMDGPU::V_XOR_B32_e32:
  case AMDGPU::S_XOR_B32:
    Result = LHS ^ RHS;
    return true;
  case AMDGPU::V_LSHL_B32_e64:
  case AMDGPU::V_LSHL_B32_e32:
  case AMDGPU::S_LSHL_B32:
    // The instruction ignores the high bits for out of bounds shifts.
    Result = LHS << (RHS & 31);
    return true;
  case AMDGPU::V_LSHLREV_B32_e64:
  case AMDGPU::V_LSHLREV_B32_e32:
    Result = RHS << (LHS & 31);
    return true;
  case AMDGPU::V_LSHR_B32_e64:
  case AMDGPU::V_LSHR_B32_e32:
  case AMDGPU::S_LSHR_B32:
    Result = LHS >> (RHS & 31);
    return true;
  case AMDGPU::V_LSHRREV_B32_e64:
  case AMDGPU::V_LSHRREV_B32_e32:
    Result = RHS >> (LHS & 31);
    return true;
  case AMDGPU::V_ASHR_I32_e64:
  case AMDGPU::V_ASHR_I32_e32:
  case AMDGPU::S_ASHR_I32:
    Result = static_cast<int32_t>(LHS) >> (RHS & 31);
    return true;
  case AMDGPU::V_ASHRREV_I32_e64:
  case AMDGPU::V_ASHRREV_I32_e32:
    Result = static_cast<int32_t>(RHS) >> (LHS & 31);
    return true;
  default:
    return false;
  }
}

static unsigned getMovOpc(bool IsScalar) {
  return IsScalar ? AMDGPU::S_MOV_B32 : AMDGPU::V_MOV_B32_e32;
}

/// Remove any leftover implicit operands from mutating the instruction. e.g.
/// if we replace an s_and_b32 with a copy, we don't need the implicit scc def
/// anymore.
static void stripExtraCopyOperands(MachineInstr &MI) {
  const MCInstrDesc &Desc = MI.getDesc();
  unsigned NumOps = Desc.getNumOperands() +
                    Desc.getNumImplicitUses() +
                    Desc.getNumImplicitDefs();

  for (unsigned I = MI.getNumOperands() - 1; I >= NumOps; --I)
    MI.RemoveOperand(I);
}

static void mutateCopyOp(MachineInstr &MI, const MCInstrDesc &NewDesc) {
  MI.setDesc(NewDesc);
  stripExtraCopyOperands(MI);
}

static MachineOperand *getImmOrMaterializedImm(MachineRegisterInfo &MRI,
                                               MachineOperand &Op) {
  if (Op.isReg()) {
    // If this has a subregister, it obviously is a register source.
    if (Op.getSubReg() != AMDGPU::NoSubRegister ||
        !Register::isVirtualRegister(Op.getReg()))
      return &Op;

    MachineInstr *Def = MRI.getVRegDef(Op.getReg());
    if (Def && Def->isMoveImmediate()) {
      MachineOperand &ImmSrc = Def->getOperand(1);
      if (ImmSrc.isImm())
        return &ImmSrc;
    }
  }

  return &Op;
}

// Try to simplify operations with a constant that may appear after instruction
// selection.
// TODO: See if a frame index with a fixed offset can fold.
static bool tryConstantFoldOp(MachineRegisterInfo &MRI,
                              const SIInstrInfo *TII,
                              MachineInstr *MI,
                              MachineOperand *ImmOp) {
  unsigned Opc = MI->getOpcode();
  if (Opc == AMDGPU::V_NOT_B32_e64 || Opc == AMDGPU::V_NOT_B32_e32 ||
      Opc == AMDGPU::S_NOT_B32) {
    MI->getOperand(1).ChangeToImmediate(~ImmOp->getImm());
    mutateCopyOp(*MI, TII->get(getMovOpc(Opc == AMDGPU::S_NOT_B32)));
    return true;
  }

  int Src1Idx = AMDGPU::getNamedOperandIdx(Opc, AMDGPU::OpName::src1);
  if (Src1Idx == -1)
    return false;

  int Src0Idx = AMDGPU::getNamedOperandIdx(Opc, AMDGPU::OpName::src0);
  MachineOperand *Src0 = getImmOrMaterializedImm(MRI, MI->getOperand(Src0Idx));
  MachineOperand *Src1 = getImmOrMaterializedImm(MRI, MI->getOperand(Src1Idx));

  if (!Src0->isImm() && !Src1->isImm())
    return false;

  if (MI->getOpcode() == AMDGPU::V_LSHL_OR_B32) {
    if (Src0->isImm() && Src0->getImm() == 0) {
      // v_lshl_or_b32 0, X, Y -> copy Y
      // v_lshl_or_b32 0, X, K -> v_mov_b32 K
      bool UseCopy = TII->getNamedOperand(*MI, AMDGPU::OpName::src2)->isReg();
      MI->RemoveOperand(Src1Idx);
      MI->RemoveOperand(Src0Idx);

      MI->setDesc(TII->get(UseCopy ? AMDGPU::COPY : AMDGPU::V_MOV_B32_e32));
      return true;
    }
  }

  // and k0, k1 -> v_mov_b32 (k0 & k1)
  // or k0, k1 -> v_mov_b32 (k0 | k1)
  // xor k0, k1 -> v_mov_b32 (k0 ^ k1)
  if (Src0->isImm() && Src1->isImm()) {
    int32_t NewImm;
    if (!evalBinaryInstruction(Opc, NewImm, Src0->getImm(), Src1->getImm()))
      return false;

    const SIRegisterInfo &TRI = TII->getRegisterInfo();
    bool IsSGPR = TRI.isSGPRReg(MRI, MI->getOperand(0).getReg());

    // Be careful to change the right operand, src0 may belong to a different
    // instruction.
    MI->getOperand(Src0Idx).ChangeToImmediate(NewImm);
    MI->RemoveOperand(Src1Idx);
    mutateCopyOp(*MI, TII->get(getMovOpc(IsSGPR)));
    return true;
  }

  if (!MI->isCommutable())
    return false;

  if (Src0->isImm() && !Src1->isImm()) {
    std::swap(Src0, Src1);
    std::swap(Src0Idx, Src1Idx);
  }

  int32_t Src1Val = static_cast<int32_t>(Src1->getImm());
  if (Opc == AMDGPU::V_OR_B32_e64 ||
      Opc == AMDGPU::V_OR_B32_e32 ||
      Opc == AMDGPU::S_OR_B32) {
    if (Src1Val == 0) {
      // y = or x, 0 => y = copy x
      MI->RemoveOperand(Src1Idx);
      mutateCopyOp(*MI, TII->get(AMDGPU::COPY));
    } else if (Src1Val == -1) {
      // y = or x, -1 => y = v_mov_b32 -1
      MI->RemoveOperand(Src1Idx);
      mutateCopyOp(*MI, TII->get(getMovOpc(Opc == AMDGPU::S_OR_B32)));
    } else
      return false;

    return true;
  }

  if (MI->getOpcode() == AMDGPU::V_AND_B32_e64 ||
      MI->getOpcode() == AMDGPU::V_AND_B32_e32 ||
      MI->getOpcode() == AMDGPU::S_AND_B32) {
    if (Src1Val == 0) {
      // y = and x, 0 => y = v_mov_b32 0
      MI->RemoveOperand(Src0Idx);
      mutateCopyOp(*MI, TII->get(getMovOpc(Opc == AMDGPU::S_AND_B32)));
    } else if (Src1Val == -1) {
      // y = and x, -1 => y = copy x
      MI->RemoveOperand(Src1Idx);
      mutateCopyOp(*MI, TII->get(AMDGPU::COPY));
      stripExtraCopyOperands(*MI);
    } else
      return false;

    return true;
  }

  if (MI->getOpcode() == AMDGPU::V_XOR_B32_e64 ||
      MI->getOpcode() == AMDGPU::V_XOR_B32_e32 ||
      MI->getOpcode() == AMDGPU::S_XOR_B32) {
    if (Src1Val == 0) {
      // y = xor x, 0 => y = copy x
      MI->RemoveOperand(Src1Idx);
      mutateCopyOp(*MI, TII->get(AMDGPU::COPY));
      return true;
    }
  }

  return false;
}

// Try to fold an instruction into a simpler one
static bool tryFoldInst(const SIInstrInfo *TII,
                        MachineInstr *MI) {
  unsigned Opc = MI->getOpcode();

  if (Opc == AMDGPU::V_CNDMASK_B32_e32    ||
      Opc == AMDGPU::V_CNDMASK_B32_e64    ||
      Opc == AMDGPU::V_CNDMASK_B64_PSEUDO) {
    const MachineOperand *Src0 = TII->getNamedOperand(*MI, AMDGPU::OpName::src0);
    const MachineOperand *Src1 = TII->getNamedOperand(*MI, AMDGPU::OpName::src1);
    int Src1ModIdx = AMDGPU::getNamedOperandIdx(Opc, AMDGPU::OpName::src1_modifiers);
    int Src0ModIdx = AMDGPU::getNamedOperandIdx(Opc, AMDGPU::OpName::src0_modifiers);
    if (Src1->isIdenticalTo(*Src0) &&
        (Src1ModIdx == -1 || !MI->getOperand(Src1ModIdx).getImm()) &&
        (Src0ModIdx == -1 || !MI->getOperand(Src0ModIdx).getImm())) {
      LLVM_DEBUG(dbgs() << "Folded " << *MI << " into ");
      auto &NewDesc =
          TII->get(Src0->isReg() ? (unsigned)AMDGPU::COPY : getMovOpc(false));
      int Src2Idx = AMDGPU::getNamedOperandIdx(Opc, AMDGPU::OpName::src2);
      if (Src2Idx != -1)
        MI->RemoveOperand(Src2Idx);
      MI->RemoveOperand(AMDGPU::getNamedOperandIdx(Opc, AMDGPU::OpName::src1));
      if (Src1ModIdx != -1)
        MI->RemoveOperand(Src1ModIdx);
      if (Src0ModIdx != -1)
        MI->RemoveOperand(Src0ModIdx);
      mutateCopyOp(*MI, NewDesc);
      LLVM_DEBUG(dbgs() << *MI << '\n');
      return true;
    }
  }

  return false;
}

void SIFoldOperands::foldInstOperand(MachineInstr &MI,
                                     MachineOperand &OpToFold) const {
  // We need mutate the operands of new mov instructions to add implicit
  // uses of EXEC, but adding them invalidates the use_iterator, so defer
  // this.
  SmallVector<MachineInstr *, 4> CopiesToReplace;
  SmallVector<FoldCandidate, 4> FoldList;
  MachineOperand &Dst = MI.getOperand(0);

  bool FoldingImm = OpToFold.isImm() || OpToFold.isFI() || OpToFold.isGlobal();
  if (FoldingImm) {
    unsigned NumLiteralUses = 0;
    MachineOperand *NonInlineUse = nullptr;
    int NonInlineUseOpNo = -1;

    MachineRegisterInfo::use_iterator NextUse;
    for (MachineRegisterInfo::use_iterator
           Use = MRI->use_begin(Dst.getReg()), E = MRI->use_end();
         Use != E; Use = NextUse) {
      NextUse = std::next(Use);
      MachineInstr *UseMI = Use->getParent();
      unsigned OpNo = Use.getOperandNo();

      // Folding the immediate may reveal operations that can be constant
      // folded or replaced with a copy. This can happen for example after
      // frame indices are lowered to constants or from splitting 64-bit
      // constants.
      //
      // We may also encounter cases where one or both operands are
      // immediates materialized into a register, which would ordinarily not
      // be folded due to multiple uses or operand constraints.

      if (OpToFold.isImm() && tryConstantFoldOp(*MRI, TII, UseMI, &OpToFold)) {
        LLVM_DEBUG(dbgs() << "Constant folded " << *UseMI << '\n');

        // Some constant folding cases change the same immediate's use to a new
        // instruction, e.g. and x, 0 -> 0. Make sure we re-visit the user
        // again. The same constant folded instruction could also have a second
        // use operand.
        NextUse = MRI->use_begin(Dst.getReg());
        FoldList.clear();
        continue;
      }

      // Try to fold any inline immediate uses, and then only fold other
      // constants if they have one use.
      //
      // The legality of the inline immediate must be checked based on the use
      // operand, not the defining instruction, because 32-bit instructions
      // with 32-bit inline immediate sources may be used to materialize
      // constants used in 16-bit operands.
      //
      // e.g. it is unsafe to fold:
      //  s_mov_b32 s0, 1.0    // materializes 0x3f800000
      //  v_add_f16 v0, v1, s0 // 1.0 f16 inline immediate sees 0x00003c00

      // Folding immediates with more than one use will increase program size.
      // FIXME: This will also reduce register usage, which may be better
      // in some cases. A better heuristic is needed.
      if (isInlineConstantIfFolded(TII, *UseMI, OpNo, OpToFold)) {
        foldOperand(OpToFold, UseMI, OpNo, FoldList, CopiesToReplace);
      } else if (frameIndexMayFold(TII, *UseMI, OpNo, OpToFold)) {
        foldOperand(OpToFold, UseMI, OpNo, FoldList,
                    CopiesToReplace);
      } else {
        if (++NumLiteralUses == 1) {
          NonInlineUse = &*Use;
          NonInlineUseOpNo = OpNo;
        }
      }
    }

    if (NumLiteralUses == 1) {
      MachineInstr *UseMI = NonInlineUse->getParent();
      foldOperand(OpToFold, UseMI, NonInlineUseOpNo, FoldList, CopiesToReplace);
    }
  } else {
    // Folding register.
    SmallVector <MachineRegisterInfo::use_iterator, 4> UsesToProcess;
    for (MachineRegisterInfo::use_iterator
           Use = MRI->use_begin(Dst.getReg()), E = MRI->use_end();
         Use != E; ++Use) {
      UsesToProcess.push_back(Use);
    }
    for (auto U : UsesToProcess) {
      MachineInstr *UseMI = U->getParent();

      foldOperand(OpToFold, UseMI, U.getOperandNo(),
        FoldList, CopiesToReplace);
    }
  }

  MachineFunction *MF = MI.getParent()->getParent();
  // Make sure we add EXEC uses to any new v_mov instructions created.
  for (MachineInstr *Copy : CopiesToReplace)
    Copy->addImplicitDefUseOperands(*MF);

  for (FoldCandidate &Fold : FoldList) {
<<<<<<< HEAD
=======
    assert(!Fold.isReg() || Fold.OpToFold);
>>>>>>> c79f07dd
    if (Fold.isReg() && Register::isVirtualRegister(Fold.OpToFold->getReg())) {
      Register Reg = Fold.OpToFold->getReg();
      MachineInstr *DefMI = Fold.OpToFold->getParent();
      if (DefMI->readsRegister(AMDGPU::EXEC, TRI) &&
          execMayBeModifiedBeforeUse(*MRI, Reg, *DefMI, *Fold.UseMI))
        continue;
    }
    if (updateOperand(Fold, *TII, *TRI, *ST)) {
      // Clear kill flags.
      if (Fold.isReg()) {
        assert(Fold.OpToFold && Fold.OpToFold->isReg());
        // FIXME: Probably shouldn't bother trying to fold if not an
        // SGPR. PeepholeOptimizer can eliminate redundant VGPR->VGPR
        // copies.
        MRI->clearKillFlags(Fold.OpToFold->getReg());
      }
      LLVM_DEBUG(dbgs() << "Folded source from " << MI << " into OpNo "
                        << static_cast<int>(Fold.UseOpNo) << " of "
                        << *Fold.UseMI << '\n');
      tryFoldInst(TII, Fold.UseMI);
    } else if (Fold.isCommuted()) {
      // Restoring instruction's original operand order if fold has failed.
      TII->commuteInstruction(*Fold.UseMI, false);
    }
  }
}

// Clamp patterns are canonically selected to v_max_* instructions, so only
// handle them.
const MachineOperand *SIFoldOperands::isClamp(const MachineInstr &MI) const {
  unsigned Op = MI.getOpcode();
  switch (Op) {
  case AMDGPU::V_MAX_F32_e64:
  case AMDGPU::V_MAX_F16_e64:
  case AMDGPU::V_MAX_F64:
  case AMDGPU::V_PK_MAX_F16: {
    if (!TII->getNamedOperand(MI, AMDGPU::OpName::clamp)->getImm())
      return nullptr;

    // Make sure sources are identical.
    const MachineOperand *Src0 = TII->getNamedOperand(MI, AMDGPU::OpName::src0);
    const MachineOperand *Src1 = TII->getNamedOperand(MI, AMDGPU::OpName::src1);
    if (!Src0->isReg() || !Src1->isReg() ||
        Src0->getReg() != Src1->getReg() ||
        Src0->getSubReg() != Src1->getSubReg() ||
        Src0->getSubReg() != AMDGPU::NoSubRegister)
      return nullptr;

    // Can't fold up if we have modifiers.
    if (TII->hasModifiersSet(MI, AMDGPU::OpName::omod))
      return nullptr;

    unsigned Src0Mods
      = TII->getNamedOperand(MI, AMDGPU::OpName::src0_modifiers)->getImm();
    unsigned Src1Mods
      = TII->getNamedOperand(MI, AMDGPU::OpName::src1_modifiers)->getImm();

    // Having a 0 op_sel_hi would require swizzling the output in the source
    // instruction, which we can't do.
    unsigned UnsetMods = (Op == AMDGPU::V_PK_MAX_F16) ? SISrcMods::OP_SEL_1
                                                      : 0u;
    if (Src0Mods != UnsetMods && Src1Mods != UnsetMods)
      return nullptr;
    return Src0;
  }
  default:
    return nullptr;
  }
}

// We obviously have multiple uses in a clamp since the register is used twice
// in the same instruction.
static bool hasOneNonDBGUseInst(const MachineRegisterInfo &MRI, unsigned Reg) {
  int Count = 0;
  for (auto I = MRI.use_instr_nodbg_begin(Reg), E = MRI.use_instr_nodbg_end();
       I != E; ++I) {
    if (++Count > 1)
      return false;
  }

  return true;
}

// FIXME: Clamp for v_mad_mixhi_f16 handled during isel.
bool SIFoldOperands::tryFoldClamp(MachineInstr &MI) {
  const MachineOperand *ClampSrc = isClamp(MI);
  if (!ClampSrc || !hasOneNonDBGUseInst(*MRI, ClampSrc->getReg()))
    return false;

  MachineInstr *Def = MRI->getVRegDef(ClampSrc->getReg());

  // The type of clamp must be compatible.
  if (TII->getClampMask(*Def) != TII->getClampMask(MI))
    return false;

  MachineOperand *DefClamp = TII->getNamedOperand(*Def, AMDGPU::OpName::clamp);
  if (!DefClamp)
    return false;

  LLVM_DEBUG(dbgs() << "Folding clamp " << *DefClamp << " into " << *Def
                    << '\n');

  // Clamp is applied after omod, so it is OK if omod is set.
  DefClamp->setImm(1);
  MRI->replaceRegWith(MI.getOperand(0).getReg(), Def->getOperand(0).getReg());
  MI.eraseFromParent();
  return true;
}

static int getOModValue(unsigned Opc, int64_t Val) {
  switch (Opc) {
  case AMDGPU::V_MUL_F32_e64: {
    switch (static_cast<uint32_t>(Val)) {
    case 0x3f000000: // 0.5
      return SIOutMods::DIV2;
    case 0x40000000: // 2.0
      return SIOutMods::MUL2;
    case 0x40800000: // 4.0
      return SIOutMods::MUL4;
    default:
      return SIOutMods::NONE;
    }
  }
  case AMDGPU::V_MUL_F16_e64: {
    switch (static_cast<uint16_t>(Val)) {
    case 0x3800: // 0.5
      return SIOutMods::DIV2;
    case 0x4000: // 2.0
      return SIOutMods::MUL2;
    case 0x4400: // 4.0
      return SIOutMods::MUL4;
    default:
      return SIOutMods::NONE;
    }
  }
  default:
    llvm_unreachable("invalid mul opcode");
  }
}

// FIXME: Does this really not support denormals with f16?
// FIXME: Does this need to check IEEE mode bit? SNaNs are generally not
// handled, so will anything other than that break?
std::pair<const MachineOperand *, int>
SIFoldOperands::isOMod(const MachineInstr &MI) const {
  unsigned Op = MI.getOpcode();
  switch (Op) {
  case AMDGPU::V_MUL_F32_e64:
  case AMDGPU::V_MUL_F16_e64: {
    // If output denormals are enabled, omod is ignored.
    if ((Op == AMDGPU::V_MUL_F32_e64 && ST->hasFP32Denormals()) ||
        (Op == AMDGPU::V_MUL_F16_e64 && ST->hasFP16Denormals()))
      return std::make_pair(nullptr, SIOutMods::NONE);

    const MachineOperand *RegOp = nullptr;
    const MachineOperand *ImmOp = nullptr;
    const MachineOperand *Src0 = TII->getNamedOperand(MI, AMDGPU::OpName::src0);
    const MachineOperand *Src1 = TII->getNamedOperand(MI, AMDGPU::OpName::src1);
    if (Src0->isImm()) {
      ImmOp = Src0;
      RegOp = Src1;
    } else if (Src1->isImm()) {
      ImmOp = Src1;
      RegOp = Src0;
    } else
      return std::make_pair(nullptr, SIOutMods::NONE);

    int OMod = getOModValue(Op, ImmOp->getImm());
    if (OMod == SIOutMods::NONE ||
        TII->hasModifiersSet(MI, AMDGPU::OpName::src0_modifiers) ||
        TII->hasModifiersSet(MI, AMDGPU::OpName::src1_modifiers) ||
        TII->hasModifiersSet(MI, AMDGPU::OpName::omod) ||
        TII->hasModifiersSet(MI, AMDGPU::OpName::clamp))
      return std::make_pair(nullptr, SIOutMods::NONE);

    return std::make_pair(RegOp, OMod);
  }
  case AMDGPU::V_ADD_F32_e64:
  case AMDGPU::V_ADD_F16_e64: {
    // If output denormals are enabled, omod is ignored.
    if ((Op == AMDGPU::V_ADD_F32_e64 && ST->hasFP32Denormals()) ||
        (Op == AMDGPU::V_ADD_F16_e64 && ST->hasFP16Denormals()))
      return std::make_pair(nullptr, SIOutMods::NONE);

    // Look through the DAGCombiner canonicalization fmul x, 2 -> fadd x, x
    const MachineOperand *Src0 = TII->getNamedOperand(MI, AMDGPU::OpName::src0);
    const MachineOperand *Src1 = TII->getNamedOperand(MI, AMDGPU::OpName::src1);

    if (Src0->isReg() && Src1->isReg() && Src0->getReg() == Src1->getReg() &&
        Src0->getSubReg() == Src1->getSubReg() &&
        !TII->hasModifiersSet(MI, AMDGPU::OpName::src0_modifiers) &&
        !TII->hasModifiersSet(MI, AMDGPU::OpName::src1_modifiers) &&
        !TII->hasModifiersSet(MI, AMDGPU::OpName::clamp) &&
        !TII->hasModifiersSet(MI, AMDGPU::OpName::omod))
      return std::make_pair(Src0, SIOutMods::MUL2);

    return std::make_pair(nullptr, SIOutMods::NONE);
  }
  default:
    return std::make_pair(nullptr, SIOutMods::NONE);
  }
}

// FIXME: Does this need to check IEEE bit on function?
bool SIFoldOperands::tryFoldOMod(MachineInstr &MI) {
  const MachineOperand *RegOp;
  int OMod;
  std::tie(RegOp, OMod) = isOMod(MI);
  if (OMod == SIOutMods::NONE || !RegOp->isReg() ||
      RegOp->getSubReg() != AMDGPU::NoSubRegister ||
      !hasOneNonDBGUseInst(*MRI, RegOp->getReg()))
    return false;

  MachineInstr *Def = MRI->getVRegDef(RegOp->getReg());
  MachineOperand *DefOMod = TII->getNamedOperand(*Def, AMDGPU::OpName::omod);
  if (!DefOMod || DefOMod->getImm() != SIOutMods::NONE)
    return false;

  // Clamp is applied after omod. If the source already has clamp set, don't
  // fold it.
  if (TII->hasModifiersSet(*Def, AMDGPU::OpName::clamp))
    return false;

  LLVM_DEBUG(dbgs() << "Folding omod " << MI << " into " << *Def << '\n');

  DefOMod->setImm(OMod);
  MRI->replaceRegWith(MI.getOperand(0).getReg(), Def->getOperand(0).getReg());
  MI.eraseFromParent();
  return true;
}

bool SIFoldOperands::runOnMachineFunction(MachineFunction &MF) {
  if (skipFunction(MF.getFunction()))
    return false;

  MRI = &MF.getRegInfo();
  ST = &MF.getSubtarget<GCNSubtarget>();
  TII = ST->getInstrInfo();
  TRI = &TII->getRegisterInfo();
  MFI = MF.getInfo<SIMachineFunctionInfo>();

  // omod is ignored by hardware if IEEE bit is enabled. omod also does not
  // correctly handle signed zeros.
  //
  // FIXME: Also need to check strictfp
  bool IsIEEEMode = MFI->getMode().IEEE;
  bool HasNSZ = MFI->hasNoSignedZerosFPMath();

  for (MachineBasicBlock *MBB : depth_first(&MF)) {
    MachineBasicBlock::iterator I, Next;

    MachineOperand *CurrentKnownM0Val = nullptr;
    for (I = MBB->begin(); I != MBB->end(); I = Next) {
      Next = std::next(I);
      MachineInstr &MI = *I;

      tryFoldInst(TII, &MI);

      if (!TII->isFoldableCopy(MI)) {
        // Saw an unknown clobber of m0, so we no longer know what it is.
        if (CurrentKnownM0Val && MI.modifiesRegister(AMDGPU::M0, TRI))
          CurrentKnownM0Val = nullptr;

        // TODO: Omod might be OK if there is NSZ only on the source
        // instruction, and not the omod multiply.
        if (IsIEEEMode || (!HasNSZ && !MI.getFlag(MachineInstr::FmNsz)) ||
            !tryFoldOMod(MI))
          tryFoldClamp(MI);

<<<<<<< HEAD
        // Saw an unknown clobber of m0, so we no longer know what it is.
        if (CurrentKnownM0Val && MI.modifiesRegister(AMDGPU::M0, TRI))
          CurrentKnownM0Val = nullptr;
=======
>>>>>>> c79f07dd
        continue;
      }

      // Specially track simple redefs of m0 to the same value in a block, so we
      // can erase the later ones.
      if (MI.getOperand(0).getReg() == AMDGPU::M0) {
        MachineOperand &NewM0Val = MI.getOperand(1);
        if (CurrentKnownM0Val && CurrentKnownM0Val->isIdenticalTo(NewM0Val)) {
          MI.eraseFromParent();
          continue;
        }

        // We aren't tracking other physical registers
        CurrentKnownM0Val = (NewM0Val.isReg() && NewM0Val.getReg().isPhysical()) ?
          nullptr : &NewM0Val;
        continue;
      }

      MachineOperand &OpToFold = MI.getOperand(1);
      bool FoldingImm =
          OpToFold.isImm() || OpToFold.isFI() || OpToFold.isGlobal();

      // FIXME: We could also be folding things like TargetIndexes.
      if (!FoldingImm && !OpToFold.isReg())
        continue;

      if (OpToFold.isReg() && !Register::isVirtualRegister(OpToFold.getReg()))
        continue;

      // Prevent folding operands backwards in the function. For example,
      // the COPY opcode must not be replaced by 1 in this example:
      //
      //    %3 = COPY %vgpr0; VGPR_32:%3
      //    ...
      //    %vgpr0 = V_MOV_B32_e32 1, implicit %exec
      MachineOperand &Dst = MI.getOperand(0);
      if (Dst.isReg() && !Register::isVirtualRegister(Dst.getReg()))
        continue;

      foldInstOperand(MI, OpToFold);
    }
  }
  return true;
}<|MERGE_RESOLUTION|>--- conflicted
+++ resolved
@@ -668,10 +668,6 @@
   } else {
     if (UseMI->isCopy() && OpToFold.isReg() &&
         UseMI->getOperand(0).getReg().isVirtual() &&
-<<<<<<< HEAD
-        TRI->isVectorRegister(*MRI, UseMI->getOperand(0).getReg()) &&
-=======
->>>>>>> c79f07dd
         !UseMI->getOperand(1).getSubReg()) {
       LLVM_DEBUG(dbgs() << "Folding " << OpToFold
                         << "\n into " << *UseMI << '\n');
@@ -1212,10 +1208,7 @@
     Copy->addImplicitDefUseOperands(*MF);
 
   for (FoldCandidate &Fold : FoldList) {
-<<<<<<< HEAD
-=======
     assert(!Fold.isReg() || Fold.OpToFold);
->>>>>>> c79f07dd
     if (Fold.isReg() && Register::isVirtualRegister(Fold.OpToFold->getReg())) {
       Register Reg = Fold.OpToFold->getReg();
       MachineInstr *DefMI = Fold.OpToFold->getParent();
@@ -1485,12 +1478,6 @@
             !tryFoldOMod(MI))
           tryFoldClamp(MI);
 
-<<<<<<< HEAD
-        // Saw an unknown clobber of m0, so we no longer know what it is.
-        if (CurrentKnownM0Val && MI.modifiesRegister(AMDGPU::M0, TRI))
-          CurrentKnownM0Val = nullptr;
-=======
->>>>>>> c79f07dd
         continue;
       }
 
