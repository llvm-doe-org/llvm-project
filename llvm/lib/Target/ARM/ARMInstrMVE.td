//===-- ARMInstrMVE.td - MVE support for ARM ---------------*- tablegen -*-===//
//
// Part of the LLVM Project, under the Apache License v2.0 with LLVM Exceptions.
// See https://llvm.org/LICENSE.txt for license information.
// SPDX-License-Identifier: Apache-2.0 WITH LLVM-exception
//
//===----------------------------------------------------------------------===//
//
// This file describes the ARM MVE instruction set.
//
//===----------------------------------------------------------------------===//

class ExpandImmAsmOp<string shift> : AsmOperandClass {
  let Name = !strconcat("ExpandImm", shift);
  let PredicateMethod = !strconcat("isExpImm<", shift, ">");
  let RenderMethod = "addImmOperands";
}
class InvertedExpandImmAsmOp<string shift, string size> : AsmOperandClass {
  let Name = !strconcat("InvertedExpandImm", shift, "_", size);
  let PredicateMethod = !strconcat("isInvertedExpImm<", shift, ",", size, ">");
  let RenderMethod = "addImmOperands";
}

class ExpandImm<string shift> : Operand<i32> {
  let ParserMatchClass = ExpandImmAsmOp<shift>;
  let EncoderMethod = !strconcat("getExpandedImmOpValue<",shift,",false>");
  let DecoderMethod = !strconcat("DecodeExpandedImmOperand<",shift,">");
  let PrintMethod = "printExpandedImmOperand";
}
class InvertedExpandImm<string shift, string size> : Operand<i32> {
  let ParserMatchClass = InvertedExpandImmAsmOp<shift, size>;
  let EncoderMethod = !strconcat("getExpandedImmOpValue<",shift,",true>");
  let PrintMethod = "printExpandedImmOperand";
  // No decoder method needed, because this operand type is only used
  // by aliases (VAND and VORN)
}

def expzero00 : ExpandImm<"0">;
def expzero08 : ExpandImm<"8">;
def expzero16 : ExpandImm<"16">;
def expzero24 : ExpandImm<"24">;

def expzero00inv16 : InvertedExpandImm<"0", "16">;
def expzero08inv16 : InvertedExpandImm<"8", "16">;

def expzero00inv32 : InvertedExpandImm<"0", "32">;
def expzero08inv32 : InvertedExpandImm<"8", "32">;
def expzero16inv32 : InvertedExpandImm<"16", "32">;
def expzero24inv32 : InvertedExpandImm<"24", "32">;

// VPT condition mask
def vpt_mask : Operand<i32> {
  let PrintMethod = "printVPTMask";
  let ParserMatchClass = it_mask_asmoperand;
  let EncoderMethod = "getVPTMaskOpValue";
  let DecoderMethod = "DecodeVPTMaskOperand";
}

// VPT/VCMP restricted predicate for sign invariant types
def pred_restricted_i_asmoperand : AsmOperandClass {
  let Name = "CondCodeRestrictedI";
  let RenderMethod = "addITCondCodeOperands";
  let PredicateMethod = "isITCondCodeRestrictedI";
  let ParserMethod = "parseITCondCode";
  let DiagnosticString = "condition code for sign-independent integer "#
                         "comparison must be EQ or NE";
}

// VPT/VCMP restricted predicate for signed types
def pred_restricted_s_asmoperand : AsmOperandClass {
  let Name = "CondCodeRestrictedS";
  let RenderMethod = "addITCondCodeOperands";
  let PredicateMethod = "isITCondCodeRestrictedS";
  let ParserMethod = "parseITCondCode";
  let DiagnosticString = "condition code for signed integer "#
                         "comparison must be EQ, NE, LT, GT, LE or GE";
}

// VPT/VCMP restricted predicate for unsigned types
def pred_restricted_u_asmoperand : AsmOperandClass {
  let Name = "CondCodeRestrictedU";
  let RenderMethod = "addITCondCodeOperands";
  let PredicateMethod = "isITCondCodeRestrictedU";
  let ParserMethod = "parseITCondCode";
  let DiagnosticString = "condition code for unsigned integer "#
                         "comparison must be EQ, NE, HS or HI";
}

// VPT/VCMP restricted predicate for floating point
def pred_restricted_fp_asmoperand : AsmOperandClass {
  let Name = "CondCodeRestrictedFP";
  let RenderMethod = "addITCondCodeOperands";
  let PredicateMethod = "isITCondCodeRestrictedFP";
  let ParserMethod = "parseITCondCode";
  let DiagnosticString = "condition code for floating-point "#
                         "comparison must be EQ, NE, LT, GT, LE or GE";
}

class VCMPPredicateOperand : Operand<i32>;

def pred_basic_i : VCMPPredicateOperand {
  let PrintMethod = "printMandatoryRestrictedPredicateOperand";
  let ParserMatchClass = pred_restricted_i_asmoperand;
  let DecoderMethod = "DecodeRestrictedIPredicateOperand";
  let EncoderMethod = "getRestrictedCondCodeOpValue";
}

def pred_basic_u : VCMPPredicateOperand {
  let PrintMethod = "printMandatoryRestrictedPredicateOperand";
  let ParserMatchClass = pred_restricted_u_asmoperand;
  let DecoderMethod = "DecodeRestrictedUPredicateOperand";
  let EncoderMethod = "getRestrictedCondCodeOpValue";
}

def pred_basic_s : VCMPPredicateOperand {
  let PrintMethod = "printMandatoryRestrictedPredicateOperand";
  let ParserMatchClass = pred_restricted_s_asmoperand;
  let DecoderMethod = "DecodeRestrictedSPredicateOperand";
  let EncoderMethod = "getRestrictedCondCodeOpValue";
}

def pred_basic_fp : VCMPPredicateOperand {
  let PrintMethod = "printMandatoryRestrictedPredicateOperand";
  let ParserMatchClass = pred_restricted_fp_asmoperand;
  let DecoderMethod = "DecodeRestrictedFPPredicateOperand";
  let EncoderMethod = "getRestrictedCondCodeOpValue";
}

// Register list operands for interleaving load/stores
def VecList2QAsmOperand : AsmOperandClass {
  let Name = "VecListTwoMQ";
  let ParserMethod = "parseVectorList";
  let RenderMethod = "addMVEVecListOperands";
  let DiagnosticString = "operand must be a list of two consecutive "#
                         "q-registers in range [q0,q7]";
}

def VecList2Q : RegisterOperand<QQPR, "printMVEVectorListTwoQ"> {
  let ParserMatchClass = VecList2QAsmOperand;
  let PrintMethod = "printMVEVectorList<2>";
}

def VecList4QAsmOperand : AsmOperandClass {
  let Name = "VecListFourMQ";
  let ParserMethod = "parseVectorList";
  let RenderMethod = "addMVEVecListOperands";
  let DiagnosticString = "operand must be a list of four consecutive "#
                         "q-registers in range [q0,q7]";
}

def VecList4Q : RegisterOperand<QQQQPR, "printMVEVectorListFourQ"> {
  let ParserMatchClass = VecList4QAsmOperand;
  let PrintMethod = "printMVEVectorList<4>";
}

// taddrmode_imm7  := reg[r0-r7] +/- (imm7 << shift)
class TMemImm7ShiftOffsetAsmOperand<int shift> : AsmOperandClass {
  let Name = "TMemImm7Shift"#shift#"Offset";
  let PredicateMethod = "isMemImm7ShiftedOffset<"#shift#",ARM::tGPRRegClassID>";
  let RenderMethod = "addMemImmOffsetOperands";
}

class taddrmode_imm7<int shift> : MemOperand,
    ComplexPattern<i32, 2, "SelectTAddrModeImm7<"#shift#">", []>  {
  let ParserMatchClass = TMemImm7ShiftOffsetAsmOperand<shift>;
  // They are printed the same way as the T2 imm8 version
  let PrintMethod = "printT2AddrModeImm8Operand<false>";
  // This can also be the same as the T2 version.
  let EncoderMethod = "getT2AddrModeImmOpValue<7,"#shift#">";
  let DecoderMethod = "DecodeTAddrModeImm7<"#shift#">";
  let MIOperandInfo = (ops tGPR:$base, i32imm:$offsimm);
}

// t2addrmode_imm7  := reg +/- (imm7)
class MemImm7ShiftOffsetAsmOperand<int shift> : AsmOperandClass {
  let Name = "MemImm7Shift"#shift#"Offset";
  let PredicateMethod = "isMemImm7ShiftedOffset<" # shift #
                        ",ARM::GPRnopcRegClassID>";
  let RenderMethod = "addMemImmOffsetOperands";
}

def MemImm7Shift0OffsetAsmOperand : MemImm7ShiftOffsetAsmOperand<0>;
def MemImm7Shift1OffsetAsmOperand : MemImm7ShiftOffsetAsmOperand<1>;
def MemImm7Shift2OffsetAsmOperand : MemImm7ShiftOffsetAsmOperand<2>;
class T2AddrMode_Imm7<int shift> : MemOperand,
      ComplexPattern<i32, 2, "SelectT2AddrModeImm7<"#shift#">", []> {
  let EncoderMethod = "getT2AddrModeImmOpValue<7,"#shift#">";
  let DecoderMethod = "DecodeT2AddrModeImm7<"#shift#", 0>";
  let ParserMatchClass =
    !cast<AsmOperandClass>("MemImm7Shift"#shift#"OffsetAsmOperand");
  let MIOperandInfo = (ops GPRnopc:$base, i32imm:$offsimm);
}

class t2addrmode_imm7<int shift> : T2AddrMode_Imm7<shift> {
  // They are printed the same way as the imm8 version
  let PrintMethod = "printT2AddrModeImm8Operand<false>";
}

class MemImm7ShiftOffsetWBAsmOperand<int shift> : AsmOperandClass {
  let Name = "MemImm7Shift"#shift#"OffsetWB";
  let PredicateMethod = "isMemImm7ShiftedOffset<" # shift #
                        ",ARM::rGPRRegClassID>";
  let RenderMethod = "addMemImmOffsetOperands";
}

def MemImm7Shift0OffsetWBAsmOperand : MemImm7ShiftOffsetWBAsmOperand<0>;
def MemImm7Shift1OffsetWBAsmOperand : MemImm7ShiftOffsetWBAsmOperand<1>;
def MemImm7Shift2OffsetWBAsmOperand : MemImm7ShiftOffsetWBAsmOperand<2>;

class t2addrmode_imm7_pre<int shift> : T2AddrMode_Imm7<shift> {
  // They are printed the same way as the imm8 version
  let PrintMethod = "printT2AddrModeImm8Operand<true>";
  let ParserMatchClass =
    !cast<AsmOperandClass>("MemImm7Shift"#shift#"OffsetWBAsmOperand");
  let DecoderMethod = "DecodeT2AddrModeImm7<"#shift#", 1>";
  let MIOperandInfo = (ops rGPR:$base, i32imm:$offsim);
}

class t2am_imm7shiftOffsetAsmOperand<int shift>
  : AsmOperandClass { let Name = "Imm7Shift"#shift; }
def t2am_imm7shift0OffsetAsmOperand : t2am_imm7shiftOffsetAsmOperand<0>;
def t2am_imm7shift1OffsetAsmOperand : t2am_imm7shiftOffsetAsmOperand<1>;
def t2am_imm7shift2OffsetAsmOperand : t2am_imm7shiftOffsetAsmOperand<2>;

class t2am_imm7_offset<int shift> : MemOperand,
      ComplexPattern<i32, 1, "SelectT2AddrModeImm7Offset<"#shift#">",
                     [], [SDNPWantRoot]> {
  // They are printed the same way as the imm8 version
  let PrintMethod = "printT2AddrModeImm8OffsetOperand";
  let ParserMatchClass =
    !cast<AsmOperandClass>("t2am_imm7shift"#shift#"OffsetAsmOperand");
  let EncoderMethod = "getT2ScaledImmOpValue<7,"#shift#">";
  let DecoderMethod = "DecodeT2Imm7<"#shift#">";
}

// Operands for gather/scatter loads of the form [Rbase, Qoffsets]
class MemRegRQOffsetAsmOperand<int shift> : AsmOperandClass {
  let Name = "MemRegRQS"#shift#"Offset";
  let PredicateMethod = "isMemRegRQOffset<"#shift#">";
  let RenderMethod = "addMemRegRQOffsetOperands";
}

def MemRegRQS0OffsetAsmOperand : MemRegRQOffsetAsmOperand<0>;
def MemRegRQS1OffsetAsmOperand : MemRegRQOffsetAsmOperand<1>;
def MemRegRQS2OffsetAsmOperand : MemRegRQOffsetAsmOperand<2>;
def MemRegRQS3OffsetAsmOperand : MemRegRQOffsetAsmOperand<3>;

// mve_addr_rq_shift  := reg + vreg{ << UXTW #shift}
class mve_addr_rq_shift<int shift> : MemOperand {
  let EncoderMethod = "getMveAddrModeRQOpValue";
  let PrintMethod = "printMveAddrModeRQOperand<"#shift#">";
  let ParserMatchClass =
    !cast<AsmOperandClass>("MemRegRQS"#shift#"OffsetAsmOperand");
  let DecoderMethod = "DecodeMveAddrModeRQ";
  let MIOperandInfo = (ops GPRnopc:$base, MQPR:$offsreg);
}

class MemRegQOffsetAsmOperand<int shift> : AsmOperandClass {
  let Name = "MemRegQS"#shift#"Offset";
  let PredicateMethod = "isMemRegQOffset<"#shift#">";
  let RenderMethod = "addMemImmOffsetOperands";
}

def MemRegQS2OffsetAsmOperand : MemRegQOffsetAsmOperand<2>;
def MemRegQS3OffsetAsmOperand : MemRegQOffsetAsmOperand<3>;

// mve_addr_q_shift  := vreg {+ #imm7s2/4}
class mve_addr_q_shift<int shift> : MemOperand {
  let EncoderMethod = "getMveAddrModeQOpValue<"#shift#">";
  // Can be printed same way as other reg + imm operands
  let PrintMethod = "printT2AddrModeImm8Operand<false>";
  let ParserMatchClass =
    !cast<AsmOperandClass>("MemRegQS"#shift#"OffsetAsmOperand");
  let DecoderMethod = "DecodeMveAddrModeQ<"#shift#">";
  let MIOperandInfo = (ops MQPR:$base, i32imm:$imm);
}

// A family of classes wrapping up information about the vector types
// used by MVE.
class MVEVectorVTInfo<ValueType vec, ValueType pred, bits<2> size,
                      string suffix, bit unsigned> {
  // The LLVM ValueType representing the vector, so we can use it in
  // ISel patterns.
  ValueType Vec = vec;

  // An LLVM ValueType representing a corresponding vector of
  // predicate bits, for use in ISel patterns that handle an IR
  // intrinsic describing the predicated form of the instruction.
  //
  // Usually, for a vector of N things, this will be vNi1. But for
  // vectors of 2 values, we make an exception, and use v4i1 instead
  // of v2i1. Rationale: MVE codegen doesn't support doing all the
  // auxiliary operations on v2i1 (vector shuffles etc), and also,
  // there's no MVE compare instruction that will _generate_ v2i1
  // directly.
  ValueType Pred = pred;

  // The most common representation of the vector element size in MVE
  // instruction encodings: a 2-bit value V representing an (8<<V)-bit
  // vector element.
  bits<2> Size = size;

  // For vectors explicitly mentioning a signedness of integers: 0 for
  // signed and 1 for unsigned. For anything else, undefined.
  bit Unsigned = unsigned;

  // The suffix used on the instruction in assembly language.
  string Suffix = suffix;
}

// Integer vector types that don't treat signed and unsigned differently.
def MVE_v16i8 : MVEVectorVTInfo<v16i8, v16i1, 0b00, "i8",  ?>;
def MVE_v8i16 : MVEVectorVTInfo<v8i16, v8i1,  0b01, "i16", ?>;
def MVE_v4i32 : MVEVectorVTInfo<v4i32, v4i1,  0b10, "i32", ?>;
def MVE_v2i64 : MVEVectorVTInfo<v2i64, v4i1,  0b11, "i64", ?>;

// Explicitly signed and unsigned integer vectors. They map to the
// same set of LLVM ValueTypes as above, but are represented
// differently in assembly and instruction encodings.
def MVE_v16s8 : MVEVectorVTInfo<v16i8, v16i1, 0b00, "s8",  0b0>;
def MVE_v8s16 : MVEVectorVTInfo<v8i16, v8i1,  0b01, "s16", 0b0>;
def MVE_v4s32 : MVEVectorVTInfo<v4i32, v4i1,  0b10, "s32", 0b0>;
def MVE_v2s64 : MVEVectorVTInfo<v2i64, v4i1,  0b11, "s64", 0b0>;
def MVE_v16u8 : MVEVectorVTInfo<v16i8, v16i1, 0b00, "u8",  0b1>;
def MVE_v8u16 : MVEVectorVTInfo<v8i16, v8i1,  0b01, "u16", 0b1>;
def MVE_v4u32 : MVEVectorVTInfo<v4i32, v4i1,  0b10, "u32", 0b1>;
def MVE_v2u64 : MVEVectorVTInfo<v2i64, v4i1,  0b11, "u64", 0b1>;

// FP vector types.
def MVE_v8f16 : MVEVectorVTInfo<v8f16, v8i1,  0b01, "f16", ?>;
def MVE_v4f32 : MVEVectorVTInfo<v4f32, v4i1,  0b10, "f32", ?>;
def MVE_v2f64 : MVEVectorVTInfo<v2f64, v4i1,  0b11, "f64", ?>;

// --------- Start of base classes for the instructions themselves

class MVE_MI<dag oops, dag iops, InstrItinClass itin, string asm,
             string ops, string cstr, list<dag> pattern>
  : Thumb2XI<oops, iops, AddrModeNone, 4, itin, !strconcat(asm, "\t", ops), cstr,
             pattern>,
    Requires<[HasMVEInt]> {
  let D = MVEDomain;
  let DecoderNamespace = "MVE";
}

// MVE_p is used for most predicated instructions, to add the cluster
// of input operands that provides the VPT suffix (none, T or E) and
// the input predicate register.
class MVE_p<dag oops, dag iops, InstrItinClass itin, string iname,
            string suffix, string ops, vpred_ops vpred, string cstr,
            list<dag> pattern=[]>
  : MVE_MI<oops, !con(iops, (ins vpred:$vp)), itin,
           // If the instruction has a suffix, like vadd.f32, then the
           // VPT predication suffix goes before the dot, so the full
           // name has to be "vadd${vp}.f32".
           !strconcat(iname, "${vp}",
                      !if(!eq(suffix, ""), "", !strconcat(".", suffix))),
           ops, !strconcat(cstr, vpred.vpred_constraint), pattern> {
  let Inst{31-29} = 0b111;
  let Inst{27-26} = 0b11;
}

class MVE_f<dag oops, dag iops, InstrItinClass itin, string iname,
            string suffix, string ops, vpred_ops vpred, string cstr,
            list<dag> pattern=[]>
  : MVE_p<oops, iops, itin, iname, suffix, ops, vpred, cstr, pattern> {
  let Predicates = [HasMVEFloat];
}

class MVE_MI_with_pred<dag oops, dag iops, InstrItinClass itin, string asm,
                       string ops, string cstr, list<dag> pattern>
  : Thumb2I<oops, iops, AddrModeNone, 4, itin, asm, !strconcat("\t", ops), cstr,
             pattern>,
    Requires<[HasV8_1MMainline, HasMVEInt]> {
  let D = MVEDomain;
  let DecoderNamespace = "MVE";
}

class MVE_VMOV_lane_base<dag oops, dag iops, InstrItinClass itin, string asm,
                         string suffix, string ops, string cstr,
                         list<dag> pattern>
  : Thumb2I<oops, iops, AddrModeNone, 4, itin, asm,
            !if(!eq(suffix, ""), "", "." # suffix) # "\t" # ops,
            cstr, pattern>,
    Requires<[HasV8_1MMainline, HasMVEInt]> {
  let D = MVEDomain;
  let DecoderNamespace = "MVE";
}

class MVE_ScalarShift<string iname, dag oops, dag iops, string asm, string cstr,
            list<dag> pattern=[]>
  : MVE_MI_with_pred<oops, iops, NoItinerary, iname, asm, cstr, pattern> {
  let Inst{31-20} = 0b111010100101;
  let Inst{8} = 0b1;

}

class MVE_ScalarShiftSingleReg<string iname, dag iops, string asm, string cstr,
                    list<dag> pattern=[]>
  : MVE_ScalarShift<iname, (outs rGPR:$RdaDest), iops, asm, cstr, pattern> {
  bits<4> RdaDest;

  let Inst{19-16} = RdaDest{3-0};
}

class MVE_ScalarShiftSRegImm<string iname, bits<2> op5_4, list<dag> pattern=[]>
  : MVE_ScalarShiftSingleReg<iname, (ins rGPR:$RdaSrc, long_shift:$imm),
                     "$RdaSrc, $imm", "$RdaDest = $RdaSrc", pattern> {
  bits<5> imm;

  let Inst{15} = 0b0;
  let Inst{14-12} = imm{4-2};
  let Inst{11-8} = 0b1111;
  let Inst{7-6} = imm{1-0};
  let Inst{5-4} = op5_4{1-0};
  let Inst{3-0} = 0b1111;
}

def MVE_SQSHL : MVE_ScalarShiftSRegImm<"sqshl", 0b11>;
def MVE_SRSHR : MVE_ScalarShiftSRegImm<"srshr", 0b10>;
def MVE_UQSHL : MVE_ScalarShiftSRegImm<"uqshl", 0b00>;
def MVE_URSHR : MVE_ScalarShiftSRegImm<"urshr", 0b01>;

class MVE_ScalarShiftSRegReg<string iname, bits<2> op5_4, list<dag> pattern=[]>
  : MVE_ScalarShiftSingleReg<iname, (ins rGPR:$RdaSrc, rGPR:$Rm),
                     "$RdaSrc, $Rm", "$RdaDest = $RdaSrc", pattern> {
  bits<4> Rm;

  let Inst{15-12} = Rm{3-0};
  let Inst{11-8} = 0b1111;
  let Inst{7-6} = 0b00;
  let Inst{5-4} = op5_4{1-0};
  let Inst{3-0} = 0b1101;

  let Unpredictable{8-6} = 0b111;
}

def MVE_SQRSHR : MVE_ScalarShiftSRegReg<"sqrshr", 0b10>;
def MVE_UQRSHL : MVE_ScalarShiftSRegReg<"uqrshl", 0b00>;

class MVE_ScalarShiftDoubleReg<string iname, dag iops, string asm,
                               string cstr, list<dag> pattern=[]>
  : MVE_ScalarShift<iname, (outs tGPREven:$RdaLo, tGPROdd:$RdaHi),
                    iops, asm, cstr, pattern> {
  bits<4> RdaLo;
  bits<4> RdaHi;

  let Inst{19-17} = RdaLo{3-1};
  let Inst{11-9} = RdaHi{3-1};
}

class MVE_ScalarShiftDRegImm<string iname, bits<2> op5_4, bit op16,
                             list<dag> pattern=[]>
  : MVE_ScalarShiftDoubleReg<
      iname, (ins tGPREven:$RdaLo_src, tGPROdd:$RdaHi_src, long_shift:$imm),
      "$RdaLo, $RdaHi, $imm", "$RdaLo = $RdaLo_src,$RdaHi = $RdaHi_src",
      pattern> {
  bits<5> imm;

  let Inst{16} = op16;
  let Inst{15} = 0b0;
  let Inst{14-12} = imm{4-2};
  let Inst{7-6} = imm{1-0};
  let Inst{5-4} = op5_4{1-0};
  let Inst{3-0} = 0b1111;
}

class MVE_ScalarShiftDRegRegBase<string iname, dag iops, string asm,
                                 bit op5, bit op16, list<dag> pattern=[]>
  : MVE_ScalarShiftDoubleReg<
     iname, iops, asm, "@earlyclobber $RdaHi,@earlyclobber $RdaLo,"
                       "$RdaLo = $RdaLo_src,$RdaHi = $RdaHi_src",
     pattern> {
  bits<4> Rm;

  let Inst{16} = op16;
  let Inst{15-12} = Rm{3-0};
  let Inst{6} = 0b0;
  let Inst{5} = op5;
  let Inst{4} = 0b0;
  let Inst{3-0} = 0b1101;

  // Custom decoder method because of the following overlapping encodings:
  // ASRL and SQRSHR
  // LSLL and UQRSHL
  // SQRSHRL and SQRSHR
  // UQRSHLL and UQRSHL
  let DecoderMethod = "DecodeMVEOverlappingLongShift";
}

class MVE_ScalarShiftDRegReg<string iname, bit op5, list<dag> pattern=[]>
  : MVE_ScalarShiftDRegRegBase<
     iname, (ins tGPREven:$RdaLo_src, tGPROdd:$RdaHi_src, rGPR:$Rm),
     "$RdaLo, $RdaHi, $Rm", op5, 0b0, pattern> {

  let Inst{7} = 0b0;
}

class MVE_ScalarShiftDRegRegWithSat<string iname, bit op5, list<dag> pattern=[]>
  : MVE_ScalarShiftDRegRegBase<
     iname, (ins tGPREven:$RdaLo_src, tGPROdd:$RdaHi_src, rGPR:$Rm, saturateop:$sat),
     "$RdaLo, $RdaHi, $sat, $Rm", op5, 0b1, pattern> {
  bit sat;

  let Inst{7} = sat;
}

def MVE_ASRLr   : MVE_ScalarShiftDRegReg<"asrl",    0b1,  [(set tGPREven:$RdaLo, tGPROdd:$RdaHi,
                                        (ARMasrl tGPREven:$RdaLo_src,
                                        tGPROdd:$RdaHi_src, rGPR:$Rm))]>;
def MVE_ASRLi   : MVE_ScalarShiftDRegImm<"asrl",    0b10, ?, [(set tGPREven:$RdaLo, tGPROdd:$RdaHi,
                                        (ARMasrl tGPREven:$RdaLo_src,
                                        tGPROdd:$RdaHi_src, (i32 long_shift:$imm)))]>;
def MVE_LSLLr   : MVE_ScalarShiftDRegReg<"lsll",    0b0,  [(set tGPREven:$RdaLo, tGPROdd:$RdaHi,
                                        (ARMlsll tGPREven:$RdaLo_src,
                                        tGPROdd:$RdaHi_src, rGPR:$Rm))]>;
def MVE_LSLLi   : MVE_ScalarShiftDRegImm<"lsll",    0b00, ?, [(set tGPREven:$RdaLo, tGPROdd:$RdaHi,
                                        (ARMlsll tGPREven:$RdaLo_src,
                                        tGPROdd:$RdaHi_src, (i32 long_shift:$imm)))]>;
def MVE_LSRL    : MVE_ScalarShiftDRegImm<"lsrl",    0b01, ?, [(set tGPREven:$RdaLo, tGPROdd:$RdaHi,
                                        (ARMlsrl tGPREven:$RdaLo_src,
                                        tGPROdd:$RdaHi_src, (i32 long_shift:$imm)))]>;

def MVE_SQRSHRL : MVE_ScalarShiftDRegRegWithSat<"sqrshrl", 0b1>;
def MVE_SQSHLL  : MVE_ScalarShiftDRegImm<"sqshll",  0b11, 0b1>;
def MVE_SRSHRL  : MVE_ScalarShiftDRegImm<"srshrl",  0b10, 0b1>;

def MVE_UQRSHLL : MVE_ScalarShiftDRegRegWithSat<"uqrshll", 0b0>;
def MVE_UQSHLL  : MVE_ScalarShiftDRegImm<"uqshll",  0b00, 0b1>;
def MVE_URSHRL  : MVE_ScalarShiftDRegImm<"urshrl",  0b01, 0b1>;

// start of mve_rDest instructions

class MVE_rDest<dag oops, dag iops, InstrItinClass itin,
                string iname, string suffix,
                string ops, string cstr, list<dag> pattern=[]>
// Always use vpred_n and not vpred_r: with the output register being
// a GPR and not a vector register, there can't be any question of
// what to put in its inactive lanes.
  : MVE_p<oops, iops, itin, iname, suffix, ops, vpred_n, cstr, pattern> {

  let Inst{25-23} = 0b101;
  let Inst{11-9} = 0b111;
  let Inst{4} = 0b0;
}

class MVE_VABAV<string suffix, bit U, bits<2> size, list<dag> pattern=[]>
  : MVE_rDest<(outs rGPR:$Rda), (ins rGPR:$Rda_src, MQPR:$Qn, MQPR:$Qm),
              NoItinerary, "vabav", suffix, "$Rda, $Qn, $Qm", "$Rda = $Rda_src",
              pattern> {
  bits<4> Qm;
  bits<4> Qn;
  bits<4> Rda;

  let Inst{28} = U;
  let Inst{22} = 0b0;
  let Inst{21-20} = size{1-0};
  let Inst{19-17} = Qn{2-0};
  let Inst{16} = 0b0;
  let Inst{15-12} = Rda{3-0};
  let Inst{8} = 0b1;
  let Inst{7} = Qn{3};
  let Inst{6} = 0b0;
  let Inst{5} = Qm{3};
  let Inst{3-1} = Qm{2-0};
  let Inst{0} = 0b1;
}

def MVE_VABAVs8  : MVE_VABAV<"s8", 0b0, 0b00>;
def MVE_VABAVs16 : MVE_VABAV<"s16", 0b0, 0b01>;
def MVE_VABAVs32 : MVE_VABAV<"s32", 0b0, 0b10>;
def MVE_VABAVu8  : MVE_VABAV<"u8", 0b1, 0b00>;
def MVE_VABAVu16 : MVE_VABAV<"u16", 0b1, 0b01>;
def MVE_VABAVu32 : MVE_VABAV<"u32", 0b1, 0b10>;

class MVE_VADDV<string iname, string suffix, dag iops, string cstr,
              bit A, bit U, bits<2> size, list<dag> pattern=[]>
  : MVE_rDest<(outs tGPREven:$Rda), iops, NoItinerary,
              iname, suffix, "$Rda, $Qm", cstr, pattern> {
  bits<3> Qm;
  bits<4> Rda;

  let Inst{28} = U;
  let Inst{22-20} = 0b111;
  let Inst{19-18} = size{1-0};
  let Inst{17-16} = 0b01;
  let Inst{15-13} = Rda{3-1};
  let Inst{12} = 0b0;
  let Inst{8-6} = 0b100;
  let Inst{5} = A;
  let Inst{3-1} = Qm{2-0};
  let Inst{0} = 0b0;
}

multiclass MVE_VADDV_A<string suffix, bit U, bits<2> size,
                       list<dag> pattern=[]> {
  def acc    : MVE_VADDV<"vaddva", suffix,
                         (ins tGPREven:$Rda_src, MQPR:$Qm), "$Rda = $Rda_src",
                         0b1, U, size, pattern>;
  def no_acc : MVE_VADDV<"vaddv", suffix,
                         (ins MQPR:$Qm), "",
                         0b0, U, size, pattern>;
}

defm MVE_VADDVs8  : MVE_VADDV_A<"s8",  0b0, 0b00>;
defm MVE_VADDVs16 : MVE_VADDV_A<"s16", 0b0, 0b01>;
defm MVE_VADDVs32 : MVE_VADDV_A<"s32", 0b0, 0b10>;
defm MVE_VADDVu8  : MVE_VADDV_A<"u8",  0b1, 0b00>;
defm MVE_VADDVu16 : MVE_VADDV_A<"u16", 0b1, 0b01>;
defm MVE_VADDVu32 : MVE_VADDV_A<"u32", 0b1, 0b10>;

let Predicates = [HasMVEInt] in {
  def : Pat<(i32 (vecreduce_add (v4i32 MQPR:$src))), (i32 (MVE_VADDVu32no_acc $src))>;
  def : Pat<(i32 (vecreduce_add (v8i16 MQPR:$src))), (i32 (MVE_VADDVu16no_acc $src))>;
  def : Pat<(i32 (vecreduce_add (v16i8 MQPR:$src))), (i32 (MVE_VADDVu8no_acc $src))>;
  def : Pat<(i32 (add (i32 (vecreduce_add (v4i32 MQPR:$src1))), (i32 tGPR:$src2))),
            (i32 (MVE_VADDVu32acc $src2, $src1))>;
  def : Pat<(i32 (add (i32 (vecreduce_add (v8i16 MQPR:$src1))), (i32 tGPR:$src2))),
            (i32 (MVE_VADDVu16acc $src2, $src1))>;
  def : Pat<(i32 (add (i32 (vecreduce_add (v16i8 MQPR:$src1))), (i32 tGPR:$src2))),
            (i32 (MVE_VADDVu8acc $src2, $src1))>;

}

class MVE_VADDLV<string iname, string suffix, dag iops, string cstr,
               bit A, bit U, list<dag> pattern=[]>
  : MVE_rDest<(outs tGPREven:$RdaLo, tGPROdd:$RdaHi), iops, NoItinerary, iname,
              suffix, "$RdaLo, $RdaHi, $Qm", cstr, pattern> {
  bits<3> Qm;
  bits<4> RdaLo;
  bits<4> RdaHi;

  let Inst{28} = U;
  let Inst{22-20} = RdaHi{3-1};
  let Inst{19-18} = 0b10;
  let Inst{17-16} = 0b01;
  let Inst{15-13} = RdaLo{3-1};
  let Inst{12} = 0b0;
  let Inst{8-6} = 0b100;
  let Inst{5} = A;
  let Inst{3-1} = Qm{2-0};
  let Inst{0} = 0b0;
}

multiclass MVE_VADDLV_A<string suffix, bit U, list<dag> pattern=[]> {
  def acc    : MVE_VADDLV<"vaddlva", suffix,
                        (ins tGPREven:$RdaLo_src, tGPROdd:$RdaHi_src, MQPR:$Qm),
                        "$RdaLo = $RdaLo_src,$RdaHi = $RdaHi_src",
                        0b1, U, pattern>;
  def no_acc : MVE_VADDLV<"vaddlv", suffix,
                        (ins MQPR:$Qm), "",
                        0b0, U, pattern>;
}


defm MVE_VADDLVs32 : MVE_VADDLV_A<"s32", 0b0>;
defm MVE_VADDLVu32 : MVE_VADDLV_A<"u32", 0b1>;

class MVE_VMINMAXNMV<string iname, string suffix, bit sz,
                     bit bit_17, bit bit_7, list<dag> pattern=[]>
  : MVE_rDest<(outs rGPR:$RdaDest), (ins rGPR:$RdaSrc, MQPR:$Qm),
              NoItinerary, iname, suffix, "$RdaSrc, $Qm",
              "$RdaDest = $RdaSrc", pattern> {
  bits<3> Qm;
  bits<4> RdaDest;

  let Inst{28} = sz;
  let Inst{22-20} = 0b110;
  let Inst{19-18} = 0b11;
  let Inst{17} = bit_17;
  let Inst{16} = 0b0;
  let Inst{15-12} = RdaDest{3-0};
  let Inst{8} = 0b1;
  let Inst{7} = bit_7;
  let Inst{6-5} = 0b00;
  let Inst{3-1} = Qm{2-0};
  let Inst{0} = 0b0;

  let Predicates = [HasMVEFloat];
}

multiclass MVE_VMINMAXNMV_fty<string iname, bit bit_7, list<dag> pattern=[]> {
  def f32 : MVE_VMINMAXNMV<iname, "f32", 0b0, 0b1, bit_7, pattern>;
  def f16 : MVE_VMINMAXNMV<iname, "f16", 0b1, 0b1, bit_7, pattern>;
}

defm MVE_VMINNMV : MVE_VMINMAXNMV_fty<"vminnmv", 0b1>;
defm MVE_VMAXNMV : MVE_VMINMAXNMV_fty<"vmaxnmv", 0b0>;

multiclass MVE_VMINMAXNMAV_fty<string iname, bit bit_7, list<dag> pattern=[]> {
  def f32 : MVE_VMINMAXNMV<iname, "f32", 0b0, 0b0, bit_7, pattern>;
  def f16 : MVE_VMINMAXNMV<iname, "f16", 0b1, 0b0, bit_7, pattern>;
}

defm MVE_VMINNMAV : MVE_VMINMAXNMAV_fty<"vminnmav", 0b1>;
defm MVE_VMAXNMAV : MVE_VMINMAXNMAV_fty<"vmaxnmav", 0b0>;

class MVE_VMINMAXV<string iname, string suffix, bit U, bits<2> size,
                 bit bit_17, bit bit_7, list<dag> pattern=[]>
  : MVE_rDest<(outs rGPR:$RdaDest), (ins rGPR:$RdaSrc, MQPR:$Qm), NoItinerary,
              iname, suffix, "$RdaSrc, $Qm", "$RdaDest = $RdaSrc", pattern> {
  bits<3> Qm;
  bits<4> RdaDest;

  let Inst{28} = U;
  let Inst{22-20} = 0b110;
  let Inst{19-18} = size{1-0};
  let Inst{17} = bit_17;
  let Inst{16} = 0b0;
  let Inst{15-12} = RdaDest{3-0};
  let Inst{8} = 0b1;
  let Inst{7} = bit_7;
  let Inst{6-5} = 0b00;
  let Inst{3-1} = Qm{2-0};
  let Inst{0} = 0b0;
}

multiclass MVE_VMINMAXV_p<string iname, bit bit_17, bit bit_7,
                          MVEVectorVTInfo VTI, Intrinsic intr> {
  def "": MVE_VMINMAXV<iname, VTI.Suffix, VTI.Unsigned, VTI.Size,
                       bit_17, bit_7>;

  let Predicates = [HasMVEInt] in
  def _pat : Pat<(i32 (intr (i32 rGPR:$prev), (VTI.Vec MQPR:$vec))),
                 (i32 (!cast<Instruction>(NAME)
                           (i32 rGPR:$prev), (VTI.Vec MQPR:$vec)))>;
}

multiclass MVE_VMINMAXV_ty<string iname, bit bit_7,
                           Intrinsic intr_s, Intrinsic intr_u> {
  defm s8 : MVE_VMINMAXV_p<iname, 1, bit_7, MVE_v16s8, intr_s>;
  defm s16: MVE_VMINMAXV_p<iname, 1, bit_7, MVE_v8s16, intr_s>;
  defm s32: MVE_VMINMAXV_p<iname, 1, bit_7, MVE_v4s32, intr_s>;
  defm u8 : MVE_VMINMAXV_p<iname, 1, bit_7, MVE_v16u8, intr_u>;
  defm u16: MVE_VMINMAXV_p<iname, 1, bit_7, MVE_v8u16, intr_u>;
  defm u32: MVE_VMINMAXV_p<iname, 1, bit_7, MVE_v4u32, intr_u>;
}

defm MVE_VMINV : MVE_VMINMAXV_ty<
  "vminv", 0b1, int_arm_mve_minv_s, int_arm_mve_minv_u>;
defm MVE_VMAXV : MVE_VMINMAXV_ty<
  "vmaxv", 0b0, int_arm_mve_maxv_s, int_arm_mve_maxv_u>;

let Predicates = [HasMVEInt] in {
  def : Pat<(i32 (vecreduce_smax (v16i8 MQPR:$src))),
            (i32 (MVE_VMAXVs8 (t2MVNi (i32 127)), $src))>;
  def : Pat<(i32 (vecreduce_smax (v8i16 MQPR:$src))),
            (i32 (MVE_VMAXVs16 (t2MOVi32imm (i32 -32768)), $src))>;
  def : Pat<(i32 (vecreduce_smax (v4i32 MQPR:$src))),
            (i32 (MVE_VMAXVs32 (t2MOVi (i32 -2147483648)), $src))>;
  def : Pat<(i32 (vecreduce_umax (v16i8 MQPR:$src))),
            (i32 (MVE_VMAXVu8 (t2MOVi (i32 0)), $src))>;
  def : Pat<(i32 (vecreduce_umax (v8i16 MQPR:$src))),
            (i32 (MVE_VMAXVu16 (t2MOVi (i32 0)), $src))>;
  def : Pat<(i32 (vecreduce_umax (v4i32 MQPR:$src))),
            (i32 (MVE_VMAXVu32 (t2MOVi (i32 0)), $src))>;

  def : Pat<(i32 (vecreduce_smin (v16i8 MQPR:$src))),
            (i32 (MVE_VMINVs8 (t2MOVi (i32 127)), $src))>;
  def : Pat<(i32 (vecreduce_smin (v8i16 MQPR:$src))),
            (i32 (MVE_VMINVs16 (t2MOVi16 (i32 32767)), $src))>;
  def : Pat<(i32 (vecreduce_smin (v4i32 MQPR:$src))),
            (i32 (MVE_VMINVs32 (t2MVNi (i32 -2147483648)), $src))>;
  def : Pat<(i32 (vecreduce_umin (v16i8 MQPR:$src))),
            (i32 (MVE_VMINVu8 (t2MOVi (i32 255)), $src))>;
  def : Pat<(i32 (vecreduce_umin (v8i16 MQPR:$src))),
            (i32 (MVE_VMINVu16 (t2MOVi16 (i32 65535)), $src))>;
  def : Pat<(i32 (vecreduce_umin (v4i32 MQPR:$src))),
            (i32 (MVE_VMINVu32 (t2MOVi (i32 4294967295)), $src))>;

}

multiclass MVE_VMINMAXAV_ty<string iname, bit bit_7, list<dag> pattern=[]> {
  def s8  : MVE_VMINMAXV<iname, "s8",  0b0, 0b00, 0b0, bit_7>;
  def s16 : MVE_VMINMAXV<iname, "s16", 0b0, 0b01, 0b0, bit_7>;
  def s32 : MVE_VMINMAXV<iname, "s32", 0b0, 0b10, 0b0, bit_7>;
}

defm MVE_VMINAV : MVE_VMINMAXAV_ty<"vminav", 0b1>;
defm MVE_VMAXAV : MVE_VMINMAXAV_ty<"vmaxav", 0b0>;

class MVE_VMLAMLSDAV<string iname, string suffix, dag iops, string cstr,
                   bit sz, bit bit_28, bit A, bit X, bit bit_8, bit bit_0,
                   list<dag> pattern=[]>
  : MVE_rDest<(outs tGPREven:$RdaDest), iops, NoItinerary, iname, suffix,
              "$RdaDest, $Qn, $Qm", cstr, pattern> {
  bits<4> RdaDest;
  bits<3> Qm;
  bits<3> Qn;

  let Inst{28} = bit_28;
  let Inst{22-20} = 0b111;
  let Inst{19-17} = Qn{2-0};
  let Inst{16} = sz;
  let Inst{15-13} = RdaDest{3-1};
  let Inst{12} = X;
  let Inst{8} = bit_8;
  let Inst{7-6} = 0b00;
  let Inst{5} = A;
  let Inst{3-1} = Qm{2-0};
  let Inst{0} = bit_0;
}

multiclass MVE_VMLAMLSDAV_A<string iname, string x, string suffix,
                            bit sz, bit bit_28, bit X, bit bit_8, bit bit_0,
                            list<dag> pattern=[]> {
  def ""#x#suffix : MVE_VMLAMLSDAV<iname # x, suffix,
                                   (ins MQPR:$Qn, MQPR:$Qm), "",
                                   sz, bit_28, 0b0, X, bit_8, bit_0, pattern>;
  def "a"#x#suffix : MVE_VMLAMLSDAV<iname # "a" # x, suffix,
                                    (ins tGPREven:$RdaSrc, MQPR:$Qn, MQPR:$Qm),
                                    "$RdaDest = $RdaSrc",
                                    sz, bit_28, 0b1, X, bit_8, bit_0, pattern>;
}

multiclass MVE_VMLAMLSDAV_AX<string iname, string suffix, bit sz, bit bit_28,
                             bit bit_8, bit bit_0, list<dag> pattern=[]> {
  defm "" : MVE_VMLAMLSDAV_A<iname, "", suffix, sz, bit_28,
                             0b0, bit_8, bit_0, pattern>;
  defm "" : MVE_VMLAMLSDAV_A<iname, "x", suffix, sz, bit_28,
                             0b1, bit_8, bit_0, pattern>;
}

multiclass MVE_VMLADAV_multi<string suffix, bit sz, bit bit_8,
                             list<dag> pattern=[]> {
  defm "" : MVE_VMLAMLSDAV_AX<"vmladav", "s"#suffix,
                              sz, 0b0, bit_8, 0b0, pattern>;
  defm "" : MVE_VMLAMLSDAV_A<"vmladav", "", "u"#suffix,
                             sz, 0b1, 0b0, bit_8, 0b0, pattern>;
}

multiclass MVE_VMLSDAV_multi<string suffix, bit sz, bit bit_28,
                             list<dag> pattern=[]> {
  defm "" : MVE_VMLAMLSDAV_AX<"vmlsdav", "s"#suffix,
                              sz, bit_28, 0b0, 0b1, pattern>;
}

defm MVE_VMLADAV : MVE_VMLADAV_multi< "8", 0b0, 0b1>;
defm MVE_VMLADAV : MVE_VMLADAV_multi<"16", 0b0, 0b0>;
defm MVE_VMLADAV : MVE_VMLADAV_multi<"32", 0b1, 0b0>;

defm MVE_VMLSDAV : MVE_VMLSDAV_multi< "8", 0b0, 0b1>;
defm MVE_VMLSDAV : MVE_VMLSDAV_multi<"16", 0b0, 0b0>;
defm MVE_VMLSDAV : MVE_VMLSDAV_multi<"32", 0b1, 0b0>;

// vmlav aliases vmladav
foreach acc = ["", "a"] in {
  foreach suffix = ["s8", "s16", "s32", "u8", "u16", "u32"] in {
    def : MVEInstAlias<"vmlav"#acc#"${vp}."#suffix#"\t$RdaDest, $Qn, $Qm",
                       (!cast<Instruction>("MVE_VMLADAV"#acc#suffix)
                        tGPREven:$RdaDest, MQPR:$Qn, MQPR:$Qm, vpred_n:$vp)>;
  }
}

// Base class for VMLALDAV and VMLSLDAV, VRMLALDAVH, VRMLSLDAVH
class MVE_VMLALDAVBase<string iname, string suffix, dag iops, string cstr,
                       bit sz, bit bit_28, bit A, bit X, bit bit_8, bit bit_0,
                       list<dag> pattern=[]>
  : MVE_rDest<(outs tGPREven:$RdaLoDest, tGPROdd:$RdaHiDest), iops, NoItinerary,
              iname, suffix, "$RdaLoDest, $RdaHiDest, $Qn, $Qm", cstr, pattern> {
  bits<4> RdaLoDest;
  bits<4> RdaHiDest;
  bits<3> Qm;
  bits<3> Qn;

  let Inst{28} = bit_28;
  let Inst{22-20} = RdaHiDest{3-1};
  let Inst{19-17} = Qn{2-0};
  let Inst{16} = sz;
  let Inst{15-13} = RdaLoDest{3-1};
  let Inst{12} = X;
  let Inst{8} = bit_8;
  let Inst{7-6} = 0b00;
  let Inst{5} = A;
  let Inst{3-1} = Qm{2-0};
  let Inst{0} = bit_0;
}

multiclass MVE_VMLALDAVBase_A<string iname, string x, string suffix,
                               bit sz, bit bit_28, bit X, bit bit_8, bit bit_0,
                               list<dag> pattern=[]> {
  def ""#x#suffix : MVE_VMLALDAVBase<
     iname # x, suffix, (ins MQPR:$Qn, MQPR:$Qm), "",
     sz, bit_28, 0b0, X, bit_8, bit_0, pattern>;
  def "a"#x#suffix : MVE_VMLALDAVBase<
     iname # "a" # x, suffix,
     (ins tGPREven:$RdaLoSrc, tGPROdd:$RdaHiSrc, MQPR:$Qn, MQPR:$Qm),
     "$RdaLoDest = $RdaLoSrc,$RdaHiDest = $RdaHiSrc",
     sz, bit_28, 0b1, X, bit_8, bit_0, pattern>;
}


multiclass MVE_VMLALDAVBase_AX<string iname, string suffix, bit sz, bit bit_28,
                               bit bit_8, bit bit_0, list<dag> pattern=[]> {
  defm "" : MVE_VMLALDAVBase_A<iname, "", suffix, sz,
                               bit_28, 0b0, bit_8, bit_0, pattern>;
  defm "" : MVE_VMLALDAVBase_A<iname, "x", suffix, sz,
                               bit_28, 0b1, bit_8, bit_0, pattern>;
}

multiclass MVE_VRMLALDAVH_multi<string suffix, list<dag> pattern=[]> {
  defm "" : MVE_VMLALDAVBase_AX<"vrmlaldavh", "s"#suffix,
                                0b0, 0b0, 0b1, 0b0, pattern>;
  defm "" : MVE_VMLALDAVBase_A<"vrmlaldavh", "", "u"#suffix,
                               0b0, 0b1, 0b0, 0b1, 0b0, pattern>;
}

defm MVE_VRMLALDAVH : MVE_VRMLALDAVH_multi<"32">;

// vrmlalvh aliases for vrmlaldavh
def : MVEInstAlias<"vrmlalvh${vp}.s32\t$RdaLo, $RdaHi, $Qn, $Qm",
                  (MVE_VRMLALDAVHs32
                   tGPREven:$RdaLo, tGPROdd:$RdaHi,
                   MQPR:$Qn, MQPR:$Qm, vpred_n:$vp)>;
def : MVEInstAlias<"vrmlalvha${vp}.s32\t$RdaLo, $RdaHi, $Qn, $Qm",
                  (MVE_VRMLALDAVHas32
                   tGPREven:$RdaLo, tGPROdd:$RdaHi,
                   MQPR:$Qn, MQPR:$Qm, vpred_n:$vp)>;
def : MVEInstAlias<"vrmlalvh${vp}.u32\t$RdaLo, $RdaHi, $Qn, $Qm",
                  (MVE_VRMLALDAVHu32
                   tGPREven:$RdaLo, tGPROdd:$RdaHi,
                   MQPR:$Qn, MQPR:$Qm, vpred_n:$vp)>;
def : MVEInstAlias<"vrmlalvha${vp}.u32\t$RdaLo, $RdaHi, $Qn, $Qm",
                  (MVE_VRMLALDAVHau32
                   tGPREven:$RdaLo, tGPROdd:$RdaHi,
                   MQPR:$Qn, MQPR:$Qm, vpred_n:$vp)>;

multiclass MVE_VMLALDAV_multi<string suffix, bit sz, list<dag> pattern=[]> {
  defm "" : MVE_VMLALDAVBase_AX<"vmlaldav", "s"#suffix, sz, 0b0, 0b0, 0b0, pattern>;
  defm "" : MVE_VMLALDAVBase_A<"vmlaldav", "", "u"#suffix,
                               sz, 0b1, 0b0, 0b0, 0b0, pattern>;
}

defm MVE_VMLALDAV : MVE_VMLALDAV_multi<"16", 0b0>;
defm MVE_VMLALDAV : MVE_VMLALDAV_multi<"32", 0b1>;

// vmlalv aliases vmlaldav
foreach acc = ["", "a"] in {
  foreach suffix = ["s16", "s32", "u16", "u32"] in {
    def : MVEInstAlias<"vmlalv" # acc # "${vp}." # suffix #
                          "\t$RdaLoDest, $RdaHiDest, $Qn, $Qm",
                       (!cast<Instruction>("MVE_VMLALDAV"#acc#suffix)
                       tGPREven:$RdaLoDest, tGPROdd:$RdaHiDest,
                       MQPR:$Qn, MQPR:$Qm, vpred_n:$vp)>;
  }
}

multiclass MVE_VMLSLDAV_multi<string iname, string suffix, bit sz,
                              bit bit_28, list<dag> pattern=[]> {
  defm "" : MVE_VMLALDAVBase_AX<iname, suffix, sz, bit_28, 0b0, 0b1, pattern>;
}

defm MVE_VMLSLDAV   : MVE_VMLSLDAV_multi<"vmlsldav", "s16", 0b0, 0b0>;
defm MVE_VMLSLDAV   : MVE_VMLSLDAV_multi<"vmlsldav", "s32", 0b1, 0b0>;
defm MVE_VRMLSLDAVH : MVE_VMLSLDAV_multi<"vrmlsldavh", "s32", 0b0, 0b1>;

// end of mve_rDest instructions

// start of mve_comp instructions

class MVE_comp<InstrItinClass itin, string iname, string suffix,
               string cstr, list<dag> pattern=[]>
  : MVE_p<(outs MQPR:$Qd), (ins MQPR:$Qn, MQPR:$Qm), itin, iname, suffix,
           "$Qd, $Qn, $Qm", vpred_r, cstr, pattern> {
  bits<4> Qd;
  bits<4> Qn;
  bits<4> Qm;

  let Inst{22} = Qd{3};
  let Inst{19-17} = Qn{2-0};
  let Inst{16} = 0b0;
  let Inst{15-13} = Qd{2-0};
  let Inst{12} = 0b0;
  let Inst{10-9} = 0b11;
  let Inst{7} = Qn{3};
  let Inst{5} = Qm{3};
  let Inst{3-1} = Qm{2-0};
  let Inst{0} = 0b0;
}

class MVE_VMINMAXNM<string iname, string suffix, bit sz, bit bit_21,
                list<dag> pattern=[]>
  : MVE_comp<NoItinerary, iname, suffix, "", pattern> {

  let Inst{28} = 0b1;
  let Inst{25-24} = 0b11;
  let Inst{23} = 0b0;
  let Inst{21} = bit_21;
  let Inst{20} = sz;
  let Inst{11} = 0b1;
  let Inst{8} = 0b1;
  let Inst{6} = 0b1;
  let Inst{4} = 0b1;

  let Predicates = [HasMVEFloat];
}

def MVE_VMAXNMf32 : MVE_VMINMAXNM<"vmaxnm", "f32", 0b0, 0b0>;
def MVE_VMAXNMf16 : MVE_VMINMAXNM<"vmaxnm", "f16", 0b1, 0b0>;

let Predicates = [HasMVEFloat] in {
  def : Pat<(v4f32 (fmaxnum (v4f32 MQPR:$val1), (v4f32 MQPR:$val2))),
            (v4f32 (MVE_VMAXNMf32 (v4f32 MQPR:$val1), (v4f32 MQPR:$val2)))>;
  def : Pat<(v8f16 (fmaxnum (v8f16 MQPR:$val1), (v8f16 MQPR:$val2))),
            (v8f16 (MVE_VMAXNMf16 (v8f16 MQPR:$val1), (v8f16 MQPR:$val2)))>;
}

def MVE_VMINNMf32 : MVE_VMINMAXNM<"vminnm", "f32", 0b0, 0b1>;
def MVE_VMINNMf16 : MVE_VMINMAXNM<"vminnm", "f16", 0b1, 0b1>;

let Predicates = [HasMVEFloat] in {
  def : Pat<(v4f32 (fminnum (v4f32 MQPR:$val1), (v4f32 MQPR:$val2))),
            (v4f32 (MVE_VMINNMf32 (v4f32 MQPR:$val1), (v4f32 MQPR:$val2)))>;
  def : Pat<(v8f16 (fminnum (v8f16 MQPR:$val1), (v8f16 MQPR:$val2))),
            (v8f16 (MVE_VMINNMf16 (v8f16 MQPR:$val1), (v8f16 MQPR:$val2)))>;
}


class MVE_VMINMAX<string iname, string suffix, bit U, bits<2> size,
              bit bit_4, list<dag> pattern=[]>
  : MVE_comp<NoItinerary, iname, suffix, "", pattern> {

  let Inst{28} = U;
  let Inst{25-24} = 0b11;
  let Inst{23} = 0b0;
  let Inst{21-20} = size{1-0};
  let Inst{11} = 0b0;
  let Inst{8} = 0b0;
  let Inst{6} = 0b1;
  let Inst{4} = bit_4;
}

multiclass MVE_VMINMAX_all_sizes<string iname, bit bit_4> {
  def s8  : MVE_VMINMAX<iname, "s8",  0b0, 0b00, bit_4>;
  def s16 : MVE_VMINMAX<iname, "s16", 0b0, 0b01, bit_4>;
  def s32 : MVE_VMINMAX<iname, "s32", 0b0, 0b10, bit_4>;
  def u8  : MVE_VMINMAX<iname, "u8",  0b1, 0b00, bit_4>;
  def u16 : MVE_VMINMAX<iname, "u16", 0b1, 0b01, bit_4>;
  def u32 : MVE_VMINMAX<iname, "u32", 0b1, 0b10, bit_4>;
}

defm MVE_VMAX : MVE_VMINMAX_all_sizes<"vmax", 0b0>;
defm MVE_VMIN : MVE_VMINMAX_all_sizes<"vmin", 0b1>;

let Predicates = [HasMVEInt] in {
  def : Pat<(v16i8 (smin (v16i8 MQPR:$val1), (v16i8 MQPR:$val2))),
            (v16i8 (MVE_VMINs8 (v16i8 MQPR:$val1), (v16i8 MQPR:$val2)))>;
  def : Pat<(v8i16 (smin (v8i16 MQPR:$val1), (v8i16 MQPR:$val2))),
            (v8i16 (MVE_VMINs16 (v8i16 MQPR:$val1), (v8i16 MQPR:$val2)))>;
  def : Pat<(v4i32 (smin (v4i32 MQPR:$val1), (v4i32 MQPR:$val2))),
            (v4i32 (MVE_VMINs32 (v4i32 MQPR:$val1), (v4i32 MQPR:$val2)))>;

  def : Pat<(v16i8 (smax (v16i8 MQPR:$val1), (v16i8 MQPR:$val2))),
            (v16i8 (MVE_VMAXs8 (v16i8 MQPR:$val1), (v16i8 MQPR:$val2)))>;
  def : Pat<(v8i16 (smax (v8i16 MQPR:$val1), (v8i16 MQPR:$val2))),
            (v8i16 (MVE_VMAXs16 (v8i16 MQPR:$val1), (v8i16 MQPR:$val2)))>;
  def : Pat<(v4i32 (smax (v4i32 MQPR:$val1), (v4i32 MQPR:$val2))),
            (v4i32 (MVE_VMAXs32 (v4i32 MQPR:$val1), (v4i32 MQPR:$val2)))>;

  def : Pat<(v16i8 (umin (v16i8 MQPR:$val1), (v16i8 MQPR:$val2))),
            (v16i8 (MVE_VMINu8 (v16i8 MQPR:$val1), (v16i8 MQPR:$val2)))>;
  def : Pat<(v8i16 (umin (v8i16 MQPR:$val1), (v8i16 MQPR:$val2))),
            (v8i16 (MVE_VMINu16 (v8i16 MQPR:$val1), (v8i16 MQPR:$val2)))>;
  def : Pat<(v4i32 (umin (v4i32 MQPR:$val1), (v4i32 MQPR:$val2))),
            (v4i32 (MVE_VMINu32 (v4i32 MQPR:$val1), (v4i32 MQPR:$val2)))>;

  def : Pat<(v16i8 (umax (v16i8 MQPR:$val1), (v16i8 MQPR:$val2))),
            (v16i8 (MVE_VMAXu8 (v16i8 MQPR:$val1), (v16i8 MQPR:$val2)))>;
  def : Pat<(v8i16 (umax (v8i16 MQPR:$val1), (v8i16 MQPR:$val2))),
            (v8i16 (MVE_VMAXu16 (v8i16 MQPR:$val1), (v8i16 MQPR:$val2)))>;
  def : Pat<(v4i32 (umax (v4i32 MQPR:$val1), (v4i32 MQPR:$val2))),
            (v4i32 (MVE_VMAXu32 (v4i32 MQPR:$val1), (v4i32 MQPR:$val2)))>;
}

// end of mve_comp instructions

// start of mve_bit instructions

class MVE_bit_arith<dag oops, dag iops, string iname, string suffix,
                    string ops, string cstr, list<dag> pattern=[]>
  : MVE_p<oops, iops, NoItinerary, iname, suffix, ops, vpred_r, cstr, pattern> {
  bits<4> Qd;
  bits<4> Qm;

  let Inst{22} = Qd{3};
  let Inst{15-13} = Qd{2-0};
  let Inst{5} = Qm{3};
  let Inst{3-1} = Qm{2-0};
}

def MVE_VBIC : MVE_bit_arith<(outs MQPR:$Qd), (ins MQPR:$Qn, MQPR:$Qm),
                             "vbic", "", "$Qd, $Qn, $Qm", ""> {
  bits<4> Qn;

  let Inst{28} = 0b0;
  let Inst{25-23} = 0b110;
  let Inst{21-20} = 0b01;
  let Inst{19-17} = Qn{2-0};
  let Inst{16} = 0b0;
  let Inst{12-8} = 0b00001;
  let Inst{7} = Qn{3};
  let Inst{6} = 0b1;
  let Inst{4} = 0b1;
  let Inst{0} = 0b0;
  let validForTailPredication = 1;
}

class MVE_VREV<string iname, string suffix, bits<2> size, bits<2> bit_8_7, string cstr="">
  : MVE_bit_arith<(outs MQPR:$Qd), (ins MQPR:$Qm), iname,
                  suffix, "$Qd, $Qm", cstr> {

  let Inst{28} = 0b1;
  let Inst{25-23} = 0b111;
  let Inst{21-20} = 0b11;
  let Inst{19-18} = size;
  let Inst{17-16} = 0b00;
  let Inst{12-9} = 0b0000;
  let Inst{8-7} = bit_8_7;
  let Inst{6} = 0b1;
  let Inst{4} = 0b0;
  let Inst{0} = 0b0;
}

def MVE_VREV64_8  : MVE_VREV<"vrev64", "8", 0b00, 0b00, "@earlyclobber $Qd">;
def MVE_VREV64_16 : MVE_VREV<"vrev64", "16", 0b01, 0b00, "@earlyclobber $Qd">;
def MVE_VREV64_32 : MVE_VREV<"vrev64", "32", 0b10, 0b00, "@earlyclobber $Qd">;

def MVE_VREV32_8  : MVE_VREV<"vrev32", "8", 0b00, 0b01>;
def MVE_VREV32_16 : MVE_VREV<"vrev32", "16", 0b01, 0b01>;

def MVE_VREV16_8  : MVE_VREV<"vrev16", "8", 0b00, 0b10>;

let Predicates = [HasMVEInt] in {
  def : Pat<(v8i16 (bswap (v8i16 MQPR:$src))),
            (v8i16 (MVE_VREV16_8 (v8i16 MQPR:$src)))>;
  def : Pat<(v4i32 (bswap (v4i32 MQPR:$src))),
            (v4i32 (MVE_VREV32_8 (v4i32 MQPR:$src)))>;
}

let Predicates = [HasMVEInt] in {
  def : Pat<(v4i32 (ARMvrev64 (v4i32 MQPR:$src))),
            (v4i32 (MVE_VREV64_32 (v4i32 MQPR:$src)))>;
  def : Pat<(v8i16 (ARMvrev64 (v8i16 MQPR:$src))),
            (v8i16 (MVE_VREV64_16 (v8i16 MQPR:$src)))>;
  def : Pat<(v16i8 (ARMvrev64 (v16i8 MQPR:$src))),
            (v16i8 (MVE_VREV64_8  (v16i8 MQPR:$src)))>;

  def : Pat<(v8i16 (ARMvrev32 (v8i16 MQPR:$src))),
            (v8i16 (MVE_VREV32_16 (v8i16 MQPR:$src)))>;
  def : Pat<(v16i8 (ARMvrev32 (v16i8 MQPR:$src))),
            (v16i8 (MVE_VREV32_8  (v16i8 MQPR:$src)))>;

  def : Pat<(v16i8 (ARMvrev16 (v16i8 MQPR:$src))),
            (v16i8 (MVE_VREV16_8  (v16i8 MQPR:$src)))>;

  def : Pat<(v4f32 (ARMvrev64 (v4f32 MQPR:$src))),
            (v4f32 (MVE_VREV64_32 (v4f32 MQPR:$src)))>;
  def : Pat<(v8f16 (ARMvrev64 (v8f16 MQPR:$src))),
            (v8f16 (MVE_VREV64_16 (v8f16 MQPR:$src)))>;
  def : Pat<(v8f16 (ARMvrev32 (v8f16 MQPR:$src))),
            (v8f16 (MVE_VREV32_16 (v8f16 MQPR:$src)))>;
}

def MVE_VMVN : MVE_bit_arith<(outs MQPR:$Qd), (ins MQPR:$Qm),
                             "vmvn", "", "$Qd, $Qm", ""> {
  let Inst{28} = 0b1;
  let Inst{25-23} = 0b111;
  let Inst{21-16} = 0b110000;
  let Inst{12-6} = 0b0010111;
  let Inst{4} = 0b0;
  let Inst{0} = 0b0;
  let validForTailPredication = 1;
}

let Predicates = [HasMVEInt] in {
  def : Pat<(v16i8 (vnotq  (v16i8 MQPR:$val1))),
            (v16i8 (MVE_VMVN (v16i8 MQPR:$val1)))>;
  def : Pat<(v8i16 (vnotq  (v8i16 MQPR:$val1))),
            (v8i16 (MVE_VMVN (v8i16 MQPR:$val1)))>;
  def : Pat<(v4i32 (vnotq  (v4i32 MQPR:$val1))),
            (v4i32 (MVE_VMVN (v4i32 MQPR:$val1)))>;
  def : Pat<(v2i64 (vnotq  (v2i64 MQPR:$val1))),
            (v2i64 (MVE_VMVN (v2i64 MQPR:$val1)))>;
}

class MVE_bit_ops<string iname, bits<2> bit_21_20, bit bit_28>
  : MVE_bit_arith<(outs MQPR:$Qd), (ins MQPR:$Qn, MQPR:$Qm),
                  iname, "", "$Qd, $Qn, $Qm", ""> {
  bits<4> Qn;

  let Inst{28} = bit_28;
  let Inst{25-23} = 0b110;
  let Inst{21-20} = bit_21_20;
  let Inst{19-17} = Qn{2-0};
  let Inst{16} = 0b0;
  let Inst{12-8} = 0b00001;
  let Inst{7} = Qn{3};
  let Inst{6} = 0b1;
  let Inst{4} = 0b1;
  let Inst{0} = 0b0;
  let validForTailPredication = 1;
}

def MVE_VEOR : MVE_bit_ops<"veor", 0b00, 0b1>;
def MVE_VORN : MVE_bit_ops<"vorn", 0b11, 0b0>;
def MVE_VORR : MVE_bit_ops<"vorr", 0b10, 0b0>;
def MVE_VAND : MVE_bit_ops<"vand", 0b00, 0b0>;

// add ignored suffixes as aliases

foreach s=["s8", "s16", "s32", "u8", "u16", "u32", "i8", "i16", "i32", "f16", "f32"] in {
  def : MVEInstAlias<"vbic${vp}." # s # "\t$QdSrc, $QnSrc, $QmSrc",
        (MVE_VBIC MQPR:$QdSrc, MQPR:$QnSrc, MQPR:$QmSrc, vpred_r:$vp)>;
  def : MVEInstAlias<"veor${vp}." # s # "\t$QdSrc, $QnSrc, $QmSrc",
        (MVE_VEOR MQPR:$QdSrc, MQPR:$QnSrc, MQPR:$QmSrc, vpred_r:$vp)>;
  def : MVEInstAlias<"vorn${vp}." # s # "\t$QdSrc, $QnSrc, $QmSrc",
        (MVE_VORN MQPR:$QdSrc, MQPR:$QnSrc, MQPR:$QmSrc, vpred_r:$vp)>;
  def : MVEInstAlias<"vorr${vp}." # s # "\t$QdSrc, $QnSrc, $QmSrc",
        (MVE_VORR MQPR:$QdSrc, MQPR:$QnSrc, MQPR:$QmSrc, vpred_r:$vp)>;
  def : MVEInstAlias<"vand${vp}." # s # "\t$QdSrc, $QnSrc, $QmSrc",
        (MVE_VAND MQPR:$QdSrc, MQPR:$QnSrc, MQPR:$QmSrc, vpred_r:$vp)>;
}

let Predicates = [HasMVEInt] in {
  def : Pat<(v16i8 (and (v16i8 MQPR:$val1), (v16i8 MQPR:$val2))),
            (v16i8 (MVE_VAND (v16i8 MQPR:$val1), (v16i8 MQPR:$val2)))>;
  def : Pat<(v8i16 (and (v8i16 MQPR:$val1), (v8i16 MQPR:$val2))),
            (v8i16 (MVE_VAND (v8i16 MQPR:$val1), (v8i16 MQPR:$val2)))>;
  def : Pat<(v4i32 (and (v4i32 MQPR:$val1), (v4i32 MQPR:$val2))),
            (v4i32 (MVE_VAND (v4i32 MQPR:$val1), (v4i32 MQPR:$val2)))>;
  def : Pat<(v2i64 (and (v2i64 MQPR:$val1), (v2i64 MQPR:$val2))),
            (v2i64 (MVE_VAND (v2i64 MQPR:$val1), (v2i64 MQPR:$val2)))>;

  def : Pat<(v16i8 (or (v16i8 MQPR:$val1), (v16i8 MQPR:$val2))),
            (v16i8 (MVE_VORR (v16i8 MQPR:$val1), (v16i8 MQPR:$val2)))>;
  def : Pat<(v8i16 (or (v8i16 MQPR:$val1), (v8i16 MQPR:$val2))),
            (v8i16 (MVE_VORR (v8i16 MQPR:$val1), (v8i16 MQPR:$val2)))>;
  def : Pat<(v4i32 (or (v4i32 MQPR:$val1), (v4i32 MQPR:$val2))),
            (v4i32 (MVE_VORR (v4i32 MQPR:$val1), (v4i32 MQPR:$val2)))>;
  def : Pat<(v2i64 (or (v2i64 MQPR:$val1), (v2i64 MQPR:$val2))),
            (v2i64 (MVE_VORR (v2i64 MQPR:$val1), (v2i64 MQPR:$val2)))>;

  def : Pat<(v16i8 (xor (v16i8 MQPR:$val1), (v16i8 MQPR:$val2))),
            (v16i8 (MVE_VEOR (v16i8 MQPR:$val1), (v16i8 MQPR:$val2)))>;
  def : Pat<(v8i16 (xor (v8i16 MQPR:$val1), (v8i16 MQPR:$val2))),
            (v8i16 (MVE_VEOR (v8i16 MQPR:$val1), (v8i16 MQPR:$val2)))>;
  def : Pat<(v4i32 (xor (v4i32 MQPR:$val1), (v4i32 MQPR:$val2))),
            (v4i32 (MVE_VEOR (v4i32 MQPR:$val1), (v4i32 MQPR:$val2)))>;
  def : Pat<(v2i64 (xor (v2i64 MQPR:$val1), (v2i64 MQPR:$val2))),
            (v2i64 (MVE_VEOR (v2i64 MQPR:$val1), (v2i64 MQPR:$val2)))>;

  def : Pat<(v16i8 (and (v16i8 MQPR:$val1), (vnotq MQPR:$val2))),
            (v16i8 (MVE_VBIC (v16i8 MQPR:$val1), (v16i8 MQPR:$val2)))>;
  def : Pat<(v8i16 (and (v8i16 MQPR:$val1), (vnotq MQPR:$val2))),
            (v8i16 (MVE_VBIC (v8i16 MQPR:$val1), (v8i16 MQPR:$val2)))>;
  def : Pat<(v4i32 (and (v4i32 MQPR:$val1), (vnotq MQPR:$val2))),
            (v4i32 (MVE_VBIC (v4i32 MQPR:$val1), (v4i32 MQPR:$val2)))>;
  def : Pat<(v2i64 (and (v2i64 MQPR:$val1), (vnotq MQPR:$val2))),
            (v2i64 (MVE_VBIC (v2i64 MQPR:$val1), (v2i64 MQPR:$val2)))>;

  def : Pat<(v16i8 (or (v16i8 MQPR:$val1), (vnotq MQPR:$val2))),
            (v16i8 (MVE_VORN (v16i8 MQPR:$val1), (v16i8 MQPR:$val2)))>;
  def : Pat<(v8i16 (or (v8i16 MQPR:$val1), (vnotq MQPR:$val2))),
            (v8i16 (MVE_VORN (v8i16 MQPR:$val1), (v8i16 MQPR:$val2)))>;
  def : Pat<(v4i32 (or (v4i32 MQPR:$val1), (vnotq MQPR:$val2))),
            (v4i32 (MVE_VORN (v4i32 MQPR:$val1), (v4i32 MQPR:$val2)))>;
  def : Pat<(v2i64 (or (v2i64 MQPR:$val1), (vnotq MQPR:$val2))),
            (v2i64 (MVE_VORN (v2i64 MQPR:$val1), (v2i64 MQPR:$val2)))>;
}

class MVE_bit_cmode<string iname, string suffix, bits<4> cmode, dag inOps>
  : MVE_p<(outs MQPR:$Qd), inOps, NoItinerary,
          iname, suffix, "$Qd, $imm", vpred_n, "$Qd = $Qd_src"> {
  bits<8> imm;
  bits<4> Qd;

  let Inst{28} = imm{7};
  let Inst{27-23} = 0b11111;
  let Inst{22} = Qd{3};
  let Inst{21-19} = 0b000;
  let Inst{18-16} = imm{6-4};
  let Inst{15-13} = Qd{2-0};
  let Inst{12} = 0b0;
  let Inst{11-8} = cmode;
  let Inst{7-6} = 0b01;
  let Inst{4} = 0b1;
  let Inst{3-0} = imm{3-0};
}

class MVE_VORR<string suffix, bits<4> cmode, ExpandImm imm_type>
  : MVE_bit_cmode<"vorr", suffix, cmode, (ins MQPR:$Qd_src, imm_type:$imm)> {
  let Inst{5} = 0b0;
  let validForTailPredication = 1;
}

def MVE_VORRIZ0v4i32  : MVE_VORR<"i32", 0b0001, expzero00>;
def MVE_VORRIZ0v8i16  : MVE_VORR<"i16", 0b1001, expzero00>;
def MVE_VORRIZ8v4i32  : MVE_VORR<"i32", 0b0011, expzero08>;
def MVE_VORRIZ8v8i16  : MVE_VORR<"i16", 0b1011, expzero08>;
def MVE_VORRIZ16v4i32 : MVE_VORR<"i32", 0b0101, expzero16>;
def MVE_VORRIZ24v4i32 : MVE_VORR<"i32", 0b0111, expzero24>;

def MVE_VORNIZ0v4i32 : MVEAsmPseudo<"vorn${vp}.i32\t$Qd, $imm",
    (ins MQPR:$Qd_src, expzero00inv32:$imm, vpred_n:$vp), (outs MQPR:$Qd)>;
def MVE_VORNIZ0v8i16 : MVEAsmPseudo<"vorn${vp}.i16\t$Qd, $imm",
    (ins MQPR:$Qd_src, expzero00inv16:$imm, vpred_n:$vp), (outs MQPR:$Qd)>;
def MVE_VORNIZ8v4i32 : MVEAsmPseudo<"vorn${vp}.i32\t$Qd, $imm",
    (ins MQPR:$Qd_src, expzero08inv32:$imm, vpred_n:$vp), (outs MQPR:$Qd)>;
def MVE_VORNIZ8v8i16 : MVEAsmPseudo<"vorn${vp}.i16\t$Qd, $imm",
    (ins MQPR:$Qd_src, expzero08inv16:$imm, vpred_n:$vp), (outs MQPR:$Qd)>;
def MVE_VORNIZ16v4i32 : MVEAsmPseudo<"vorn${vp}.i32\t$Qd, $imm",
    (ins MQPR:$Qd_src, expzero16inv32:$imm, vpred_n:$vp), (outs MQPR:$Qd)>;
def MVE_VORNIZ24v4i32 : MVEAsmPseudo<"vorn${vp}.i32\t$Qd, $imm",
    (ins MQPR:$Qd_src, expzero24inv32:$imm, vpred_n:$vp), (outs MQPR:$Qd)>;

def MVE_VMOV : MVEInstAlias<"vmov${vp}\t$Qd, $Qm",
    (MVE_VORR MQPR:$Qd, MQPR:$Qm, MQPR:$Qm, vpred_r:$vp)>;

class MVE_VBIC<string suffix, bits<4> cmode, ExpandImm imm_type>
  : MVE_bit_cmode<"vbic", suffix, cmode, (ins MQPR:$Qd_src, imm_type:$imm)> {
  let Inst{5} = 0b1;
  let validForTailPredication = 1;
}

def MVE_VBICIZ0v4i32  : MVE_VBIC<"i32", 0b0001, expzero00>;
def MVE_VBICIZ0v8i16  : MVE_VBIC<"i16", 0b1001, expzero00>;
def MVE_VBICIZ8v4i32  : MVE_VBIC<"i32", 0b0011, expzero08>;
def MVE_VBICIZ8v8i16  : MVE_VBIC<"i16", 0b1011, expzero08>;
def MVE_VBICIZ16v4i32 : MVE_VBIC<"i32", 0b0101, expzero16>;
def MVE_VBICIZ24v4i32 : MVE_VBIC<"i32", 0b0111, expzero24>;

def MVE_VANDIZ0v4i32 : MVEAsmPseudo<"vand${vp}.i32\t$Qda, $imm",
    (ins MQPR:$Qda_src, expzero00inv32:$imm, vpred_n:$vp), (outs MQPR:$Qda)>;
def MVE_VANDIZ0v8i16 : MVEAsmPseudo<"vand${vp}.i16\t$Qda, $imm",
    (ins MQPR:$Qda_src, expzero00inv16:$imm, vpred_n:$vp), (outs MQPR:$Qda)>;
def MVE_VANDIZ8v4i32 : MVEAsmPseudo<"vand${vp}.i32\t$Qda, $imm",
    (ins MQPR:$Qda_src, expzero08inv32:$imm, vpred_n:$vp), (outs MQPR:$Qda)>;
def MVE_VANDIZ8v8i16 : MVEAsmPseudo<"vand${vp}.i16\t$Qda, $imm",
    (ins MQPR:$Qda_src, expzero08inv16:$imm, vpred_n:$vp), (outs MQPR:$Qda)>;
def MVE_VANDIZ16v4i32 : MVEAsmPseudo<"vand${vp}.i32\t$Qda, $imm",
    (ins MQPR:$Qda_src, expzero16inv32:$imm, vpred_n:$vp), (outs MQPR:$Qda)>;
def MVE_VANDIZ24v4i32 : MVEAsmPseudo<"vand${vp}.i32\t$Qda, $imm",
    (ins MQPR:$Qda_src, expzero24inv32:$imm, vpred_n:$vp), (outs MQPR:$Qda)>;

class MVE_VMOV_lane_direction {
  bit bit_20;
  dag oops;
  dag iops;
  string ops;
  string cstr;
}
def MVE_VMOV_from_lane : MVE_VMOV_lane_direction {
  let bit_20 = 0b1;
  let oops = (outs rGPR:$Rt);
  let iops = (ins MQPR:$Qd);
  let ops = "$Rt, $Qd$Idx";
  let cstr = "";
}
def MVE_VMOV_to_lane : MVE_VMOV_lane_direction {
  let bit_20 = 0b0;
  let oops = (outs MQPR:$Qd);
  let iops = (ins MQPR:$Qd_src, rGPR:$Rt);
  let ops = "$Qd$Idx, $Rt";
  let cstr = "$Qd = $Qd_src";
}

class MVE_VMOV_lane<string suffix, bit U, dag indexop,
                    MVE_VMOV_lane_direction dir>
  : MVE_VMOV_lane_base<dir.oops, !con(dir.iops, indexop), NoItinerary,
                       "vmov", suffix, dir.ops, dir.cstr, []> {
  bits<4> Qd;
  bits<4> Rt;

  let Inst{31-24} = 0b11101110;
  let Inst{23} = U;
  let Inst{20} = dir.bit_20;
  let Inst{19-17} = Qd{2-0};
  let Inst{15-12} = Rt{3-0};
  let Inst{11-8} = 0b1011;
  let Inst{7} = Qd{3};
  let Inst{4-0} = 0b10000;
}

class MVE_VMOV_lane_32<MVE_VMOV_lane_direction dir>
    : MVE_VMOV_lane<"32", 0b0, (ins MVEVectorIndex<4>:$Idx), dir> {
  bits<2> Idx;
  let Inst{22} = 0b0;
  let Inst{6-5} = 0b00;
  let Inst{16} = Idx{1};
  let Inst{21} = Idx{0};

  let Predicates = [HasFPRegsV8_1M];
}

class MVE_VMOV_lane_16<string suffix, bit U, MVE_VMOV_lane_direction dir>
  : MVE_VMOV_lane<suffix, U, (ins MVEVectorIndex<8>:$Idx), dir> {
  bits<3> Idx;
  let Inst{22} = 0b0;
  let Inst{5} = 0b1;
  let Inst{16} = Idx{2};
  let Inst{21} = Idx{1};
  let Inst{6} = Idx{0};
}

class MVE_VMOV_lane_8<string suffix, bit U, MVE_VMOV_lane_direction dir>
  : MVE_VMOV_lane<suffix, U, (ins MVEVectorIndex<16>:$Idx), dir> {
  bits<4> Idx;
  let Inst{22} = 0b1;
  let Inst{16} = Idx{3};
  let Inst{21} = Idx{2};
  let Inst{6} = Idx{1};
  let Inst{5} = Idx{0};
}

def MVE_VMOV_from_lane_32  : MVE_VMOV_lane_32<            MVE_VMOV_from_lane>;
def MVE_VMOV_to_lane_32    : MVE_VMOV_lane_32<            MVE_VMOV_to_lane>;
def MVE_VMOV_from_lane_s16 : MVE_VMOV_lane_16<"s16", 0b0, MVE_VMOV_from_lane>;
def MVE_VMOV_from_lane_u16 : MVE_VMOV_lane_16<"u16", 0b1, MVE_VMOV_from_lane>;
def MVE_VMOV_to_lane_16    : MVE_VMOV_lane_16< "16", 0b0, MVE_VMOV_to_lane>;
def MVE_VMOV_from_lane_s8  : MVE_VMOV_lane_8 < "s8", 0b0, MVE_VMOV_from_lane>;
def MVE_VMOV_from_lane_u8  : MVE_VMOV_lane_8 < "u8", 0b1, MVE_VMOV_from_lane>;
def MVE_VMOV_to_lane_8     : MVE_VMOV_lane_8 <  "8", 0b0, MVE_VMOV_to_lane>;

let Predicates = [HasMVEInt] in {
  def : Pat<(extractelt (v2f64 MQPR:$src), imm:$lane),
            (f64 (EXTRACT_SUBREG MQPR:$src, (DSubReg_f64_reg imm:$lane)))>;
  def : Pat<(insertelt (v2f64 MQPR:$src1), DPR:$src2, imm:$lane),
            (INSERT_SUBREG (v2f64 (COPY_TO_REGCLASS MQPR:$src1, MQPR)), DPR:$src2, (DSubReg_f64_reg imm:$lane))>;

  def : Pat<(extractelt (v4i32 MQPR:$src), imm:$lane),
            (COPY_TO_REGCLASS
              (i32 (EXTRACT_SUBREG MQPR:$src, (SSubReg_f32_reg imm:$lane))), rGPR)>;
  def : Pat<(insertelt (v4i32 MQPR:$src1), rGPR:$src2, imm:$lane),
            (MVE_VMOV_to_lane_32 MQPR:$src1, rGPR:$src2, imm:$lane)>;

  def : Pat<(vector_insert (v16i8 MQPR:$src1), rGPR:$src2, imm:$lane),
            (MVE_VMOV_to_lane_8  MQPR:$src1, rGPR:$src2, imm:$lane)>;
  def : Pat<(vector_insert (v8i16 MQPR:$src1), rGPR:$src2, imm:$lane),
            (MVE_VMOV_to_lane_16 MQPR:$src1, rGPR:$src2, imm:$lane)>;

  def : Pat<(ARMvgetlanes (v16i8 MQPR:$src), imm:$lane),
            (MVE_VMOV_from_lane_s8 MQPR:$src, imm:$lane)>;
  def : Pat<(ARMvgetlanes (v8i16 MQPR:$src), imm:$lane),
            (MVE_VMOV_from_lane_s16 MQPR:$src, imm:$lane)>;
  def : Pat<(ARMvgetlaneu (v16i8 MQPR:$src), imm:$lane),
            (MVE_VMOV_from_lane_u8 MQPR:$src, imm:$lane)>;
  def : Pat<(ARMvgetlaneu (v8i16 MQPR:$src), imm:$lane),
            (MVE_VMOV_from_lane_u16 MQPR:$src, imm:$lane)>;

  def : Pat<(v16i8 (scalar_to_vector GPR:$src)),
            (MVE_VMOV_to_lane_8  (v16i8 (IMPLICIT_DEF)), rGPR:$src, (i32 0))>;
  def : Pat<(v8i16 (scalar_to_vector GPR:$src)),
            (MVE_VMOV_to_lane_16 (v8i16 (IMPLICIT_DEF)), rGPR:$src, (i32 0))>;
  def : Pat<(v4i32 (scalar_to_vector GPR:$src)),
            (MVE_VMOV_to_lane_32 (v4i32 (IMPLICIT_DEF)), rGPR:$src, (i32 0))>;

  // Floating point patterns, still enabled under HasMVEInt
  def : Pat<(extractelt (v4f32 MQPR:$src), imm:$lane),
            (COPY_TO_REGCLASS (f32 (EXTRACT_SUBREG MQPR:$src, (SSubReg_f32_reg imm:$lane))), SPR)>;
  def : Pat<(insertelt (v4f32 MQPR:$src1), (f32 SPR:$src2), imm:$lane),
            (INSERT_SUBREG (v4f32 (COPY_TO_REGCLASS MQPR:$src1, MQPR)), SPR:$src2, (SSubReg_f32_reg imm:$lane))>;

  def : Pat<(insertelt (v8f16 MQPR:$src1), HPR:$src2, imm:$lane),
            (MVE_VMOV_to_lane_16 MQPR:$src1, (COPY_TO_REGCLASS HPR:$src2, rGPR), imm:$lane)>;
  def : Pat<(extractelt (v8f16 MQPR:$src), imm_even:$lane),
            (EXTRACT_SUBREG MQPR:$src, (SSubReg_f16_reg imm_even:$lane))>;
  def : Pat<(extractelt (v8f16 MQPR:$src), imm_odd:$lane),
            (COPY_TO_REGCLASS
              (VMOVH (EXTRACT_SUBREG MQPR:$src, (SSubReg_f16_reg imm_odd:$lane))),
              HPR)>;

  def : Pat<(v4f32 (scalar_to_vector SPR:$src)),
            (INSERT_SUBREG (v4f32 (IMPLICIT_DEF)), SPR:$src, ssub_0)>;
  def : Pat<(v4f32 (scalar_to_vector GPR:$src)),
            (MVE_VMOV_to_lane_32 (v4f32 (IMPLICIT_DEF)), rGPR:$src, (i32 0))>;
  def : Pat<(v8f16 (scalar_to_vector HPR:$src)),
            (INSERT_SUBREG (v8f16 (IMPLICIT_DEF)), HPR:$src, ssub_0)>;
  def : Pat<(v8f16 (scalar_to_vector GPR:$src)),
            (MVE_VMOV_to_lane_16 (v8f16 (IMPLICIT_DEF)), rGPR:$src, (i32 0))>;
}

// end of mve_bit instructions

// start of MVE Integer instructions

class MVE_int<string iname, string suffix, bits<2> size, list<dag> pattern=[]>
  : MVE_p<(outs MQPR:$Qd), (ins MQPR:$Qn, MQPR:$Qm), NoItinerary,
          iname, suffix, "$Qd, $Qn, $Qm", vpred_r, "", pattern> {
  bits<4> Qd;
  bits<4> Qn;
  bits<4> Qm;

  let Inst{22} = Qd{3};
  let Inst{21-20} = size;
  let Inst{19-17} = Qn{2-0};
  let Inst{15-13} = Qd{2-0};
  let Inst{7} = Qn{3};
  let Inst{6} = 0b1;
  let Inst{5} = Qm{3};
  let Inst{3-1} = Qm{2-0};
}

class MVE_VMULt1<string suffix, bits<2> size, list<dag> pattern=[]>
  : MVE_int<"vmul", suffix, size, pattern> {

  let Inst{28} = 0b0;
  let Inst{25-23} = 0b110;
  let Inst{16} = 0b0;
  let Inst{12-8} = 0b01001;
  let Inst{4} = 0b1;
  let Inst{0} = 0b0;
}

def MVE_VMULt1i8  : MVE_VMULt1<"i8", 0b00>;
def MVE_VMULt1i16 : MVE_VMULt1<"i16", 0b01>;
def MVE_VMULt1i32 : MVE_VMULt1<"i32", 0b10>;

let Predicates = [HasMVEInt] in {
  def : Pat<(v16i8 (mul (v16i8 MQPR:$val1), (v16i8 MQPR:$val2))),
            (v16i8 (MVE_VMULt1i8 (v16i8 MQPR:$val1), (v16i8 MQPR:$val2)))>;
  def : Pat<(v8i16 (mul (v8i16 MQPR:$val1), (v8i16 MQPR:$val2))),
            (v8i16 (MVE_VMULt1i16 (v8i16 MQPR:$val1), (v8i16 MQPR:$val2)))>;
  def : Pat<(v4i32 (mul (v4i32 MQPR:$val1), (v4i32 MQPR:$val2))),
            (v4i32 (MVE_VMULt1i32 (v4i32 MQPR:$val1), (v4i32 MQPR:$val2)))>;
}

class MVE_VQxDMULH<string iname, string suffix, bits<2> size, bit rounding,
                  list<dag> pattern=[]>
  : MVE_int<iname, suffix, size, pattern> {

  let Inst{28} = rounding;
  let Inst{25-23} = 0b110;
  let Inst{16} = 0b0;
  let Inst{12-8} = 0b01011;
  let Inst{4} = 0b0;
  let Inst{0} = 0b0;
}

class MVE_VQDMULH<string suffix, bits<2> size, list<dag> pattern=[]>
  : MVE_VQxDMULH<"vqdmulh", suffix, size, 0b0, pattern>;
class MVE_VQRDMULH<string suffix, bits<2> size, list<dag> pattern=[]>
  : MVE_VQxDMULH<"vqrdmulh", suffix, size, 0b1, pattern>;

def MVE_VQDMULHi8   : MVE_VQDMULH<"s8",  0b00>;
def MVE_VQDMULHi16  : MVE_VQDMULH<"s16", 0b01>;
def MVE_VQDMULHi32  : MVE_VQDMULH<"s32", 0b10>;

def MVE_VQRDMULHi8  : MVE_VQRDMULH<"s8",  0b00>;
def MVE_VQRDMULHi16 : MVE_VQRDMULH<"s16", 0b01>;
def MVE_VQRDMULHi32 : MVE_VQRDMULH<"s32", 0b10>;

class MVE_VADDSUB<string iname, string suffix, bits<2> size, bit subtract,
                    list<dag> pattern=[]>
  : MVE_int<iname, suffix, size, pattern> {

  let Inst{28} = subtract;
  let Inst{25-23} = 0b110;
  let Inst{16} = 0b0;
  let Inst{12-8} = 0b01000;
  let Inst{4} = 0b0;
  let Inst{0} = 0b0;
  let validForTailPredication = 1;
}

multiclass MVE_VADDSUB_m<string iname, MVEVectorVTInfo VTI, bit subtract,
                         SDNode unpred_op, Intrinsic pred_int> {
  def "" : MVE_VADDSUB<iname, VTI.Suffix, VTI.Size, subtract>;

  let Predicates = [HasMVEInt] in {
    // Unpredicated add/subtract
    def : Pat<(VTI.Vec (unpred_op (VTI.Vec MQPR:$Qm), (VTI.Vec MQPR:$Qn))),
              (VTI.Vec (!cast<Instruction>(NAME)
                            (VTI.Vec MQPR:$Qm), (VTI.Vec MQPR:$Qn)))>;

    // Predicated add/subtract
    def : Pat<(VTI.Vec (pred_int (VTI.Vec MQPR:$Qm), (VTI.Vec MQPR:$Qn),
                            (VTI.Pred VCCR:$mask), (VTI.Vec MQPR:$inactive))),
              (VTI.Vec (!cast<Instruction>(NAME)
                            (VTI.Vec MQPR:$Qm), (VTI.Vec MQPR:$Qn),
                            (i32 1), (VTI.Pred VCCR:$mask),
                            (VTI.Vec MQPR:$inactive)))>;
  }
}

multiclass MVE_VADD<MVEVectorVTInfo VTI>
  : MVE_VADDSUB_m<"vadd", VTI, 0b0, add, int_arm_mve_add_predicated>;
multiclass MVE_VSUB<MVEVectorVTInfo VTI>
  : MVE_VADDSUB_m<"vsub", VTI, 0b1, sub, int_arm_mve_sub_predicated>;
<<<<<<< HEAD

defm MVE_VADDi8  : MVE_VADD<MVE_v16i8>;
defm MVE_VADDi16 : MVE_VADD<MVE_v8i16>;
defm MVE_VADDi32 : MVE_VADD<MVE_v4i32>;

=======

defm MVE_VADDi8  : MVE_VADD<MVE_v16i8>;
defm MVE_VADDi16 : MVE_VADD<MVE_v8i16>;
defm MVE_VADDi32 : MVE_VADD<MVE_v4i32>;

>>>>>>> c79f07dd
defm MVE_VSUBi8  : MVE_VSUB<MVE_v16i8>;
defm MVE_VSUBi16 : MVE_VSUB<MVE_v8i16>;
defm MVE_VSUBi32 : MVE_VSUB<MVE_v4i32>;

class MVE_VQADDSUB<string iname, string suffix, bit U, bit subtract,
                   bits<2> size, ValueType vt>
  : MVE_int<iname, suffix, size, []> {

  let Inst{28} = U;
  let Inst{25-23} = 0b110;
  let Inst{16} = 0b0;
  let Inst{12-10} = 0b000;
  let Inst{9} = subtract;
  let Inst{8} = 0b0;
  let Inst{4} = 0b1;
  let Inst{0} = 0b0;
  let validForTailPredication = 1;

  ValueType VT = vt;
}

class MVE_VQADD<string suffix, bit U, bits<2> size, ValueType VT>
  : MVE_VQADDSUB<"vqadd", suffix, U, 0b0, size, VT>;
class MVE_VQSUB<string suffix, bit U, bits<2> size, ValueType VT>
  : MVE_VQADDSUB<"vqsub", suffix, U, 0b1, size, VT>;

def MVE_VQADDs8  : MVE_VQADD<"s8",  0b0, 0b00, v16i8>;
def MVE_VQADDs16 : MVE_VQADD<"s16", 0b0, 0b01, v8i16>;
def MVE_VQADDs32 : MVE_VQADD<"s32", 0b0, 0b10, v4i32>;
def MVE_VQADDu8  : MVE_VQADD<"u8",  0b1, 0b00, v16i8>;
def MVE_VQADDu16 : MVE_VQADD<"u16", 0b1, 0b01, v8i16>;
def MVE_VQADDu32 : MVE_VQADD<"u32", 0b1, 0b10, v4i32>;
<<<<<<< HEAD

def MVE_VQSUBs8  : MVE_VQSUB<"s8",  0b0, 0b00, v16i8>;
def MVE_VQSUBs16 : MVE_VQSUB<"s16", 0b0, 0b01, v8i16>;
def MVE_VQSUBs32 : MVE_VQSUB<"s32", 0b0, 0b10, v4i32>;
def MVE_VQSUBu8  : MVE_VQSUB<"u8",  0b1, 0b00, v16i8>;
def MVE_VQSUBu16 : MVE_VQSUB<"u16", 0b1, 0b01, v8i16>;
def MVE_VQSUBu32 : MVE_VQSUB<"u32", 0b1, 0b10, v4i32>;

=======

def MVE_VQSUBs8  : MVE_VQSUB<"s8",  0b0, 0b00, v16i8>;
def MVE_VQSUBs16 : MVE_VQSUB<"s16", 0b0, 0b01, v8i16>;
def MVE_VQSUBs32 : MVE_VQSUB<"s32", 0b0, 0b10, v4i32>;
def MVE_VQSUBu8  : MVE_VQSUB<"u8",  0b1, 0b00, v16i8>;
def MVE_VQSUBu16 : MVE_VQSUB<"u16", 0b1, 0b01, v8i16>;
def MVE_VQSUBu32 : MVE_VQSUB<"u32", 0b1, 0b10, v4i32>;

>>>>>>> c79f07dd
let Predicates = [HasMVEInt] in {
  foreach instr = [MVE_VQADDu8, MVE_VQADDu16, MVE_VQADDu32] in
    foreach VT = [instr.VT] in
      def : Pat<(VT (uaddsat (VT MQPR:$Qm), (VT MQPR:$Qn))),
                (VT (instr (VT MQPR:$Qm), (VT MQPR:$Qn)))>;
  foreach instr = [MVE_VQADDs8, MVE_VQADDs16, MVE_VQADDs32] in
    foreach VT = [instr.VT] in
      def : Pat<(VT (saddsat (VT MQPR:$Qm), (VT MQPR:$Qn))),
                (VT (instr (VT MQPR:$Qm), (VT MQPR:$Qn)))>;
  foreach instr = [MVE_VQSUBu8, MVE_VQSUBu16, MVE_VQSUBu32] in
    foreach VT = [instr.VT] in
      def : Pat<(VT (usubsat (VT MQPR:$Qm), (VT MQPR:$Qn))),
                (VT (instr (VT MQPR:$Qm), (VT MQPR:$Qn)))>;
  foreach instr = [MVE_VQSUBs8, MVE_VQSUBs16, MVE_VQSUBs32] in
    foreach VT = [instr.VT] in
      def : Pat<(VT (ssubsat (VT MQPR:$Qm), (VT MQPR:$Qn))),
                (VT (instr (VT MQPR:$Qm), (VT MQPR:$Qn)))>;
}


class MVE_VABD_int<string suffix, bit U, bits<2> size, list<dag> pattern=[]>
  : MVE_int<"vabd", suffix, size, pattern> {

  let Inst{28} = U;
  let Inst{25-23} = 0b110;
  let Inst{16} = 0b0;
  let Inst{12-8} = 0b00111;
  let Inst{4} = 0b0;
  let Inst{0} = 0b0;
  let validForTailPredication = 1;
}

def MVE_VABDs8  : MVE_VABD_int<"s8", 0b0, 0b00>;
def MVE_VABDs16 : MVE_VABD_int<"s16", 0b0, 0b01>;
def MVE_VABDs32 : MVE_VABD_int<"s32", 0b0, 0b10>;
def MVE_VABDu8  : MVE_VABD_int<"u8", 0b1, 0b00>;
def MVE_VABDu16 : MVE_VABD_int<"u16", 0b1, 0b01>;
def MVE_VABDu32 : MVE_VABD_int<"u32", 0b1, 0b10>;

class MVE_VRHADD<string suffix, bit U, bits<2> size, list<dag> pattern=[]>
  : MVE_int<"vrhadd", suffix, size, pattern> {

  let Inst{28} = U;
  let Inst{25-23} = 0b110;
  let Inst{16} = 0b0;
  let Inst{12-8} = 0b00001;
  let Inst{4} = 0b0;
  let Inst{0} = 0b0;
  let validForTailPredication = 1;
}

def MVE_VRHADDs8  : MVE_VRHADD<"s8", 0b0, 0b00>;
def MVE_VRHADDs16 : MVE_VRHADD<"s16", 0b0, 0b01>;
def MVE_VRHADDs32 : MVE_VRHADD<"s32", 0b0, 0b10>;
def MVE_VRHADDu8  : MVE_VRHADD<"u8", 0b1, 0b00>;
def MVE_VRHADDu16 : MVE_VRHADD<"u16", 0b1, 0b01>;
def MVE_VRHADDu32 : MVE_VRHADD<"u32", 0b1, 0b10>;

class MVE_VHADDSUB<string iname, string suffix, bit U, bit subtract,
                   bits<2> size, list<dag> pattern=[]>
  : MVE_int<iname, suffix, size, pattern> {

  let Inst{28} = U;
  let Inst{25-23} = 0b110;
  let Inst{16} = 0b0;
  let Inst{12-10} = 0b000;
  let Inst{9} = subtract;
  let Inst{8} = 0b0;
  let Inst{4} = 0b0;
  let Inst{0} = 0b0;
  let validForTailPredication = 1;
}

class MVE_VHADD<string suffix, bit U, bits<2> size,
              list<dag> pattern=[]>
  : MVE_VHADDSUB<"vhadd", suffix, U, 0b0, size, pattern>;
class MVE_VHSUB<string suffix, bit U, bits<2> size,
              list<dag> pattern=[]>
  : MVE_VHADDSUB<"vhsub", suffix, U, 0b1, size, pattern>;

def MVE_VHADDs8  : MVE_VHADD<"s8",  0b0, 0b00>;
def MVE_VHADDs16 : MVE_VHADD<"s16", 0b0, 0b01>;
def MVE_VHADDs32 : MVE_VHADD<"s32", 0b0, 0b10>;
def MVE_VHADDu8  : MVE_VHADD<"u8",  0b1, 0b00>;
def MVE_VHADDu16 : MVE_VHADD<"u16", 0b1, 0b01>;
def MVE_VHADDu32 : MVE_VHADD<"u32", 0b1, 0b10>;

def MVE_VHSUBs8  : MVE_VHSUB<"s8",  0b0, 0b00>;
def MVE_VHSUBs16 : MVE_VHSUB<"s16", 0b0, 0b01>;
def MVE_VHSUBs32 : MVE_VHSUB<"s32", 0b0, 0b10>;
def MVE_VHSUBu8  : MVE_VHSUB<"u8",  0b1, 0b00>;
def MVE_VHSUBu16 : MVE_VHSUB<"u16", 0b1, 0b01>;
def MVE_VHSUBu32 : MVE_VHSUB<"u32", 0b1, 0b10>;

let Predicates = [HasMVEInt] in {
  def : Pat<(v16i8 (ARMvshrsImm
                     (v16i8 (add (v16i8 MQPR:$v1), (v16i8 MQPR:$v2))), 1)),
            (v16i8 (MVE_VHADDs8
                     (v16i8 MQPR:$v1), (v16i8 MQPR:$v2)))>;
  def : Pat<(v8i16 (ARMvshrsImm
                     (v8i16 (add (v8i16 MQPR:$v1), (v8i16 MQPR:$v2))), 1)),
            (v8i16 (MVE_VHADDs16
                     (v8i16 MQPR:$v1), (v8i16 MQPR:$v2)))>;
  def : Pat<(v4i32 (ARMvshrsImm
                     (v4i32 (add (v4i32 MQPR:$v1), (v4i32 MQPR:$v2))), 1)),
            (v4i32 (MVE_VHADDs32
                     (v4i32 MQPR:$v1), (v4i32 MQPR:$v2)))>;

  def : Pat<(v16i8 (ARMvshruImm
                     (v16i8 (add (v16i8 MQPR:$v1), (v16i8 MQPR:$v2))), 1)),
            (v16i8 (MVE_VHADDu8
                     (v16i8 MQPR:$v1), (v16i8 MQPR:$v2)))>;
  def : Pat<(v8i16 (ARMvshruImm
                     (v8i16 (add (v8i16 MQPR:$v1), (v8i16 MQPR:$v2))), 1)),
            (v8i16 (MVE_VHADDu16
                     (v8i16 MQPR:$v1), (v8i16 MQPR:$v2)))>;
  def : Pat<(v4i32 (ARMvshruImm
                     (v4i32 (add (v4i32 MQPR:$v1), (v4i32 MQPR:$v2))), 1)),
            (v4i32 (MVE_VHADDu32
                     (v4i32 MQPR:$v1), (v4i32 MQPR:$v2)))>;

  def : Pat<(v16i8 (ARMvshrsImm
                     (v16i8 (sub (v16i8 MQPR:$v1), (v16i8 MQPR:$v2))), 1)),
            (v16i8 (MVE_VHSUBs8
                     (v16i8 MQPR:$v1), (v16i8 MQPR:$v2)))>;
  def : Pat<(v8i16 (ARMvshrsImm
                     (v8i16 (sub (v8i16 MQPR:$v1), (v8i16 MQPR:$v2))), 1)),
            (v8i16 (MVE_VHSUBs16
                     (v8i16 MQPR:$v1), (v8i16 MQPR:$v2)))>;
  def : Pat<(v4i32 (ARMvshrsImm
                     (v4i32 (sub (v4i32 MQPR:$v1), (v4i32 MQPR:$v2))), 1)),
            (v4i32 (MVE_VHSUBs32
                     (v4i32 MQPR:$v1), (v4i32 MQPR:$v2)))>;

  def : Pat<(v16i8 (ARMvshruImm
                     (v16i8 (sub (v16i8 MQPR:$v1), (v16i8 MQPR:$v2))), 1)),
            (v16i8 (MVE_VHSUBu8
                     (v16i8 MQPR:$v1), (v16i8 MQPR:$v2)))>;
  def : Pat<(v8i16 (ARMvshruImm
                     (v8i16 (sub (v8i16 MQPR:$v1), (v8i16 MQPR:$v2))), 1)),
            (v8i16 (MVE_VHSUBu16
                     (v8i16 MQPR:$v1), (v8i16 MQPR:$v2)))>;
  def : Pat<(v4i32 (ARMvshruImm
                     (v4i32 (sub (v4i32 MQPR:$v1), (v4i32 MQPR:$v2))), 1)),
            (v4i32 (MVE_VHSUBu32
                     (v4i32 MQPR:$v1), (v4i32 MQPR:$v2)))>;
}

class MVE_VDUP<string suffix, bit B, bit E, list<dag> pattern=[]>
  : MVE_p<(outs MQPR:$Qd), (ins rGPR:$Rt), NoItinerary,
          "vdup", suffix, "$Qd, $Rt", vpred_r, "", pattern> {
  bits<4> Qd;
  bits<4> Rt;

  let Inst{28} = 0b0;
  let Inst{25-23} = 0b101;
  let Inst{22} = B;
  let Inst{21-20} = 0b10;
  let Inst{19-17} = Qd{2-0};
  let Inst{16} = 0b0;
  let Inst{15-12} = Rt;
  let Inst{11-8} = 0b1011;
  let Inst{7} = Qd{3};
  let Inst{6} = 0b0;
  let Inst{5} = E;
  let Inst{4-0} = 0b10000;
  let validForTailPredication = 1;
}

def MVE_VDUP32 : MVE_VDUP<"32", 0b0, 0b0>;
def MVE_VDUP16 : MVE_VDUP<"16", 0b0, 0b1>;
def MVE_VDUP8  : MVE_VDUP<"8",  0b1, 0b0>;

let Predicates = [HasMVEInt] in {
  def : Pat<(v16i8 (ARMvdup (i32 rGPR:$elem))),
            (MVE_VDUP8  rGPR:$elem)>;
  def : Pat<(v8i16 (ARMvdup (i32 rGPR:$elem))),
            (MVE_VDUP16 rGPR:$elem)>;
  def : Pat<(v4i32 (ARMvdup (i32 rGPR:$elem))),
            (MVE_VDUP32 rGPR:$elem)>;

  def : Pat<(v4i32 (ARMvduplane (v4i32 MQPR:$src), imm:$lane)),
            (MVE_VDUP32 (MVE_VMOV_from_lane_32 MQPR:$src, imm:$lane))>;
  // For the 16-bit and 8-bit vduplanes we don't care about the signedness
  // of the lane move operation as we only want the lowest 8/16 bits anyway.
  def : Pat<(v8i16 (ARMvduplane (v8i16 MQPR:$src), imm:$lane)),
            (MVE_VDUP16 (MVE_VMOV_from_lane_u16 MQPR:$src, imm:$lane))>;
  def : Pat<(v16i8 (ARMvduplane (v16i8 MQPR:$src), imm:$lane)),
            (MVE_VDUP8  (MVE_VMOV_from_lane_u8 MQPR:$src, imm:$lane))>;

  def : Pat<(v4f32 (ARMvdup (f32 SPR:$elem))),
            (v4f32 (MVE_VDUP32 (i32 (COPY_TO_REGCLASS (f32 SPR:$elem), rGPR))))>;
  def : Pat<(v8f16 (ARMvdup (f16 HPR:$elem))),
            (v8f16 (MVE_VDUP16 (i32 (COPY_TO_REGCLASS (f16 HPR:$elem), rGPR))))>;

  def : Pat<(v4f32 (ARMvduplane (v4f32 MQPR:$src), imm:$lane)),
            (MVE_VDUP32 (MVE_VMOV_from_lane_32 MQPR:$src, imm:$lane))>;
  def : Pat<(v8f16 (ARMvduplane (v8f16 MQPR:$src), imm:$lane)),
            (MVE_VDUP16 (MVE_VMOV_from_lane_u16 MQPR:$src, imm:$lane))>;
}


class MVEIntSingleSrc<string iname, string suffix, bits<2> size,
                         list<dag> pattern=[]>
  : MVE_p<(outs MQPR:$Qd), (ins MQPR:$Qm), NoItinerary,
          iname, suffix, "$Qd, $Qm", vpred_r, "", pattern> {
  bits<4> Qd;
  bits<4> Qm;

  let Inst{22} = Qd{3};
  let Inst{19-18} = size{1-0};
  let Inst{15-13} = Qd{2-0};
  let Inst{5} = Qm{3};
  let Inst{3-1} = Qm{2-0};
}

class MVE_VCLSCLZ<string iname, string suffix, bits<2> size,
                   bit count_zeroes, list<dag> pattern=[]>
  : MVEIntSingleSrc<iname, suffix, size, pattern> {

  let Inst{28} = 0b1;
  let Inst{25-23} = 0b111;
  let Inst{21-20} = 0b11;
  let Inst{17-16} = 0b00;
  let Inst{12-8} = 0b00100;
  let Inst{7} = count_zeroes;
  let Inst{6} = 0b1;
  let Inst{4} = 0b0;
  let Inst{0} = 0b0;
  let validForTailPredication = 1;
}

def MVE_VCLSs8  : MVE_VCLSCLZ<"vcls", "s8",  0b00, 0b0>;
def MVE_VCLSs16 : MVE_VCLSCLZ<"vcls", "s16", 0b01, 0b0>;
def MVE_VCLSs32 : MVE_VCLSCLZ<"vcls", "s32", 0b10, 0b0>;

def MVE_VCLZs8  : MVE_VCLSCLZ<"vclz", "i8",  0b00, 0b1>;
def MVE_VCLZs16 : MVE_VCLSCLZ<"vclz", "i16", 0b01, 0b1>;
def MVE_VCLZs32 : MVE_VCLSCLZ<"vclz", "i32", 0b10, 0b1>;

let Predicates = [HasMVEInt] in {
  def : Pat<(v16i8 ( ctlz (v16i8 MQPR:$val1))),
            (v16i8 ( MVE_VCLZs8 (v16i8 MQPR:$val1)))>;
  def : Pat<(v4i32 ( ctlz (v4i32 MQPR:$val1))),
            (v4i32 ( MVE_VCLZs32 (v4i32 MQPR:$val1)))>;
  def : Pat<(v8i16 ( ctlz (v8i16 MQPR:$val1))),
            (v8i16 ( MVE_VCLZs16 (v8i16 MQPR:$val1)))>;
}

class MVE_VABSNEG_int<string iname, string suffix, bits<2> size, bit negate,
                      list<dag> pattern=[]>
  : MVEIntSingleSrc<iname, suffix, size, pattern> {

  let Inst{28} = 0b1;
  let Inst{25-23} = 0b111;
  let Inst{21-20} = 0b11;
  let Inst{17-16} = 0b01;
  let Inst{12-8} = 0b00011;
  let Inst{7} = negate;
  let Inst{6} = 0b1;
  let Inst{4} = 0b0;
  let Inst{0} = 0b0;
  let validForTailPredication = 1;
}

def MVE_VABSs8  : MVE_VABSNEG_int<"vabs", "s8",  0b00, 0b0>;
def MVE_VABSs16 : MVE_VABSNEG_int<"vabs", "s16", 0b01, 0b0>;
def MVE_VABSs32 : MVE_VABSNEG_int<"vabs", "s32", 0b10, 0b0>;

let Predicates = [HasMVEInt] in {
  def : Pat<(v16i8 (abs (v16i8 MQPR:$v))),
            (v16i8 (MVE_VABSs8 $v))>;
  def : Pat<(v8i16 (abs (v8i16 MQPR:$v))),
            (v8i16 (MVE_VABSs16 $v))>;
  def : Pat<(v4i32 (abs (v4i32 MQPR:$v))),
            (v4i32 (MVE_VABSs32 $v))>;
}

def MVE_VNEGs8  : MVE_VABSNEG_int<"vneg", "s8",  0b00, 0b1>;
def MVE_VNEGs16 : MVE_VABSNEG_int<"vneg", "s16", 0b01, 0b1>;
def MVE_VNEGs32 : MVE_VABSNEG_int<"vneg", "s32", 0b10, 0b1>;

let Predicates = [HasMVEInt] in {
  def : Pat<(v16i8 (vnegq (v16i8 MQPR:$v))),
            (v16i8 (MVE_VNEGs8 $v))>;
  def : Pat<(v8i16 (vnegq (v8i16 MQPR:$v))),
            (v8i16 (MVE_VNEGs16 $v))>;
  def : Pat<(v4i32 (vnegq (v4i32 MQPR:$v))),
            (v4i32 (MVE_VNEGs32 $v))>;
}

class MVE_VQABSNEG<string iname, string suffix, bits<2> size,
                   bit negate, list<dag> pattern=[]>
  : MVEIntSingleSrc<iname, suffix, size, pattern> {

  let Inst{28} = 0b1;
  let Inst{25-23} = 0b111;
  let Inst{21-20} = 0b11;
  let Inst{17-16} = 0b00;
  let Inst{12-8} = 0b00111;
  let Inst{7} = negate;
  let Inst{6} = 0b1;
  let Inst{4} = 0b0;
  let Inst{0} = 0b0;
  let validForTailPredication = 1;
}

def MVE_VQABSs8  : MVE_VQABSNEG<"vqabs", "s8",  0b00, 0b0>;
def MVE_VQABSs16 : MVE_VQABSNEG<"vqabs", "s16", 0b01, 0b0>;
def MVE_VQABSs32 : MVE_VQABSNEG<"vqabs", "s32", 0b10, 0b0>;

def MVE_VQNEGs8  : MVE_VQABSNEG<"vqneg", "s8",  0b00, 0b1>;
def MVE_VQNEGs16 : MVE_VQABSNEG<"vqneg", "s16", 0b01, 0b1>;
def MVE_VQNEGs32 : MVE_VQABSNEG<"vqneg", "s32", 0b10, 0b1>;

class MVE_mod_imm<string iname, string suffix, bits<4> cmode, bit op,
                  dag iops, list<dag> pattern=[]>
  : MVE_p<(outs MQPR:$Qd), iops, NoItinerary, iname, suffix, "$Qd, $imm",
          vpred_r, "", pattern> {
  bits<13> imm;
  bits<4> Qd;

  let Inst{28} = imm{7};
  let Inst{25-23} = 0b111;
  let Inst{22} = Qd{3};
  let Inst{21-19} = 0b000;
  let Inst{18-16} = imm{6-4};
  let Inst{15-13} = Qd{2-0};
  let Inst{12} = 0b0;
  let Inst{11-8} = cmode{3-0};
  let Inst{7-6} = 0b01;
  let Inst{5} = op;
  let Inst{4} = 0b1;
  let Inst{3-0} = imm{3-0};

  let DecoderMethod = "DecodeMVEModImmInstruction";
  let validForTailPredication = 1;
}

let isReMaterializable = 1 in {
let isAsCheapAsAMove = 1 in {
def MVE_VMOVimmi8  : MVE_mod_imm<"vmov", "i8",  {1,1,1,0}, 0b0, (ins nImmSplatI8:$imm)>;
def MVE_VMOVimmi16 : MVE_mod_imm<"vmov", "i16", {1,0,?,0}, 0b0, (ins nImmSplatI16:$imm)> {
  let Inst{9} = imm{9};
}
def MVE_VMOVimmi32 : MVE_mod_imm<"vmov", "i32", {?,?,?,?}, 0b0, (ins nImmVMOVI32:$imm)> {
  let Inst{11-8} = imm{11-8};
}
def MVE_VMOVimmi64 : MVE_mod_imm<"vmov", "i64", {1,1,1,0}, 0b1, (ins nImmSplatI64:$imm)>;
def MVE_VMOVimmf32 : MVE_mod_imm<"vmov", "f32", {1,1,1,1}, 0b0, (ins nImmVMOVF32:$imm)>;
} // let isAsCheapAsAMove = 1

def MVE_VMVNimmi16 : MVE_mod_imm<"vmvn", "i16", {1,0,?,0}, 0b1, (ins nImmSplatI16:$imm)> {
  let Inst{9} = imm{9};
}
def MVE_VMVNimmi32 : MVE_mod_imm<"vmvn", "i32", {?,?,?,?}, 0b1, (ins nImmVMOVI32:$imm)> {
  let Inst{11-8} = imm{11-8};
}
} // let isReMaterializable = 1

let Predicates = [HasMVEInt] in {
  def : Pat<(v16i8 (ARMvmovImm timm:$simm)),
            (v16i8 (MVE_VMOVimmi8  nImmSplatI8:$simm))>;
  def : Pat<(v8i16 (ARMvmovImm timm:$simm)),
            (v8i16 (MVE_VMOVimmi16 nImmSplatI16:$simm))>;
  def : Pat<(v4i32 (ARMvmovImm timm:$simm)),
            (v4i32 (MVE_VMOVimmi32 nImmVMOVI32:$simm))>;

  def : Pat<(v8i16 (ARMvmvnImm timm:$simm)),
            (v8i16 (MVE_VMVNimmi16 nImmSplatI16:$simm))>;
  def : Pat<(v4i32 (ARMvmvnImm timm:$simm)),
            (v4i32 (MVE_VMVNimmi32 nImmVMOVI32:$simm))>;

  def : Pat<(v4f32 (ARMvmovFPImm timm:$simm)),
            (v4f32 (MVE_VMOVimmf32 nImmVMOVF32:$simm))>;
}

class MVE_VMINMAXA<string iname, string suffix, bits<2> size,
                   bit bit_12, list<dag> pattern=[]>
  : MVE_p<(outs MQPR:$Qd), (ins MQPR:$Qd_src, MQPR:$Qm),
          NoItinerary, iname, suffix, "$Qd, $Qm", vpred_n, "$Qd = $Qd_src",
          pattern> {
  bits<4> Qd;
  bits<4> Qm;

  let Inst{28} = 0b0;
  let Inst{25-23} = 0b100;
  let Inst{22} = Qd{3};
  let Inst{21-20} = 0b11;
  let Inst{19-18} = size;
  let Inst{17-16} = 0b11;
  let Inst{15-13} = Qd{2-0};
  let Inst{12} = bit_12;
  let Inst{11-6} = 0b111010;
  let Inst{5} = Qm{3};
  let Inst{4} = 0b0;
  let Inst{3-1} = Qm{2-0};
  let Inst{0} = 0b1;
}

def MVE_VMAXAs8  : MVE_VMINMAXA<"vmaxa", "s8",  0b00, 0b0>;
def MVE_VMAXAs16 : MVE_VMINMAXA<"vmaxa", "s16", 0b01, 0b0>;
def MVE_VMAXAs32 : MVE_VMINMAXA<"vmaxa", "s32", 0b10, 0b0>;

def MVE_VMINAs8  : MVE_VMINMAXA<"vmina", "s8",  0b00, 0b1>;
def MVE_VMINAs16 : MVE_VMINMAXA<"vmina", "s16", 0b01, 0b1>;
def MVE_VMINAs32 : MVE_VMINMAXA<"vmina", "s32", 0b10, 0b1>;

// end of MVE Integer instructions

// start of mve_imm_shift instructions

def MVE_VSHLC : MVE_p<(outs rGPR:$RdmDest, MQPR:$Qd),
                      (ins MQPR:$QdSrc, rGPR:$RdmSrc, long_shift:$imm),
                      NoItinerary, "vshlc", "", "$QdSrc, $RdmSrc, $imm",
                      vpred_n, "$RdmDest = $RdmSrc,$Qd = $QdSrc"> {
  bits<5> imm;
  bits<4> Qd;
  bits<4> RdmDest;

  let Inst{28} = 0b0;
  let Inst{25-23} = 0b101;
  let Inst{22} = Qd{3};
  let Inst{21} = 0b1;
  let Inst{20-16} = imm{4-0};
  let Inst{15-13} = Qd{2-0};
  let Inst{12-4} = 0b011111100;
  let Inst{3-0} = RdmDest{3-0};
}

class MVE_shift_imm<dag oops, dag iops, string iname, string suffix,
                    string ops, vpred_ops vpred, string cstr,
                    list<dag> pattern=[]>
  : MVE_p<oops, iops, NoItinerary, iname, suffix, ops, vpred, cstr, pattern> {
  bits<4> Qd;
  bits<4> Qm;

  let Inst{22} = Qd{3};
  let Inst{15-13} = Qd{2-0};
  let Inst{5} = Qm{3};
  let Inst{3-1} = Qm{2-0};
}

class MVE_VMOVL<string iname, string suffix, bits<2> sz, bit U,
              list<dag> pattern=[]>
  : MVE_shift_imm<(outs MQPR:$Qd), (ins MQPR:$Qm),
                  iname, suffix, "$Qd, $Qm", vpred_r, "",
                  pattern> {
  let Inst{28} = U;
  let Inst{25-23} = 0b101;
  let Inst{21} = 0b1;
  let Inst{20-19} = sz{1-0};
  let Inst{18-16} = 0b000;
  let Inst{11-6} = 0b111101;
  let Inst{4} = 0b0;
  let Inst{0} = 0b0;
}

multiclass MVE_VMOVL_shift_half<string iname, string suffix, bits<2> sz, bit U,
                                list<dag> pattern=[]> {
  def bh : MVE_VMOVL<!strconcat(iname, "b"), suffix, sz, U, pattern> {
    let Inst{12} = 0b0;
  }
  def th : MVE_VMOVL<!strconcat(iname, "t"), suffix, sz, U, pattern> {
    let Inst{12} = 0b1;
  }
}

defm MVE_VMOVLs8 : MVE_VMOVL_shift_half<"vmovl", "s8", 0b01, 0b0>;
defm MVE_VMOVLu8 : MVE_VMOVL_shift_half<"vmovl", "u8", 0b01, 0b1>;
defm MVE_VMOVLs16 : MVE_VMOVL_shift_half<"vmovl", "s16", 0b10, 0b0>;
defm MVE_VMOVLu16 : MVE_VMOVL_shift_half<"vmovl", "u16", 0b10, 0b1>;

let Predicates = [HasMVEInt] in {
  def : Pat<(sext_inreg (v4i32 MQPR:$src), v4i16),
            (MVE_VMOVLs16bh MQPR:$src)>;
  def : Pat<(sext_inreg (v8i16 MQPR:$src), v8i8),
            (MVE_VMOVLs8bh MQPR:$src)>;
  def : Pat<(sext_inreg (v4i32 MQPR:$src), v4i8),
            (MVE_VMOVLs16bh (MVE_VMOVLs8bh MQPR:$src))>;

  // zext_inreg 16 -> 32
  def : Pat<(and (v4i32 MQPR:$src), (v4i32 (ARMvmovImm (i32 0xCFF)))),
            (MVE_VMOVLu16bh MQPR:$src)>;
  // zext_inreg 8 -> 16
  def : Pat<(and (v8i16 MQPR:$src), (v8i16 (ARMvmovImm (i32 0x8FF)))),
            (MVE_VMOVLu8bh MQPR:$src)>;
}


class MVE_VSHLL_imm<string iname, string suffix, bit U, bit th,
                    dag immops, list<dag> pattern=[]>
  : MVE_shift_imm<(outs MQPR:$Qd), !con((ins MQPR:$Qm), immops),
                  iname, suffix, "$Qd, $Qm, $imm", vpred_r, "", pattern> {
  let Inst{28} = U;
  let Inst{25-23} = 0b101;
  let Inst{21} = 0b1;
  let Inst{12} = th;
  let Inst{11-6} = 0b111101;
  let Inst{4} = 0b0;
  let Inst{0} = 0b0;
}

// The immediate VSHLL instructions accept shift counts from 1 up to
// the lane width (8 or 16), but the full-width shifts have an
// entirely separate encoding, given below with 'lw' in the name.

class MVE_VSHLL_imm8<string iname, string suffix,
                     bit U, bit th, list<dag> pattern=[]>
  : MVE_VSHLL_imm<iname, suffix, U, th, (ins mve_shift_imm1_7:$imm), pattern> {
  bits<3> imm;
  let Inst{20-19} = 0b01;
  let Inst{18-16} = imm;
}

class MVE_VSHLL_imm16<string iname, string suffix,
                      bit U, bit th, list<dag> pattern=[]>
  : MVE_VSHLL_imm<iname, suffix, U, th, (ins mve_shift_imm1_15:$imm), pattern> {
  bits<4> imm;
  let Inst{20} = 0b1;
  let Inst{19-16} = imm;
}

def MVE_VSHLL_imms8bh  : MVE_VSHLL_imm8 <"vshllb", "s8", 0b0, 0b0>;
def MVE_VSHLL_imms8th  : MVE_VSHLL_imm8 <"vshllt", "s8", 0b0, 0b1>;
def MVE_VSHLL_immu8bh  : MVE_VSHLL_imm8 <"vshllb", "u8", 0b1, 0b0>;
def MVE_VSHLL_immu8th  : MVE_VSHLL_imm8 <"vshllt", "u8", 0b1, 0b1>;
def MVE_VSHLL_imms16bh : MVE_VSHLL_imm16<"vshllb", "s16", 0b0, 0b0>;
def MVE_VSHLL_imms16th : MVE_VSHLL_imm16<"vshllt", "s16", 0b0, 0b1>;
def MVE_VSHLL_immu16bh : MVE_VSHLL_imm16<"vshllb", "u16", 0b1, 0b0>;
def MVE_VSHLL_immu16th : MVE_VSHLL_imm16<"vshllt", "u16", 0b1, 0b1>;

class MVE_VSHLL_by_lane_width<string iname, string suffix, bits<2> size,
                              bit U, string ops, list<dag> pattern=[]>
  : MVE_shift_imm<(outs MQPR:$Qd), (ins MQPR:$Qm),
                  iname, suffix, ops, vpred_r, "", pattern> {
  let Inst{28} = U;
  let Inst{25-23} = 0b100;
  let Inst{21-20} = 0b11;
  let Inst{19-18} = size{1-0};
  let Inst{17-16} = 0b01;
  let Inst{11-6} = 0b111000;
  let Inst{4} = 0b0;
  let Inst{0} = 0b1;
}

multiclass MVE_VSHLL_lw<string iname, string suffix, bits<2> sz, bit U,
                              string ops, list<dag> pattern=[]> {
  def bh : MVE_VSHLL_by_lane_width<iname#"b", suffix, sz, U, ops, pattern> {
    let Inst{12} = 0b0;
  }
  def th : MVE_VSHLL_by_lane_width<iname#"t", suffix, sz, U, ops, pattern> {
    let Inst{12} = 0b1;
  }
}

defm MVE_VSHLL_lws8  : MVE_VSHLL_lw<"vshll", "s8",  0b00, 0b0, "$Qd, $Qm, #8">;
defm MVE_VSHLL_lws16 : MVE_VSHLL_lw<"vshll", "s16", 0b01, 0b0, "$Qd, $Qm, #16">;
defm MVE_VSHLL_lwu8  : MVE_VSHLL_lw<"vshll", "u8",  0b00, 0b1, "$Qd, $Qm, #8">;
defm MVE_VSHLL_lwu16 : MVE_VSHLL_lw<"vshll", "u16", 0b01, 0b1, "$Qd, $Qm, #16">;

class MVE_VxSHRN<string iname, string suffix, bit bit_12, bit bit_28,
               dag immops, list<dag> pattern=[]>
  : MVE_shift_imm<(outs MQPR:$Qd), !con((ins MQPR:$QdSrc, MQPR:$Qm), immops),
                  iname, suffix, "$Qd, $Qm, $imm", vpred_n, "$Qd = $QdSrc",
                  pattern> {
  bits<5> imm;

  let Inst{28} = bit_28;
  let Inst{25-23} = 0b101;
  let Inst{21} = 0b0;
  let Inst{20-16} = imm{4-0};
  let Inst{12} = bit_12;
  let Inst{11-6} = 0b111111;
  let Inst{4} = 0b0;
  let Inst{0} = 0b1;
}

def MVE_VRSHRNi16bh : MVE_VxSHRN<
    "vrshrnb", "i16", 0b0, 0b1, (ins shr_imm8:$imm)> {
  let Inst{20-19} = 0b01;
}
def MVE_VRSHRNi16th : MVE_VxSHRN<
    "vrshrnt", "i16", 0b1, 0b1,(ins shr_imm8:$imm)> {
  let Inst{20-19} = 0b01;
}
def MVE_VRSHRNi32bh : MVE_VxSHRN<
    "vrshrnb", "i32", 0b0, 0b1, (ins shr_imm16:$imm)> {
  let Inst{20} = 0b1;
}
def MVE_VRSHRNi32th : MVE_VxSHRN<
    "vrshrnt", "i32", 0b1, 0b1, (ins shr_imm16:$imm)> {
  let Inst{20} = 0b1;
}

def MVE_VSHRNi16bh : MVE_VxSHRN<
    "vshrnb", "i16", 0b0, 0b0, (ins shr_imm8:$imm)> {
  let Inst{20-19} = 0b01;
}
def MVE_VSHRNi16th : MVE_VxSHRN<
    "vshrnt", "i16", 0b1, 0b0, (ins shr_imm8:$imm)> {
  let Inst{20-19} = 0b01;
}
def MVE_VSHRNi32bh : MVE_VxSHRN<
    "vshrnb", "i32", 0b0, 0b0, (ins shr_imm16:$imm)> {
  let Inst{20} = 0b1;
}
def MVE_VSHRNi32th : MVE_VxSHRN<
    "vshrnt", "i32", 0b1, 0b0, (ins shr_imm16:$imm)> {
  let Inst{20} = 0b1;
}

class MVE_VxQRSHRUN<string iname, string suffix, bit bit_28, bit bit_12, dag immops,
                 list<dag> pattern=[]>
  : MVE_shift_imm<(outs MQPR:$Qd), !con((ins MQPR:$QdSrc, MQPR:$Qm), immops),
                  iname, suffix, "$Qd, $Qm, $imm", vpred_n, "$Qd = $QdSrc",
                  pattern> {
  bits<5> imm;

  let Inst{28} = bit_28;
  let Inst{25-23} = 0b101;
  let Inst{21} = 0b0;
  let Inst{20-16} = imm{4-0};
  let Inst{12} = bit_12;
  let Inst{11-6} = 0b111111;
  let Inst{4} = 0b0;
  let Inst{0} = 0b0;
}

def MVE_VQRSHRUNs16bh : MVE_VxQRSHRUN<
    "vqrshrunb", "s16", 0b1, 0b0, (ins shr_imm8:$imm)> {
  let Inst{20-19} = 0b01;
}
def MVE_VQRSHRUNs16th : MVE_VxQRSHRUN<
    "vqrshrunt", "s16", 0b1, 0b1, (ins shr_imm8:$imm)> {
  let Inst{20-19} = 0b01;
}
def MVE_VQRSHRUNs32bh : MVE_VxQRSHRUN<
    "vqrshrunb", "s32", 0b1, 0b0, (ins shr_imm16:$imm)> {
  let Inst{20} = 0b1;
}
def MVE_VQRSHRUNs32th : MVE_VxQRSHRUN<
    "vqrshrunt", "s32", 0b1, 0b1, (ins shr_imm16:$imm)> {
  let Inst{20} = 0b1;
}

def MVE_VQSHRUNs16bh : MVE_VxQRSHRUN<
    "vqshrunb", "s16", 0b0, 0b0, (ins shr_imm8:$imm)> {
  let Inst{20-19} = 0b01;
}
def MVE_VQSHRUNs16th : MVE_VxQRSHRUN<
    "vqshrunt", "s16", 0b0, 0b1, (ins shr_imm8:$imm)> {
  let Inst{20-19} = 0b01;
}
def MVE_VQSHRUNs32bh : MVE_VxQRSHRUN<
    "vqshrunb", "s32", 0b0, 0b0, (ins shr_imm16:$imm)> {
  let Inst{20} = 0b1;
}
def MVE_VQSHRUNs32th : MVE_VxQRSHRUN<
    "vqshrunt", "s32", 0b0, 0b1, (ins shr_imm16:$imm)> {
  let Inst{20} = 0b1;
}

class MVE_VxQRSHRN<string iname, string suffix, bit bit_0, bit bit_12,
                   dag immops, list<dag> pattern=[]>
  : MVE_shift_imm<(outs MQPR:$Qd), !con((ins MQPR:$QdSrc, MQPR:$Qm), immops),
                  iname, suffix, "$Qd, $Qm, $imm", vpred_n, "$Qd = $QdSrc",
                  pattern> {
  bits<5> imm;

  let Inst{25-23} = 0b101;
  let Inst{21} = 0b0;
  let Inst{20-16} = imm{4-0};
  let Inst{12} = bit_12;
  let Inst{11-6} = 0b111101;
  let Inst{4} = 0b0;
  let Inst{0} = bit_0;
}

multiclass MVE_VxQRSHRN_types<string iname, bit bit_0, bit bit_12> {
  def s16 : MVE_VxQRSHRN<iname, "s16", bit_0, bit_12, (ins shr_imm8:$imm)> {
    let Inst{28} = 0b0;
    let Inst{20-19} = 0b01;
  }
  def u16 : MVE_VxQRSHRN<iname, "u16", bit_0, bit_12, (ins shr_imm8:$imm)> {
    let Inst{28} = 0b1;
    let Inst{20-19} = 0b01;
  }
  def s32 : MVE_VxQRSHRN<iname, "s32", bit_0, bit_12, (ins shr_imm16:$imm)> {
    let Inst{28} = 0b0;
    let Inst{20} = 0b1;
  }
  def u32 : MVE_VxQRSHRN<iname, "u32", bit_0, bit_12, (ins shr_imm16:$imm)> {
    let Inst{28} = 0b1;
    let Inst{20} = 0b1;
  }
}

defm MVE_VQRSHRNbh : MVE_VxQRSHRN_types<"vqrshrnb", 0b1, 0b0>;
defm MVE_VQRSHRNth : MVE_VxQRSHRN_types<"vqrshrnt", 0b1, 0b1>;
defm MVE_VQSHRNbh  : MVE_VxQRSHRN_types<"vqshrnb", 0b0, 0b0>;
defm MVE_VQSHRNth  : MVE_VxQRSHRN_types<"vqshrnt", 0b0, 0b1>;

// end of mve_imm_shift instructions

// start of mve_shift instructions

class MVE_shift_by_vec<string iname, string suffix, bit U,
                       bits<2> size, bit bit_4, bit bit_8>
  : MVE_p<(outs MQPR:$Qd), (ins MQPR:$Qm, MQPR:$Qn), NoItinerary,
           iname, suffix, "$Qd, $Qm, $Qn", vpred_r, "", []> {
  // Shift instructions which take a vector of shift counts
  bits<4> Qd;
  bits<4> Qm;
  bits<4> Qn;

  let Inst{28} = U;
  let Inst{25-24} = 0b11;
  let Inst{23} = 0b0;
  let Inst{22} = Qd{3};
  let Inst{21-20} = size;
  let Inst{19-17} = Qn{2-0};
  let Inst{16} = 0b0;
  let Inst{15-13} = Qd{2-0};
  let Inst{12-9} = 0b0010;
  let Inst{8} = bit_8;
  let Inst{7} = Qn{3};
  let Inst{6} = 0b1;
  let Inst{5} = Qm{3};
  let Inst{4} = bit_4;
  let Inst{3-1} = Qm{2-0};
  let Inst{0} = 0b0;
  let validForTailPredication = 1;
}

multiclass mve_shift_by_vec_multi<string iname, bit bit_4, bit bit_8> {
  def s8  : MVE_shift_by_vec<iname, "s8", 0b0, 0b00, bit_4, bit_8>;
  def s16 : MVE_shift_by_vec<iname, "s16", 0b0, 0b01, bit_4, bit_8>;
  def s32 : MVE_shift_by_vec<iname, "s32", 0b0, 0b10, bit_4, bit_8>;
  def u8  : MVE_shift_by_vec<iname, "u8", 0b1, 0b00, bit_4, bit_8>;
  def u16 : MVE_shift_by_vec<iname, "u16", 0b1, 0b01, bit_4, bit_8>;
  def u32 : MVE_shift_by_vec<iname, "u32", 0b1, 0b10, bit_4, bit_8>;
}

defm MVE_VSHL_by_vec   : mve_shift_by_vec_multi<"vshl",   0b0, 0b0>;
defm MVE_VQSHL_by_vec  : mve_shift_by_vec_multi<"vqshl",  0b1, 0b0>;
defm MVE_VQRSHL_by_vec : mve_shift_by_vec_multi<"vqrshl", 0b1, 0b1>;
defm MVE_VRSHL_by_vec  : mve_shift_by_vec_multi<"vrshl",  0b0, 0b1>;

let Predicates = [HasMVEInt] in {
  def : Pat<(v4i32 (ARMvshlu (v4i32 MQPR:$Qm), (v4i32 MQPR:$Qn))),
            (v4i32 (MVE_VSHL_by_vecu32 (v4i32 MQPR:$Qm), (v4i32 MQPR:$Qn)))>;
  def : Pat<(v8i16 (ARMvshlu (v8i16 MQPR:$Qm), (v8i16 MQPR:$Qn))),
            (v8i16 (MVE_VSHL_by_vecu16 (v8i16 MQPR:$Qm), (v8i16 MQPR:$Qn)))>;
  def : Pat<(v16i8 (ARMvshlu (v16i8 MQPR:$Qm), (v16i8 MQPR:$Qn))),
            (v16i8 (MVE_VSHL_by_vecu8 (v16i8 MQPR:$Qm), (v16i8 MQPR:$Qn)))>;

  def : Pat<(v4i32 (ARMvshls (v4i32 MQPR:$Qm), (v4i32 MQPR:$Qn))),
            (v4i32 (MVE_VSHL_by_vecs32 (v4i32 MQPR:$Qm), (v4i32 MQPR:$Qn)))>;
  def : Pat<(v8i16 (ARMvshls (v8i16 MQPR:$Qm), (v8i16 MQPR:$Qn))),
            (v8i16 (MVE_VSHL_by_vecs16 (v8i16 MQPR:$Qm), (v8i16 MQPR:$Qn)))>;
  def : Pat<(v16i8 (ARMvshls (v16i8 MQPR:$Qm), (v16i8 MQPR:$Qn))),
            (v16i8 (MVE_VSHL_by_vecs8 (v16i8 MQPR:$Qm), (v16i8 MQPR:$Qn)))>;
}

class MVE_shift_with_imm<string iname, string suffix, dag oops, dag iops,
                         string ops, vpred_ops vpred, string cstr,
                         list<dag> pattern=[]>
  : MVE_p<oops, iops, NoItinerary, iname, suffix, ops, vpred, cstr, pattern> {
  bits<4> Qd;
  bits<4> Qm;

  let Inst{23} = 0b1;
  let Inst{22} = Qd{3};
  let Inst{15-13} = Qd{2-0};
  let Inst{12-11} = 0b00;
  let Inst{7-6} = 0b01;
  let Inst{5} = Qm{3};
  let Inst{4} = 0b1;
  let Inst{3-1} = Qm{2-0};
  let Inst{0} = 0b0;
  let validForTailPredication = 1;
}

class MVE_VSxI_imm<string iname, string suffix, bit bit_8, dag imm>
  : MVE_shift_with_imm<iname, suffix, (outs MQPR:$Qd),
                       !con((ins MQPR:$Qd_src, MQPR:$Qm), imm),
                       "$Qd, $Qm, $imm", vpred_n, "$Qd = $Qd_src"> {
  bits<6> imm;
  let Inst{28} = 0b1;
  let Inst{25-24} = 0b11;
  let Inst{21-16} = imm;
  let Inst{10-9} = 0b10;
  let Inst{8} = bit_8;
  let validForTailPredication = 1;
}

def MVE_VSRIimm8 : MVE_VSxI_imm<"vsri", "8", 0b0, (ins shr_imm8:$imm)> {
  let Inst{21-19} = 0b001;
}

def MVE_VSRIimm16 : MVE_VSxI_imm<"vsri", "16", 0b0, (ins shr_imm16:$imm)> {
  let Inst{21-20} = 0b01;
}

def MVE_VSRIimm32 : MVE_VSxI_imm<"vsri", "32", 0b0, (ins shr_imm32:$imm)> {
  let Inst{21} = 0b1;
}

def MVE_VSLIimm8 : MVE_VSxI_imm<"vsli", "8", 0b1, (ins imm0_7:$imm)> {
  let Inst{21-19} = 0b001;
}

def MVE_VSLIimm16 : MVE_VSxI_imm<"vsli", "16", 0b1, (ins imm0_15:$imm)> {
  let Inst{21-20} = 0b01;
}

def MVE_VSLIimm32 : MVE_VSxI_imm<"vsli", "32", 0b1,(ins imm0_31:$imm)> {
  let Inst{21} = 0b1;
}

class MVE_VQSHL_imm<string suffix, dag imm>
  : MVE_shift_with_imm<"vqshl", suffix, (outs MQPR:$Qd),
                       !con((ins MQPR:$Qm), imm), "$Qd, $Qm, $imm",
                       vpred_r, ""> {
  bits<6> imm;

  let Inst{25-24} = 0b11;
  let Inst{21-16} = imm;
  let Inst{10-8} = 0b111;
}

def MVE_VSLIimms8 : MVE_VQSHL_imm<"s8", (ins imm0_7:$imm)> {
  let Inst{28} = 0b0;
  let Inst{21-19} = 0b001;
}

def MVE_VSLIimmu8 : MVE_VQSHL_imm<"u8", (ins imm0_7:$imm)> {
  let Inst{28} = 0b1;
  let Inst{21-19} = 0b001;
}

def MVE_VSLIimms16 : MVE_VQSHL_imm<"s16", (ins imm0_15:$imm)> {
  let Inst{28} = 0b0;
  let Inst{21-20} = 0b01;
}

def MVE_VSLIimmu16 : MVE_VQSHL_imm<"u16", (ins imm0_15:$imm)> {
  let Inst{28} = 0b1;
  let Inst{21-20} = 0b01;
}

def MVE_VSLIimms32 : MVE_VQSHL_imm<"s32", (ins imm0_31:$imm)> {
  let Inst{28} = 0b0;
  let Inst{21} = 0b1;
}

def MVE_VSLIimmu32 : MVE_VQSHL_imm<"u32", (ins imm0_31:$imm)> {
  let Inst{28} = 0b1;
  let Inst{21} = 0b1;
}

class MVE_VQSHLU_imm<string suffix, dag imm>
  : MVE_shift_with_imm<"vqshlu", suffix, (outs MQPR:$Qd),
                       !con((ins MQPR:$Qm), imm), "$Qd, $Qm, $imm",
                       vpred_r, ""> {
  bits<6> imm;

  let Inst{28} = 0b1;
  let Inst{25-24} = 0b11;
  let Inst{21-16} = imm;
  let Inst{10-8} = 0b110;
}

def MVE_VQSHLU_imms8 : MVE_VQSHLU_imm<"s8", (ins imm0_7:$imm)> {
  let Inst{21-19} = 0b001;
}

def MVE_VQSHLU_imms16 : MVE_VQSHLU_imm<"s16", (ins imm0_15:$imm)> {
  let Inst{21-20} = 0b01;
}

def MVE_VQSHLU_imms32 : MVE_VQSHLU_imm<"s32", (ins imm0_31:$imm)> {
  let Inst{21} = 0b1;
}

class MVE_VRSHR_imm<string suffix, dag imm>
  : MVE_shift_with_imm<"vrshr", suffix, (outs MQPR:$Qd),
                       !con((ins MQPR:$Qm), imm), "$Qd, $Qm, $imm",
                       vpred_r, ""> {
  bits<6> imm;

  let Inst{25-24} = 0b11;
  let Inst{21-16} = imm;
  let Inst{10-8} = 0b010;
}

def MVE_VRSHR_imms8 : MVE_VRSHR_imm<"s8", (ins shr_imm8:$imm)> {
  let Inst{28} = 0b0;
  let Inst{21-19} = 0b001;
}

def MVE_VRSHR_immu8 : MVE_VRSHR_imm<"u8", (ins shr_imm8:$imm)> {
  let Inst{28} = 0b1;
  let Inst{21-19} = 0b001;
}

def MVE_VRSHR_imms16 : MVE_VRSHR_imm<"s16", (ins shr_imm16:$imm)> {
  let Inst{28} = 0b0;
  let Inst{21-20} = 0b01;
}

def MVE_VRSHR_immu16 : MVE_VRSHR_imm<"u16", (ins shr_imm16:$imm)> {
  let Inst{28} = 0b1;
  let Inst{21-20} = 0b01;
}

def MVE_VRSHR_imms32 : MVE_VRSHR_imm<"s32", (ins shr_imm32:$imm)> {
  let Inst{28} = 0b0;
  let Inst{21} = 0b1;
}

def MVE_VRSHR_immu32 : MVE_VRSHR_imm<"u32", (ins shr_imm32:$imm)> {
  let Inst{28} = 0b1;
  let Inst{21} = 0b1;
}

class MVE_VSHR_imm<string suffix, dag imm>
  : MVE_shift_with_imm<"vshr", suffix, (outs MQPR:$Qd),
                       !con((ins MQPR:$Qm), imm), "$Qd, $Qm, $imm",
                       vpred_r, ""> {
  bits<6> imm;

  let Inst{25-24} = 0b11;
  let Inst{21-16} = imm;
  let Inst{10-8} = 0b000;
}

def MVE_VSHR_imms8 : MVE_VSHR_imm<"s8", (ins shr_imm8:$imm)> {
  let Inst{28} = 0b0;
  let Inst{21-19} = 0b001;
}

def MVE_VSHR_immu8 : MVE_VSHR_imm<"u8", (ins shr_imm8:$imm)> {
  let Inst{28} = 0b1;
  let Inst{21-19} = 0b001;
}

def MVE_VSHR_imms16 : MVE_VSHR_imm<"s16", (ins shr_imm16:$imm)> {
  let Inst{28} = 0b0;
  let Inst{21-20} = 0b01;
}

def MVE_VSHR_immu16 : MVE_VSHR_imm<"u16", (ins shr_imm16:$imm)> {
  let Inst{28} = 0b1;
  let Inst{21-20} = 0b01;
}

def MVE_VSHR_imms32 : MVE_VSHR_imm<"s32", (ins shr_imm32:$imm)> {
  let Inst{28} = 0b0;
  let Inst{21} = 0b1;
}

def MVE_VSHR_immu32 : MVE_VSHR_imm<"u32", (ins shr_imm32:$imm)> {
  let Inst{28} = 0b1;
  let Inst{21} = 0b1;
}

class MVE_VSHL_imm<string suffix, dag imm>
  : MVE_shift_with_imm<"vshl", suffix, (outs MQPR:$Qd),
                       !con((ins MQPR:$Qm), imm), "$Qd, $Qm, $imm",
                       vpred_r, ""> {
  bits<6> imm;

  let Inst{28} = 0b0;
  let Inst{25-24} = 0b11;
  let Inst{21-16} = imm;
  let Inst{10-8} = 0b101;
}

def MVE_VSHL_immi8 : MVE_VSHL_imm<"i8", (ins imm0_7:$imm)> {
  let Inst{21-19} = 0b001;
}

def MVE_VSHL_immi16 : MVE_VSHL_imm<"i16", (ins imm0_15:$imm)> {
  let Inst{21-20} = 0b01;
}

def MVE_VSHL_immi32 : MVE_VSHL_imm<"i32", (ins imm0_31:$imm)> {
  let Inst{21} = 0b1;
}

let Predicates = [HasMVEInt] in {
  def : Pat<(v4i32 (ARMvshlImm (v4i32 MQPR:$src), imm0_31:$imm)),
            (v4i32 (MVE_VSHL_immi32 (v4i32 MQPR:$src), imm0_31:$imm))>;
  def : Pat<(v8i16 (ARMvshlImm (v8i16 MQPR:$src), imm0_15:$imm)),
            (v8i16 (MVE_VSHL_immi16 (v8i16 MQPR:$src), imm0_15:$imm))>;
  def : Pat<(v16i8 (ARMvshlImm (v16i8 MQPR:$src), imm0_7:$imm)),
            (v16i8 (MVE_VSHL_immi8 (v16i8 MQPR:$src), imm0_7:$imm))>;

  def : Pat<(v4i32 (ARMvshruImm (v4i32 MQPR:$src), imm0_31:$imm)),
            (v4i32 (MVE_VSHR_immu32 (v4i32 MQPR:$src), imm0_31:$imm))>;
  def : Pat<(v8i16 (ARMvshruImm (v8i16 MQPR:$src), imm0_15:$imm)),
            (v8i16 (MVE_VSHR_immu16 (v8i16 MQPR:$src), imm0_15:$imm))>;
  def : Pat<(v16i8 (ARMvshruImm (v16i8 MQPR:$src), imm0_7:$imm)),
            (v16i8 (MVE_VSHR_immu8 (v16i8 MQPR:$src), imm0_7:$imm))>;

  def : Pat<(v4i32 (ARMvshrsImm (v4i32 MQPR:$src), imm0_31:$imm)),
            (v4i32 (MVE_VSHR_imms32 (v4i32 MQPR:$src), imm0_31:$imm))>;
  def : Pat<(v8i16 (ARMvshrsImm (v8i16 MQPR:$src), imm0_15:$imm)),
            (v8i16 (MVE_VSHR_imms16 (v8i16 MQPR:$src), imm0_15:$imm))>;
  def : Pat<(v16i8 (ARMvshrsImm (v16i8 MQPR:$src), imm0_7:$imm)),
            (v16i8 (MVE_VSHR_imms8 (v16i8 MQPR:$src), imm0_7:$imm))>;
}

// end of mve_shift instructions

// start of MVE Floating Point instructions

class MVE_float<string iname, string suffix, dag oops, dag iops, string ops,
                vpred_ops vpred, string cstr, list<dag> pattern=[]>
  : MVE_f<oops, iops, NoItinerary, iname, suffix, ops, vpred, cstr, pattern> {
  bits<4> Qm;

  let Inst{12} = 0b0;
  let Inst{6} = 0b1;
  let Inst{5} = Qm{3};
  let Inst{3-1} = Qm{2-0};
  let Inst{0} = 0b0;
}

class MVE_VRINT<string rmode, bits<3> op, string suffix, bits<2> size,
                list<dag> pattern=[]>
  : MVE_float<!strconcat("vrint", rmode), suffix, (outs MQPR:$Qd),
              (ins MQPR:$Qm), "$Qd, $Qm", vpred_r, "", pattern> {
  bits<4> Qd;

  let Inst{28} = 0b1;
  let Inst{25-23} = 0b111;
  let Inst{22} = Qd{3};
  let Inst{21-20} = 0b11;
  let Inst{19-18} = size;
  let Inst{17-16} = 0b10;
  let Inst{15-13} = Qd{2-0};
  let Inst{11-10} = 0b01;
  let Inst{9-7} = op{2-0};
  let Inst{4} = 0b0;
  let validForTailPredication = 1;

}

multiclass MVE_VRINT_ops<string suffix, bits<2> size, list<dag> pattern=[]> {
  def N : MVE_VRINT<"n", 0b000, suffix, size, pattern>;
  def X : MVE_VRINT<"x", 0b001, suffix, size, pattern>;
  def A : MVE_VRINT<"a", 0b010, suffix, size, pattern>;
  def Z : MVE_VRINT<"z", 0b011, suffix, size, pattern>;
  def M : MVE_VRINT<"m", 0b101, suffix, size, pattern>;
  def P : MVE_VRINT<"p", 0b111, suffix, size, pattern>;
}

defm MVE_VRINTf16 : MVE_VRINT_ops<"f16", 0b01>;
defm MVE_VRINTf32 : MVE_VRINT_ops<"f32", 0b10>;

let Predicates = [HasMVEFloat] in {
  def : Pat<(v4f32 (frint (v4f32 MQPR:$val1))),
            (v4f32 (MVE_VRINTf32X (v4f32 MQPR:$val1)))>;
  def : Pat<(v8f16 (frint (v8f16 MQPR:$val1))),
            (v8f16 (MVE_VRINTf16X (v8f16 MQPR:$val1)))>;
  def : Pat<(v4f32 (fround (v4f32 MQPR:$val1))),
            (v4f32 (MVE_VRINTf32A (v4f32 MQPR:$val1)))>;
  def : Pat<(v8f16 (fround (v8f16 MQPR:$val1))),
            (v8f16 (MVE_VRINTf16A (v8f16 MQPR:$val1)))>;
  def : Pat<(v4f32 (ftrunc (v4f32 MQPR:$val1))),
            (v4f32 (MVE_VRINTf32Z (v4f32 MQPR:$val1)))>;
  def : Pat<(v8f16 (ftrunc (v8f16 MQPR:$val1))),
            (v8f16 (MVE_VRINTf16Z (v8f16 MQPR:$val1)))>;
  def : Pat<(v4f32 (ffloor (v4f32 MQPR:$val1))),
            (v4f32 (MVE_VRINTf32M (v4f32 MQPR:$val1)))>;
  def : Pat<(v8f16 (ffloor (v8f16 MQPR:$val1))),
            (v8f16 (MVE_VRINTf16M (v8f16 MQPR:$val1)))>;
  def : Pat<(v4f32 (fceil (v4f32 MQPR:$val1))),
            (v4f32 (MVE_VRINTf32P (v4f32 MQPR:$val1)))>;
  def : Pat<(v8f16 (fceil (v8f16 MQPR:$val1))),
            (v8f16 (MVE_VRINTf16P (v8f16 MQPR:$val1)))>;
}

class MVEFloatArithNeon<string iname, string suffix, bit size,
                           dag oops, dag iops, string ops,
                           vpred_ops vpred, string cstr, list<dag> pattern=[]>
  : MVE_float<iname, suffix, oops, iops, ops, vpred, cstr, pattern> {
  let Inst{20} = size;
  let Inst{16} = 0b0;
}

class MVE_VMUL_fp<string suffix, bit size, list<dag> pattern=[]>
  : MVEFloatArithNeon<"vmul", suffix, size, (outs MQPR:$Qd),
                      (ins MQPR:$Qn, MQPR:$Qm), "$Qd, $Qn, $Qm", vpred_r, "",
                      pattern> {
  bits<4> Qd;
  bits<4> Qn;

  let Inst{28} = 0b1;
  let Inst{25-23} = 0b110;
  let Inst{22} = Qd{3};
  let Inst{21} = 0b0;
  let Inst{19-17} = Qn{2-0};
  let Inst{15-13} = Qd{2-0};
  let Inst{12-8} = 0b01101;
  let Inst{7} = Qn{3};
  let Inst{4} = 0b1;
  let validForTailPredication = 1;
}

def MVE_VMULf32 : MVE_VMUL_fp<"f32", 0b0>;
def MVE_VMULf16 : MVE_VMUL_fp<"f16", 0b1>;

let Predicates = [HasMVEFloat] in {
  def : Pat<(v4f32 (fmul (v4f32 MQPR:$val1), (v4f32 MQPR:$val2))),
            (v4f32 (MVE_VMULf32 (v4f32 MQPR:$val1), (v4f32 MQPR:$val2)))>;
  def : Pat<(v8f16 (fmul (v8f16 MQPR:$val1), (v8f16 MQPR:$val2))),
            (v8f16 (MVE_VMULf16 (v8f16 MQPR:$val1), (v8f16 MQPR:$val2)))>;
}

class MVE_VCMLA<string suffix, bit size, list<dag> pattern=[]>
  : MVEFloatArithNeon<"vcmla", suffix, size, (outs MQPR:$Qd),
                         (ins MQPR:$Qd_src, MQPR:$Qn, MQPR:$Qm, complexrotateop:$rot),
                         "$Qd, $Qn, $Qm, $rot", vpred_n, "$Qd = $Qd_src", pattern> {
  bits<4> Qd;
  bits<4> Qn;
  bits<2> rot;

  let Inst{28} = 0b1;
  let Inst{25} = 0b0;
  let Inst{24-23} = rot;
  let Inst{22} = Qd{3};
  let Inst{21} = 0b1;
  let Inst{19-17} = Qn{2-0};
  let Inst{15-13} = Qd{2-0};
  let Inst{12-8} = 0b01000;
  let Inst{7} = Qn{3};
  let Inst{4} = 0b0;
}

def MVE_VCMLAf16 : MVE_VCMLA<"f16", 0b0>;
def MVE_VCMLAf32 : MVE_VCMLA<"f32", 0b1>;

class MVE_VADDSUBFMA_fp<string iname, string suffix, bit size, bit bit_4,
                        bit bit_8, bit bit_21, dag iops=(ins),
                        vpred_ops vpred=vpred_r, string cstr="",
                        list<dag> pattern=[]>
  : MVEFloatArithNeon<iname, suffix, size, (outs MQPR:$Qd),
                      !con(iops, (ins MQPR:$Qn, MQPR:$Qm)), "$Qd, $Qn, $Qm",
                      vpred, cstr, pattern> {
  bits<4> Qd;
  bits<4> Qn;

  let Inst{28} = 0b0;
  let Inst{25-23} = 0b110;
  let Inst{22} = Qd{3};
  let Inst{21} = bit_21;
  let Inst{19-17} = Qn{2-0};
  let Inst{15-13} = Qd{2-0};
  let Inst{11-9} = 0b110;
  let Inst{8} = bit_8;
  let Inst{7} = Qn{3};
  let Inst{4} = bit_4;
}

def MVE_VFMAf32 : MVE_VADDSUBFMA_fp<"vfma", "f32", 0b0, 0b1, 0b0, 0b0,
    (ins MQPR:$Qd_src), vpred_n, "$Qd = $Qd_src">;
def MVE_VFMAf16 : MVE_VADDSUBFMA_fp<"vfma", "f16", 0b1, 0b1, 0b0, 0b0,
    (ins MQPR:$Qd_src), vpred_n, "$Qd = $Qd_src">;

def MVE_VFMSf32 : MVE_VADDSUBFMA_fp<"vfms", "f32", 0b0, 0b1, 0b0, 0b1,
    (ins MQPR:$Qd_src), vpred_n, "$Qd = $Qd_src">;
def MVE_VFMSf16 : MVE_VADDSUBFMA_fp<"vfms", "f16", 0b1, 0b1, 0b0, 0b1,
    (ins MQPR:$Qd_src), vpred_n, "$Qd = $Qd_src">;

let Predicates = [HasMVEFloat] in {
  def : Pat<(v8f16 (fma (v8f16 MQPR:$src1), (v8f16 MQPR:$src2), (v8f16 MQPR:$src3))),
            (v8f16 (MVE_VFMAf16 $src3, $src1, $src2))>;
  def : Pat<(v4f32 (fma (v4f32 MQPR:$src1), (v4f32 MQPR:$src2), (v4f32 MQPR:$src3))),
            (v4f32 (MVE_VFMAf32 $src3, $src1, $src2))>;
  def : Pat<(v8f16 (fma (fneg (v8f16 MQPR:$src1)), (v8f16 MQPR:$src2), (v8f16 MQPR:$src3))),
            (v8f16 (MVE_VFMSf16 $src3, $src1, $src2))>;
  def : Pat<(v4f32 (fma (fneg (v4f32 MQPR:$src1)), (v4f32 MQPR:$src2), (v4f32 MQPR:$src3))),
            (v4f32 (MVE_VFMSf32 $src3, $src1, $src2))>;
}

multiclass MVE_VADDSUB_fp_m<string iname, bit bit_21, MVEVectorVTInfo VTI,
                            SDNode unpred_op, Intrinsic pred_int> {
  def "" : MVE_VADDSUBFMA_fp<iname, VTI.Suffix, VTI.Size{0}, 0, 1, bit_21> {
    let validForTailPredication = 1;
  }

  let Predicates = [HasMVEFloat] in {
    def : Pat<(VTI.Vec (unpred_op (VTI.Vec MQPR:$Qm), (VTI.Vec MQPR:$Qn))),
              (VTI.Vec (!cast<Instruction>(NAME)
                            (VTI.Vec MQPR:$Qm), (VTI.Vec MQPR:$Qn)))>;
    def : Pat<(VTI.Vec (pred_int (VTI.Vec MQPR:$Qm), (VTI.Vec MQPR:$Qn),
                            (VTI.Pred VCCR:$mask), (VTI.Vec MQPR:$inactive))),
              (VTI.Vec (!cast<Instruction>(NAME)
                            (VTI.Vec MQPR:$Qm), (VTI.Vec MQPR:$Qn),
                            (i32 1), (VTI.Pred VCCR:$mask),
                            (VTI.Vec MQPR:$inactive)))>;
  }
}

multiclass MVE_VADD_fp_m<MVEVectorVTInfo VTI>
  : MVE_VADDSUB_fp_m<"vadd", 0, VTI, fadd, int_arm_mve_add_predicated>;
multiclass MVE_VSUB_fp_m<MVEVectorVTInfo VTI>
  : MVE_VADDSUB_fp_m<"vsub", 1, VTI, fsub, int_arm_mve_sub_predicated>;

defm MVE_VADDf32 : MVE_VADD_fp_m<MVE_v4f32>;
defm MVE_VADDf16 : MVE_VADD_fp_m<MVE_v8f16>;

defm MVE_VSUBf32 : MVE_VSUB_fp_m<MVE_v4f32>;
defm MVE_VSUBf16 : MVE_VSUB_fp_m<MVE_v8f16>;

class MVE_VCADD<string suffix, bit size, string cstr="", list<dag> pattern=[]>
  : MVEFloatArithNeon<"vcadd", suffix, size, (outs MQPR:$Qd),
                         (ins MQPR:$Qn, MQPR:$Qm, complexrotateopodd:$rot),
                         "$Qd, $Qn, $Qm, $rot", vpred_r, cstr, pattern> {
  bits<4> Qd;
  bits<4> Qn;
  bit rot;

  let Inst{28} = 0b1;
  let Inst{25} = 0b0;
  let Inst{24} = rot;
  let Inst{23} = 0b1;
  let Inst{22} = Qd{3};
  let Inst{21} = 0b0;
  let Inst{19-17} = Qn{2-0};
  let Inst{15-13} = Qd{2-0};
  let Inst{12-8} = 0b01000;
  let Inst{7} = Qn{3};
  let Inst{4} = 0b0;
}

def MVE_VCADDf16 : MVE_VCADD<"f16", 0b0>;
def MVE_VCADDf32 : MVE_VCADD<"f32", 0b1, "@earlyclobber $Qd">;

class MVE_VABD_fp<string suffix, bit size>
  : MVE_float<"vabd", suffix, (outs MQPR:$Qd), (ins MQPR:$Qn, MQPR:$Qm),
              "$Qd, $Qn, $Qm", vpred_r, ""> {
  bits<4> Qd;
  bits<4> Qn;

  let Inst{28} = 0b1;
  let Inst{25-23} = 0b110;
  let Inst{22} = Qd{3};
  let Inst{21} = 0b1;
  let Inst{20} = size;
  let Inst{19-17} = Qn{2-0};
  let Inst{16} = 0b0;
  let Inst{15-13} = Qd{2-0};
  let Inst{11-8} = 0b1101;
  let Inst{7} = Qn{3};
  let Inst{4} = 0b0;
  let validForTailPredication = 1;
}

def MVE_VABDf32 : MVE_VABD_fp<"f32", 0b0>;
def MVE_VABDf16 : MVE_VABD_fp<"f16", 0b1>;

class MVE_VCVT_fix<string suffix, bit fsi, bit U, bit op,
                   Operand imm_operand_type, list<dag> pattern=[]>
  : MVE_float<"vcvt", suffix,
              (outs MQPR:$Qd), (ins MQPR:$Qm, imm_operand_type:$imm6),
              "$Qd, $Qm, $imm6", vpred_r, "", pattern> {
  bits<4> Qd;
  bits<6> imm6;

  let Inst{28} = U;
  let Inst{25-23} = 0b111;
  let Inst{22} = Qd{3};
  let Inst{21} = 0b1;
  let Inst{19-16} = imm6{3-0};
  let Inst{15-13} = Qd{2-0};
  let Inst{11-10} = 0b11;
  let Inst{9} = fsi;
  let Inst{8} = op;
  let Inst{7} = 0b0;
  let Inst{4} = 0b1;

  let DecoderMethod = "DecodeMVEVCVTt1fp";
  let validForTailPredication = 1;
}

class MVE_VCVT_imm_asmop<int Bits> : AsmOperandClass {
  let PredicateMethod = "isImmediate<1," # Bits # ">";
  let DiagnosticString =
      "MVE fixed-point immediate operand must be between 1 and " # Bits;
  let Name = "MVEVcvtImm" # Bits;
  let RenderMethod = "addImmOperands";
}
class MVE_VCVT_imm<int Bits>: Operand<i32> {
  let ParserMatchClass = MVE_VCVT_imm_asmop<Bits>;
  let EncoderMethod = "getNEONVcvtImm32OpValue";
  let DecoderMethod = "DecodeVCVTImmOperand";
}

class MVE_VCVT_fix_f32<string suffix, bit U, bit op>
    : MVE_VCVT_fix<suffix, 0b1, U, op, MVE_VCVT_imm<32>> {
  let Inst{20} = imm6{4};
}
class MVE_VCVT_fix_f16<string suffix, bit U, bit op>
    : MVE_VCVT_fix<suffix, 0b0, U, op, MVE_VCVT_imm<16>> {
  let Inst{20} = 0b1;
}

def MVE_VCVTf16s16_fix : MVE_VCVT_fix_f16<"f16.s16", 0b0, 0b0>;
def MVE_VCVTs16f16_fix : MVE_VCVT_fix_f16<"s16.f16", 0b0, 0b1>;
def MVE_VCVTf16u16_fix : MVE_VCVT_fix_f16<"f16.u16", 0b1, 0b0>;
def MVE_VCVTu16f16_fix : MVE_VCVT_fix_f16<"u16.f16", 0b1, 0b1>;
def MVE_VCVTf32s32_fix : MVE_VCVT_fix_f32<"f32.s32", 0b0, 0b0>;
def MVE_VCVTs32f32_fix : MVE_VCVT_fix_f32<"s32.f32", 0b0, 0b1>;
def MVE_VCVTf32u32_fix : MVE_VCVT_fix_f32<"f32.u32", 0b1, 0b0>;
def MVE_VCVTu32f32_fix : MVE_VCVT_fix_f32<"u32.f32", 0b1, 0b1>;

class MVE_VCVT_fp_int_anpm<string suffix, bits<2> size, bit op, string anpm,
                bits<2> rm, list<dag> pattern=[]>
  : MVE_float<!strconcat("vcvt", anpm), suffix, (outs MQPR:$Qd),
              (ins MQPR:$Qm), "$Qd, $Qm", vpred_r, "", pattern> {
  bits<4> Qd;

  let Inst{28} = 0b1;
  let Inst{25-23} = 0b111;
  let Inst{22} = Qd{3};
  let Inst{21-20} = 0b11;
  let Inst{19-18} = size;
  let Inst{17-16} = 0b11;
  let Inst{15-13} = Qd{2-0};
  let Inst{12-10} = 0b000;
  let Inst{9-8} = rm;
  let Inst{7} = op;
  let Inst{4} = 0b0;
  let validForTailPredication = 1;
}

multiclass MVE_VCVT_fp_int_anpm_multi<string suffix, bits<2> size, bit op,
                                list<dag> pattern=[]> {
  def a : MVE_VCVT_fp_int_anpm<suffix, size, op, "a", 0b00>;
  def n : MVE_VCVT_fp_int_anpm<suffix, size, op, "n", 0b01>;
  def p : MVE_VCVT_fp_int_anpm<suffix, size, op, "p", 0b10>;
  def m : MVE_VCVT_fp_int_anpm<suffix, size, op, "m", 0b11>;
}

// This defines instructions such as MVE_VCVTu16f16a, with an explicit
// rounding-mode suffix on the mnemonic. The class below will define
// the bare MVE_VCVTu16f16 (with implied rounding toward zero).
defm MVE_VCVTs16f16 : MVE_VCVT_fp_int_anpm_multi<"s16.f16", 0b01, 0b0>;
defm MVE_VCVTu16f16 : MVE_VCVT_fp_int_anpm_multi<"u16.f16", 0b01, 0b1>;
defm MVE_VCVTs32f32 : MVE_VCVT_fp_int_anpm_multi<"s32.f32", 0b10, 0b0>;
defm MVE_VCVTu32f32 : MVE_VCVT_fp_int_anpm_multi<"u32.f32", 0b10, 0b1>;

class MVE_VCVT_fp_int<string suffix, bits<2> size, bits<2> op,
                      list<dag> pattern=[]>
  : MVE_float<"vcvt", suffix, (outs MQPR:$Qd),
              (ins MQPR:$Qm), "$Qd, $Qm", vpred_r, "", pattern> {
  bits<4> Qd;

  let Inst{28} = 0b1;
  let Inst{25-23} = 0b111;
  let Inst{22} = Qd{3};
  let Inst{21-20} = 0b11;
  let Inst{19-18} = size;
  let Inst{17-16} = 0b11;
  let Inst{15-13} = Qd{2-0};
  let Inst{12-9} = 0b0011;
  let Inst{8-7} = op;
  let Inst{4} = 0b0;
  let validForTailPredication = 1;
}

// The unsuffixed VCVT for float->int implicitly rounds toward zero,
// which I reflect here in the llvm instruction names
def MVE_VCVTs16f16z : MVE_VCVT_fp_int<"s16.f16", 0b01, 0b10>;
def MVE_VCVTu16f16z : MVE_VCVT_fp_int<"u16.f16", 0b01, 0b11>;
def MVE_VCVTs32f32z : MVE_VCVT_fp_int<"s32.f32", 0b10, 0b10>;
def MVE_VCVTu32f32z : MVE_VCVT_fp_int<"u32.f32", 0b10, 0b11>;
// Whereas VCVT for int->float rounds to nearest
def MVE_VCVTf16s16n : MVE_VCVT_fp_int<"f16.s16", 0b01, 0b00>;
def MVE_VCVTf16u16n : MVE_VCVT_fp_int<"f16.u16", 0b01, 0b01>;
def MVE_VCVTf32s32n : MVE_VCVT_fp_int<"f32.s32", 0b10, 0b00>;
def MVE_VCVTf32u32n : MVE_VCVT_fp_int<"f32.u32", 0b10, 0b01>;

let Predicates = [HasMVEFloat] in {
  def : Pat<(v4i32 (fp_to_sint (v4f32 MQPR:$src))),
            (v4i32 (MVE_VCVTs32f32z (v4f32 MQPR:$src)))>;
  def : Pat<(v4i32 (fp_to_uint (v4f32 MQPR:$src))),
            (v4i32 (MVE_VCVTu32f32z (v4f32 MQPR:$src)))>;
  def : Pat<(v8i16 (fp_to_sint (v8f16 MQPR:$src))),
            (v8i16 (MVE_VCVTs16f16z (v8f16 MQPR:$src)))>;
  def : Pat<(v8i16 (fp_to_uint (v8f16 MQPR:$src))),
            (v8i16 (MVE_VCVTu16f16z (v8f16 MQPR:$src)))>;
  def : Pat<(v4f32 (sint_to_fp (v4i32 MQPR:$src))),
            (v4f32 (MVE_VCVTf32s32n (v4i32 MQPR:$src)))>;
  def : Pat<(v4f32 (uint_to_fp (v4i32 MQPR:$src))),
            (v4f32 (MVE_VCVTf32u32n (v4i32 MQPR:$src)))>;
  def : Pat<(v8f16 (sint_to_fp (v8i16 MQPR:$src))),
            (v8f16 (MVE_VCVTf16s16n (v8i16 MQPR:$src)))>;
  def : Pat<(v8f16 (uint_to_fp (v8i16 MQPR:$src))),
            (v8f16 (MVE_VCVTf16u16n (v8i16 MQPR:$src)))>;
}

class MVE_VABSNEG_fp<string iname, string suffix, bits<2> size, bit negate,
                   list<dag> pattern=[]>
  : MVE_float<iname, suffix, (outs MQPR:$Qd),
              (ins MQPR:$Qm), "$Qd, $Qm", vpred_r, "", pattern> {
  bits<4> Qd;

  let Inst{28} = 0b1;
  let Inst{25-23} = 0b111;
  let Inst{22} = Qd{3};
  let Inst{21-20} = 0b11;
  let Inst{19-18} = size;
  let Inst{17-16} = 0b01;
  let Inst{15-13} = Qd{2-0};
  let Inst{11-8} = 0b0111;
  let Inst{7} = negate;
  let Inst{4} = 0b0;
  let validForTailPredication = 1;
}

def MVE_VABSf16 : MVE_VABSNEG_fp<"vabs", "f16", 0b01, 0b0>;
def MVE_VABSf32 : MVE_VABSNEG_fp<"vabs", "f32", 0b10, 0b0>;

let Predicates = [HasMVEFloat] in {
  def : Pat<(v8f16 (fabs MQPR:$src)),
            (MVE_VABSf16 MQPR:$src)>;
  def : Pat<(v4f32 (fabs MQPR:$src)),
            (MVE_VABSf32 MQPR:$src)>;
}

def MVE_VNEGf16 : MVE_VABSNEG_fp<"vneg", "f16", 0b01, 0b1>;
def MVE_VNEGf32 : MVE_VABSNEG_fp<"vneg", "f32", 0b10, 0b1>;

let Predicates = [HasMVEFloat] in {
  def : Pat<(v8f16 (fneg MQPR:$src)),
            (MVE_VNEGf16 MQPR:$src)>;
  def : Pat<(v4f32 (fneg MQPR:$src)),
            (MVE_VNEGf32 MQPR:$src)>;
}

class MVE_VMAXMINNMA<string iname, string suffix, bit size, bit bit_12,
                     list<dag> pattern=[]>
  : MVE_f<(outs MQPR:$Qd), (ins MQPR:$Qd_src, MQPR:$Qm),
          NoItinerary, iname, suffix, "$Qd, $Qm", vpred_n, "$Qd = $Qd_src",
          pattern> {
  bits<4> Qd;
  bits<4> Qm;

  let Inst{28} = size;
  let Inst{25-23} = 0b100;
  let Inst{22} = Qd{3};
  let Inst{21-16} = 0b111111;
  let Inst{15-13} = Qd{2-0};
  let Inst{12} = bit_12;
  let Inst{11-6} = 0b111010;
  let Inst{5} = Qm{3};
  let Inst{4} = 0b0;
  let Inst{3-1} = Qm{2-0};
  let Inst{0} = 0b1;
}

def MVE_VMAXNMAf32 : MVE_VMAXMINNMA<"vmaxnma", "f32", 0b0, 0b0>;
def MVE_VMAXNMAf16 : MVE_VMAXMINNMA<"vmaxnma", "f16", 0b1, 0b0>;

def MVE_VMINNMAf32 : MVE_VMAXMINNMA<"vminnma", "f32", 0b0, 0b1>;
def MVE_VMINNMAf16 : MVE_VMAXMINNMA<"vminnma", "f16", 0b1, 0b1>;

// end of MVE Floating Point instructions

// start of MVE compares

class MVE_VCMPqq<string suffix, bit bit_28, bits<2> bits_21_20,
                 VCMPPredicateOperand predtype, list<dag> pattern=[]>
  : MVE_p<(outs VCCR:$P0), (ins MQPR:$Qn, MQPR:$Qm, predtype:$fc),
           NoItinerary, "vcmp", suffix, "$fc, $Qn, $Qm", vpred_n, "", pattern> {
  // Base class for comparing two vector registers
  bits<3> fc;
  bits<4> Qn;
  bits<4> Qm;

  let Inst{28} = bit_28;
  let Inst{25-22} = 0b1000;
  let Inst{21-20} = bits_21_20;
  let Inst{19-17} = Qn{2-0};
  let Inst{16-13} = 0b1000;
  let Inst{12} = fc{2};
  let Inst{11-8} = 0b1111;
  let Inst{7} = fc{0};
  let Inst{6} = 0b0;
  let Inst{5} = Qm{3};
  let Inst{4} = 0b0;
  let Inst{3-1} = Qm{2-0};
  let Inst{0} = fc{1};

  let Constraints = "";

  // We need a custom decoder method for these instructions because of
  // the output VCCR operand, which isn't encoded in the instruction
  // bits anywhere (there is only one choice for it) but has to be
  // included in the MC operands so that codegen will be able to track
  // its data flow between instructions, spill/reload it when
  // necessary, etc. There seems to be no way to get the Tablegen
  // decoder to emit an operand that isn't affected by any instruction
  // bit.
  let DecoderMethod = "DecodeMVEVCMP<false," # predtype.DecoderMethod # ">";
  let validForTailPredication = 1;
}

class MVE_VCMPqqf<string suffix, bit size>
    : MVE_VCMPqq<suffix, size, 0b11, pred_basic_fp> {
  let Predicates = [HasMVEFloat];
}

class MVE_VCMPqqi<string suffix, bits<2> size>
    : MVE_VCMPqq<suffix, 0b1, size, pred_basic_i> {
  let Inst{12} = 0b0;
  let Inst{0} = 0b0;
}

class MVE_VCMPqqu<string suffix, bits<2> size>
    : MVE_VCMPqq<suffix, 0b1, size, pred_basic_u> {
  let Inst{12} = 0b0;
  let Inst{0} = 0b1;
}

class MVE_VCMPqqs<string suffix, bits<2> size>
    : MVE_VCMPqq<suffix, 0b1, size, pred_basic_s> {
  let Inst{12} = 0b1;
}

def MVE_VCMPf32 : MVE_VCMPqqf<"f32", 0b0>;
def MVE_VCMPf16 : MVE_VCMPqqf<"f16", 0b1>;

def MVE_VCMPi8  : MVE_VCMPqqi<"i8",  0b00>;
def MVE_VCMPi16 : MVE_VCMPqqi<"i16", 0b01>;
def MVE_VCMPi32 : MVE_VCMPqqi<"i32", 0b10>;

def MVE_VCMPu8  : MVE_VCMPqqu<"u8",  0b00>;
def MVE_VCMPu16 : MVE_VCMPqqu<"u16", 0b01>;
def MVE_VCMPu32 : MVE_VCMPqqu<"u32", 0b10>;

def MVE_VCMPs8  : MVE_VCMPqqs<"s8",  0b00>;
def MVE_VCMPs16 : MVE_VCMPqqs<"s16", 0b01>;
def MVE_VCMPs32 : MVE_VCMPqqs<"s32", 0b10>;

class MVE_VCMPqr<string suffix, bit bit_28, bits<2> bits_21_20,
                 VCMPPredicateOperand predtype, list<dag> pattern=[]>
  : MVE_p<(outs VCCR:$P0), (ins MQPR:$Qn, GPRwithZR:$Rm, predtype:$fc),
           NoItinerary, "vcmp", suffix, "$fc, $Qn, $Rm", vpred_n, "", pattern> {
  // Base class for comparing a vector register with a scalar
  bits<3> fc;
  bits<4> Qn;
  bits<4> Rm;

  let Inst{28} = bit_28;
  let Inst{25-22} = 0b1000;
  let Inst{21-20} = bits_21_20;
  let Inst{19-17} = Qn{2-0};
  let Inst{16-13} = 0b1000;
  let Inst{12} = fc{2};
  let Inst{11-8} = 0b1111;
  let Inst{7} = fc{0};
  let Inst{6} = 0b1;
  let Inst{5} = fc{1};
  let Inst{4} = 0b0;
  let Inst{3-0} = Rm{3-0};

  let Constraints = "";
  // Custom decoder method, for the same reason as MVE_VCMPqq
  let DecoderMethod = "DecodeMVEVCMP<true," # predtype.DecoderMethod # ">";
  let validForTailPredication = 1;
}

class MVE_VCMPqrf<string suffix, bit size>
    : MVE_VCMPqr<suffix, size, 0b11, pred_basic_fp> {
  let Predicates = [HasMVEFloat];
}

class MVE_VCMPqri<string suffix, bits<2> size>
    : MVE_VCMPqr<suffix, 0b1, size, pred_basic_i> {
  let Inst{12} = 0b0;
  let Inst{5} = 0b0;
}

class MVE_VCMPqru<string suffix, bits<2> size>
    : MVE_VCMPqr<suffix, 0b1, size, pred_basic_u> {
  let Inst{12} = 0b0;
  let Inst{5} = 0b1;
}

class MVE_VCMPqrs<string suffix, bits<2> size>
    : MVE_VCMPqr<suffix, 0b1, size, pred_basic_s> {
  let Inst{12} = 0b1;
}

def MVE_VCMPf32r : MVE_VCMPqrf<"f32", 0b0>;
def MVE_VCMPf16r : MVE_VCMPqrf<"f16", 0b1>;

def MVE_VCMPi8r  : MVE_VCMPqri<"i8",  0b00>;
def MVE_VCMPi16r : MVE_VCMPqri<"i16", 0b01>;
def MVE_VCMPi32r : MVE_VCMPqri<"i32", 0b10>;

def MVE_VCMPu8r  : MVE_VCMPqru<"u8",  0b00>;
def MVE_VCMPu16r : MVE_VCMPqru<"u16", 0b01>;
def MVE_VCMPu32r : MVE_VCMPqru<"u32", 0b10>;

def MVE_VCMPs8r  : MVE_VCMPqrs<"s8",  0b00>;
def MVE_VCMPs16r : MVE_VCMPqrs<"s16", 0b01>;
def MVE_VCMPs32r : MVE_VCMPqrs<"s32", 0b10>;

multiclass unpred_vcmp_z<string suffix, int fc> {
  def i8  : Pat<(v16i1 (ARMvcmpz (v16i8 MQPR:$v1), (i32 fc))),
                (v16i1 (!cast<Instruction>("MVE_VCMP"#suffix#"8r") (v16i8 MQPR:$v1), ZR, fc))>;
  def i16 : Pat<(v8i1 (ARMvcmpz (v8i16 MQPR:$v1), (i32 fc))),
                (v8i1 (!cast<Instruction>("MVE_VCMP"#suffix#"16r") (v8i16 MQPR:$v1), ZR, fc))>;
  def i32 : Pat<(v4i1 (ARMvcmpz (v4i32 MQPR:$v1), (i32 fc))),
                (v4i1 (!cast<Instruction>("MVE_VCMP"#suffix#"32r") (v4i32 MQPR:$v1), ZR, fc))>;

  def : Pat<(v16i1 (and (v16i1 VCCR:$p1), (v16i1 (ARMvcmpz (v16i8 MQPR:$v1), (i32 fc))))),
            (v16i1 (!cast<Instruction>("MVE_VCMP"#suffix#"8r") (v16i8 MQPR:$v1), ZR, fc, 1, VCCR:$p1))>;
  def : Pat<(v8i1 (and (v8i1 VCCR:$p1), (v8i1 (ARMvcmpz (v8i16 MQPR:$v1), (i32 fc))))),
            (v8i1 (!cast<Instruction>("MVE_VCMP"#suffix#"16r") (v8i16 MQPR:$v1), ZR, fc, 1, VCCR:$p1))>;
  def : Pat<(v4i1 (and (v4i1 VCCR:$p1), (v4i1 (ARMvcmpz (v4i32 MQPR:$v1), (i32 fc))))),
            (v4i1 (!cast<Instruction>("MVE_VCMP"#suffix#"32r") (v4i32 MQPR:$v1), ZR, fc, 1, VCCR:$p1))>;
}

multiclass unpred_vcmp_r<string suffix, int fc> {
  def i8  : Pat<(v16i1 (ARMvcmp (v16i8 MQPR:$v1), (v16i8 MQPR:$v2), (i32 fc))),
                (v16i1 (!cast<Instruction>("MVE_VCMP"#suffix#"8") (v16i8 MQPR:$v1), (v16i8 MQPR:$v2), fc))>;
  def i16 : Pat<(v8i1 (ARMvcmp (v8i16 MQPR:$v1), (v8i16 MQPR:$v2), (i32 fc))),
                (v8i1 (!cast<Instruction>("MVE_VCMP"#suffix#"16") (v8i16 MQPR:$v1), (v8i16 MQPR:$v2), fc))>;
  def i32 : Pat<(v4i1 (ARMvcmp (v4i32 MQPR:$v1), (v4i32 MQPR:$v2), (i32 fc))),
                (v4i1 (!cast<Instruction>("MVE_VCMP"#suffix#"32") (v4i32 MQPR:$v1), (v4i32 MQPR:$v2), fc))>;

  def i8r  : Pat<(v16i1 (ARMvcmp (v16i8 MQPR:$v1), (v16i8 (ARMvdup GPR:$v2)), (i32 fc))),
                 (v16i1 (!cast<Instruction>("MVE_VCMP"#suffix#"8r") (v16i8 MQPR:$v1), (i32 GPR:$v2), fc))>;
  def i16r : Pat<(v8i1 (ARMvcmp (v8i16 MQPR:$v1), (v8i16 (ARMvdup GPR:$v2)), (i32 fc))),
                 (v8i1 (!cast<Instruction>("MVE_VCMP"#suffix#"16r") (v8i16 MQPR:$v1), (i32 GPR:$v2), fc))>;
  def i32r : Pat<(v4i1 (ARMvcmp (v4i32 MQPR:$v1), (v4i32 (ARMvdup GPR:$v2)), (i32 fc))),
                 (v4i1 (!cast<Instruction>("MVE_VCMP"#suffix#"32r") (v4i32 MQPR:$v1), (i32 GPR:$v2), fc))>;

  def : Pat<(v16i1 (and (v16i1 VCCR:$p1), (v16i1 (ARMvcmp (v16i8 MQPR:$v1), (v16i8 MQPR:$v2), (i32 fc))))),
            (v16i1 (!cast<Instruction>("MVE_VCMP"#suffix#"8") (v16i8 MQPR:$v1), (v16i8 MQPR:$v2), fc, 1, VCCR:$p1))>;
  def : Pat<(v8i1 (and (v8i1 VCCR:$p1), (v8i1 (ARMvcmp (v8i16 MQPR:$v1), (v8i16 MQPR:$v2), (i32 fc))))),
            (v8i1 (!cast<Instruction>("MVE_VCMP"#suffix#"16") (v8i16 MQPR:$v1), (v8i16 MQPR:$v2), fc, 1, VCCR:$p1))>;
  def : Pat<(v4i1 (and (v4i1 VCCR:$p1), (v4i1 (ARMvcmp (v4i32 MQPR:$v1), (v4i32 MQPR:$v2), (i32 fc))))),
            (v4i1 (!cast<Instruction>("MVE_VCMP"#suffix#"32") (v4i32 MQPR:$v1), (v4i32 MQPR:$v2), fc, 1, VCCR:$p1))>;

  def : Pat<(v16i1 (and (v16i1 VCCR:$p1), (v16i1 (ARMvcmp (v16i8 MQPR:$v1), (v16i8 (ARMvdup GPR:$v2)), (i32 fc))))),
            (v16i1 (!cast<Instruction>("MVE_VCMP"#suffix#"8r") (v16i8 MQPR:$v1), (i32 GPR:$v2), fc, 1, VCCR:$p1))>;
  def : Pat<(v8i1 (and (v8i1 VCCR:$p1), (v8i1 (ARMvcmp (v8i16 MQPR:$v1), (v8i16 (ARMvdup GPR:$v2)), (i32 fc))))),
            (v8i1 (!cast<Instruction>("MVE_VCMP"#suffix#"16r") (v8i16 MQPR:$v1), (i32 GPR:$v2), fc, 1, VCCR:$p1))>;
  def : Pat<(v4i1 (and (v4i1 VCCR:$p1), (v4i1 (ARMvcmp (v4i32 MQPR:$v1), (v4i32 (ARMvdup GPR:$v2)), (i32 fc))))),
            (v4i1 (!cast<Instruction>("MVE_VCMP"#suffix#"32r") (v4i32 MQPR:$v1), (i32 GPR:$v2), fc, 1, VCCR:$p1))>;
}

multiclass unpred_vcmpf_z<int fc> {
  def f16 : Pat<(v8i1 (ARMvcmpz (v8f16 MQPR:$v1), (i32 fc))),
                (v8i1 (MVE_VCMPf16r (v8f16 MQPR:$v1), ZR, fc))>;
  def f32 : Pat<(v4i1 (ARMvcmpz (v4f32 MQPR:$v1), (i32 fc))),
                (v4i1 (MVE_VCMPf32r (v4f32 MQPR:$v1), ZR, fc))>;

  def : Pat<(v8i1 (and (v8i1 VCCR:$p1), (v8i1 (ARMvcmpz (v8f16 MQPR:$v1), (i32 fc))))),
            (v8i1 (MVE_VCMPf32r (v8f16 MQPR:$v1), ZR, fc, 1, VCCR:$p1))>;
  def : Pat<(v4i1 (and (v4i1 VCCR:$p1), (v4i1 (ARMvcmpz (v4f32 MQPR:$v1), (i32 fc))))),
            (v4i1 (MVE_VCMPf32r (v4f32 MQPR:$v1), ZR, fc, 1, VCCR:$p1))>;
}

multiclass unpred_vcmpf_r<int fc> {
  def f16 : Pat<(v8i1 (ARMvcmp (v8f16 MQPR:$v1), (v8f16 MQPR:$v2), (i32 fc))),
                (v8i1 (MVE_VCMPf16 (v8f16 MQPR:$v1), (v8f16 MQPR:$v2), fc))>;
  def f32 : Pat<(v4i1 (ARMvcmp (v4f32 MQPR:$v1), (v4f32 MQPR:$v2), (i32 fc))),
                (v4i1 (MVE_VCMPf32 (v4f32 MQPR:$v1), (v4f32 MQPR:$v2), fc))>;

  def f16r : Pat<(v8i1 (ARMvcmp (v8f16 MQPR:$v1), (v8f16 (ARMvdup HPR:$v2)), (i32 fc))),
                 (v8i1 (MVE_VCMPf16r (v8f16 MQPR:$v1), (i32 (COPY_TO_REGCLASS (f16 HPR:$v2), rGPR)), fc))>;
  def f32r : Pat<(v4i1 (ARMvcmp (v4f32 MQPR:$v1), (v4f32 (ARMvdup SPR:$v2)), (i32 fc))),
                 (v4i1 (MVE_VCMPf32r (v4f32 MQPR:$v1), (i32 (COPY_TO_REGCLASS (f32 SPR:$v2), rGPR)), fc))>;

  def : Pat<(v8i1 (and (v8i1 VCCR:$p1), (v8i1 (ARMvcmp (v8f16 MQPR:$v1), (v8f16 MQPR:$v2), (i32 fc))))),
            (v8i1 (MVE_VCMPf16 (v8f16 MQPR:$v1), (v8f16 MQPR:$v2), fc, 1, VCCR:$p1))>;
  def : Pat<(v4i1 (and (v4i1 VCCR:$p1), (v4i1 (ARMvcmp (v4f32 MQPR:$v1), (v4f32 MQPR:$v2), (i32 fc))))),
            (v4i1 (MVE_VCMPf32 (v4f32 MQPR:$v1), (v4f32 MQPR:$v2), fc, 1, VCCR:$p1))>;

  def : Pat<(v8i1 (and (v8i1 VCCR:$p1), (v8i1 (ARMvcmp (v8f16 MQPR:$v1), (v8f16 (ARMvdup HPR:$v2)), (i32 fc))))),
            (v8i1 (MVE_VCMPf16r (v8f16 MQPR:$v1), (i32 (COPY_TO_REGCLASS (f16 HPR:$v2), rGPR)), fc, 1, VCCR:$p1))>;
  def : Pat<(v4i1 (and (v4i1 VCCR:$p1), (v4i1 (ARMvcmp (v4f32 MQPR:$v1), (v4f32 (ARMvdup SPR:$v2)), (i32 fc))))),
            (v4i1 (MVE_VCMPf32r (v4f32 MQPR:$v1), (i32 (COPY_TO_REGCLASS (f32 SPR:$v2), rGPR)), fc, 1, VCCR:$p1))>;
}

let Predicates = [HasMVEInt] in {
  defm MVE_VCEQZ  : unpred_vcmp_z<"i", 0>;
  defm MVE_VCNEZ  : unpred_vcmp_z<"i", 1>;
  defm MVE_VCGEZ  : unpred_vcmp_z<"s", 10>;
  defm MVE_VCLTZ  : unpred_vcmp_z<"s", 11>;
  defm MVE_VCGTZ  : unpred_vcmp_z<"s", 12>;
  defm MVE_VCLEZ  : unpred_vcmp_z<"s", 13>;
  defm MVE_VCGTUZ : unpred_vcmp_z<"u", 8>;
  defm MVE_VCGEUZ : unpred_vcmp_z<"u", 2>;

  defm MVE_VCEQ   : unpred_vcmp_r<"i", 0>;
  defm MVE_VCNE   : unpred_vcmp_r<"i", 1>;
  defm MVE_VCGE   : unpred_vcmp_r<"s", 10>;
  defm MVE_VCLT   : unpred_vcmp_r<"s", 11>;
  defm MVE_VCGT   : unpred_vcmp_r<"s", 12>;
  defm MVE_VCLE   : unpred_vcmp_r<"s", 13>;
  defm MVE_VCGTU  : unpred_vcmp_r<"u", 8>;
  defm MVE_VCGEU  : unpred_vcmp_r<"u", 2>;
}

let Predicates = [HasMVEFloat] in {
  defm MVE_VFCEQZ  : unpred_vcmpf_z<0>;
  defm MVE_VFCNEZ  : unpred_vcmpf_z<1>;
  defm MVE_VFCGEZ  : unpred_vcmpf_z<10>;
  defm MVE_VFCLTZ  : unpred_vcmpf_z<11>;
  defm MVE_VFCGTZ  : unpred_vcmpf_z<12>;
  defm MVE_VFCLEZ  : unpred_vcmpf_z<13>;

  defm MVE_VFCEQ   : unpred_vcmpf_r<0>;
  defm MVE_VFCNE   : unpred_vcmpf_r<1>;
  defm MVE_VFCGE   : unpred_vcmpf_r<10>;
  defm MVE_VFCLT   : unpred_vcmpf_r<11>;
  defm MVE_VFCGT   : unpred_vcmpf_r<12>;
  defm MVE_VFCLE   : unpred_vcmpf_r<13>;
}


// Extra "worst case" and/or/xor partterns, going into and out of GRP
multiclass two_predops<SDPatternOperator opnode, Instruction insn> {
  def v16i1 : Pat<(v16i1 (opnode (v16i1 VCCR:$p1), (v16i1 VCCR:$p2))),
                  (v16i1 (COPY_TO_REGCLASS
                           (insn (i32 (COPY_TO_REGCLASS (v16i1 VCCR:$p1), rGPR)),
                                 (i32 (COPY_TO_REGCLASS (v16i1 VCCR:$p2), rGPR))),
                           VCCR))>;
  def v8i1  : Pat<(v8i1 (opnode (v8i1 VCCR:$p1), (v8i1 VCCR:$p2))),
                  (v8i1 (COPY_TO_REGCLASS
                          (insn (i32 (COPY_TO_REGCLASS (v8i1 VCCR:$p1), rGPR)),
                                (i32 (COPY_TO_REGCLASS (v8i1 VCCR:$p2), rGPR))),
                          VCCR))>;
  def v4i1  : Pat<(v4i1 (opnode (v4i1 VCCR:$p1), (v4i1 VCCR:$p2))),
                  (v4i1 (COPY_TO_REGCLASS
                          (insn (i32 (COPY_TO_REGCLASS (v4i1 VCCR:$p1), rGPR)),
                                (i32 (COPY_TO_REGCLASS (v4i1 VCCR:$p2), rGPR))),
                          VCCR))>;
}

let Predicates = [HasMVEInt] in {
  defm POR    : two_predops<or,  t2ORRrr>;
  defm PAND   : two_predops<and, t2ANDrr>;
  defm PEOR   : two_predops<xor, t2EORrr>;
}

// Occasionally we need to cast between a i32 and a boolean vector, for
// example when moving between rGPR and VPR.P0 as part of predicate vector
// shuffles. We also sometimes need to cast between different predicate
// vector types (v4i1<>v8i1, etc.) also as part of lowering vector shuffles.

def predicate_cast : SDNode<"ARMISD::PREDICATE_CAST", SDTUnaryOp>;

let Predicates = [HasMVEInt] in {
  foreach VT = [ v4i1, v8i1, v16i1 ] in {
    def : Pat<(i32 (predicate_cast (VT VCCR:$src))),
              (i32 (COPY_TO_REGCLASS (VT VCCR:$src), VCCR))>;
    def : Pat<(VT  (predicate_cast (i32 VCCR:$src))),
              (VT  (COPY_TO_REGCLASS (i32 VCCR:$src), VCCR))>;

    foreach VT2 = [ v4i1, v8i1, v16i1 ] in
      def : Pat<(VT  (predicate_cast (VT2 VCCR:$src))),
                (VT  (COPY_TO_REGCLASS (VT2 VCCR:$src), VCCR))>;
  }
}

// end of MVE compares

// start of MVE_qDest_qSrc

class MVE_qDest_qSrc<string iname, string suffix, dag oops, dag iops,
                     string ops, vpred_ops vpred, string cstr,
                     list<dag> pattern=[]>
  : MVE_p<oops, iops, NoItinerary, iname, suffix,
          ops, vpred, cstr, pattern> {
  bits<4> Qd;
  bits<4> Qm;

  let Inst{25-23} = 0b100;
  let Inst{22} = Qd{3};
  let Inst{15-13} = Qd{2-0};
  let Inst{11-9} = 0b111;
  let Inst{6} = 0b0;
  let Inst{5} = Qm{3};
  let Inst{4} = 0b0;
  let Inst{3-1} = Qm{2-0};
}

class MVE_VQxDMLxDH<string iname, bit exch, bit round, bit subtract,
                    string suffix, bits<2> size, string cstr="", list<dag> pattern=[]>
  : MVE_qDest_qSrc<iname, suffix, (outs MQPR:$Qd),
                   (ins MQPR:$Qd_src, MQPR:$Qn, MQPR:$Qm), "$Qd, $Qn, $Qm",
                   vpred_n, "$Qd = $Qd_src"#cstr, pattern> {
  bits<4> Qn;

  let Inst{28} = subtract;
  let Inst{21-20} = size;
  let Inst{19-17} = Qn{2-0};
  let Inst{16} = 0b0;
  let Inst{12} = exch;
  let Inst{8} = 0b0;
  let Inst{7} = Qn{3};
  let Inst{0} = round;
}

multiclass MVE_VQxDMLxDH_multi<string iname, bit exch,
                               bit round, bit subtract> {
  def s8  : MVE_VQxDMLxDH<iname, exch, round, subtract, "s8",  0b00>;
  def s16 : MVE_VQxDMLxDH<iname, exch, round, subtract, "s16", 0b01>;
  def s32 : MVE_VQxDMLxDH<iname, exch, round, subtract, "s32", 0b10, ",@earlyclobber $Qd">;
}

defm MVE_VQDMLADH   : MVE_VQxDMLxDH_multi<"vqdmladh",   0b0, 0b0, 0b0>;
defm MVE_VQDMLADHX  : MVE_VQxDMLxDH_multi<"vqdmladhx",  0b1, 0b0, 0b0>;
defm MVE_VQRDMLADH  : MVE_VQxDMLxDH_multi<"vqrdmladh",  0b0, 0b1, 0b0>;
defm MVE_VQRDMLADHX : MVE_VQxDMLxDH_multi<"vqrdmladhx", 0b1, 0b1, 0b0>;
defm MVE_VQDMLSDH   : MVE_VQxDMLxDH_multi<"vqdmlsdh",   0b0, 0b0, 0b1>;
defm MVE_VQDMLSDHX  : MVE_VQxDMLxDH_multi<"vqdmlsdhx",  0b1, 0b0, 0b1>;
defm MVE_VQRDMLSDH  : MVE_VQxDMLxDH_multi<"vqrdmlsdh",  0b0, 0b1, 0b1>;
defm MVE_VQRDMLSDHX : MVE_VQxDMLxDH_multi<"vqrdmlsdhx", 0b1, 0b1, 0b1>;

class MVE_VCMUL<string iname, string suffix, bit size, string cstr="", list<dag> pattern=[]>
  : MVE_qDest_qSrc<iname, suffix, (outs MQPR:$Qd),
                   (ins MQPR:$Qn, MQPR:$Qm, complexrotateop:$rot),
                   "$Qd, $Qn, $Qm, $rot", vpred_r, cstr, pattern> {
  bits<4> Qn;
  bits<2> rot;

  let Inst{28} = size;
  let Inst{21-20} = 0b11;
  let Inst{19-17} = Qn{2-0};
  let Inst{16} = 0b0;
  let Inst{12} = rot{1};
  let Inst{8} = 0b0;
  let Inst{7} = Qn{3};
  let Inst{0} = rot{0};

  let Predicates = [HasMVEFloat];
}

def MVE_VCMULf16 : MVE_VCMUL<"vcmul", "f16", 0b0>;
def MVE_VCMULf32 : MVE_VCMUL<"vcmul", "f32", 0b1, "@earlyclobber $Qd">;

class MVE_VMULL<string iname, string suffix, bit bit_28, bits<2> bits_21_20,
                bit T, string cstr, list<dag> pattern=[]>
  : MVE_qDest_qSrc<iname, suffix, (outs MQPR:$Qd),
                   (ins MQPR:$Qn, MQPR:$Qm), "$Qd, $Qn, $Qm",
                   vpred_r, cstr, pattern> {
  bits<4> Qd;
  bits<4> Qn;
  bits<4> Qm;

  let Inst{28} = bit_28;
  let Inst{21-20} = bits_21_20;
  let Inst{19-17} = Qn{2-0};
  let Inst{16} = 0b1;
  let Inst{12} = T;
  let Inst{8} = 0b0;
  let Inst{7} = Qn{3};
  let Inst{0} = 0b0;
}

multiclass MVE_VMULL_multi<string iname, string suffix,
                           bit bit_28, bits<2> bits_21_20, string cstr=""> {
  def bh : MVE_VMULL<iname # "b", suffix, bit_28, bits_21_20, 0b0, cstr>;
  def th : MVE_VMULL<iname # "t", suffix, bit_28, bits_21_20, 0b1, cstr>;
}

// For integer multiplies, bits 21:20 encode size, and bit 28 signedness.
// For polynomial multiplies, bits 21:20 take the unused value 0b11, and
// bit 28 switches to encoding the size.

defm MVE_VMULLs8  : MVE_VMULL_multi<"vmull", "s8",  0b0, 0b00>;
defm MVE_VMULLs16 : MVE_VMULL_multi<"vmull", "s16", 0b0, 0b01>;
defm MVE_VMULLs32 : MVE_VMULL_multi<"vmull", "s32", 0b0, 0b10, "@earlyclobber $Qd">;
defm MVE_VMULLu8  : MVE_VMULL_multi<"vmull", "u8",  0b1, 0b00>;
defm MVE_VMULLu16 : MVE_VMULL_multi<"vmull", "u16", 0b1, 0b01>;
defm MVE_VMULLu32 : MVE_VMULL_multi<"vmull", "u32", 0b1, 0b10, "@earlyclobber $Qd">;
defm MVE_VMULLp8  : MVE_VMULL_multi<"vmull", "p8",  0b0, 0b11>;
defm MVE_VMULLp16 : MVE_VMULL_multi<"vmull", "p16", 0b1, 0b11>;

class MVE_VxMULH<string iname, string suffix, bit U, bits<2> size,
                 bit round, list<dag> pattern=[]>
  : MVE_qDest_qSrc<iname, suffix, (outs MQPR:$Qd),
                   (ins MQPR:$Qn, MQPR:$Qm), "$Qd, $Qn, $Qm",
                   vpred_r, "", pattern> {
  bits<4> Qn;

  let Inst{28} = U;
  let Inst{21-20} = size;
  let Inst{19-17} = Qn{2-0};
  let Inst{16} = 0b1;
  let Inst{12} = round;
  let Inst{8} = 0b0;
  let Inst{7} = Qn{3};
  let Inst{0} = 0b1;
}

def MVE_VMULHs8   : MVE_VxMULH<"vmulh",  "s8",  0b0, 0b00, 0b0>;
def MVE_VMULHs16  : MVE_VxMULH<"vmulh",  "s16", 0b0, 0b01, 0b0>;
def MVE_VMULHs32  : MVE_VxMULH<"vmulh",  "s32", 0b0, 0b10, 0b0>;
def MVE_VMULHu8   : MVE_VxMULH<"vmulh",  "u8",  0b1, 0b00, 0b0>;
def MVE_VMULHu16  : MVE_VxMULH<"vmulh",  "u16", 0b1, 0b01, 0b0>;
def MVE_VMULHu32  : MVE_VxMULH<"vmulh",  "u32", 0b1, 0b10, 0b0>;

def MVE_VRMULHs8  : MVE_VxMULH<"vrmulh", "s8",  0b0, 0b00, 0b1>;
def MVE_VRMULHs16 : MVE_VxMULH<"vrmulh", "s16", 0b0, 0b01, 0b1>;
def MVE_VRMULHs32 : MVE_VxMULH<"vrmulh", "s32", 0b0, 0b10, 0b1>;
def MVE_VRMULHu8  : MVE_VxMULH<"vrmulh", "u8",  0b1, 0b00, 0b1>;
def MVE_VRMULHu16 : MVE_VxMULH<"vrmulh", "u16", 0b1, 0b01, 0b1>;
def MVE_VRMULHu32 : MVE_VxMULH<"vrmulh", "u32", 0b1, 0b10, 0b1>;

class MVE_VxMOVxN<string iname, string suffix, bit bit_28, bit bit_17,
                  bits<2> size, bit T, list<dag> pattern=[]>
  : MVE_qDest_qSrc<iname, suffix, (outs MQPR:$Qd),
                   (ins MQPR:$Qd_src, MQPR:$Qm), "$Qd, $Qm",
                   vpred_n, "$Qd = $Qd_src", pattern> {

  let Inst{28} = bit_28;
  let Inst{21-20} = 0b11;
  let Inst{19-18} = size;
  let Inst{17} = bit_17;
  let Inst{16} = 0b1;
  let Inst{12} = T;
  let Inst{8} = 0b0;
  let Inst{7} = !if(!eq(bit_17, 0), 1, 0);
  let Inst{0} = 0b1;
}

multiclass MVE_VxMOVxN_halves<string iname, string suffix,
                              bit bit_28, bit bit_17, bits<2> size> {
  def bh : MVE_VxMOVxN<iname # "b", suffix, bit_28, bit_17, size, 0b0>;
  def th : MVE_VxMOVxN<iname # "t", suffix, bit_28, bit_17, size, 0b1>;
}

defm MVE_VMOVNi16   : MVE_VxMOVxN_halves<"vmovn",   "i16", 0b1, 0b0, 0b00>;
defm MVE_VMOVNi32   : MVE_VxMOVxN_halves<"vmovn",   "i32", 0b1, 0b0, 0b01>;
defm MVE_VQMOVNs16  : MVE_VxMOVxN_halves<"vqmovn",  "s16", 0b0, 0b1, 0b00>;
defm MVE_VQMOVNs32  : MVE_VxMOVxN_halves<"vqmovn",  "s32", 0b0, 0b1, 0b01>;
defm MVE_VQMOVNu16  : MVE_VxMOVxN_halves<"vqmovn",  "u16", 0b1, 0b1, 0b00>;
defm MVE_VQMOVNu32  : MVE_VxMOVxN_halves<"vqmovn",  "u32", 0b1, 0b1, 0b01>;
defm MVE_VQMOVUNs16 : MVE_VxMOVxN_halves<"vqmovun", "s16", 0b0, 0b0, 0b00>;
defm MVE_VQMOVUNs32 : MVE_VxMOVxN_halves<"vqmovun", "s32", 0b0, 0b0, 0b01>;

def MVEvmovn       : SDNode<"ARMISD::VMOVN", SDTARMVEXT>;
let Predicates = [HasMVEInt] in {
  def : Pat<(v8i16 (MVEvmovn (v8i16 MQPR:$Qd_src), (v8i16 MQPR:$Qm), (i32 0))),
            (v8i16 (MVE_VMOVNi32bh (v8i16 MQPR:$Qd_src), (v8i16 MQPR:$Qm)))>;
  def : Pat<(v8i16 (MVEvmovn (v8i16 MQPR:$Qd_src), (v8i16 MQPR:$Qm), (i32 1))),
            (v8i16 (MVE_VMOVNi32th (v8i16 MQPR:$Qd_src), (v8i16 MQPR:$Qm)))>;
  def : Pat<(v16i8 (MVEvmovn (v16i8 MQPR:$Qd_src), (v16i8 MQPR:$Qm), (i32 0))),
            (v16i8 (MVE_VMOVNi16bh (v16i8 MQPR:$Qd_src), (v16i8 MQPR:$Qm)))>;
  def : Pat<(v16i8 (MVEvmovn (v16i8 MQPR:$Qd_src), (v16i8 MQPR:$Qm), (i32 1))),
            (v16i8 (MVE_VMOVNi16th (v16i8 MQPR:$Qd_src), (v16i8 MQPR:$Qm)))>;
}

class MVE_VCVT_ff<string iname, string suffix, bit op, bit T,
                  list<dag> pattern=[]>
  : MVE_qDest_qSrc<iname, suffix, (outs MQPR:$Qd), (ins MQPR:$Qd_src, MQPR:$Qm),
                   "$Qd, $Qm", vpred_n, "$Qd = $Qd_src", pattern> {
  let Inst{28} = op;
  let Inst{21-16} = 0b111111;
  let Inst{12} = T;
  let Inst{8-7} = 0b00;
  let Inst{0} = 0b1;

  let Predicates = [HasMVEFloat];
}

multiclass MVE_VCVT_f2h_m<string iname, int half> {
  def "": MVE_VCVT_ff<iname, "f16.f32", 0b0, half>;

  let Predicates = [HasMVEFloat] in {
    def : Pat<(v8f16 (int_arm_mve_vcvt_narrow
                         (v8f16 MQPR:$Qd_src), (v4f32 MQPR:$Qm), (i32 half))),
              (v8f16 (!cast<Instruction>(NAME)
                         (v8f16 MQPR:$Qd_src), (v4f32 MQPR:$Qm)))>;
    def : Pat<(v8f16 (int_arm_mve_vcvt_narrow_predicated
                         (v8f16 MQPR:$Qd_src), (v4f32 MQPR:$Qm), (i32 half),
                         (v4i1 VCCR:$mask))),
              (v8f16 (!cast<Instruction>(NAME)
                         (v8f16 MQPR:$Qd_src), (v4f32 MQPR:$Qm),
                         (i32 1), (v4i1 VCCR:$mask)))>;
  }
<<<<<<< HEAD
}

multiclass MVE_VCVT_h2f_m<string iname, int half> {
  def "": MVE_VCVT_ff<iname, "f32.f16", 0b1, half>;
}

=======
}

multiclass MVE_VCVT_h2f_m<string iname, int half> {
  def "": MVE_VCVT_ff<iname, "f32.f16", 0b1, half>;
}

>>>>>>> c79f07dd
defm MVE_VCVTf16f32bh : MVE_VCVT_f2h_m<"vcvtb", 0b0>;
defm MVE_VCVTf16f32th : MVE_VCVT_f2h_m<"vcvtt", 0b1>;
defm MVE_VCVTf32f16bh : MVE_VCVT_h2f_m<"vcvtb", 0b0>;
defm MVE_VCVTf32f16th : MVE_VCVT_h2f_m<"vcvtt", 0b1>;

class MVE_VxCADD<string iname, string suffix, bits<2> size, bit halve,
                 string cstr="", list<dag> pattern=[]>
  : MVE_qDest_qSrc<iname, suffix, (outs MQPR:$Qd),
                   (ins MQPR:$Qn, MQPR:$Qm, complexrotateopodd:$rot),
                   "$Qd, $Qn, $Qm, $rot", vpred_r, cstr, pattern> {
  bits<4> Qn;
  bit rot;

  let Inst{28} = halve;
  let Inst{21-20} = size;
  let Inst{19-17} = Qn{2-0};
  let Inst{16} = 0b0;
  let Inst{12} = rot;
  let Inst{8} = 0b1;
  let Inst{7} = Qn{3};
  let Inst{0} = 0b0;
}

def MVE_VCADDi8   : MVE_VxCADD<"vcadd", "i8", 0b00, 0b1>;
def MVE_VCADDi16  : MVE_VxCADD<"vcadd", "i16", 0b01, 0b1>;
def MVE_VCADDi32  : MVE_VxCADD<"vcadd", "i32", 0b10, 0b1, "@earlyclobber $Qd">;

def MVE_VHCADDs8  : MVE_VxCADD<"vhcadd", "s8", 0b00, 0b0>;
def MVE_VHCADDs16 : MVE_VxCADD<"vhcadd", "s16", 0b01, 0b0>;
def MVE_VHCADDs32 : MVE_VxCADD<"vhcadd", "s32", 0b10, 0b0, "@earlyclobber $Qd">;

class MVE_VADCSBC<string iname, bit I, bit subtract,
                  dag carryin, list<dag> pattern=[]>
  : MVE_qDest_qSrc<iname, "i32", (outs MQPR:$Qd, cl_FPSCR_NZCV:$carryout),
                   !con((ins MQPR:$Qn, MQPR:$Qm), carryin),
                   "$Qd, $Qn, $Qm", vpred_r, "", pattern> {
  bits<4> Qn;

  let Inst{28} = subtract;
  let Inst{21-20} = 0b11;
  let Inst{19-17} = Qn{2-0};
  let Inst{16} = 0b0;
  let Inst{12} = I;
  let Inst{8} = 0b1;
  let Inst{7} = Qn{3};
  let Inst{0} = 0b0;

  // Custom decoder method in order to add the FPSCR operand(s), which
  // Tablegen won't do right
  let DecoderMethod = "DecodeMVEVADCInstruction";
}

def MVE_VADC  : MVE_VADCSBC<"vadc",  0b0, 0b0, (ins cl_FPSCR_NZCV:$carryin)>;
def MVE_VADCI : MVE_VADCSBC<"vadci", 0b1, 0b0, (ins)>;

def MVE_VSBC  : MVE_VADCSBC<"vsbc",  0b0, 0b1, (ins cl_FPSCR_NZCV:$carryin)>;
def MVE_VSBCI : MVE_VADCSBC<"vsbci", 0b1, 0b1, (ins)>;

class MVE_VQDMULL<string iname, string suffix, bit size, bit T,
                  string cstr="", list<dag> pattern=[]>
  : MVE_qDest_qSrc<iname, suffix, (outs MQPR:$Qd),
                   (ins MQPR:$Qn, MQPR:$Qm), "$Qd, $Qn, $Qm",
                   vpred_r, cstr, pattern> {
  bits<4> Qn;

  let Inst{28} = size;
  let Inst{21-20} = 0b11;
  let Inst{19-17} = Qn{2-0};
  let Inst{16} = 0b0;
  let Inst{12} = T;
  let Inst{8} = 0b1;
  let Inst{7} = Qn{3};
  let Inst{0} = 0b1;
}

multiclass MVE_VQDMULL_halves<string suffix, bit size, string cstr=""> {
  def bh : MVE_VQDMULL<"vqdmullb", suffix, size, 0b0, cstr>;
  def th : MVE_VQDMULL<"vqdmullt", suffix, size, 0b1, cstr>;
}

defm MVE_VQDMULLs16 : MVE_VQDMULL_halves<"s16", 0b0>;
defm MVE_VQDMULLs32 : MVE_VQDMULL_halves<"s32", 0b1, "@earlyclobber $Qd">;

// end of mve_qDest_qSrc

// start of mve_qDest_rSrc

class MVE_qr_base<dag oops, dag iops, InstrItinClass itin, string iname,
                  string suffix, string ops, vpred_ops vpred, string cstr,
                  list<dag> pattern=[]>
   : MVE_p<oops, iops, NoItinerary, iname, suffix, ops, vpred, cstr, pattern> {
  bits<4> Qd;
  bits<4> Qn;
  bits<4> Rm;

  let Inst{25-23} = 0b100;
  let Inst{22} = Qd{3};
  let Inst{19-17} = Qn{2-0};
  let Inst{15-13} = Qd{2-0};
  let Inst{11-9} = 0b111;
  let Inst{7} = Qn{3};
  let Inst{6} = 0b1;
  let Inst{4} = 0b0;
  let Inst{3-0} = Rm{3-0};
}

class MVE_qDest_rSrc<string iname, string suffix, string cstr="", list<dag> pattern=[]>
  : MVE_qr_base<(outs MQPR:$Qd), (ins MQPR:$Qn, rGPR:$Rm),
          NoItinerary, iname, suffix, "$Qd, $Qn, $Rm", vpred_r, cstr,
           pattern>;

class MVE_qDestSrc_rSrc<string iname, string suffix, list<dag> pattern=[]>
  : MVE_qr_base<(outs MQPR:$Qd), (ins MQPR:$Qd_src, MQPR:$Qn, rGPR:$Rm),
          NoItinerary, iname, suffix, "$Qd, $Qn, $Rm", vpred_n, "$Qd = $Qd_src",
           pattern>;

class MVE_qDest_single_rSrc<string iname, string suffix, list<dag> pattern=[]>
  : MVE_p<(outs MQPR:$Qd), (ins MQPR:$Qd_src, rGPR:$Rm), NoItinerary, iname,
          suffix, "$Qd, $Rm", vpred_n, "$Qd = $Qd_src", pattern> {
  bits<4> Qd;
  bits<4> Rm;

  let Inst{22} = Qd{3};
  let Inst{15-13} = Qd{2-0};
  let Inst{3-0} = Rm{3-0};
}

class MVE_VADDSUB_qr<string iname, string suffix, bits<2> size,
                     bit bit_5, bit bit_12, bit bit_16,
                     bit bit_28, list<dag> pattern=[]>
  : MVE_qDest_rSrc<iname, suffix, "", pattern> {

  let Inst{28} = bit_28;
  let Inst{21-20} = size;
  let Inst{16} = bit_16;
  let Inst{12} = bit_12;
  let Inst{8} = 0b1;
  let Inst{5} = bit_5;
  let validForTailPredication = 1;
}

multiclass MVE_VADDSUB_qr_sizes<string iname, string suffix,
                                bit bit_5, bit bit_12, bit bit_16,
                                bit bit_28, list<dag> pattern=[]> {
  def "8"  : MVE_VADDSUB_qr<iname, suffix#"8",  0b00,
                            bit_5, bit_12, bit_16, bit_28>;
  def "16" : MVE_VADDSUB_qr<iname, suffix#"16", 0b01,
                            bit_5, bit_12, bit_16, bit_28>;
  def "32" : MVE_VADDSUB_qr<iname, suffix#"32", 0b10,
                            bit_5, bit_12, bit_16, bit_28>;
}

defm MVE_VADD_qr_i  : MVE_VADDSUB_qr_sizes<"vadd",  "i", 0b0, 0b0, 0b1, 0b0>;
defm MVE_VQADD_qr_s : MVE_VADDSUB_qr_sizes<"vqadd", "s", 0b1, 0b0, 0b0, 0b0>;
defm MVE_VQADD_qr_u : MVE_VADDSUB_qr_sizes<"vqadd", "u", 0b1, 0b0, 0b0, 0b1>;

defm MVE_VSUB_qr_i  : MVE_VADDSUB_qr_sizes<"vsub",  "i", 0b0, 0b1, 0b1, 0b0>;
defm MVE_VQSUB_qr_s : MVE_VADDSUB_qr_sizes<"vqsub", "s", 0b1, 0b1, 0b0, 0b0>;
defm MVE_VQSUB_qr_u : MVE_VADDSUB_qr_sizes<"vqsub", "u", 0b1, 0b1, 0b0, 0b1>;

let Predicates = [HasMVEInt] in {
  def : Pat<(v16i8 (add (v16i8 MQPR:$val1), (v16i8 (ARMvdup GPR:$val2)))),
            (v16i8 (MVE_VADD_qr_i8 (v16i8 MQPR:$val1), (i32 GPR:$val2)))>;
  def : Pat<(v8i16 (add (v8i16 MQPR:$val1), (v8i16 (ARMvdup GPR:$val2)))),
            (v8i16 (MVE_VADD_qr_i16 (v8i16 MQPR:$val1), (i32 GPR:$val2)))>;
  def : Pat<(v4i32 (add (v4i32 MQPR:$val1), (v4i32 (ARMvdup GPR:$val2)))),
            (v4i32 (MVE_VADD_qr_i32 (v4i32 MQPR:$val1), (i32 GPR:$val2)))>;
}

let Predicates = [HasMVEInt] in {
  def : Pat<(v16i8 (sub (v16i8 MQPR:$val1), (v16i8 (ARMvdup GPR:$val2)))),
            (v16i8 (MVE_VSUB_qr_i8 (v16i8 MQPR:$val1), (i32 GPR:$val2)))>;
  def : Pat<(v8i16 (sub (v8i16 MQPR:$val1), (v8i16 (ARMvdup GPR:$val2)))),
            (v8i16 (MVE_VSUB_qr_i16 (v8i16 MQPR:$val1), (i32 GPR:$val2)))>;
  def : Pat<(v4i32 (sub (v4i32 MQPR:$val1), (v4i32 (ARMvdup GPR:$val2)))),
            (v4i32 (MVE_VSUB_qr_i32 (v4i32 MQPR:$val1), (i32 GPR:$val2)))>;
}

class MVE_VQDMULL_qr<string iname, string suffix, bit size,
                     bit T, string cstr="", list<dag> pattern=[]>
  : MVE_qDest_rSrc<iname, suffix, cstr, pattern> {

  let Inst{28} = size;
  let Inst{21-20} = 0b11;
  let Inst{16} = 0b0;
  let Inst{12} = T;
  let Inst{8} = 0b1;
  let Inst{5} = 0b1;
}

multiclass MVE_VQDMULL_qr_halves<string suffix, bit size, string cstr=""> {
  def bh : MVE_VQDMULL_qr<"vqdmullb", suffix, size, 0b0, cstr>;
  def th : MVE_VQDMULL_qr<"vqdmullt", suffix, size, 0b1, cstr>;
}

defm MVE_VQDMULL_qr_s16 : MVE_VQDMULL_qr_halves<"s16", 0b0>;
defm MVE_VQDMULL_qr_s32 : MVE_VQDMULL_qr_halves<"s32", 0b1, "@earlyclobber $Qd">;

class MVE_VxADDSUB_qr<string iname, string suffix,
                      bit bit_28, bits<2> bits_21_20, bit subtract,
                      list<dag> pattern=[]>
  : MVE_qDest_rSrc<iname, suffix, "", pattern> {

  let Inst{28} = bit_28;
  let Inst{21-20} = bits_21_20;
  let Inst{16} = 0b0;
  let Inst{12} = subtract;
  let Inst{8} = 0b1;
  let Inst{5} = 0b0;
  let validForTailPredication = 1;
}

def MVE_VHADD_qr_s8   : MVE_VxADDSUB_qr<"vhadd", "s8",  0b0, 0b00, 0b0>;
def MVE_VHADD_qr_s16  : MVE_VxADDSUB_qr<"vhadd", "s16", 0b0, 0b01, 0b0>;
def MVE_VHADD_qr_s32  : MVE_VxADDSUB_qr<"vhadd", "s32", 0b0, 0b10, 0b0>;
def MVE_VHADD_qr_u8   : MVE_VxADDSUB_qr<"vhadd", "u8",  0b1, 0b00, 0b0>;
def MVE_VHADD_qr_u16  : MVE_VxADDSUB_qr<"vhadd", "u16", 0b1, 0b01, 0b0>;
def MVE_VHADD_qr_u32  : MVE_VxADDSUB_qr<"vhadd", "u32", 0b1, 0b10, 0b0>;

def MVE_VHSUB_qr_s8   : MVE_VxADDSUB_qr<"vhsub", "s8",  0b0, 0b00, 0b1>;
def MVE_VHSUB_qr_s16  : MVE_VxADDSUB_qr<"vhsub", "s16", 0b0, 0b01, 0b1>;
def MVE_VHSUB_qr_s32  : MVE_VxADDSUB_qr<"vhsub", "s32", 0b0, 0b10, 0b1>;
def MVE_VHSUB_qr_u8   : MVE_VxADDSUB_qr<"vhsub", "u8",  0b1, 0b00, 0b1>;
def MVE_VHSUB_qr_u16  : MVE_VxADDSUB_qr<"vhsub", "u16", 0b1, 0b01, 0b1>;
def MVE_VHSUB_qr_u32  : MVE_VxADDSUB_qr<"vhsub", "u32", 0b1, 0b10, 0b1>;

let Predicates = [HasMVEFloat] in {
  def MVE_VADD_qr_f32 : MVE_VxADDSUB_qr<"vadd",  "f32", 0b0, 0b11, 0b0>;
  def MVE_VADD_qr_f16 : MVE_VxADDSUB_qr<"vadd",  "f16", 0b1, 0b11, 0b0>;

  def MVE_VSUB_qr_f32 : MVE_VxADDSUB_qr<"vsub",  "f32", 0b0, 0b11, 0b1>;
  def MVE_VSUB_qr_f16 : MVE_VxADDSUB_qr<"vsub",  "f16", 0b1, 0b11, 0b1>;
}

class MVE_VxSHL_qr<string iname, string suffix, bit U, bits<2> size,
                   bit bit_7, bit bit_17, list<dag> pattern=[]>
  : MVE_qDest_single_rSrc<iname, suffix, pattern> {

  let Inst{28} = U;
  let Inst{25-23} = 0b100;
  let Inst{21-20} = 0b11;
  let Inst{19-18} = size;
  let Inst{17} = bit_17;
  let Inst{16} = 0b1;
  let Inst{12-8} = 0b11110;
  let Inst{7} = bit_7;
  let Inst{6-4} = 0b110;
  let validForTailPredication = 1;
}

multiclass MVE_VxSHL_qr_types<string iname, bit bit_7, bit bit_17> {
  def s8  : MVE_VxSHL_qr<iname, "s8", 0b0, 0b00, bit_7, bit_17>;
  def s16 : MVE_VxSHL_qr<iname, "s16", 0b0, 0b01, bit_7, bit_17>;
  def s32 : MVE_VxSHL_qr<iname, "s32", 0b0, 0b10, bit_7, bit_17>;
  def u8  : MVE_VxSHL_qr<iname, "u8", 0b1, 0b00, bit_7, bit_17>;
  def u16 : MVE_VxSHL_qr<iname, "u16", 0b1, 0b01, bit_7, bit_17>;
  def u32 : MVE_VxSHL_qr<iname, "u32", 0b1, 0b10, bit_7, bit_17>;
}

defm MVE_VSHL_qr   : MVE_VxSHL_qr_types<"vshl",   0b0, 0b0>;
defm MVE_VRSHL_qr  : MVE_VxSHL_qr_types<"vrshl",  0b0, 0b1>;
defm MVE_VQSHL_qr  : MVE_VxSHL_qr_types<"vqshl",  0b1, 0b0>;
defm MVE_VQRSHL_qr : MVE_VxSHL_qr_types<"vqrshl", 0b1, 0b1>;

let Predicates = [HasMVEInt] in {
  def : Pat<(v4i32 (ARMvshlu (v4i32 MQPR:$Qm), (v4i32 (ARMvdup GPR:$Rm)))),
            (v4i32 (MVE_VSHL_qru32 (v4i32 MQPR:$Qm), GPR:$Rm))>;
  def : Pat<(v8i16 (ARMvshlu (v8i16 MQPR:$Qm), (v8i16 (ARMvdup GPR:$Rm)))),
            (v8i16 (MVE_VSHL_qru16 (v8i16 MQPR:$Qm), GPR:$Rm))>;
  def : Pat<(v16i8 (ARMvshlu (v16i8 MQPR:$Qm), (v16i8 (ARMvdup GPR:$Rm)))),
            (v16i8 (MVE_VSHL_qru8 (v16i8 MQPR:$Qm), GPR:$Rm))>;

  def : Pat<(v4i32 (ARMvshls (v4i32 MQPR:$Qm), (v4i32 (ARMvdup GPR:$Rm)))),
            (v4i32 (MVE_VSHL_qrs32 (v4i32 MQPR:$Qm), GPR:$Rm))>;
  def : Pat<(v8i16 (ARMvshls (v8i16 MQPR:$Qm), (v8i16 (ARMvdup GPR:$Rm)))),
            (v8i16 (MVE_VSHL_qrs16 (v8i16 MQPR:$Qm), GPR:$Rm))>;
  def : Pat<(v16i8 (ARMvshls (v16i8 MQPR:$Qm), (v16i8 (ARMvdup GPR:$Rm)))),
            (v16i8 (MVE_VSHL_qrs8 (v16i8 MQPR:$Qm), GPR:$Rm))>;
}

class MVE_VBRSR<string iname, string suffix, bits<2> size, list<dag> pattern=[]>
  : MVE_qDest_rSrc<iname, suffix, "", pattern> {

  let Inst{28} = 0b1;
  let Inst{21-20} = size;
  let Inst{16} = 0b1;
  let Inst{12} = 0b1;
  let Inst{8} = 0b0;
  let Inst{5} = 0b1;
  let validForTailPredication = 1;
}

def MVE_VBRSR8  : MVE_VBRSR<"vbrsr", "8", 0b00>;
def MVE_VBRSR16 : MVE_VBRSR<"vbrsr", "16", 0b01>;
def MVE_VBRSR32 : MVE_VBRSR<"vbrsr", "32", 0b10>;

let Predicates = [HasMVEInt] in {
  def : Pat<(v16i8 ( bitreverse (v16i8 MQPR:$val1))),
            (v16i8 ( MVE_VBRSR8 (v16i8 MQPR:$val1), (t2MOVi (i32 8)) ))>;

  def : Pat<(v4i32 ( bitreverse (v4i32 MQPR:$val1))),
            (v4i32 ( MVE_VBRSR32 (v4i32 MQPR:$val1), (t2MOVi (i32 32)) ))>;

  def : Pat<(v8i16 ( bitreverse (v8i16 MQPR:$val1))),
            (v8i16 ( MVE_VBRSR16 (v8i16 MQPR:$val1), (t2MOVi (i32 16)) ))>;
}

class MVE_VMUL_qr_int<string iname, string suffix,
                      bits<2> size, list<dag> pattern=[]>
  : MVE_qDest_rSrc<iname, suffix, "", pattern> {

  let Inst{28} = 0b0;
  let Inst{21-20} = size;
  let Inst{16} = 0b1;
  let Inst{12} = 0b1;
  let Inst{8} = 0b0;
  let Inst{5} = 0b1;
  let validForTailPredication = 1;
}

def MVE_VMUL_qr_i8  : MVE_VMUL_qr_int<"vmul", "i8",  0b00>;
def MVE_VMUL_qr_i16 : MVE_VMUL_qr_int<"vmul", "i16", 0b01>;
def MVE_VMUL_qr_i32 : MVE_VMUL_qr_int<"vmul", "i32", 0b10>;

let Predicates = [HasMVEInt] in {
  def : Pat<(v16i8 (mul (v16i8 MQPR:$val1), (v16i8 (ARMvdup GPR:$val2)))),
            (v16i8 (MVE_VMUL_qr_i8 (v16i8 MQPR:$val1), (i32 GPR:$val2)))>;
  def : Pat<(v8i16 (mul (v8i16 MQPR:$val1), (v8i16 (ARMvdup GPR:$val2)))),
            (v8i16 (MVE_VMUL_qr_i16 (v8i16 MQPR:$val1), (i32 GPR:$val2)))>;
  def : Pat<(v4i32 (mul (v4i32 MQPR:$val1), (v4i32 (ARMvdup GPR:$val2)))),
            (v4i32 (MVE_VMUL_qr_i32 (v4i32 MQPR:$val1), (i32 GPR:$val2)))>;
}

class MVE_VxxMUL_qr<string iname, string suffix,
                    bit bit_28, bits<2> bits_21_20, list<dag> pattern=[]>
  : MVE_qDest_rSrc<iname, suffix, "", pattern> {

  let Inst{28} = bit_28;
  let Inst{21-20} = bits_21_20;
  let Inst{16} = 0b1;
  let Inst{12} = 0b0;
  let Inst{8} = 0b0;
  let Inst{5} = 0b1;
}

def MVE_VQDMULH_qr_s8   : MVE_VxxMUL_qr<"vqdmulh",  "s8",  0b0, 0b00>;
def MVE_VQDMULH_qr_s16  : MVE_VxxMUL_qr<"vqdmulh",  "s16", 0b0, 0b01>;
def MVE_VQDMULH_qr_s32  : MVE_VxxMUL_qr<"vqdmulh",  "s32", 0b0, 0b10>;

def MVE_VQRDMULH_qr_s8  : MVE_VxxMUL_qr<"vqrdmulh", "s8",  0b1, 0b00>;
def MVE_VQRDMULH_qr_s16 : MVE_VxxMUL_qr<"vqrdmulh", "s16", 0b1, 0b01>;
def MVE_VQRDMULH_qr_s32 : MVE_VxxMUL_qr<"vqrdmulh", "s32", 0b1, 0b10>;

let Predicates = [HasMVEFloat], validForTailPredication = 1 in {
  def MVE_VMUL_qr_f16   : MVE_VxxMUL_qr<"vmul", "f16", 0b1, 0b11>;
  def MVE_VMUL_qr_f32   : MVE_VxxMUL_qr<"vmul", "f32", 0b0, 0b11>;
}

class MVE_VFMAMLA_qr<string iname, string suffix,
                     bit bit_28, bits<2> bits_21_20, bit S,
                     list<dag> pattern=[]>
  : MVE_qDestSrc_rSrc<iname, suffix, pattern> {

  let Inst{28} = bit_28;
  let Inst{21-20} = bits_21_20;
  let Inst{16} = 0b1;
  let Inst{12} = S;
  let Inst{8} = 0b0;
  let Inst{5} = 0b0;
  let validForTailPredication = 1;
}

def MVE_VMLA_qr_s8     : MVE_VFMAMLA_qr<"vmla",  "s8",  0b0, 0b00, 0b0>;
def MVE_VMLA_qr_s16    : MVE_VFMAMLA_qr<"vmla",  "s16", 0b0, 0b01, 0b0>;
def MVE_VMLA_qr_s32    : MVE_VFMAMLA_qr<"vmla",  "s32", 0b0, 0b10, 0b0>;
def MVE_VMLA_qr_u8     : MVE_VFMAMLA_qr<"vmla",  "u8",  0b1, 0b00, 0b0>;
def MVE_VMLA_qr_u16    : MVE_VFMAMLA_qr<"vmla",  "u16", 0b1, 0b01, 0b0>;
def MVE_VMLA_qr_u32    : MVE_VFMAMLA_qr<"vmla",  "u32", 0b1, 0b10, 0b0>;

def MVE_VMLAS_qr_s8    : MVE_VFMAMLA_qr<"vmlas", "s8",  0b0, 0b00, 0b1>;
def MVE_VMLAS_qr_s16   : MVE_VFMAMLA_qr<"vmlas", "s16", 0b0, 0b01, 0b1>;
def MVE_VMLAS_qr_s32   : MVE_VFMAMLA_qr<"vmlas", "s32", 0b0, 0b10, 0b1>;
def MVE_VMLAS_qr_u8    : MVE_VFMAMLA_qr<"vmlas", "u8",  0b1, 0b00, 0b1>;
def MVE_VMLAS_qr_u16   : MVE_VFMAMLA_qr<"vmlas", "u16", 0b1, 0b01, 0b1>;
def MVE_VMLAS_qr_u32   : MVE_VFMAMLA_qr<"vmlas", "u32", 0b1, 0b10, 0b1>;

let Predicates = [HasMVEInt] in {
  def : Pat<(v4i32 (add (v4i32 MQPR:$src1),
                        (v4i32 (mul (v4i32 MQPR:$src2),
                                    (v4i32 (ARMvdup (i32 rGPR:$x))))))),
            (v4i32 (MVE_VMLA_qr_u32 $src1, $src2, $x))>;
  def : Pat<(v8i16 (add (v8i16 MQPR:$src1),
                        (v8i16 (mul (v8i16 MQPR:$src2),
                                    (v8i16 (ARMvdup (i32 rGPR:$x))))))),
            (v8i16 (MVE_VMLA_qr_u16 $src1, $src2, $x))>;
  def : Pat<(v16i8 (add (v16i8 MQPR:$src1),
                        (v16i8 (mul (v16i8 MQPR:$src2),
                                    (v16i8 (ARMvdup (i32 rGPR:$x))))))),
            (v16i8 (MVE_VMLA_qr_u8 $src1, $src2, $x))>;
}

let Predicates = [HasMVEFloat] in {
  def MVE_VFMA_qr_f16  : MVE_VFMAMLA_qr<"vfma",  "f16", 0b1, 0b11, 0b0>;
  def MVE_VFMA_qr_f32  : MVE_VFMAMLA_qr<"vfma",  "f32", 0b0, 0b11, 0b0>;
  def MVE_VFMA_qr_Sf16 : MVE_VFMAMLA_qr<"vfmas", "f16", 0b1, 0b11, 0b1>;
  def MVE_VFMA_qr_Sf32 : MVE_VFMAMLA_qr<"vfmas", "f32", 0b0, 0b11, 0b1>;
}

class MVE_VQDMLAH_qr<string iname, string suffix, bit U, bits<2> size,
                     bit bit_5, bit bit_12, list<dag> pattern=[]>
  : MVE_qDestSrc_rSrc<iname, suffix, pattern> {

  let Inst{28} = U;
  let Inst{21-20} = size;
  let Inst{16} = 0b0;
  let Inst{12} = bit_12;
  let Inst{8} = 0b0;
  let Inst{5} = bit_5;
}

multiclass MVE_VQDMLAH_qr_types<string iname, bit bit_5, bit bit_12> {
  def s8  : MVE_VQDMLAH_qr<iname, "s8",  0b0, 0b00, bit_5, bit_12>;
  def s16 : MVE_VQDMLAH_qr<iname, "s16", 0b0, 0b01, bit_5, bit_12>;
  def s32 : MVE_VQDMLAH_qr<iname, "s32", 0b0, 0b10, bit_5, bit_12>;
}

defm MVE_VQDMLAH_qr   : MVE_VQDMLAH_qr_types<"vqdmlah",   0b1, 0b0>;
defm MVE_VQRDMLAH_qr  : MVE_VQDMLAH_qr_types<"vqrdmlah",  0b0, 0b0>;
defm MVE_VQDMLASH_qr  : MVE_VQDMLAH_qr_types<"vqdmlash",  0b1, 0b1>;
defm MVE_VQRDMLASH_qr : MVE_VQDMLAH_qr_types<"vqrdmlash", 0b0, 0b1>;

class MVE_VxDUP<string iname, string suffix, bits<2> size, bit bit_12,
              list<dag> pattern=[]>
  : MVE_p<(outs MQPR:$Qd, tGPREven:$Rn),
          (ins tGPREven:$Rn_src, MVE_VIDUP_imm:$imm), NoItinerary,
          iname, suffix, "$Qd, $Rn, $imm", vpred_r, "$Rn = $Rn_src",
          pattern> {
  bits<4> Qd;
  bits<4> Rn;
  bits<2> imm;

  let Inst{28} = 0b0;
  let Inst{25-23} = 0b100;
  let Inst{22} = Qd{3};
  let Inst{21-20} = size;
  let Inst{19-17} = Rn{3-1};
  let Inst{16} = 0b1;
  let Inst{15-13} = Qd{2-0};
  let Inst{12} = bit_12;
  let Inst{11-8} = 0b1111;
  let Inst{7} = imm{1};
  let Inst{6-1} = 0b110111;
  let Inst{0} = imm{0};
  let validForTailPredication = 1;
}

def MVE_VIDUPu8  : MVE_VxDUP<"vidup", "u8",  0b00, 0b0>;
def MVE_VIDUPu16 : MVE_VxDUP<"vidup", "u16", 0b01, 0b0>;
def MVE_VIDUPu32 : MVE_VxDUP<"vidup", "u32", 0b10, 0b0>;

def MVE_VDDUPu8  : MVE_VxDUP<"vddup", "u8",  0b00, 0b1>;
def MVE_VDDUPu16 : MVE_VxDUP<"vddup", "u16", 0b01, 0b1>;
def MVE_VDDUPu32 : MVE_VxDUP<"vddup", "u32", 0b10, 0b1>;

class MVE_VxWDUP<string iname, string suffix, bits<2> size, bit bit_12,
                 list<dag> pattern=[]>
  : MVE_p<(outs MQPR:$Qd, tGPREven:$Rn),
          (ins tGPREven:$Rn_src, tGPROdd:$Rm, MVE_VIDUP_imm:$imm), NoItinerary,
          iname, suffix, "$Qd, $Rn, $Rm, $imm", vpred_r, "$Rn = $Rn_src",
          pattern> {
  bits<4> Qd;
  bits<4> Rm;
  bits<4> Rn;
  bits<2> imm;

  let Inst{28} = 0b0;
  let Inst{25-23} = 0b100;
  let Inst{22} = Qd{3};
  let Inst{21-20} = size;
  let Inst{19-17} = Rn{3-1};
  let Inst{16} = 0b1;
  let Inst{15-13} = Qd{2-0};
  let Inst{12} = bit_12;
  let Inst{11-8} = 0b1111;
  let Inst{7} = imm{1};
  let Inst{6-4} = 0b110;
  let Inst{3-1} = Rm{3-1};
  let Inst{0} = imm{0};
  let validForTailPredication = 1;
}

def MVE_VIWDUPu8  : MVE_VxWDUP<"viwdup", "u8",  0b00, 0b0>;
def MVE_VIWDUPu16 : MVE_VxWDUP<"viwdup", "u16", 0b01, 0b0>;
def MVE_VIWDUPu32 : MVE_VxWDUP<"viwdup", "u32", 0b10, 0b0>;

def MVE_VDWDUPu8  : MVE_VxWDUP<"vdwdup", "u8",  0b00, 0b1>;
def MVE_VDWDUPu16 : MVE_VxWDUP<"vdwdup", "u16", 0b01, 0b1>;
def MVE_VDWDUPu32 : MVE_VxWDUP<"vdwdup", "u32", 0b10, 0b1>;

let hasSideEffects = 1 in
class MVE_VCTP<string suffix, bits<2> size, list<dag> pattern=[]>
  : MVE_p<(outs VCCR:$P0), (ins rGPR:$Rn), NoItinerary, "vctp", suffix,
          "$Rn", vpred_n, "", pattern> {
  bits<4> Rn;

  let Inst{28-27} = 0b10;
  let Inst{26-22} = 0b00000;
  let Inst{21-20} = size;
  let Inst{19-16} = Rn{3-0};
  let Inst{15-11} = 0b11101;
  let Inst{10-0}  = 0b00000000001;
  let Unpredictable{10-0} = 0b11111111111;

  let Constraints = "";
  let DecoderMethod = "DecodeMveVCTP";
  let validForTailPredication = 1;
}

def MVE_VCTP8  : MVE_VCTP<"8",  0b00>;
def MVE_VCTP16 : MVE_VCTP<"16", 0b01>;
def MVE_VCTP32 : MVE_VCTP<"32", 0b10>;
def MVE_VCTP64 : MVE_VCTP<"64", 0b11>;

let Predicates = [HasMVEInt] in {
  def : Pat<(int_arm_vctp8 rGPR:$Rn),
            (v16i1 (MVE_VCTP8 rGPR:$Rn))>;
  def : Pat<(int_arm_vctp16 rGPR:$Rn),
            (v8i1 (MVE_VCTP16 rGPR:$Rn))>;
  def : Pat<(int_arm_vctp32 rGPR:$Rn),
            (v4i1 (MVE_VCTP32 rGPR:$Rn))>;
}

// end of mve_qDest_rSrc

// start of coproc mov

class MVE_VMOV_64bit<dag oops, dag iops, bit to_qreg, string ops, string cstr>
  : MVE_VMOV_lane_base<oops, !con(iops, (ins MVEPairVectorIndex2:$idx,
                                             MVEPairVectorIndex0:$idx2)),
                       NoItinerary, "vmov", "", ops, cstr, []> {
  bits<5> Rt;
  bits<5> Rt2;
  bits<4> Qd;
  bit idx;
  bit idx2;

  let Inst{31-23} = 0b111011000;
  let Inst{22} = Qd{3};
  let Inst{21} = 0b0;
  let Inst{20} = to_qreg;
  let Inst{19-16} = Rt2{3-0};
  let Inst{15-13} = Qd{2-0};
  let Inst{12-5} = 0b01111000;
  let Inst{4} = idx2;
  let Inst{3-0} = Rt{3-0};
}

// The assembly syntax for these instructions mentions the vector
// register name twice, e.g.
//
//    vmov q2[2], q2[0], r0, r1
//    vmov r0, r1, q2[2], q2[0]
//
// which needs a bit of juggling with MC operand handling.
//
// For the move _into_ a vector register, the MC operand list also has
// to mention the register name twice: once as the output, and once as
// an extra input to represent where the unchanged half of the output
// register comes from (when this instruction is used in code
// generation). So we arrange that the first mention of the vector reg
// in the instruction is considered by the AsmMatcher to be the output
// ($Qd), and the second one is the input ($QdSrc). Binding them
// together with the existing 'tie' constraint is enough to enforce at
// register allocation time that they have to be the same register.
//
// For the move _from_ a vector register, there's no way to get round
// the fact that both instances of that register name have to be
// inputs. They have to be the same register again, but this time, we
// can't use a tie constraint, because that has to be between an
// output and an input operand. So this time, we have to arrange that
// the q-reg appears just once in the MC operand list, in spite of
// being mentioned twice in the asm syntax - which needs a custom
// AsmMatchConverter.

def MVE_VMOV_q_rr : MVE_VMOV_64bit<(outs MQPR:$Qd),
                                   (ins MQPR:$QdSrc, rGPR:$Rt, rGPR:$Rt2),
                                   0b1, "$Qd$idx, $QdSrc$idx2, $Rt, $Rt2",
                                   "$Qd = $QdSrc"> {
  let DecoderMethod = "DecodeMVEVMOVDRegtoQ";
}

def MVE_VMOV_rr_q : MVE_VMOV_64bit<(outs rGPR:$Rt, rGPR:$Rt2), (ins MQPR:$Qd),
                                   0b0, "$Rt, $Rt2, $Qd$idx, $Qd$idx2", ""> {
  let DecoderMethod = "DecodeMVEVMOVQtoDReg";
  let AsmMatchConverter = "cvtMVEVMOVQtoDReg";
}

// end of coproc mov

// start of MVE interleaving load/store

// Base class for the family of interleaving/deinterleaving
// load/stores with names like VLD20.8 and VST43.32.
class MVE_vldst24_base<bit writeback, bit fourregs, bits<2> stage, bits<2> size,
                       bit load, dag Oops, dag loadIops, dag wbIops,
                       string iname, string ops,
                       string cstr, list<dag> pattern=[]>
  : MVE_MI<Oops, !con(loadIops, wbIops), NoItinerary, iname, ops, cstr, pattern> {
  bits<4> VQd;
  bits<4> Rn;

  let Inst{31-22} = 0b1111110010;
  let Inst{21} = writeback;
  let Inst{20} = load;
  let Inst{19-16} = Rn;
  let Inst{15-13} = VQd{2-0};
  let Inst{12-9} = 0b1111;
  let Inst{8-7} = size;
  let Inst{6-5} = stage;
  let Inst{4-1} = 0b0000;
  let Inst{0} = fourregs;

  let mayLoad = load;
  let mayStore = !eq(load,0);
}

// A parameter class used to encapsulate all the ways the writeback
// variants of VLD20 and friends differ from the non-writeback ones.
class MVE_vldst24_writeback<bit b, dag Oo, dag Io,
                            string sy="", string c="", string n=""> {
  bit writeback = b;
  dag Oops = Oo;
  dag Iops = Io;
  string syntax = sy;
  string cstr = c;
  string id_suffix = n;
}

// Another parameter class that encapsulates the differences between VLD2x
// and VLD4x.
class MVE_vldst24_nvecs<int n, list<int> s, bit b, RegisterOperand vl> {
  int nvecs = n;
  list<int> stages = s;
  bit bit0 = b;
  RegisterOperand VecList = vl;
}

// A third parameter class that distinguishes VLDnn.8 from .16 from .32.
class MVE_vldst24_lanesize<int i, bits<2> b> {
  int lanesize = i;
  bits<2> sizebits = b;
}

// A base class for each direction of transfer: one for load, one for
// store. I can't make these a fourth independent parametric tuple
// class, because they have to take the nvecs tuple class as a
// parameter, in order to find the right VecList operand type.

class MVE_vld24_base<MVE_vldst24_nvecs n, bits<2> pat, bits<2> size,
                     MVE_vldst24_writeback wb, string iname,
                     list<dag> pattern=[]>
  : MVE_vldst24_base<wb.writeback, n.bit0, pat, size, 1,
                     !con((outs n.VecList:$VQd), wb.Oops),
                     (ins n.VecList:$VQdSrc), wb.Iops,
                     iname, "$VQd, $Rn" # wb.syntax,
                     wb.cstr # ",$VQdSrc = $VQd", pattern>;

class MVE_vst24_base<MVE_vldst24_nvecs n, bits<2> pat, bits<2> size,
                     MVE_vldst24_writeback wb, string iname,
                     list<dag> pattern=[]>
  : MVE_vldst24_base<wb.writeback, n.bit0, pat, size, 0,
                     wb.Oops, (ins n.VecList:$VQd), wb.Iops,
                     iname, "$VQd, $Rn" # wb.syntax,
                     wb.cstr, pattern>;

// Actually define all the interleaving loads and stores, by a series
// of nested foreaches over number of vectors (VLD2/VLD4); stage
// within one of those series (VLDx0/VLDx1/VLDx2/VLDx3); size of
// vector lane; writeback or no writeback.
foreach n = [MVE_vldst24_nvecs<2, [0,1],     0, VecList2Q>,
             MVE_vldst24_nvecs<4, [0,1,2,3], 1, VecList4Q>] in
foreach stage = n.stages in
foreach s = [MVE_vldst24_lanesize< 8, 0b00>,
             MVE_vldst24_lanesize<16, 0b01>,
             MVE_vldst24_lanesize<32, 0b10>] in
foreach wb = [MVE_vldst24_writeback<
                1, (outs rGPR:$wb), (ins t2_nosp_addr_offset_none:$Rn),
                "!", "$Rn.base = $wb", "_wb">,
              MVE_vldst24_writeback<0, (outs), (ins t2_addr_offset_none:$Rn)>] in {

  // For each case within all of those foreaches, define the actual
  // instructions. The def names are made by gluing together pieces
  // from all the parameter classes, and will end up being things like
  // MVE_VLD20_8 and MVE_VST43_16_wb.

  def "MVE_VLD" # n.nvecs # stage # "_" # s.lanesize # wb.id_suffix
    : MVE_vld24_base<n, stage, s.sizebits, wb,
                     "vld" # n.nvecs # stage # "." # s.lanesize>;

  def "MVE_VST" # n.nvecs # stage # "_" # s.lanesize # wb.id_suffix
    : MVE_vst24_base<n, stage, s.sizebits, wb,
                     "vst" # n.nvecs # stage # "." # s.lanesize>;
}

multiclass MVE_vst24_patterns<int lanesize, ValueType VT> {
  foreach stage = [0,1] in
    def : Pat<(int_arm_mve_vst2q i32:$addr,
               (VT MQPR:$v0), (VT MQPR:$v1), (i32 stage)),
              (!cast<Instruction>("MVE_VST2"#stage#"_"#lanesize)
               (REG_SEQUENCE QQPR, VT:$v0, qsub_0, VT:$v1, qsub_1),
               t2_addr_offset_none:$addr)>;

  foreach stage = [0,1,2,3] in
    def : Pat<(int_arm_mve_vst4q i32:$addr,
               (VT MQPR:$v0), (VT MQPR:$v1),
               (VT MQPR:$v2), (VT MQPR:$v3), (i32 stage)),
              (!cast<Instruction>("MVE_VST4"#stage#"_"#lanesize)
               (REG_SEQUENCE QQQQPR, VT:$v0, qsub_0, VT:$v1, qsub_1,
                                     VT:$v2, qsub_2, VT:$v3, qsub_3),
               t2_addr_offset_none:$addr)>;
}
defm : MVE_vst24_patterns<8, v16i8>;
defm : MVE_vst24_patterns<16, v8i16>;
defm : MVE_vst24_patterns<32, v4i32>;
defm : MVE_vst24_patterns<16, v8f16>;
defm : MVE_vst24_patterns<32, v4f32>;

// end of MVE interleaving load/store

// start of MVE predicable load/store

// A parameter class for the direction of transfer.
class MVE_ldst_direction<bit b, dag Oo, dag Io, string c=""> {
  bit load = b;
  dag Oops = Oo;
  dag Iops = Io;
  string cstr = c;
}
def MVE_ld: MVE_ldst_direction<1, (outs MQPR:$Qd), (ins), ",@earlyclobber $Qd">;
def MVE_st: MVE_ldst_direction<0, (outs), (ins MQPR:$Qd)>;

// A parameter class for the size of memory access in a load.
class MVE_memsz<bits<2> e, int s, AddrMode m, string mn, list<string> types> {
  bits<2> encoding = e;         // opcode bit(s) for encoding
  int shift = s;                // shift applied to immediate load offset
  AddrMode AM = m;

  // For instruction aliases: define the complete list of type
  // suffixes at this size, and the canonical ones for loads and
  // stores.
  string MnemonicLetter = mn;
  int TypeBits = !shl(8, s);
  string CanonLoadSuffix = ".u" # TypeBits;
  string CanonStoreSuffix = "." # TypeBits;
  list<string> suffixes = !foreach(letter, types, "." # letter # TypeBits);
}

// Instances of MVE_memsz.
//
// (memD doesn't need an AddrMode, because those are only for
// contiguous loads, and memD is only used by gather/scatters.)
def MVE_memB: MVE_memsz<0b00, 0, AddrModeT2_i7,   "b", ["", "u", "s"]>;
def MVE_memH: MVE_memsz<0b01, 1, AddrModeT2_i7s2, "h", ["", "u", "s", "f"]>;
def MVE_memW: MVE_memsz<0b10, 2, AddrModeT2_i7s4, "w", ["", "u", "s", "f"]>;
def MVE_memD: MVE_memsz<0b11, 3, ?,               "d", ["", "u", "s", "f"]>;

// This is the base class for all the MVE loads and stores other than
// the interleaving ones. All the non-interleaving loads/stores share
// the characteristic that they operate on just one vector register,
// so they are VPT-predicable.
//
// The predication operand is vpred_n, for both loads and stores. For
// store instructions, the reason is obvious: if there is no output
// register, there can't be a need for an input parameter giving the
// output register's previous value. Load instructions also don't need
// that input parameter, because unlike MVE data processing
// instructions, predicated loads are defined to set the inactive
// lanes of the output register to zero, instead of preserving their
// input values.
class MVE_VLDRSTR_base<MVE_ldst_direction dir, bit U, bit P, bit W, bit opc,
                       dag oops, dag iops, string asm, string suffix,
                       string ops, string cstr, list<dag> pattern=[]>
 : MVE_p<oops, iops, NoItinerary, asm, suffix, ops, vpred_n, cstr, pattern> {
  bits<3> Qd;

  let Inst{28} = U;
  let Inst{25} = 0b0;
  let Inst{24} = P;
  let Inst{22} = 0b0;
  let Inst{21} = W;
  let Inst{20} = dir.load;
  let Inst{15-13} = Qd{2-0};
  let Inst{12} = opc;
  let Inst{11-9} = 0b111;

  let mayLoad = dir.load;
  let mayStore = !eq(dir.load,0);
  let validForTailPredication = 1;
}

// Contiguous load and store instructions. These come in two main
// categories: same-size loads/stores in which 128 bits of vector
// register is transferred to or from 128 bits of memory in the most
// obvious way, and widening loads / narrowing stores, in which the
// size of memory accessed is less than the size of a vector register,
// so the load instructions sign- or zero-extend each memory value
// into a wider vector lane, and the store instructions truncate
// correspondingly.
//
// The instruction mnemonics for these two classes look reasonably
// similar, but the actual encodings are different enough to need two
// separate base classes.

// Contiguous, same size
class MVE_VLDRSTR_cs<MVE_ldst_direction dir, MVE_memsz memsz, bit P, bit W,
                     dag oops, dag iops, string asm, string suffix,
                     IndexMode im, string ops, string cstr>
  : MVE_VLDRSTR_base<dir, 0, P, W, 1, oops, iops, asm, suffix, ops, cstr> {
  bits<12> addr;
  let Inst{23} = addr{7};
  let Inst{19-16} = addr{11-8};
  let Inst{8-7} = memsz.encoding;
  let Inst{6-0} = addr{6-0};
}

// Contiguous, widening/narrowing
class MVE_VLDRSTR_cw<MVE_ldst_direction dir, MVE_memsz memsz, bit U,
                     bit P, bit W, bits<2> size, dag oops, dag iops,
                     string asm, string suffix, IndexMode im,
                     string ops, string cstr>
  : MVE_VLDRSTR_base<dir, U, P, W, 0, oops, iops, asm, suffix, ops, cstr> {
  bits<11> addr;
  let Inst{23} = addr{7};
  let Inst{19} = memsz.encoding{0}; // enough to tell 16- from 32-bit
  let Inst{18-16} = addr{10-8};
  let Inst{8-7} = size;
  let Inst{6-0} = addr{6-0};

  let IM = im;
}

// Multiclass wrapper on each of the _cw and _cs base classes, to
// generate three writeback modes (none, preindex, postindex).

multiclass MVE_VLDRSTR_cw_m<MVE_ldst_direction dir, MVE_memsz memsz,
                            string asm, string suffix, bit U, bits<2> size> {
  let AM = memsz.AM in {
    def "" : MVE_VLDRSTR_cw<
        dir, memsz, U, 1, 0, size,
        dir.Oops, !con(dir.Iops, (ins taddrmode_imm7<memsz.shift>:$addr)),
        asm, suffix, IndexModeNone, "$Qd, $addr", "">;

    def _pre : MVE_VLDRSTR_cw<
        dir, memsz, U, 1, 1, size,
        !con((outs tGPR:$wb), dir.Oops),
        !con(dir.Iops, (ins taddrmode_imm7<memsz.shift>:$addr)),
        asm, suffix, IndexModePre, "$Qd, $addr!", "$addr.base = $wb"> {
      let DecoderMethod = "DecodeMVE_MEM_1_pre<"#memsz.shift#">";
    }

    def _post : MVE_VLDRSTR_cw<
        dir, memsz, U, 0, 1, size,
        !con((outs tGPR:$wb), dir.Oops),
        !con(dir.Iops, (ins t_addr_offset_none:$Rn,
                            t2am_imm7_offset<memsz.shift>:$addr)),
        asm, suffix, IndexModePost, "$Qd, $Rn$addr", "$Rn.base = $wb"> {
      bits<4> Rn;
      let Inst{18-16} = Rn{2-0};
    }
  }
}

multiclass MVE_VLDRSTR_cs_m<MVE_ldst_direction dir, MVE_memsz memsz,
                            string asm, string suffix> {
  let AM = memsz.AM in {
    def "" : MVE_VLDRSTR_cs<
        dir, memsz, 1, 0,
        dir.Oops, !con(dir.Iops, (ins t2addrmode_imm7<memsz.shift>:$addr)),
        asm, suffix, IndexModeNone, "$Qd, $addr", "">;

    def _pre : MVE_VLDRSTR_cs<
        dir, memsz, 1, 1,
        !con((outs rGPR:$wb), dir.Oops),
        !con(dir.Iops, (ins t2addrmode_imm7_pre<memsz.shift>:$addr)),
        asm, suffix, IndexModePre, "$Qd, $addr!", "$addr.base = $wb"> {
      let DecoderMethod = "DecodeMVE_MEM_2_pre<"#memsz.shift#">";
    }

    def _post : MVE_VLDRSTR_cs<
        dir, memsz, 0, 1,
        !con((outs rGPR:$wb), dir.Oops),
        // We need an !if here to select the base register class,
        // because it's legal to write back to SP in a load of this
        // type, but not in a store.
        !con(dir.Iops, (ins !if(dir.load, t2_addr_offset_none,
                                          t2_nosp_addr_offset_none):$Rn,
                            t2am_imm7_offset<memsz.shift>:$addr)),
        asm, suffix, IndexModePost, "$Qd, $Rn$addr", "$Rn.base = $wb"> {
      bits<4> Rn;
      let Inst{19-16} = Rn{3-0};
    }
  }
}

// Now actually declare all the contiguous load/stores, via those
// multiclasses. The instruction ids coming out of this are the bare
// names shown in the defm, with _pre or _post appended for writeback,
// e.g. MVE_VLDRBS16, MVE_VSTRB16_pre, MVE_VSTRHU16_post.

defm MVE_VLDRBS16: MVE_VLDRSTR_cw_m<MVE_ld, MVE_memB, "vldrb", "s16", 0, 0b01>;
defm MVE_VLDRBS32: MVE_VLDRSTR_cw_m<MVE_ld, MVE_memB, "vldrb", "s32", 0, 0b10>;
defm MVE_VLDRBU16: MVE_VLDRSTR_cw_m<MVE_ld, MVE_memB, "vldrb", "u16", 1, 0b01>;
defm MVE_VLDRBU32: MVE_VLDRSTR_cw_m<MVE_ld, MVE_memB, "vldrb", "u32", 1, 0b10>;
defm MVE_VLDRHS32: MVE_VLDRSTR_cw_m<MVE_ld, MVE_memH, "vldrh", "s32", 0, 0b10>;
defm MVE_VLDRHU32: MVE_VLDRSTR_cw_m<MVE_ld, MVE_memH, "vldrh", "u32", 1, 0b10>;

defm MVE_VLDRBU8:  MVE_VLDRSTR_cs_m<MVE_ld, MVE_memB, "vldrb", "u8">;
defm MVE_VLDRHU16: MVE_VLDRSTR_cs_m<MVE_ld, MVE_memH, "vldrh", "u16">;
defm MVE_VLDRWU32: MVE_VLDRSTR_cs_m<MVE_ld, MVE_memW, "vldrw", "u32">;

defm MVE_VSTRB16:  MVE_VLDRSTR_cw_m<MVE_st, MVE_memB, "vstrb", "16",  0, 0b01>;
defm MVE_VSTRB32:  MVE_VLDRSTR_cw_m<MVE_st, MVE_memB, "vstrb", "32",  0, 0b10>;
defm MVE_VSTRH32:  MVE_VLDRSTR_cw_m<MVE_st, MVE_memH, "vstrh", "32",  0, 0b10>;

defm MVE_VSTRBU8 : MVE_VLDRSTR_cs_m<MVE_st, MVE_memB, "vstrb", "8">;
defm MVE_VSTRHU16: MVE_VLDRSTR_cs_m<MVE_st, MVE_memH, "vstrh", "16">;
defm MVE_VSTRWU32: MVE_VLDRSTR_cs_m<MVE_st, MVE_memW, "vstrw", "32">;

// Gather loads / scatter stores whose address operand is of the form
// [Rn,Qm], i.e. a single GPR as the common base address, plus a
// vector of offset from it. ('Load/store this sequence of elements of
// the same array.')
//
// Like the contiguous family, these loads and stores can widen the
// loaded values / truncate the stored ones, or they can just
// load/store the same size of memory and vector lane. But unlike the
// contiguous family, there's no particular difference in encoding
// between those two cases.
//
// This family also comes with the option to scale the offset values
// in Qm by the size of the loaded memory (i.e. to treat them as array
// indices), or not to scale them (to treat them as plain byte offsets
// in memory, so that perhaps the loaded values are unaligned). The
// scaled instructions' address operand in assembly looks like
// [Rn,Qm,UXTW #2] or similar.

// Base class.
class MVE_VLDRSTR_rq<MVE_ldst_direction dir, MVE_memsz memsz, bit U,
                     bits<2> size, bit os, string asm, string suffix, int shift>
  : MVE_VLDRSTR_base<dir, U, 0b0, 0b0, 0, dir.Oops,
                     !con(dir.Iops, (ins mve_addr_rq_shift<shift>:$addr)),
                     asm, suffix, "$Qd, $addr", dir.cstr> {
  bits<7> addr;
  let Inst{23} = 0b1;
  let Inst{19-16} = addr{6-3};
  let Inst{8-7} = size;
  let Inst{6} = memsz.encoding{1};
  let Inst{5} = 0;
  let Inst{4} = memsz.encoding{0};
  let Inst{3-1} = addr{2-0};
  let Inst{0} = os;
}

// Multiclass that defines the scaled and unscaled versions of an
// instruction, when the memory size is wider than a byte. The scaled
// version gets the default name like MVE_VLDRBU16_rq; the unscaled /
// potentially unaligned version gets a "_u" suffix, e.g.
// MVE_VLDRBU16_rq_u.
multiclass MVE_VLDRSTR_rq_w<MVE_ldst_direction dir, MVE_memsz memsz,
                            string asm, string suffix, bit U, bits<2> size> {
  def _u : MVE_VLDRSTR_rq<dir, memsz, U, size, 0, asm, suffix, 0>;
  def "" : MVE_VLDRSTR_rq<dir, memsz, U, size, 1, asm, suffix, memsz.shift>;
}

// Subclass of MVE_VLDRSTR_rq with the same API as that multiclass,
// for use when the memory size is one byte, so there's no 'scaled'
// version of the instruction at all. (This is encoded as if it were
// unscaled, but named in the default way with no _u suffix.)
class MVE_VLDRSTR_rq_b<MVE_ldst_direction dir, MVE_memsz memsz,
                       string asm, string suffix, bit U, bits<2> size>
  : MVE_VLDRSTR_rq<dir, memsz, U, size, 0, asm, suffix, 0>;

// Actually define all the loads and stores in this family.

def  MVE_VLDRBU8_rq : MVE_VLDRSTR_rq_b<MVE_ld, MVE_memB, "vldrb","u8",  1,0b00>;
def  MVE_VLDRBU16_rq: MVE_VLDRSTR_rq_b<MVE_ld, MVE_memB, "vldrb","u16", 1,0b01>;
def  MVE_VLDRBS16_rq: MVE_VLDRSTR_rq_b<MVE_ld, MVE_memB, "vldrb","s16", 0,0b01>;
def  MVE_VLDRBU32_rq: MVE_VLDRSTR_rq_b<MVE_ld, MVE_memB, "vldrb","u32", 1,0b10>;
def  MVE_VLDRBS32_rq: MVE_VLDRSTR_rq_b<MVE_ld, MVE_memB, "vldrb","s32", 0,0b10>;

defm MVE_VLDRHU16_rq: MVE_VLDRSTR_rq_w<MVE_ld, MVE_memH, "vldrh","u16", 1,0b01>;
defm MVE_VLDRHU32_rq: MVE_VLDRSTR_rq_w<MVE_ld, MVE_memH, "vldrh","u32", 1,0b10>;
defm MVE_VLDRHS32_rq: MVE_VLDRSTR_rq_w<MVE_ld, MVE_memH, "vldrh","s32", 0,0b10>;
defm MVE_VLDRWU32_rq: MVE_VLDRSTR_rq_w<MVE_ld, MVE_memW, "vldrw","u32", 1,0b10>;
defm MVE_VLDRDU64_rq: MVE_VLDRSTR_rq_w<MVE_ld, MVE_memD, "vldrd","u64", 1,0b11>;

def  MVE_VSTRB8_rq  : MVE_VLDRSTR_rq_b<MVE_st, MVE_memB, "vstrb","8",   0,0b00>;
def  MVE_VSTRB16_rq : MVE_VLDRSTR_rq_b<MVE_st, MVE_memB, "vstrb","16",  0,0b01>;
def  MVE_VSTRB32_rq : MVE_VLDRSTR_rq_b<MVE_st, MVE_memB, "vstrb","32",  0,0b10>;

defm MVE_VSTRH16_rq : MVE_VLDRSTR_rq_w<MVE_st, MVE_memH, "vstrh","16",  0,0b01>;
defm MVE_VSTRH32_rq : MVE_VLDRSTR_rq_w<MVE_st, MVE_memH, "vstrh","32",  0,0b10>;
defm MVE_VSTRW32_rq : MVE_VLDRSTR_rq_w<MVE_st, MVE_memW, "vstrw","32",  0,0b10>;
defm MVE_VSTRD64_rq : MVE_VLDRSTR_rq_w<MVE_st, MVE_memD, "vstrd","64",  0,0b11>;

// Gather loads / scatter stores whose address operand is of the form
// [Qm,#imm], i.e. a vector containing a full base address for each
// loaded item, plus an immediate offset applied consistently to all
// of them. ('Load/store the same field from this vector of pointers
// to a structure type.')
//
// This family requires the vector lane size to be at least 32 bits
// (so there's room for an address in each lane at all). It has no
// widening/narrowing variants. But it does support preindex
// writeback, in which the address vector is updated to hold the
// addresses actually loaded from.

// Base class.
class MVE_VLDRSTR_qi<MVE_ldst_direction dir, MVE_memsz memsz, bit W, dag wbops,
                     string asm, string wbAsm, string suffix, string cstr = "">
  : MVE_VLDRSTR_base<dir, 1, 1, W, 1, !con(wbops, dir.Oops),
                     !con(dir.Iops, (ins mve_addr_q_shift<memsz.shift>:$addr)),
                     asm, suffix, "$Qd, $addr" # wbAsm, cstr # dir.cstr> {
  bits<11> addr;
  let Inst{23} = addr{7};
  let Inst{19-17} = addr{10-8};
  let Inst{16} = 0;
  let Inst{8} = memsz.encoding{0}; // enough to distinguish 32- from 64-bit
  let Inst{7} = 0;
  let Inst{6-0} = addr{6-0};
}

// Multiclass that generates the non-writeback and writeback variants.
multiclass MVE_VLDRSTR_qi_m<MVE_ldst_direction dir, MVE_memsz memsz,
                            string asm, string suffix> {
  def ""   : MVE_VLDRSTR_qi<dir, memsz, 0, (outs),          asm, "",  suffix>;
  def _pre : MVE_VLDRSTR_qi<dir, memsz, 1, (outs MQPR:$wb), asm, "!", suffix,
                            "$addr.base = $wb"> {
    let DecoderMethod="DecodeMVE_MEM_3_pre<"#memsz.shift#">";
  }
}

// Actual instruction definitions.
defm MVE_VLDRWU32_qi: MVE_VLDRSTR_qi_m<MVE_ld, MVE_memW, "vldrw", "u32">;
defm MVE_VLDRDU64_qi: MVE_VLDRSTR_qi_m<MVE_ld, MVE_memD, "vldrd", "u64">;
defm MVE_VSTRW32_qi:  MVE_VLDRSTR_qi_m<MVE_st, MVE_memW, "vstrw", "32">;
defm MVE_VSTRD64_qi:  MVE_VLDRSTR_qi_m<MVE_st, MVE_memD, "vstrd", "64">;

// Define aliases for all the instructions where memory size and
// vector lane size are the same. These are mnemonic aliases, so they
// apply consistently across all of the above families - contiguous
// loads, and both the rq and qi types of gather/scatter.
//
// Rationale: As long as you're loading (for example) 16-bit memory
// values into 16-bit vector lanes, you can think of them as signed or
// unsigned integers, fp16 or just raw 16-bit blobs and it makes no
// difference. So we permit all of vldrh.16, vldrh.u16, vldrh.s16,
// vldrh.f16 and treat them all as equivalent to the canonical
// spelling (which happens to be .u16 for loads, and just .16 for
// stores).

foreach vpt_cond = ["", "t", "e"] in
foreach memsz = [MVE_memB, MVE_memH, MVE_memW, MVE_memD] in
foreach suffix = memsz.suffixes in {

  // These foreaches are conceptually ifs, implemented by iterating a
  // dummy variable over a list with 0 or 1 elements depending on the
  // condition. The idea is to iterate over _nearly_ all the suffixes
  // in memsz.suffixes, but omit the one we want all the others to alias.

  foreach _ = !if(!ne(suffix, memsz.CanonLoadSuffix), [1], []<int>) in
  def : MnemonicAlias<
    "vldr" # memsz.MnemonicLetter # vpt_cond # suffix,
    "vldr" # memsz.MnemonicLetter # vpt_cond # memsz.CanonLoadSuffix>;

  foreach _ = !if(!ne(suffix, memsz.CanonStoreSuffix), [1], []<int>) in
  def : MnemonicAlias<
    "vstr" # memsz.MnemonicLetter # vpt_cond # suffix,
    "vstr" # memsz.MnemonicLetter # vpt_cond # memsz.CanonStoreSuffix>;
}

// end of MVE predicable load/store

class MVE_VPT<string suffix, bits<2> size, dag iops, string asm, list<dag> pattern=[]>
  : MVE_MI<(outs ), iops, NoItinerary, !strconcat("vpt", "${Mk}", ".", suffix), asm, "", pattern> {
  bits<3> fc;
  bits<4> Mk;
  bits<3> Qn;

  let Inst{31-23} = 0b111111100;
  let Inst{22} = Mk{3};
  let Inst{21-20} = size;
  let Inst{19-17} = Qn{2-0};
  let Inst{16} = 0b1;
  let Inst{15-13} = Mk{2-0};
  let Inst{12} = fc{2};
  let Inst{11-8} = 0b1111;
  let Inst{7} = fc{0};
  let Inst{4} = 0b0;

  let Defs = [VPR];
  let validForTailPredication = 1;
}

class MVE_VPTt1<string suffix, bits<2> size, dag iops>
  : MVE_VPT<suffix, size, iops, "$fc, $Qn, $Qm"> {
  bits<4> Qm;
  bits<4> Mk;

  let Inst{6} = 0b0;
  let Inst{5} = Qm{3};
  let Inst{3-1} = Qm{2-0};
  let Inst{0} = fc{1};
  let validForTailPredication = 1;
}

class MVE_VPTt1i<string suffix, bits<2> size>
 : MVE_VPTt1<suffix, size,
           (ins vpt_mask:$Mk, MQPR:$Qn, MQPR:$Qm, pred_basic_i:$fc)> {
  let Inst{12} = 0b0;
  let Inst{0} = 0b0;
}

def MVE_VPTv4i32 : MVE_VPTt1i<"i32", 0b10>;
def MVE_VPTv8i16 : MVE_VPTt1i<"i16", 0b01>;
def MVE_VPTv16i8 : MVE_VPTt1i<"i8", 0b00>;

class MVE_VPTt1u<string suffix, bits<2> size>
 : MVE_VPTt1<suffix, size,
           (ins vpt_mask:$Mk, MQPR:$Qn, MQPR:$Qm, pred_basic_u:$fc)> {
  let Inst{12} = 0b0;
  let Inst{0} = 0b1;
}

def MVE_VPTv4u32 : MVE_VPTt1u<"u32", 0b10>;
def MVE_VPTv8u16 : MVE_VPTt1u<"u16", 0b01>;
def MVE_VPTv16u8 : MVE_VPTt1u<"u8", 0b00>;

class MVE_VPTt1s<string suffix, bits<2> size>
 : MVE_VPTt1<suffix, size,
           (ins vpt_mask:$Mk, MQPR:$Qn, MQPR:$Qm, pred_basic_s:$fc)> {
  let Inst{12} = 0b1;
}

def MVE_VPTv4s32 : MVE_VPTt1s<"s32", 0b10>;
def MVE_VPTv8s16 : MVE_VPTt1s<"s16", 0b01>;
def MVE_VPTv16s8 : MVE_VPTt1s<"s8", 0b00>;

class MVE_VPTt2<string suffix, bits<2> size, dag iops>
  : MVE_VPT<suffix, size, iops,
          "$fc, $Qn, $Rm"> {
  bits<4> Rm;
  bits<3> fc;
  bits<4> Mk;

  let Inst{6} = 0b1;
  let Inst{5} = fc{1};
  let Inst{3-0} = Rm{3-0};
}

class MVE_VPTt2i<string suffix, bits<2> size>
  : MVE_VPTt2<suffix, size,
            (ins vpt_mask:$Mk, MQPR:$Qn, GPRwithZR:$Rm, pred_basic_i:$fc)> {
  let Inst{12} = 0b0;
  let Inst{5} = 0b0;
}

def MVE_VPTv4i32r : MVE_VPTt2i<"i32", 0b10>;
def MVE_VPTv8i16r : MVE_VPTt2i<"i16", 0b01>;
def MVE_VPTv16i8r : MVE_VPTt2i<"i8", 0b00>;

class MVE_VPTt2u<string suffix, bits<2> size>
  : MVE_VPTt2<suffix, size,
            (ins vpt_mask:$Mk, MQPR:$Qn, GPRwithZR:$Rm, pred_basic_u:$fc)> {
  let Inst{12} = 0b0;
  let Inst{5} = 0b1;
}

def MVE_VPTv4u32r : MVE_VPTt2u<"u32", 0b10>;
def MVE_VPTv8u16r : MVE_VPTt2u<"u16", 0b01>;
def MVE_VPTv16u8r : MVE_VPTt2u<"u8", 0b00>;

class MVE_VPTt2s<string suffix, bits<2> size>
  : MVE_VPTt2<suffix, size,
            (ins vpt_mask:$Mk, MQPR:$Qn, GPRwithZR:$Rm, pred_basic_s:$fc)> {
  let Inst{12} = 0b1;
}

def MVE_VPTv4s32r : MVE_VPTt2s<"s32", 0b10>;
def MVE_VPTv8s16r : MVE_VPTt2s<"s16", 0b01>;
def MVE_VPTv16s8r : MVE_VPTt2s<"s8", 0b00>;


class MVE_VPTf<string suffix, bit size, dag iops, string asm, list<dag> pattern=[]>
  : MVE_MI<(outs ), iops, NoItinerary, !strconcat("vpt", "${Mk}", ".", suffix), asm,
            "", pattern> {
  bits<3> fc;
  bits<4> Mk;
  bits<3> Qn;

  let Inst{31-29} = 0b111;
  let Inst{28} = size;
  let Inst{27-23} = 0b11100;
  let Inst{22} = Mk{3};
  let Inst{21-20} = 0b11;
  let Inst{19-17} = Qn{2-0};
  let Inst{16} = 0b1;
  let Inst{15-13} = Mk{2-0};
  let Inst{12} = fc{2};
  let Inst{11-8} = 0b1111;
  let Inst{7} = fc{0};
  let Inst{4} = 0b0;

  let Defs = [VPR];
  let Predicates = [HasMVEFloat];
  let validForTailPredication = 1;
}

class MVE_VPTft1<string suffix, bit size>
  : MVE_VPTf<suffix, size, (ins vpt_mask:$Mk, MQPR:$Qn, MQPR:$Qm, pred_basic_fp:$fc),
          "$fc, $Qn, $Qm"> {
  bits<3> fc;
  bits<4> Qm;

  let Inst{6} = 0b0;
  let Inst{5} = Qm{3};
  let Inst{3-1} = Qm{2-0};
  let Inst{0} = fc{1};
}

def MVE_VPTv4f32         : MVE_VPTft1<"f32", 0b0>;
def MVE_VPTv8f16         : MVE_VPTft1<"f16", 0b1>;

class MVE_VPTft2<string suffix, bit size>
  : MVE_VPTf<suffix, size, (ins vpt_mask:$Mk, MQPR:$Qn, GPRwithZR:$Rm, pred_basic_fp:$fc),
          "$fc, $Qn, $Rm"> {
  bits<3> fc;
  bits<4> Rm;

  let Inst{6} = 0b1;
  let Inst{5} = fc{1};
  let Inst{3-0} = Rm{3-0};
}

def MVE_VPTv4f32r        : MVE_VPTft2<"f32", 0b0>;
def MVE_VPTv8f16r        : MVE_VPTft2<"f16", 0b1>;

def MVE_VPST : MVE_MI<(outs ), (ins vpt_mask:$Mk), NoItinerary,
       !strconcat("vpst", "${Mk}"), "", "", []> {
  bits<4> Mk;

  let Inst{31-23} = 0b111111100;
  let Inst{22} = Mk{3};
  let Inst{21-16} = 0b110001;
  let Inst{15-13} = Mk{2-0};
  let Inst{12-0} = 0b0111101001101;
  let Unpredictable{12} = 0b1;
  let Unpredictable{7} = 0b1;
  let Unpredictable{5} = 0b1;

  let Uses = [VPR];
  let validForTailPredication = 1;
}

def MVE_VPSEL : MVE_p<(outs MQPR:$Qd), (ins MQPR:$Qn, MQPR:$Qm), NoItinerary,
                      "vpsel", "", "$Qd, $Qn, $Qm", vpred_n, "", []> {
  bits<4> Qn;
  bits<4> Qd;
  bits<4> Qm;

  let Inst{28} = 0b1;
  let Inst{25-23} = 0b100;
  let Inst{22} = Qd{3};
  let Inst{21-20} = 0b11;
  let Inst{19-17} = Qn{2-0};
  let Inst{16} = 0b1;
  let Inst{15-13} = Qd{2-0};
  let Inst{12-9} = 0b0111;
  let Inst{8} = 0b1;
  let Inst{7} = Qn{3};
  let Inst{6} = 0b0;
  let Inst{5} = Qm{3};
  let Inst{4} = 0b0;
  let Inst{3-1} = Qm{2-0};
  let Inst{0} = 0b1;
  let validForTailPredication = 1;
}

foreach suffix = ["s8", "s16", "s32", "u8", "u16", "u32",
                  "i8", "i16", "i32",       "f16", "f32"] in
def : MVEInstAlias<"vpsel${vp}." # suffix # "\t$Qd, $Qn, $Qm",
                   (MVE_VPSEL MQPR:$Qd, MQPR:$Qn, MQPR:$Qm, vpred_n:$vp)>;

let Predicates = [HasMVEInt] in {
  def : Pat<(v16i8 (vselect (v16i1 VCCR:$pred), (v16i8 MQPR:$v1), (v16i8 MQPR:$v2))),
            (v16i8 (MVE_VPSEL MQPR:$v1, MQPR:$v2, 0, VCCR:$pred))>;
  def : Pat<(v8i16 (vselect (v8i1 VCCR:$pred), (v8i16 MQPR:$v1), (v8i16 MQPR:$v2))),
            (v8i16 (MVE_VPSEL MQPR:$v1, MQPR:$v2, 0, VCCR:$pred))>;
  def : Pat<(v4i32 (vselect (v4i1 VCCR:$pred), (v4i32 MQPR:$v1), (v4i32 MQPR:$v2))),
            (v4i32 (MVE_VPSEL MQPR:$v1, MQPR:$v2, 0, VCCR:$pred))>;

  def : Pat<(v8f16 (vselect (v8i1 VCCR:$pred), (v8f16 MQPR:$v1), (v8f16 MQPR:$v2))),
            (v8f16 (MVE_VPSEL MQPR:$v1, MQPR:$v2, 0, VCCR:$pred))>;
  def : Pat<(v4f32 (vselect (v4i1 VCCR:$pred), (v4f32 MQPR:$v1), (v4f32 MQPR:$v2))),
            (v4f32 (MVE_VPSEL MQPR:$v1, MQPR:$v2, 0, VCCR:$pred))>;

  def : Pat<(v16i8 (vselect (v16i8 MQPR:$pred), (v16i8 MQPR:$v1), (v16i8 MQPR:$v2))),
            (v16i8 (MVE_VPSEL MQPR:$v1, MQPR:$v2, 0,
                              (MVE_VCMPi8 (v16i8 MQPR:$pred), (MVE_VMOVimmi8 0), 1)))>;
  def : Pat<(v8i16 (vselect (v8i16 MQPR:$pred), (v8i16 MQPR:$v1), (v8i16 MQPR:$v2))),
            (v8i16 (MVE_VPSEL MQPR:$v1, MQPR:$v2, 0,
                              (MVE_VCMPi16 (v8i16 MQPR:$pred), (MVE_VMOVimmi16 0), 1)))>;
  def : Pat<(v4i32 (vselect (v4i32 MQPR:$pred), (v4i32 MQPR:$v1), (v4i32 MQPR:$v2))),
            (v4i32 (MVE_VPSEL MQPR:$v1, MQPR:$v2, 0,
                              (MVE_VCMPi32 (v4i32 MQPR:$pred), (MVE_VMOVimmi32 0), 1)))>;

  def : Pat<(v8f16 (vselect (v8i16 MQPR:$pred), (v8f16 MQPR:$v1), (v8f16 MQPR:$v2))),
            (v8f16 (MVE_VPSEL MQPR:$v1, MQPR:$v2, 0,
                              (MVE_VCMPi16 (v8i16 MQPR:$pred), (MVE_VMOVimmi16 0), 1)))>;
  def : Pat<(v4f32 (vselect (v4i32 MQPR:$pred), (v4f32 MQPR:$v1), (v4f32 MQPR:$v2))),
            (v4f32 (MVE_VPSEL MQPR:$v1, MQPR:$v2, 0,
                              (MVE_VCMPi32 (v4i32 MQPR:$pred), (MVE_VMOVimmi32 0), 1)))>;

  // Pred <-> Int
  def : Pat<(v16i8 (zext  (v16i1 VCCR:$pred))),
            (v16i8 (MVE_VPSEL (MVE_VMOVimmi8 1), (MVE_VMOVimmi8 0), 0, VCCR:$pred))>;
  def : Pat<(v8i16 (zext  (v8i1  VCCR:$pred))),
            (v8i16 (MVE_VPSEL (MVE_VMOVimmi16 1), (MVE_VMOVimmi16 0), 0, VCCR:$pred))>;
  def : Pat<(v4i32 (zext  (v4i1  VCCR:$pred))),
            (v4i32 (MVE_VPSEL (MVE_VMOVimmi32 1), (MVE_VMOVimmi32 0), 0, VCCR:$pred))>;

  def : Pat<(v16i8 (sext  (v16i1 VCCR:$pred))),
            (v16i8 (MVE_VPSEL (MVE_VMOVimmi8 255), (MVE_VMOVimmi8 0), 0, VCCR:$pred))>;
  def : Pat<(v8i16 (sext  (v8i1  VCCR:$pred))),
            (v8i16 (MVE_VPSEL (MVE_VMOVimmi8 255), (MVE_VMOVimmi16 0), 0, VCCR:$pred))>;
  def : Pat<(v4i32 (sext  (v4i1  VCCR:$pred))),
            (v4i32 (MVE_VPSEL (MVE_VMOVimmi8 255), (MVE_VMOVimmi32 0), 0, VCCR:$pred))>;

  def : Pat<(v16i8 (anyext  (v16i1 VCCR:$pred))),
            (v16i8 (MVE_VPSEL (MVE_VMOVimmi8 1), (MVE_VMOVimmi8 0), 0, VCCR:$pred))>;
  def : Pat<(v8i16 (anyext  (v8i1  VCCR:$pred))),
            (v8i16 (MVE_VPSEL (MVE_VMOVimmi16 1), (MVE_VMOVimmi16 0), 0, VCCR:$pred))>;
  def : Pat<(v4i32 (anyext  (v4i1  VCCR:$pred))),
            (v4i32 (MVE_VPSEL (MVE_VMOVimmi32 1), (MVE_VMOVimmi32 0), 0, VCCR:$pred))>;

  def : Pat<(v16i1 (trunc (v16i8 MQPR:$v1))),
            (v16i1 (MVE_VCMPi32r (v16i8 MQPR:$v1), ZR, 1))>;
  def : Pat<(v8i1 (trunc (v8i16  MQPR:$v1))),
            (v8i1 (MVE_VCMPi32r (v8i16 MQPR:$v1), ZR, 1))>;
  def : Pat<(v4i1 (trunc (v4i32  MQPR:$v1))),
            (v4i1 (MVE_VCMPi32r (v4i32 MQPR:$v1), ZR, 1))>;
}

let Predicates = [HasMVEFloat] in {
  // Pred <-> Float
  // 112 is 1.0 in float
  def : Pat<(v4f32 (uint_to_fp (v4i1 VCCR:$pred))),
            (v4f32 (MVE_VPSEL (v4f32 (MVE_VMOVimmf32 112)), (v4f32 (MVE_VMOVimmi32 0)), 0, VCCR:$pred))>;
  // 2620 in 1.0 in half
  def : Pat<(v8f16 (uint_to_fp (v8i1 VCCR:$pred))),
            (v8f16 (MVE_VPSEL (v8f16 (MVE_VMOVimmi16 2620)), (v8f16 (MVE_VMOVimmi16 0)), 0, VCCR:$pred))>;
  // 240 is -1.0 in float
  def : Pat<(v4f32 (sint_to_fp (v4i1 VCCR:$pred))),
            (v4f32 (MVE_VPSEL (v4f32 (MVE_VMOVimmf32 240)), (v4f32 (MVE_VMOVimmi32 0)), 0, VCCR:$pred))>;
  // 2748 is -1.0 in half
  def : Pat<(v8f16 (sint_to_fp (v8i1 VCCR:$pred))),
            (v8f16 (MVE_VPSEL (v8f16 (MVE_VMOVimmi16 2748)), (v8f16 (MVE_VMOVimmi16 0)), 0, VCCR:$pred))>;

  def : Pat<(v4i1 (fp_to_uint (v4f32 MQPR:$v1))),
            (v4i1 (MVE_VCMPf32r (v4f32 MQPR:$v1), ZR, 1))>;
  def : Pat<(v8i1 (fp_to_uint (v8f16 MQPR:$v1))),
            (v8i1 (MVE_VCMPf16r (v8f16 MQPR:$v1), ZR, 1))>;
  def : Pat<(v4i1 (fp_to_sint (v4f32 MQPR:$v1))),
            (v4i1 (MVE_VCMPf32r (v4f32 MQPR:$v1), ZR, 1))>;
  def : Pat<(v8i1 (fp_to_sint (v8f16 MQPR:$v1))),
            (v8i1 (MVE_VCMPf16r (v8f16 MQPR:$v1), ZR, 1))>;
}

def MVE_VPNOT : MVE_p<(outs VCCR:$P0), (ins VCCR:$P0_in), NoItinerary,
                      "vpnot", "", "", vpred_n, "", []> {
  let Inst{31-0} = 0b11111110001100010000111101001101;
  let Unpredictable{19-17} = 0b111;
  let Unpredictable{12} = 0b1;
  let Unpredictable{7} = 0b1;
  let Unpredictable{5} = 0b1;

  let Constraints = "";
  let DecoderMethod = "DecodeMVEVPNOT";
}

let Predicates = [HasMVEInt] in {
  def : Pat<(v4i1 (xor (v4i1 VCCR:$pred), (v4i1 (predicate_cast (i32 65535))))),
            (v4i1 (MVE_VPNOT (v4i1 VCCR:$pred)))>;
  def : Pat<(v8i1 (xor (v8i1 VCCR:$pred), (v8i1 (predicate_cast (i32 65535))))),
            (v8i1 (MVE_VPNOT (v8i1 VCCR:$pred)))>;
  def : Pat<(v16i1 (xor (v16i1 VCCR:$pred), (v16i1 (predicate_cast (i32 65535))))),
            (v16i1 (MVE_VPNOT (v16i1 VCCR:$pred)))>;
}


class MVE_loltp_start<dag iops, string asm, string ops, bits<2> size>
  : t2LOL<(outs GPRlr:$LR), iops, asm, ops> {
  bits<4> Rn;
  let Predicates = [HasMVEInt];
  let Inst{22} = 0b0;
  let Inst{21-20} = size;
  let Inst{19-16} = Rn{3-0};
  let Inst{12} = 0b0;
}

class MVE_DLSTP<string asm, bits<2> size>
  : MVE_loltp_start<(ins rGPR:$Rn), asm, "$LR, $Rn", size> {
  let Inst{13} = 0b1;
  let Inst{11-1} = 0b00000000000;
  let Unpredictable{10-1} = 0b1111111111;
}

class MVE_WLSTP<string asm, bits<2> size>
  : MVE_loltp_start<(ins rGPR:$Rn, wlslabel_u11:$label),
                    asm, "$LR, $Rn, $label", size> {
  bits<11> label;
  let Inst{13} = 0b0;
  let Inst{11} = label{0};
  let Inst{10-1} = label{10-1};
}

def MVE_DLSTP_8  : MVE_DLSTP<"dlstp.8",  0b00>;
def MVE_DLSTP_16 : MVE_DLSTP<"dlstp.16", 0b01>;
def MVE_DLSTP_32 : MVE_DLSTP<"dlstp.32", 0b10>;
def MVE_DLSTP_64 : MVE_DLSTP<"dlstp.64", 0b11>;

def MVE_WLSTP_8  : MVE_WLSTP<"wlstp.8",  0b00>;
def MVE_WLSTP_16 : MVE_WLSTP<"wlstp.16", 0b01>;
def MVE_WLSTP_32 : MVE_WLSTP<"wlstp.32", 0b10>;
def MVE_WLSTP_64 : MVE_WLSTP<"wlstp.64", 0b11>;

class MVE_loltp_end<dag oops, dag iops, string asm, string ops>
  : t2LOL<oops, iops, asm, ops> {
  let Predicates = [HasMVEInt];
  let Inst{22-21} = 0b00;
  let Inst{19-16} = 0b1111;
  let Inst{12} = 0b0;
}

def MVE_LETP : MVE_loltp_end<(outs GPRlr:$LRout),
                             (ins GPRlr:$LRin, lelabel_u11:$label),
                             "letp", "$LRin, $label"> {
  bits<11> label;
  let Inst{20} = 0b1;
  let Inst{13} = 0b0;
  let Inst{11} = label{0};
  let Inst{10-1} = label{10-1};
}

def MVE_LCTP : MVE_loltp_end<(outs), (ins pred:$p), "lctp${p}", ""> {
  let Inst{20} = 0b0;
  let Inst{13} = 0b1;
  let Inst{11-1} = 0b00000000000;
  let Unpredictable{21-20} = 0b11;
  let Unpredictable{11-1} = 0b11111111111;
}


//===----------------------------------------------------------------------===//
// Patterns
//===----------------------------------------------------------------------===//

class MVE_vector_store_typed<ValueType Ty, Instruction RegImmInst,
                             PatFrag StoreKind, int shift>
  : Pat<(StoreKind (Ty MQPR:$val), t2addrmode_imm7<shift>:$addr),
        (RegImmInst (Ty MQPR:$val), t2addrmode_imm7<shift>:$addr)>;
class MVE_vector_maskedstore_typed<ValueType Ty, Instruction RegImmInst,
                                   PatFrag StoreKind, int shift>
  : Pat<(StoreKind (Ty MQPR:$val), t2addrmode_imm7<shift>:$addr, VCCR:$pred),
        (RegImmInst (Ty MQPR:$val), t2addrmode_imm7<shift>:$addr, (i32 1), VCCR:$pred)>;

multiclass MVE_vector_store<Instruction RegImmInst, PatFrag StoreKind,
                            int shift> {
  def : MVE_vector_store_typed<v16i8, RegImmInst, StoreKind, shift>;
  def : MVE_vector_store_typed<v8i16, RegImmInst, StoreKind, shift>;
  def : MVE_vector_store_typed<v8f16, RegImmInst, StoreKind, shift>;
  def : MVE_vector_store_typed<v4i32, RegImmInst, StoreKind, shift>;
  def : MVE_vector_store_typed<v4f32, RegImmInst, StoreKind, shift>;
  def : MVE_vector_store_typed<v2i64, RegImmInst, StoreKind, shift>;
  def : MVE_vector_store_typed<v2f64, RegImmInst, StoreKind, shift>;
}

class MVE_vector_load_typed<ValueType Ty, Instruction RegImmInst,
                            PatFrag LoadKind, int shift>
  : Pat<(Ty (LoadKind t2addrmode_imm7<shift>:$addr)),
        (Ty (RegImmInst t2addrmode_imm7<shift>:$addr))>;
class MVE_vector_maskedload_typed<ValueType Ty, Instruction RegImmInst,
                                  PatFrag LoadKind, int shift>
  : Pat<(Ty (LoadKind t2addrmode_imm7<shift>:$addr, VCCR:$pred, (Ty NEONimmAllZerosV))),
        (Ty (RegImmInst t2addrmode_imm7<shift>:$addr, (i32 1), VCCR:$pred))>;

multiclass MVE_vector_load<Instruction RegImmInst, PatFrag LoadKind,
                           int shift> {
  def : MVE_vector_load_typed<v16i8, RegImmInst, LoadKind, shift>;
  def : MVE_vector_load_typed<v8i16, RegImmInst, LoadKind, shift>;
  def : MVE_vector_load_typed<v8f16, RegImmInst, LoadKind, shift>;
  def : MVE_vector_load_typed<v4i32, RegImmInst, LoadKind, shift>;
  def : MVE_vector_load_typed<v4f32, RegImmInst, LoadKind, shift>;
  def : MVE_vector_load_typed<v2i64, RegImmInst, LoadKind, shift>;
  def : MVE_vector_load_typed<v2f64, RegImmInst, LoadKind, shift>;
}

class MVE_vector_offset_store_typed<ValueType Ty, Instruction Opcode,
                                    PatFrag StoreKind, int shift>
  : Pat<(StoreKind (Ty MQPR:$Rt), tGPR:$Rn, t2am_imm7_offset<shift>:$addr),
        (Opcode MQPR:$Rt, tGPR:$Rn, t2am_imm7_offset<shift>:$addr)>;

multiclass MVE_vector_offset_store<Instruction RegImmInst, PatFrag StoreKind,
                                   int shift> {
  def : MVE_vector_offset_store_typed<v16i8, RegImmInst, StoreKind, shift>;
  def : MVE_vector_offset_store_typed<v8i16, RegImmInst, StoreKind, shift>;
  def : MVE_vector_offset_store_typed<v8f16, RegImmInst, StoreKind, shift>;
  def : MVE_vector_offset_store_typed<v4i32, RegImmInst, StoreKind, shift>;
  def : MVE_vector_offset_store_typed<v4f32, RegImmInst, StoreKind, shift>;
  def : MVE_vector_offset_store_typed<v2i64, RegImmInst, StoreKind, shift>;
  def : MVE_vector_offset_store_typed<v2f64, RegImmInst, StoreKind, shift>;
}

def aligned32_pre_store : PatFrag<(ops node:$val, node:$ptr, node:$offset),
                                  (pre_store node:$val, node:$ptr, node:$offset), [{
  return cast<StoreSDNode>(N)->getAlignment() >= 4;
}]>;
def aligned32_post_store : PatFrag<(ops node:$val, node:$ptr, node:$offset),
                                   (post_store node:$val, node:$ptr, node:$offset), [{
  return cast<StoreSDNode>(N)->getAlignment() >= 4;
}]>;
def aligned16_pre_store : PatFrag<(ops node:$val, node:$ptr, node:$offset),
                                  (pre_store node:$val, node:$ptr, node:$offset), [{
  return cast<StoreSDNode>(N)->getAlignment() >= 2;
}]>;
def aligned16_post_store : PatFrag<(ops node:$val, node:$ptr, node:$offset),
                                   (post_store node:$val, node:$ptr, node:$offset), [{
  return cast<StoreSDNode>(N)->getAlignment() >= 2;
}]>;


def maskedload8 : PatFrag<(ops node:$ptr, node:$pred, node:$passthru),
                          (masked_ld node:$ptr, node:$pred, node:$passthru), [{
  auto *Ld = cast<MaskedLoadSDNode>(N);
  return Ld->getMemoryVT().getScalarType() == MVT::i8;
}]>;
def sextmaskedload8 : PatFrag<(ops node:$ptr, node:$pred, node:$passthru),
                              (maskedload8 node:$ptr, node:$pred, node:$passthru), [{
  return cast<MaskedLoadSDNode>(N)->getExtensionType() == ISD::SEXTLOAD;
<<<<<<< HEAD
}]>;
def zextmaskedload8 : PatFrag<(ops node:$ptr, node:$pred, node:$passthru),
                              (maskedload8 node:$ptr, node:$pred, node:$passthru), [{
  return cast<MaskedLoadSDNode>(N)->getExtensionType() == ISD::ZEXTLOAD;
}]>;
def extmaskedload8 : PatFrag<(ops node:$ptr, node:$pred, node:$passthru),
                             (maskedload8 node:$ptr, node:$pred, node:$passthru), [{
  auto *Ld = cast<MaskedLoadSDNode>(N);
  EVT ScalarVT = Ld->getMemoryVT().getScalarType();
  return ScalarVT.isInteger() && Ld->getExtensionType() == ISD::EXTLOAD;
}]>;
def alignedmaskedload16: PatFrag<(ops node:$ptr, node:$pred, node:$passthru),
                                 (masked_ld node:$ptr, node:$pred, node:$passthru), [{
  auto *Ld = cast<MaskedLoadSDNode>(N);
  EVT ScalarVT = Ld->getMemoryVT().getScalarType();
  return (ScalarVT == MVT::i16 || ScalarVT == MVT::f16) && Ld->getAlignment() >= 2;
}]>;
def sextmaskedload16 : PatFrag<(ops node:$ptr, node:$pred, node:$passthru),
                               (alignedmaskedload16 node:$ptr, node:$pred, node:$passthru), [{
  return cast<MaskedLoadSDNode>(N)->getExtensionType() == ISD::SEXTLOAD;
}]>;
def zextmaskedload16 : PatFrag<(ops node:$ptr, node:$pred, node:$passthru),
                               (alignedmaskedload16 node:$ptr, node:$pred, node:$passthru), [{
  return cast<MaskedLoadSDNode>(N)->getExtensionType() == ISD::ZEXTLOAD;
}]>;
def extmaskedload16 : PatFrag<(ops node:$ptr, node:$pred, node:$passthru),
                              (alignedmaskedload16 node:$ptr, node:$pred, node:$passthru), [{
  auto *Ld = cast<MaskedLoadSDNode>(N);
  EVT ScalarVT = Ld->getMemoryVT().getScalarType();
  return ScalarVT.isInteger() && Ld->getExtensionType() == ISD::EXTLOAD;
}]>;
def alignedmaskedload32: PatFrag<(ops node:$ptr, node:$pred, node:$passthru),
                                 (masked_ld node:$ptr, node:$pred, node:$passthru), [{
  auto *Ld = cast<MaskedLoadSDNode>(N);
  EVT ScalarVT = Ld->getMemoryVT().getScalarType();
  return (ScalarVT == MVT::i32 || ScalarVT == MVT::f32) && Ld->getAlignment() >= 4;
}]>;

def maskedstore8 : PatFrag<(ops node:$val, node:$ptr, node:$pred),
                           (masked_st node:$val, node:$ptr, node:$pred), [{
  return cast<MaskedStoreSDNode>(N)->getMemoryVT().getScalarType() == MVT::i8;
}]>;
def truncatingmaskedstore8 : PatFrag<(ops node:$val, node:$ptr, node:$pred),
                                     (maskedstore8 node:$val, node:$ptr, node:$pred), [{
  return cast<MaskedStoreSDNode>(N)->isTruncatingStore();
}]>;
def maskedstore16 : PatFrag<(ops node:$val, node:$ptr, node:$pred),
                            (masked_st node:$val, node:$ptr, node:$pred), [{
  auto *St = cast<MaskedStoreSDNode>(N);
  EVT ScalarVT = St->getMemoryVT().getScalarType();
  return (ScalarVT == MVT::i16 || ScalarVT == MVT::f16) && St->getAlignment() >= 2;
}]>;

def truncatingmaskedstore16 : PatFrag<(ops node:$val, node:$ptr, node:$pred),
                                      (maskedstore16 node:$val, node:$ptr, node:$pred), [{
  return cast<MaskedStoreSDNode>(N)->isTruncatingStore();
}]>;
=======
}]>;
def zextmaskedload8 : PatFrag<(ops node:$ptr, node:$pred, node:$passthru),
                              (maskedload8 node:$ptr, node:$pred, node:$passthru), [{
  return cast<MaskedLoadSDNode>(N)->getExtensionType() == ISD::ZEXTLOAD;
}]>;
def extmaskedload8 : PatFrag<(ops node:$ptr, node:$pred, node:$passthru),
                             (maskedload8 node:$ptr, node:$pred, node:$passthru), [{
  auto *Ld = cast<MaskedLoadSDNode>(N);
  EVT ScalarVT = Ld->getMemoryVT().getScalarType();
  return ScalarVT.isInteger() && Ld->getExtensionType() == ISD::EXTLOAD;
}]>;
def alignedmaskedload16: PatFrag<(ops node:$ptr, node:$pred, node:$passthru),
                                 (masked_ld node:$ptr, node:$pred, node:$passthru), [{
  auto *Ld = cast<MaskedLoadSDNode>(N);
  EVT ScalarVT = Ld->getMemoryVT().getScalarType();
  return (ScalarVT == MVT::i16 || ScalarVT == MVT::f16) && Ld->getAlignment() >= 2;
}]>;
def sextmaskedload16 : PatFrag<(ops node:$ptr, node:$pred, node:$passthru),
                               (alignedmaskedload16 node:$ptr, node:$pred, node:$passthru), [{
  return cast<MaskedLoadSDNode>(N)->getExtensionType() == ISD::SEXTLOAD;
}]>;
def zextmaskedload16 : PatFrag<(ops node:$ptr, node:$pred, node:$passthru),
                               (alignedmaskedload16 node:$ptr, node:$pred, node:$passthru), [{
  return cast<MaskedLoadSDNode>(N)->getExtensionType() == ISD::ZEXTLOAD;
}]>;
def extmaskedload16 : PatFrag<(ops node:$ptr, node:$pred, node:$passthru),
                              (alignedmaskedload16 node:$ptr, node:$pred, node:$passthru), [{
  auto *Ld = cast<MaskedLoadSDNode>(N);
  EVT ScalarVT = Ld->getMemoryVT().getScalarType();
  return ScalarVT.isInteger() && Ld->getExtensionType() == ISD::EXTLOAD;
}]>;
def alignedmaskedload32: PatFrag<(ops node:$ptr, node:$pred, node:$passthru),
                                 (masked_ld node:$ptr, node:$pred, node:$passthru), [{
  auto *Ld = cast<MaskedLoadSDNode>(N);
  EVT ScalarVT = Ld->getMemoryVT().getScalarType();
  return (ScalarVT == MVT::i32 || ScalarVT == MVT::f32) && Ld->getAlignment() >= 4;
}]>;

def maskedstore8 : PatFrag<(ops node:$val, node:$ptr, node:$pred),
                           (masked_st node:$val, node:$ptr, node:$pred), [{
  return cast<MaskedStoreSDNode>(N)->getMemoryVT().getScalarType() == MVT::i8;
}]>;
def truncatingmaskedstore8 : PatFrag<(ops node:$val, node:$ptr, node:$pred),
                                     (maskedstore8 node:$val, node:$ptr, node:$pred), [{
  return cast<MaskedStoreSDNode>(N)->isTruncatingStore();
}]>;
def maskedstore16 : PatFrag<(ops node:$val, node:$ptr, node:$pred),
                            (masked_st node:$val, node:$ptr, node:$pred), [{
  auto *St = cast<MaskedStoreSDNode>(N);
  EVT ScalarVT = St->getMemoryVT().getScalarType();
  return (ScalarVT == MVT::i16 || ScalarVT == MVT::f16) && St->getAlignment() >= 2;
}]>;

def truncatingmaskedstore16 : PatFrag<(ops node:$val, node:$ptr, node:$pred),
                                      (maskedstore16 node:$val, node:$ptr, node:$pred), [{
  return cast<MaskedStoreSDNode>(N)->isTruncatingStore();
}]>;
>>>>>>> c79f07dd
def maskedstore32 : PatFrag<(ops node:$val, node:$ptr, node:$pred),
                            (masked_st node:$val, node:$ptr, node:$pred), [{
  auto *St = cast<MaskedStoreSDNode>(N);
  EVT ScalarVT = St->getMemoryVT().getScalarType();
  return (ScalarVT == MVT::i32 || ScalarVT == MVT::f32) && St->getAlignment() >= 4;
}]>;

let Predicates = [HasMVEInt, IsLE] in {
  // Stores
  defm : MVE_vector_store<MVE_VSTRBU8, byte_alignedstore, 0>;
  defm : MVE_vector_store<MVE_VSTRHU16, hword_alignedstore, 1>;
  defm : MVE_vector_store<MVE_VSTRWU32, alignedstore32, 2>;

  // Loads
  defm : MVE_vector_load<MVE_VLDRBU8, byte_alignedload, 0>;
  defm : MVE_vector_load<MVE_VLDRHU16, hword_alignedload, 1>;
  defm : MVE_vector_load<MVE_VLDRWU32, alignedload32, 2>;

  // Pre/post inc stores
  defm : MVE_vector_offset_store<MVE_VSTRBU8_pre, pre_store, 0>;
  defm : MVE_vector_offset_store<MVE_VSTRBU8_post, post_store, 0>;
  defm : MVE_vector_offset_store<MVE_VSTRHU16_pre, aligned16_pre_store, 1>;
  defm : MVE_vector_offset_store<MVE_VSTRHU16_post, aligned16_post_store, 1>;
  defm : MVE_vector_offset_store<MVE_VSTRWU32_pre, aligned32_pre_store, 2>;
  defm : MVE_vector_offset_store<MVE_VSTRWU32_post, aligned32_post_store, 2>;
}

let Predicates = [HasMVEInt, IsBE] in {
  // Aligned Stores
  def : MVE_vector_store_typed<v16i8, MVE_VSTRBU8, store, 0>;
  def : MVE_vector_store_typed<v8i16, MVE_VSTRHU16, alignedstore16, 1>;
  def : MVE_vector_store_typed<v8f16, MVE_VSTRHU16, alignedstore16, 1>;
  def : MVE_vector_store_typed<v4i32, MVE_VSTRWU32, alignedstore32, 2>;
  def : MVE_vector_store_typed<v4f32, MVE_VSTRWU32, alignedstore32, 2>;

  // Aligned Loads
  def : MVE_vector_load_typed<v16i8, MVE_VLDRBU8, load, 0>;
  def : MVE_vector_load_typed<v8i16, MVE_VLDRHU16, alignedload16, 1>;
  def : MVE_vector_load_typed<v8f16, MVE_VLDRHU16, alignedload16, 1>;
  def : MVE_vector_load_typed<v4i32, MVE_VLDRWU32, alignedload32, 2>;
  def : MVE_vector_load_typed<v4f32, MVE_VLDRWU32, alignedload32, 2>;

  // Other unaligned loads/stores need to go though a VREV
  def : Pat<(v2f64 (load t2addrmode_imm7<0>:$addr)),
            (v2f64 (MVE_VREV64_8 (MVE_VLDRBU8 t2addrmode_imm7<0>:$addr)))>;
  def : Pat<(v2i64 (load t2addrmode_imm7<0>:$addr)),
            (v2i64 (MVE_VREV64_8 (MVE_VLDRBU8 t2addrmode_imm7<0>:$addr)))>;
  def : Pat<(v4i32 (load t2addrmode_imm7<0>:$addr)),
            (v4i32 (MVE_VREV32_8 (MVE_VLDRBU8 t2addrmode_imm7<0>:$addr)))>;
  def : Pat<(v4f32 (load t2addrmode_imm7<0>:$addr)),
            (v4f32 (MVE_VREV32_8 (MVE_VLDRBU8 t2addrmode_imm7<0>:$addr)))>;
  def : Pat<(v8i16 (load t2addrmode_imm7<0>:$addr)),
            (v8i16 (MVE_VREV16_8 (MVE_VLDRBU8 t2addrmode_imm7<0>:$addr)))>;
  def : Pat<(v8f16 (load t2addrmode_imm7<0>:$addr)),
            (v8f16 (MVE_VREV16_8 (MVE_VLDRBU8 t2addrmode_imm7<0>:$addr)))>;
  def : Pat<(store (v2f64 MQPR:$val), t2addrmode_imm7<0>:$addr),
            (MVE_VSTRBU8 (MVE_VREV64_8 MQPR:$val), t2addrmode_imm7<0>:$addr)>;
  def : Pat<(store (v2i64 MQPR:$val), t2addrmode_imm7<0>:$addr),
            (MVE_VSTRBU8 (MVE_VREV64_8 MQPR:$val), t2addrmode_imm7<0>:$addr)>;
  def : Pat<(store (v4i32 MQPR:$val), t2addrmode_imm7<0>:$addr),
            (MVE_VSTRBU8 (MVE_VREV32_8 MQPR:$val), t2addrmode_imm7<0>:$addr)>;
  def : Pat<(store (v4f32 MQPR:$val), t2addrmode_imm7<0>:$addr),
            (MVE_VSTRBU8 (MVE_VREV32_8 MQPR:$val), t2addrmode_imm7<0>:$addr)>;
  def : Pat<(store (v8i16 MQPR:$val), t2addrmode_imm7<0>:$addr),
            (MVE_VSTRBU8 (MVE_VREV16_8 MQPR:$val), t2addrmode_imm7<0>:$addr)>;
  def : Pat<(store (v8f16 MQPR:$val), t2addrmode_imm7<0>:$addr),
            (MVE_VSTRBU8 (MVE_VREV16_8 MQPR:$val), t2addrmode_imm7<0>:$addr)>;

  // Pre/Post inc stores
  def : MVE_vector_offset_store_typed<v16i8, MVE_VSTRBU8_pre, pre_store, 0>;
  def : MVE_vector_offset_store_typed<v16i8, MVE_VSTRBU8_post, post_store, 0>;
  def : MVE_vector_offset_store_typed<v8i16, MVE_VSTRHU16_pre, aligned16_pre_store, 1>;
  def : MVE_vector_offset_store_typed<v8i16, MVE_VSTRHU16_post, aligned16_post_store, 1>;
  def : MVE_vector_offset_store_typed<v8f16, MVE_VSTRHU16_pre, aligned16_pre_store, 1>;
  def : MVE_vector_offset_store_typed<v8f16, MVE_VSTRHU16_post, aligned16_post_store, 1>;
  def : MVE_vector_offset_store_typed<v4i32, MVE_VSTRWU32_pre, aligned32_pre_store, 2>;
  def : MVE_vector_offset_store_typed<v4i32, MVE_VSTRWU32_post, aligned32_post_store, 2>;
  def : MVE_vector_offset_store_typed<v4f32, MVE_VSTRWU32_pre, aligned32_pre_store, 2>;
  def : MVE_vector_offset_store_typed<v4f32, MVE_VSTRWU32_post, aligned32_post_store, 2>;
}

let Predicates = [HasMVEInt] in {
  // Aligned masked store, shared between LE and BE
  def : MVE_vector_maskedstore_typed<v16i8, MVE_VSTRBU8, maskedstore8, 0>;
  def : MVE_vector_maskedstore_typed<v8i16, MVE_VSTRHU16, maskedstore16, 1>;
  def : MVE_vector_maskedstore_typed<v8f16, MVE_VSTRHU16, maskedstore16, 1>;
  def : MVE_vector_maskedstore_typed<v4i32, MVE_VSTRWU32, maskedstore32, 2>;
  def : MVE_vector_maskedstore_typed<v4f32, MVE_VSTRWU32, maskedstore32, 2>;
  // Truncating stores
  def : Pat<(truncatingmaskedstore8 (v8i16 MQPR:$val), t2addrmode_imm7<0>:$addr, VCCR:$pred),
            (MVE_VSTRB16 MQPR:$val, t2addrmode_imm7<0>:$addr, (i32 1), VCCR:$pred)>;
  def : Pat<(truncatingmaskedstore8 (v4i32 MQPR:$val), t2addrmode_imm7<0>:$addr, VCCR:$pred),
            (MVE_VSTRB32 MQPR:$val, t2addrmode_imm7<0>:$addr, (i32 1), VCCR:$pred)>;
  def : Pat<(truncatingmaskedstore16 (v4i32 MQPR:$val), t2addrmode_imm7<1>:$addr, VCCR:$pred),
            (MVE_VSTRH32 MQPR:$val, t2addrmode_imm7<1>:$addr, (i32 1), VCCR:$pred)>;
  // Aligned masked loads
  def : MVE_vector_maskedload_typed<v16i8, MVE_VLDRBU8, maskedload8, 0>;
  def : MVE_vector_maskedload_typed<v8i16, MVE_VLDRHU16, alignedmaskedload16, 1>;
  def : MVE_vector_maskedload_typed<v8f16, MVE_VLDRHU16, alignedmaskedload16, 1>;
  def : MVE_vector_maskedload_typed<v4i32, MVE_VLDRWU32, alignedmaskedload32, 2>;
  def : MVE_vector_maskedload_typed<v4f32, MVE_VLDRWU32, alignedmaskedload32, 2>;
  // Extending masked loads.
  def : Pat<(v8i16 (sextmaskedload8 t2addrmode_imm7<0>:$addr, VCCR:$pred,
                    (v8i16 NEONimmAllZerosV))),
            (v8i16 (MVE_VLDRBS16 t2addrmode_imm7<0>:$addr, (i32 1), VCCR:$pred))>;
  def : Pat<(v4i32 (sextmaskedload8 t2addrmode_imm7<0>:$addr, VCCR:$pred,
                    (v4i32 NEONimmAllZerosV))),
            (v4i32 (MVE_VLDRBS32 t2addrmode_imm7<0>:$addr, (i32 1), VCCR:$pred))>;
  def : Pat<(v8i16 (zextmaskedload8 t2addrmode_imm7<0>:$addr, VCCR:$pred,
                    (v8i16 NEONimmAllZerosV))),
            (v8i16 (MVE_VLDRBU16 t2addrmode_imm7<0>:$addr, (i32 1), VCCR:$pred))>;
  def : Pat<(v4i32 (zextmaskedload8 t2addrmode_imm7<0>:$addr, VCCR:$pred,
                    (v4i32 NEONimmAllZerosV))),
            (v4i32 (MVE_VLDRBU32 t2addrmode_imm7<0>:$addr, (i32 1), VCCR:$pred))>;
  def : Pat<(v8i16 (extmaskedload8 t2addrmode_imm7<0>:$addr, VCCR:$pred,
                    (v8i16 NEONimmAllZerosV))),
            (v8i16 (MVE_VLDRBU16 t2addrmode_imm7<0>:$addr, (i32 1), VCCR:$pred))>;
  def : Pat<(v4i32 (extmaskedload8 t2addrmode_imm7<0>:$addr, VCCR:$pred,
                    (v4i32 NEONimmAllZerosV))),
            (v4i32 (MVE_VLDRBU32 t2addrmode_imm7<0>:$addr, (i32 1), VCCR:$pred))>;
  def : Pat<(v4i32 (sextmaskedload16 t2addrmode_imm7<1>:$addr, VCCR:$pred,
                    (v4i32 NEONimmAllZerosV))),
            (v4i32 (MVE_VLDRHS32 t2addrmode_imm7<1>:$addr, (i32 1), VCCR:$pred))>;
  def : Pat<(v4i32 (zextmaskedload16 t2addrmode_imm7<1>:$addr, VCCR:$pred,
                    (v4i32 NEONimmAllZerosV))),
            (v4i32 (MVE_VLDRHU32 t2addrmode_imm7<1>:$addr, (i32 1), VCCR:$pred))>;
  def : Pat<(v4i32 (extmaskedload16 t2addrmode_imm7<1>:$addr, VCCR:$pred,
                    (v4i32 NEONimmAllZerosV))),
            (v4i32 (MVE_VLDRHU32 t2addrmode_imm7<1>:$addr, (i32 1), VCCR:$pred))>;
}

// Widening/Narrowing Loads/Stores

let MinAlignment = 2 in {
  def truncstorevi16_align2 : PatFrag<(ops node:$val, node:$ptr),
                                      (truncstorevi16 node:$val, node:$ptr)>;
  def post_truncstvi16_align2 : PatFrag<(ops node:$val, node:$base, node:$offset),
                                        (post_truncstvi16 node:$val, node:$base, node:$offset)>;
  def pre_truncstvi16_align2 : PatFrag<(ops node:$val, node:$base, node:$offset),
                                       (pre_truncstvi16 node:$val, node:$base, node:$offset)>;
}

let Predicates = [HasMVEInt] in {
  def : Pat<(truncstorevi8 (v8i16 MQPR:$val), taddrmode_imm7<0>:$addr),
            (MVE_VSTRB16 MQPR:$val, taddrmode_imm7<0>:$addr)>;
  def : Pat<(truncstorevi8 (v4i32 MQPR:$val), taddrmode_imm7<0>:$addr),
            (MVE_VSTRB32 MQPR:$val, taddrmode_imm7<0>:$addr)>;
  def : Pat<(truncstorevi16_align2 (v4i32 MQPR:$val), taddrmode_imm7<1>:$addr),
            (MVE_VSTRH32 MQPR:$val, taddrmode_imm7<1>:$addr)>;

  def : Pat<(post_truncstvi8 (v8i16 MQPR:$Rt), tGPR:$Rn, t2am_imm7_offset<0>:$addr),
            (MVE_VSTRB16_post MQPR:$Rt, tGPR:$Rn, t2am_imm7_offset<0>:$addr)>;
  def : Pat<(post_truncstvi8 (v4i32 MQPR:$Rt), tGPR:$Rn, t2am_imm7_offset<0>:$addr),
            (MVE_VSTRB32_post MQPR:$Rt, tGPR:$Rn, t2am_imm7_offset<0>:$addr)>;
  def : Pat<(post_truncstvi16_align2 (v4i32 MQPR:$Rt), tGPR:$Rn, t2am_imm7_offset<1>:$addr),
            (MVE_VSTRH32_post MQPR:$Rt, tGPR:$Rn, t2am_imm7_offset<1>:$addr)>;

  def : Pat<(pre_truncstvi8 (v8i16 MQPR:$Rt), tGPR:$Rn, t2am_imm7_offset<0>:$addr),
            (MVE_VSTRB16_pre MQPR:$Rt, tGPR:$Rn, t2am_imm7_offset<0>:$addr)>;
  def : Pat<(pre_truncstvi8 (v4i32 MQPR:$Rt), tGPR:$Rn, t2am_imm7_offset<0>:$addr),
            (MVE_VSTRB32_pre MQPR:$Rt, tGPR:$Rn, t2am_imm7_offset<0>:$addr)>;
  def : Pat<(pre_truncstvi16_align2 (v4i32 MQPR:$Rt), tGPR:$Rn, t2am_imm7_offset<1>:$addr),
            (MVE_VSTRH32_pre MQPR:$Rt, tGPR:$Rn, t2am_imm7_offset<1>:$addr)>;
}


let MinAlignment = 2 in {
  def extloadvi16_align2  : PatFrag<(ops node:$ptr), (extloadvi16 node:$ptr)>;
  def sextloadvi16_align2 : PatFrag<(ops node:$ptr), (sextloadvi16 node:$ptr)>;
  def zextloadvi16_align2 : PatFrag<(ops node:$ptr), (zextloadvi16 node:$ptr)>;
}

multiclass MVEExtLoad<string DestLanes, string DestElemBits,
                      string SrcElemBits, string SrcElemType,
                      string Align, Operand am> {
  def _Any : Pat<(!cast<ValueType>("v" # DestLanes # "i" # DestElemBits)
                   (!cast<PatFrag>("extloadvi"  # SrcElemBits # Align) am:$addr)),
                 (!cast<Instruction>("MVE_VLDR" # SrcElemType # "U" # DestElemBits)
                   am:$addr)>;
  def _Z   : Pat<(!cast<ValueType>("v" # DestLanes # "i" # DestElemBits)
                   (!cast<PatFrag>("zextloadvi"  # SrcElemBits # Align) am:$addr)),
                 (!cast<Instruction>("MVE_VLDR" # SrcElemType # "U" # DestElemBits)
                   am:$addr)>;
  def _S   : Pat<(!cast<ValueType>("v" # DestLanes # "i" # DestElemBits)
                   (!cast<PatFrag>("sextloadvi"  # SrcElemBits # Align) am:$addr)),
                 (!cast<Instruction>("MVE_VLDR" # SrcElemType # "S" # DestElemBits)
                   am:$addr)>;
}

let Predicates = [HasMVEInt] in {
  defm : MVEExtLoad<"4", "32", "8",  "B", "", taddrmode_imm7<0>>;
  defm : MVEExtLoad<"8", "16", "8",  "B", "", taddrmode_imm7<0>>;
  defm : MVEExtLoad<"4", "32", "16", "H", "_align2", taddrmode_imm7<1>>;
}


// Bit convert patterns

let Predicates = [HasMVEInt] in {
  def : Pat<(v2f64 (bitconvert (v2i64 MQPR:$src))), (v2f64 MQPR:$src)>;
  def : Pat<(v2i64 (bitconvert (v2f64 MQPR:$src))), (v2i64 MQPR:$src)>;

  def : Pat<(v4i32 (bitconvert (v4f32 MQPR:$src))), (v4i32 MQPR:$src)>;
  def : Pat<(v4f32 (bitconvert (v4i32 MQPR:$src))), (v4f32 MQPR:$src)>;

  def : Pat<(v8i16 (bitconvert (v8f16 MQPR:$src))), (v8i16  MQPR:$src)>;
  def : Pat<(v8f16 (bitconvert (v8i16 MQPR:$src))), (v8f16  MQPR:$src)>;
}

let Predicates = [IsLE,HasMVEInt] in {
  def : Pat<(v2f64 (bitconvert (v4f32 MQPR:$src))), (v2f64 MQPR:$src)>;
  def : Pat<(v2f64 (bitconvert (v4i32 MQPR:$src))), (v2f64 MQPR:$src)>;
  def : Pat<(v2f64 (bitconvert (v8f16 MQPR:$src))), (v2f64 MQPR:$src)>;
  def : Pat<(v2f64 (bitconvert (v8i16 MQPR:$src))), (v2f64 MQPR:$src)>;
  def : Pat<(v2f64 (bitconvert (v16i8 MQPR:$src))), (v2f64 MQPR:$src)>;

  def : Pat<(v2i64 (bitconvert (v4f32 MQPR:$src))), (v2i64 MQPR:$src)>;
  def : Pat<(v2i64 (bitconvert (v4i32 MQPR:$src))), (v2i64 MQPR:$src)>;
  def : Pat<(v2i64 (bitconvert (v8f16 MQPR:$src))), (v2i64 MQPR:$src)>;
  def : Pat<(v2i64 (bitconvert (v8i16 MQPR:$src))), (v2i64 MQPR:$src)>;
  def : Pat<(v2i64 (bitconvert (v16i8 MQPR:$src))), (v2i64 MQPR:$src)>;

  def : Pat<(v4f32 (bitconvert (v2f64 MQPR:$src))), (v4f32 MQPR:$src)>;
  def : Pat<(v4f32 (bitconvert (v2i64 MQPR:$src))), (v4f32 MQPR:$src)>;
  def : Pat<(v4f32 (bitconvert (v8f16 MQPR:$src))), (v4f32 MQPR:$src)>;
  def : Pat<(v4f32 (bitconvert (v8i16 MQPR:$src))), (v4f32 MQPR:$src)>;
  def : Pat<(v4f32 (bitconvert (v16i8 MQPR:$src))), (v4f32 MQPR:$src)>;

  def : Pat<(v4i32 (bitconvert (v2f64 MQPR:$src))), (v4i32 MQPR:$src)>;
  def : Pat<(v4i32 (bitconvert (v2i64 MQPR:$src))), (v4i32 MQPR:$src)>;
  def : Pat<(v4i32 (bitconvert (v8f16 MQPR:$src))), (v4i32 MQPR:$src)>;
  def : Pat<(v4i32 (bitconvert (v8i16 MQPR:$src))), (v4i32 MQPR:$src)>;
  def : Pat<(v4i32 (bitconvert (v16i8 MQPR:$src))), (v4i32 MQPR:$src)>;

  def : Pat<(v8f16 (bitconvert (v2f64 MQPR:$src))), (v8f16 MQPR:$src)>;
  def : Pat<(v8f16 (bitconvert (v2i64 MQPR:$src))), (v8f16 MQPR:$src)>;
  def : Pat<(v8f16 (bitconvert (v4f32 MQPR:$src))), (v8f16 MQPR:$src)>;
  def : Pat<(v8f16 (bitconvert (v4i32 MQPR:$src))), (v8f16 MQPR:$src)>;
  def : Pat<(v8f16 (bitconvert (v16i8 MQPR:$src))), (v8f16 MQPR:$src)>;

  def : Pat<(v8i16 (bitconvert (v2f64 MQPR:$src))), (v8i16 MQPR:$src)>;
  def : Pat<(v8i16 (bitconvert (v2i64 MQPR:$src))), (v8i16 MQPR:$src)>;
  def : Pat<(v8i16 (bitconvert (v4f32 MQPR:$src))), (v8i16 MQPR:$src)>;
  def : Pat<(v8i16 (bitconvert (v4i32 MQPR:$src))), (v8i16 MQPR:$src)>;
  def : Pat<(v8i16 (bitconvert (v16i8 MQPR:$src))), (v8i16 MQPR:$src)>;

  def : Pat<(v16i8 (bitconvert (v2f64 MQPR:$src))), (v16i8 MQPR:$src)>;
  def : Pat<(v16i8 (bitconvert (v2i64 MQPR:$src))), (v16i8 MQPR:$src)>;
  def : Pat<(v16i8 (bitconvert (v4f32 MQPR:$src))), (v16i8 MQPR:$src)>;
  def : Pat<(v16i8 (bitconvert (v4i32 MQPR:$src))), (v16i8 MQPR:$src)>;
  def : Pat<(v16i8 (bitconvert (v8f16 MQPR:$src))), (v16i8 MQPR:$src)>;
  def : Pat<(v16i8 (bitconvert (v8i16 MQPR:$src))), (v16i8 MQPR:$src)>;
}

let Predicates = [IsBE,HasMVEInt] in {
  def : Pat<(v2f64 (bitconvert (v4f32 MQPR:$src))), (v2f64 (MVE_VREV64_32 MQPR:$src))>;
  def : Pat<(v2f64 (bitconvert (v4i32 MQPR:$src))), (v2f64 (MVE_VREV64_32 MQPR:$src))>;
  def : Pat<(v2f64 (bitconvert (v8f16 MQPR:$src))), (v2f64 (MVE_VREV64_16 MQPR:$src))>;
  def : Pat<(v2f64 (bitconvert (v8i16 MQPR:$src))), (v2f64 (MVE_VREV64_16 MQPR:$src))>;
  def : Pat<(v2f64 (bitconvert (v16i8 MQPR:$src))), (v2f64 (MVE_VREV64_8 MQPR:$src))>;

  def : Pat<(v2i64 (bitconvert (v4f32 MQPR:$src))), (v2i64 (MVE_VREV64_32 MQPR:$src))>;
  def : Pat<(v2i64 (bitconvert (v4i32 MQPR:$src))), (v2i64 (MVE_VREV64_32 MQPR:$src))>;
  def : Pat<(v2i64 (bitconvert (v8f16 MQPR:$src))), (v2i64 (MVE_VREV64_16 MQPR:$src))>;
  def : Pat<(v2i64 (bitconvert (v8i16 MQPR:$src))), (v2i64 (MVE_VREV64_16 MQPR:$src))>;
  def : Pat<(v2i64 (bitconvert (v16i8 MQPR:$src))), (v2i64 (MVE_VREV64_8 MQPR:$src))>;

  def : Pat<(v4f32 (bitconvert (v2f64 MQPR:$src))), (v4f32 (MVE_VREV64_32 MQPR:$src))>;
  def : Pat<(v4f32 (bitconvert (v2i64 MQPR:$src))), (v4f32 (MVE_VREV64_32 MQPR:$src))>;
  def : Pat<(v4f32 (bitconvert (v8f16 MQPR:$src))), (v4f32 (MVE_VREV32_16 MQPR:$src))>;
  def : Pat<(v4f32 (bitconvert (v8i16 MQPR:$src))), (v4f32 (MVE_VREV32_16 MQPR:$src))>;
  def : Pat<(v4f32 (bitconvert (v16i8 MQPR:$src))), (v4f32 (MVE_VREV32_8 MQPR:$src))>;

  def : Pat<(v4i32 (bitconvert (v2f64 MQPR:$src))), (v4i32 (MVE_VREV64_32 MQPR:$src))>;
  def : Pat<(v4i32 (bitconvert (v2i64 MQPR:$src))), (v4i32 (MVE_VREV64_32 MQPR:$src))>;
  def : Pat<(v4i32 (bitconvert (v8f16 MQPR:$src))), (v4i32 (MVE_VREV32_16 MQPR:$src))>;
  def : Pat<(v4i32 (bitconvert (v8i16 MQPR:$src))), (v4i32 (MVE_VREV32_16 MQPR:$src))>;
  def : Pat<(v4i32 (bitconvert (v16i8 MQPR:$src))), (v4i32 (MVE_VREV32_8 MQPR:$src))>;

  def : Pat<(v8f16 (bitconvert (v2f64 MQPR:$src))), (v8f16 (MVE_VREV64_16 MQPR:$src))>;
  def : Pat<(v8f16 (bitconvert (v2i64 MQPR:$src))), (v8f16 (MVE_VREV64_16 MQPR:$src))>;
  def : Pat<(v8f16 (bitconvert (v4f32 MQPR:$src))), (v8f16 (MVE_VREV32_16 MQPR:$src))>;
  def : Pat<(v8f16 (bitconvert (v4i32 MQPR:$src))), (v8f16 (MVE_VREV32_16 MQPR:$src))>;
  def : Pat<(v8f16 (bitconvert (v16i8 MQPR:$src))), (v8f16 (MVE_VREV16_8 MQPR:$src))>;

  def : Pat<(v8i16 (bitconvert (v2f64 MQPR:$src))), (v8i16 (MVE_VREV64_16 MQPR:$src))>;
  def : Pat<(v8i16 (bitconvert (v2i64 MQPR:$src))), (v8i16 (MVE_VREV64_16 MQPR:$src))>;
  def : Pat<(v8i16 (bitconvert (v4f32 MQPR:$src))), (v8i16 (MVE_VREV32_16 MQPR:$src))>;
  def : Pat<(v8i16 (bitconvert (v4i32 MQPR:$src))), (v8i16 (MVE_VREV32_16 MQPR:$src))>;
  def : Pat<(v8i16 (bitconvert (v16i8 MQPR:$src))), (v8i16 (MVE_VREV16_8 MQPR:$src))>;

  def : Pat<(v16i8 (bitconvert (v2f64 MQPR:$src))), (v16i8 (MVE_VREV64_8 MQPR:$src))>;
  def : Pat<(v16i8 (bitconvert (v2i64 MQPR:$src))), (v16i8 (MVE_VREV64_8 MQPR:$src))>;
  def : Pat<(v16i8 (bitconvert (v4f32 MQPR:$src))), (v16i8 (MVE_VREV32_8 MQPR:$src))>;
  def : Pat<(v16i8 (bitconvert (v4i32 MQPR:$src))), (v16i8 (MVE_VREV32_8 MQPR:$src))>;
  def : Pat<(v16i8 (bitconvert (v8f16 MQPR:$src))), (v16i8 (MVE_VREV16_8 MQPR:$src))>;
  def : Pat<(v16i8 (bitconvert (v8i16 MQPR:$src))), (v16i8 (MVE_VREV16_8 MQPR:$src))>;
}<|MERGE_RESOLUTION|>--- conflicted
+++ resolved
@@ -1585,19 +1585,11 @@
   : MVE_VADDSUB_m<"vadd", VTI, 0b0, add, int_arm_mve_add_predicated>;
 multiclass MVE_VSUB<MVEVectorVTInfo VTI>
   : MVE_VADDSUB_m<"vsub", VTI, 0b1, sub, int_arm_mve_sub_predicated>;
-<<<<<<< HEAD
 
 defm MVE_VADDi8  : MVE_VADD<MVE_v16i8>;
 defm MVE_VADDi16 : MVE_VADD<MVE_v8i16>;
 defm MVE_VADDi32 : MVE_VADD<MVE_v4i32>;
 
-=======
-
-defm MVE_VADDi8  : MVE_VADD<MVE_v16i8>;
-defm MVE_VADDi16 : MVE_VADD<MVE_v8i16>;
-defm MVE_VADDi32 : MVE_VADD<MVE_v4i32>;
-
->>>>>>> c79f07dd
 defm MVE_VSUBi8  : MVE_VSUB<MVE_v16i8>;
 defm MVE_VSUBi16 : MVE_VSUB<MVE_v8i16>;
 defm MVE_VSUBi32 : MVE_VSUB<MVE_v4i32>;
@@ -1630,7 +1622,6 @@
 def MVE_VQADDu8  : MVE_VQADD<"u8",  0b1, 0b00, v16i8>;
 def MVE_VQADDu16 : MVE_VQADD<"u16", 0b1, 0b01, v8i16>;
 def MVE_VQADDu32 : MVE_VQADD<"u32", 0b1, 0b10, v4i32>;
-<<<<<<< HEAD
 
 def MVE_VQSUBs8  : MVE_VQSUB<"s8",  0b0, 0b00, v16i8>;
 def MVE_VQSUBs16 : MVE_VQSUB<"s16", 0b0, 0b01, v8i16>;
@@ -1639,16 +1630,6 @@
 def MVE_VQSUBu16 : MVE_VQSUB<"u16", 0b1, 0b01, v8i16>;
 def MVE_VQSUBu32 : MVE_VQSUB<"u32", 0b1, 0b10, v4i32>;
 
-=======
-
-def MVE_VQSUBs8  : MVE_VQSUB<"s8",  0b0, 0b00, v16i8>;
-def MVE_VQSUBs16 : MVE_VQSUB<"s16", 0b0, 0b01, v8i16>;
-def MVE_VQSUBs32 : MVE_VQSUB<"s32", 0b0, 0b10, v4i32>;
-def MVE_VQSUBu8  : MVE_VQSUB<"u8",  0b1, 0b00, v16i8>;
-def MVE_VQSUBu16 : MVE_VQSUB<"u16", 0b1, 0b01, v8i16>;
-def MVE_VQSUBu32 : MVE_VQSUB<"u32", 0b1, 0b10, v4i32>;
-
->>>>>>> c79f07dd
 let Predicates = [HasMVEInt] in {
   foreach instr = [MVE_VQADDu8, MVE_VQADDu16, MVE_VQADDu32] in
     foreach VT = [instr.VT] in
@@ -3645,21 +3626,12 @@
                          (v8f16 MQPR:$Qd_src), (v4f32 MQPR:$Qm),
                          (i32 1), (v4i1 VCCR:$mask)))>;
   }
-<<<<<<< HEAD
 }
 
 multiclass MVE_VCVT_h2f_m<string iname, int half> {
   def "": MVE_VCVT_ff<iname, "f32.f16", 0b1, half>;
 }
 
-=======
-}
-
-multiclass MVE_VCVT_h2f_m<string iname, int half> {
-  def "": MVE_VCVT_ff<iname, "f32.f16", 0b1, half>;
-}
-
->>>>>>> c79f07dd
 defm MVE_VCVTf16f32bh : MVE_VCVT_f2h_m<"vcvtb", 0b0>;
 defm MVE_VCVTf16f32th : MVE_VCVT_f2h_m<"vcvtt", 0b1>;
 defm MVE_VCVTf32f16bh : MVE_VCVT_h2f_m<"vcvtb", 0b0>;
@@ -5209,7 +5181,6 @@
 def sextmaskedload8 : PatFrag<(ops node:$ptr, node:$pred, node:$passthru),
                               (maskedload8 node:$ptr, node:$pred, node:$passthru), [{
   return cast<MaskedLoadSDNode>(N)->getExtensionType() == ISD::SEXTLOAD;
-<<<<<<< HEAD
 }]>;
 def zextmaskedload8 : PatFrag<(ops node:$ptr, node:$pred, node:$passthru),
                               (maskedload8 node:$ptr, node:$pred, node:$passthru), [{
@@ -5267,65 +5238,6 @@
                                       (maskedstore16 node:$val, node:$ptr, node:$pred), [{
   return cast<MaskedStoreSDNode>(N)->isTruncatingStore();
 }]>;
-=======
-}]>;
-def zextmaskedload8 : PatFrag<(ops node:$ptr, node:$pred, node:$passthru),
-                              (maskedload8 node:$ptr, node:$pred, node:$passthru), [{
-  return cast<MaskedLoadSDNode>(N)->getExtensionType() == ISD::ZEXTLOAD;
-}]>;
-def extmaskedload8 : PatFrag<(ops node:$ptr, node:$pred, node:$passthru),
-                             (maskedload8 node:$ptr, node:$pred, node:$passthru), [{
-  auto *Ld = cast<MaskedLoadSDNode>(N);
-  EVT ScalarVT = Ld->getMemoryVT().getScalarType();
-  return ScalarVT.isInteger() && Ld->getExtensionType() == ISD::EXTLOAD;
-}]>;
-def alignedmaskedload16: PatFrag<(ops node:$ptr, node:$pred, node:$passthru),
-                                 (masked_ld node:$ptr, node:$pred, node:$passthru), [{
-  auto *Ld = cast<MaskedLoadSDNode>(N);
-  EVT ScalarVT = Ld->getMemoryVT().getScalarType();
-  return (ScalarVT == MVT::i16 || ScalarVT == MVT::f16) && Ld->getAlignment() >= 2;
-}]>;
-def sextmaskedload16 : PatFrag<(ops node:$ptr, node:$pred, node:$passthru),
-                               (alignedmaskedload16 node:$ptr, node:$pred, node:$passthru), [{
-  return cast<MaskedLoadSDNode>(N)->getExtensionType() == ISD::SEXTLOAD;
-}]>;
-def zextmaskedload16 : PatFrag<(ops node:$ptr, node:$pred, node:$passthru),
-                               (alignedmaskedload16 node:$ptr, node:$pred, node:$passthru), [{
-  return cast<MaskedLoadSDNode>(N)->getExtensionType() == ISD::ZEXTLOAD;
-}]>;
-def extmaskedload16 : PatFrag<(ops node:$ptr, node:$pred, node:$passthru),
-                              (alignedmaskedload16 node:$ptr, node:$pred, node:$passthru), [{
-  auto *Ld = cast<MaskedLoadSDNode>(N);
-  EVT ScalarVT = Ld->getMemoryVT().getScalarType();
-  return ScalarVT.isInteger() && Ld->getExtensionType() == ISD::EXTLOAD;
-}]>;
-def alignedmaskedload32: PatFrag<(ops node:$ptr, node:$pred, node:$passthru),
-                                 (masked_ld node:$ptr, node:$pred, node:$passthru), [{
-  auto *Ld = cast<MaskedLoadSDNode>(N);
-  EVT ScalarVT = Ld->getMemoryVT().getScalarType();
-  return (ScalarVT == MVT::i32 || ScalarVT == MVT::f32) && Ld->getAlignment() >= 4;
-}]>;
-
-def maskedstore8 : PatFrag<(ops node:$val, node:$ptr, node:$pred),
-                           (masked_st node:$val, node:$ptr, node:$pred), [{
-  return cast<MaskedStoreSDNode>(N)->getMemoryVT().getScalarType() == MVT::i8;
-}]>;
-def truncatingmaskedstore8 : PatFrag<(ops node:$val, node:$ptr, node:$pred),
-                                     (maskedstore8 node:$val, node:$ptr, node:$pred), [{
-  return cast<MaskedStoreSDNode>(N)->isTruncatingStore();
-}]>;
-def maskedstore16 : PatFrag<(ops node:$val, node:$ptr, node:$pred),
-                            (masked_st node:$val, node:$ptr, node:$pred), [{
-  auto *St = cast<MaskedStoreSDNode>(N);
-  EVT ScalarVT = St->getMemoryVT().getScalarType();
-  return (ScalarVT == MVT::i16 || ScalarVT == MVT::f16) && St->getAlignment() >= 2;
-}]>;
-
-def truncatingmaskedstore16 : PatFrag<(ops node:$val, node:$ptr, node:$pred),
-                                      (maskedstore16 node:$val, node:$ptr, node:$pred), [{
-  return cast<MaskedStoreSDNode>(N)->isTruncatingStore();
-}]>;
->>>>>>> c79f07dd
 def maskedstore32 : PatFrag<(ops node:$val, node:$ptr, node:$pred),
                             (masked_st node:$val, node:$ptr, node:$pred), [{
   auto *St = cast<MaskedStoreSDNode>(N);
