--- conflicted
+++ resolved
@@ -525,11 +525,7 @@
   uint32_t Index = AccessIndex + 1;
   for (; Index < CTy->getElements().size(); ++Index) {
     auto Member = cast<DIDerivedType>(CTy->getElements()[Index]);
-<<<<<<< HEAD
-    if (!Member->getStorageOffsetInBits()) {
-=======
     if (!Member->isBitField()) {
->>>>>>> c79f07dd
       EndBitOffset = Member->getOffsetInBits();
       break;
     }
