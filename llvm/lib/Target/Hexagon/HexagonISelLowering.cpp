//===-- HexagonISelLowering.cpp - Hexagon DAG Lowering Implementation -----===//
//
// Part of the LLVM Project, under the Apache License v2.0 with LLVM Exceptions.
// See https://llvm.org/LICENSE.txt for license information.
// SPDX-License-Identifier: Apache-2.0 WITH LLVM-exception
//
//===----------------------------------------------------------------------===//
//
// This file implements the interfaces that Hexagon uses to lower LLVM code
// into a selection DAG.
//
//===----------------------------------------------------------------------===//

#include "HexagonISelLowering.h"
#include "Hexagon.h"
#include "HexagonMachineFunctionInfo.h"
#include "HexagonRegisterInfo.h"
#include "HexagonSubtarget.h"
#include "HexagonTargetMachine.h"
#include "HexagonTargetObjectFile.h"
#include "llvm/ADT/APInt.h"
#include "llvm/ADT/ArrayRef.h"
#include "llvm/ADT/SmallVector.h"
#include "llvm/ADT/StringSwitch.h"
#include "llvm/CodeGen/CallingConvLower.h"
#include "llvm/CodeGen/MachineFrameInfo.h"
#include "llvm/CodeGen/MachineFunction.h"
#include "llvm/CodeGen/MachineMemOperand.h"
#include "llvm/CodeGen/MachineRegisterInfo.h"
#include "llvm/CodeGen/RuntimeLibcalls.h"
#include "llvm/CodeGen/SelectionDAG.h"
#include "llvm/CodeGen/TargetCallingConv.h"
#include "llvm/CodeGen/ValueTypes.h"
#include "llvm/IR/BasicBlock.h"
#include "llvm/IR/CallingConv.h"
#include "llvm/IR/DataLayout.h"
#include "llvm/IR/DerivedTypes.h"
#include "llvm/IR/Function.h"
#include "llvm/IR/GlobalValue.h"
#include "llvm/IR/InlineAsm.h"
#include "llvm/IR/Instructions.h"
#include "llvm/IR/Intrinsics.h"
#include "llvm/IR/IntrinsicInst.h"
#include "llvm/IR/Module.h"
#include "llvm/IR/Type.h"
#include "llvm/IR/Value.h"
#include "llvm/MC/MCRegisterInfo.h"
#include "llvm/Support/Casting.h"
#include "llvm/Support/CodeGen.h"
#include "llvm/Support/CommandLine.h"
#include "llvm/Support/Debug.h"
#include "llvm/Support/ErrorHandling.h"
#include "llvm/Support/MathExtras.h"
#include "llvm/Support/raw_ostream.h"
#include "llvm/Target/TargetMachine.h"
#include <algorithm>
#include <cassert>
#include <cstddef>
#include <cstdint>
#include <limits>
#include <utility>

using namespace llvm;

#define DEBUG_TYPE "hexagon-lowering"

static cl::opt<bool> EmitJumpTables("hexagon-emit-jump-tables",
  cl::init(true), cl::Hidden,
  cl::desc("Control jump table emission on Hexagon target"));

static cl::opt<bool> EnableHexSDNodeSched("enable-hexagon-sdnode-sched",
  cl::Hidden, cl::ZeroOrMore, cl::init(false),
  cl::desc("Enable Hexagon SDNode scheduling"));

static cl::opt<bool> EnableFastMath("ffast-math",
  cl::Hidden, cl::ZeroOrMore, cl::init(false),
  cl::desc("Enable Fast Math processing"));

static cl::opt<int> MinimumJumpTables("minimum-jump-tables",
  cl::Hidden, cl::ZeroOrMore, cl::init(5),
  cl::desc("Set minimum jump tables"));

static cl::opt<int> MaxStoresPerMemcpyCL("max-store-memcpy",
  cl::Hidden, cl::ZeroOrMore, cl::init(6),
  cl::desc("Max #stores to inline memcpy"));

static cl::opt<int> MaxStoresPerMemcpyOptSizeCL("max-store-memcpy-Os",
  cl::Hidden, cl::ZeroOrMore, cl::init(4),
  cl::desc("Max #stores to inline memcpy"));

static cl::opt<int> MaxStoresPerMemmoveCL("max-store-memmove",
  cl::Hidden, cl::ZeroOrMore, cl::init(6),
  cl::desc("Max #stores to inline memmove"));

static cl::opt<int> MaxStoresPerMemmoveOptSizeCL("max-store-memmove-Os",
  cl::Hidden, cl::ZeroOrMore, cl::init(4),
  cl::desc("Max #stores to inline memmove"));

static cl::opt<int> MaxStoresPerMemsetCL("max-store-memset",
  cl::Hidden, cl::ZeroOrMore, cl::init(8),
  cl::desc("Max #stores to inline memset"));

static cl::opt<int> MaxStoresPerMemsetOptSizeCL("max-store-memset-Os",
  cl::Hidden, cl::ZeroOrMore, cl::init(4),
  cl::desc("Max #stores to inline memset"));

static cl::opt<bool> AlignLoads("hexagon-align-loads",
  cl::Hidden, cl::init(false),
  cl::desc("Rewrite unaligned loads as a pair of aligned loads"));


namespace {

  class HexagonCCState : public CCState {
    unsigned NumNamedVarArgParams = 0;

  public:
    HexagonCCState(CallingConv::ID CC, bool IsVarArg, MachineFunction &MF,
                   SmallVectorImpl<CCValAssign> &locs, LLVMContext &C,
                   unsigned NumNamedArgs)
        : CCState(CC, IsVarArg, MF, locs, C),
          NumNamedVarArgParams(NumNamedArgs) {}
    unsigned getNumNamedVarArgParams() const { return NumNamedVarArgParams; }
  };

} // end anonymous namespace


// Implement calling convention for Hexagon.

static bool CC_SkipOdd(unsigned &ValNo, MVT &ValVT, MVT &LocVT,
                       CCValAssign::LocInfo &LocInfo,
                       ISD::ArgFlagsTy &ArgFlags, CCState &State) {
  static const MCPhysReg ArgRegs[] = {
    Hexagon::R0, Hexagon::R1, Hexagon::R2,
    Hexagon::R3, Hexagon::R4, Hexagon::R5
  };
  const unsigned NumArgRegs = array_lengthof(ArgRegs);
  unsigned RegNum = State.getFirstUnallocated(ArgRegs);

  // RegNum is an index into ArgRegs: skip a register if RegNum is odd.
  if (RegNum != NumArgRegs && RegNum % 2 == 1)
    State.AllocateReg(ArgRegs[RegNum]);

  // Always return false here, as this function only makes sure that the first
  // unallocated register has an even register number and does not actually
  // allocate a register for the current argument.
  return false;
}

#include "HexagonGenCallingConv.inc"


SDValue
HexagonTargetLowering::LowerINTRINSIC_WO_CHAIN(SDValue Op, SelectionDAG &DAG)
      const {
  return SDValue();
}

/// CreateCopyOfByValArgument - Make a copy of an aggregate at address specified
/// by "Src" to address "Dst" of size "Size".  Alignment information is
/// specified by the specific parameter attribute. The copy will be passed as
/// a byval function parameter.  Sometimes what we are copying is the end of a
/// larger object, the part that does not fit in registers.
static SDValue CreateCopyOfByValArgument(SDValue Src, SDValue Dst,
                                         SDValue Chain, ISD::ArgFlagsTy Flags,
                                         SelectionDAG &DAG, const SDLoc &dl) {
  SDValue SizeNode = DAG.getConstant(Flags.getByValSize(), dl, MVT::i32);
  return DAG.getMemcpy(Chain, dl, Dst, Src, SizeNode, Flags.getByValAlign(),
                       /*isVolatile=*/false, /*AlwaysInline=*/false,
                       /*isTailCall=*/false,
                       MachinePointerInfo(), MachinePointerInfo());
}

bool
HexagonTargetLowering::CanLowerReturn(
    CallingConv::ID CallConv, MachineFunction &MF, bool IsVarArg,
    const SmallVectorImpl<ISD::OutputArg> &Outs,
    LLVMContext &Context) const {
  SmallVector<CCValAssign, 16> RVLocs;
  CCState CCInfo(CallConv, IsVarArg, MF, RVLocs, Context);

  if (MF.getSubtarget<HexagonSubtarget>().useHVXOps())
    return CCInfo.CheckReturn(Outs, RetCC_Hexagon_HVX);
  return CCInfo.CheckReturn(Outs, RetCC_Hexagon);
}

// LowerReturn - Lower ISD::RET. If a struct is larger than 8 bytes and is
// passed by value, the function prototype is modified to return void and
// the value is stored in memory pointed by a pointer passed by caller.
SDValue
HexagonTargetLowering::LowerReturn(SDValue Chain, CallingConv::ID CallConv,
                                   bool IsVarArg,
                                   const SmallVectorImpl<ISD::OutputArg> &Outs,
                                   const SmallVectorImpl<SDValue> &OutVals,
                                   const SDLoc &dl, SelectionDAG &DAG) const {
  // CCValAssign - represent the assignment of the return value to locations.
  SmallVector<CCValAssign, 16> RVLocs;

  // CCState - Info about the registers and stack slot.
  CCState CCInfo(CallConv, IsVarArg, DAG.getMachineFunction(), RVLocs,
                 *DAG.getContext());

  // Analyze return values of ISD::RET
  if (Subtarget.useHVXOps())
    CCInfo.AnalyzeReturn(Outs, RetCC_Hexagon_HVX);
  else
    CCInfo.AnalyzeReturn(Outs, RetCC_Hexagon);

  SDValue Flag;
  SmallVector<SDValue, 4> RetOps(1, Chain);

  // Copy the result values into the output registers.
  for (unsigned i = 0; i != RVLocs.size(); ++i) {
    CCValAssign &VA = RVLocs[i];

    Chain = DAG.getCopyToReg(Chain, dl, VA.getLocReg(), OutVals[i], Flag);

    // Guarantee that all emitted copies are stuck together with flags.
    Flag = Chain.getValue(1);
    RetOps.push_back(DAG.getRegister(VA.getLocReg(), VA.getLocVT()));
  }

  RetOps[0] = Chain;  // Update chain.

  // Add the flag if we have it.
  if (Flag.getNode())
    RetOps.push_back(Flag);

  return DAG.getNode(HexagonISD::RET_FLAG, dl, MVT::Other, RetOps);
}

bool HexagonTargetLowering::mayBeEmittedAsTailCall(const CallInst *CI) const {
  // If either no tail call or told not to tail call at all, don't.
  auto Attr =
      CI->getParent()->getParent()->getFnAttribute("disable-tail-calls");
  if (!CI->isTailCall() || Attr.getValueAsString() == "true")
    return false;

  return true;
}

<<<<<<< HEAD
Register HexagonTargetLowering::getRegisterByName(const char* RegName, EVT VT,
                                                  const MachineFunction &) const {
  // Just support r19, the linux kernel uses it.
  Register Reg = StringSwitch<Register>(RegName)
                     .Case("r19", Hexagon::R19)
=======
Register HexagonTargetLowering::getRegisterByName(
      const char* RegName, EVT VT, const MachineFunction &) const {
  // Just support r19, the linux kernel uses it.
  Register Reg = StringSwitch<Register>(RegName)
                     .Case("r0", Hexagon::R0)
                     .Case("r1", Hexagon::R1)
                     .Case("r2", Hexagon::R2)
                     .Case("r3", Hexagon::R3)
                     .Case("r4", Hexagon::R4)
                     .Case("r5", Hexagon::R5)
                     .Case("r6", Hexagon::R6)
                     .Case("r7", Hexagon::R7)
                     .Case("r8", Hexagon::R8)
                     .Case("r9", Hexagon::R9)
                     .Case("r10", Hexagon::R10)
                     .Case("r11", Hexagon::R11)
                     .Case("r12", Hexagon::R12)
                     .Case("r13", Hexagon::R13)
                     .Case("r14", Hexagon::R14)
                     .Case("r15", Hexagon::R15)
                     .Case("r16", Hexagon::R16)
                     .Case("r17", Hexagon::R17)
                     .Case("r18", Hexagon::R18)
                     .Case("r19", Hexagon::R19)
                     .Case("r20", Hexagon::R20)
                     .Case("r21", Hexagon::R21)
                     .Case("r22", Hexagon::R22)
                     .Case("r23", Hexagon::R23)
                     .Case("r24", Hexagon::R24)
                     .Case("r25", Hexagon::R25)
                     .Case("r26", Hexagon::R26)
                     .Case("r27", Hexagon::R27)
                     .Case("r28", Hexagon::R28)
                     .Case("r29", Hexagon::R29)
                     .Case("r30", Hexagon::R30)
                     .Case("r31", Hexagon::R31)
                     .Case("r1:0", Hexagon::D0)
                     .Case("r3:2", Hexagon::D1)
                     .Case("r5:4", Hexagon::D2)
                     .Case("r7:6", Hexagon::D3)
                     .Case("r9:8", Hexagon::D4)
                     .Case("r11:10", Hexagon::D5)
                     .Case("r13:12", Hexagon::D6)
                     .Case("r15:14", Hexagon::D7)
                     .Case("r17:16", Hexagon::D8)
                     .Case("r19:18", Hexagon::D9)
                     .Case("r21:20", Hexagon::D10)
                     .Case("r23:22", Hexagon::D11)
                     .Case("r25:24", Hexagon::D12)
                     .Case("r27:26", Hexagon::D13)
                     .Case("r29:28", Hexagon::D14)
                     .Case("r31:30", Hexagon::D15)
                     .Case("sp", Hexagon::R29)
                     .Case("fp", Hexagon::R30)
                     .Case("lr", Hexagon::R31)
                     .Case("p0", Hexagon::P0)
                     .Case("p1", Hexagon::P1)
                     .Case("p2", Hexagon::P2)
                     .Case("p3", Hexagon::P3)
                     .Case("sa0", Hexagon::SA0)
                     .Case("lc0", Hexagon::LC0)
                     .Case("sa1", Hexagon::SA1)
                     .Case("lc1", Hexagon::LC1)
                     .Case("m0", Hexagon::M0)
                     .Case("m1", Hexagon::M1)
                     .Case("usr", Hexagon::USR)
                     .Case("ugp", Hexagon::UGP)
>>>>>>> c79f07dd
                     .Default(Register());
  if (Reg)
    return Reg;

  report_fatal_error("Invalid register name global variable");
}

/// LowerCallResult - Lower the result values of an ISD::CALL into the
/// appropriate copies out of appropriate physical registers.  This assumes that
/// Chain/Glue are the input chain/glue to use, and that TheCall is the call
/// being lowered. Returns a SDNode with the same number of values as the
/// ISD::CALL.
SDValue HexagonTargetLowering::LowerCallResult(
    SDValue Chain, SDValue Glue, CallingConv::ID CallConv, bool IsVarArg,
    const SmallVectorImpl<ISD::InputArg> &Ins, const SDLoc &dl,
    SelectionDAG &DAG, SmallVectorImpl<SDValue> &InVals,
    const SmallVectorImpl<SDValue> &OutVals, SDValue Callee) const {
  // Assign locations to each value returned by this call.
  SmallVector<CCValAssign, 16> RVLocs;

  CCState CCInfo(CallConv, IsVarArg, DAG.getMachineFunction(), RVLocs,
                 *DAG.getContext());

  if (Subtarget.useHVXOps())
    CCInfo.AnalyzeCallResult(Ins, RetCC_Hexagon_HVX);
  else
    CCInfo.AnalyzeCallResult(Ins, RetCC_Hexagon);

  // Copy all of the result registers out of their specified physreg.
  for (unsigned i = 0; i != RVLocs.size(); ++i) {
    SDValue RetVal;
    if (RVLocs[i].getValVT() == MVT::i1) {
      // Return values of type MVT::i1 require special handling. The reason
      // is that MVT::i1 is associated with the PredRegs register class, but
      // values of that type are still returned in R0. Generate an explicit
      // copy into a predicate register from R0, and treat the value of the
      // predicate register as the call result.
      auto &MRI = DAG.getMachineFunction().getRegInfo();
      SDValue FR0 = DAG.getCopyFromReg(Chain, dl, RVLocs[i].getLocReg(),
                                       MVT::i32, Glue);
      // FR0 = (Value, Chain, Glue)
      Register PredR = MRI.createVirtualRegister(&Hexagon::PredRegsRegClass);
      SDValue TPR = DAG.getCopyToReg(FR0.getValue(1), dl, PredR,
                                     FR0.getValue(0), FR0.getValue(2));
      // TPR = (Chain, Glue)
      // Don't glue this CopyFromReg, because it copies from a virtual
      // register. If it is glued to the call, InstrEmitter will add it
      // as an implicit def to the call (EmitMachineNode).
      RetVal = DAG.getCopyFromReg(TPR.getValue(0), dl, PredR, MVT::i1);
      Glue = TPR.getValue(1);
      Chain = TPR.getValue(0);
    } else {
      RetVal = DAG.getCopyFromReg(Chain, dl, RVLocs[i].getLocReg(),
                                  RVLocs[i].getValVT(), Glue);
      Glue = RetVal.getValue(2);
      Chain = RetVal.getValue(1);
    }
    InVals.push_back(RetVal.getValue(0));
  }

  return Chain;
}

/// LowerCall - Functions arguments are copied from virtual regs to
/// (physical regs)/(stack frame), CALLSEQ_START and CALLSEQ_END are emitted.
SDValue
HexagonTargetLowering::LowerCall(TargetLowering::CallLoweringInfo &CLI,
                                 SmallVectorImpl<SDValue> &InVals) const {
  SelectionDAG &DAG                     = CLI.DAG;
  SDLoc &dl                             = CLI.DL;
  SmallVectorImpl<ISD::OutputArg> &Outs = CLI.Outs;
  SmallVectorImpl<SDValue> &OutVals     = CLI.OutVals;
  SmallVectorImpl<ISD::InputArg> &Ins   = CLI.Ins;
  SDValue Chain                         = CLI.Chain;
  SDValue Callee                        = CLI.Callee;
  CallingConv::ID CallConv              = CLI.CallConv;
  bool IsVarArg                         = CLI.IsVarArg;
  bool DoesNotReturn                    = CLI.DoesNotReturn;

  bool IsStructRet    = Outs.empty() ? false : Outs[0].Flags.isSRet();
  MachineFunction &MF = DAG.getMachineFunction();
  MachineFrameInfo &MFI = MF.getFrameInfo();
  auto PtrVT = getPointerTy(MF.getDataLayout());

  unsigned NumParams = CLI.CS.getInstruction()
                        ? CLI.CS.getFunctionType()->getNumParams()
                        : 0;
  if (GlobalAddressSDNode *GAN = dyn_cast<GlobalAddressSDNode>(Callee))
    Callee = DAG.getTargetGlobalAddress(GAN->getGlobal(), dl, MVT::i32);

  // Analyze operands of the call, assigning locations to each operand.
  SmallVector<CCValAssign, 16> ArgLocs;
  HexagonCCState CCInfo(CallConv, IsVarArg, MF, ArgLocs, *DAG.getContext(),
                        NumParams);

  if (Subtarget.useHVXOps())
    CCInfo.AnalyzeCallOperands(Outs, CC_Hexagon_HVX);
  else
    CCInfo.AnalyzeCallOperands(Outs, CC_Hexagon);

  auto Attr = MF.getFunction().getFnAttribute("disable-tail-calls");
  if (Attr.getValueAsString() == "true")
    CLI.IsTailCall = false;

  if (CLI.IsTailCall) {
    bool StructAttrFlag = MF.getFunction().hasStructRetAttr();
    CLI.IsTailCall = IsEligibleForTailCallOptimization(Callee, CallConv,
                        IsVarArg, IsStructRet, StructAttrFlag, Outs,
                        OutVals, Ins, DAG);
    for (unsigned i = 0, e = ArgLocs.size(); i != e; ++i) {
      CCValAssign &VA = ArgLocs[i];
      if (VA.isMemLoc()) {
        CLI.IsTailCall = false;
        break;
      }
    }
    LLVM_DEBUG(dbgs() << (CLI.IsTailCall ? "Eligible for Tail Call\n"
                                         : "Argument must be passed on stack. "
                                           "Not eligible for Tail Call\n"));
  }
  // Get a count of how many bytes are to be pushed on the stack.
  unsigned NumBytes = CCInfo.getNextStackOffset();
  SmallVector<std::pair<unsigned, SDValue>, 16> RegsToPass;
  SmallVector<SDValue, 8> MemOpChains;

  const HexagonRegisterInfo &HRI = *Subtarget.getRegisterInfo();
  SDValue StackPtr =
      DAG.getCopyFromReg(Chain, dl, HRI.getStackRegister(), PtrVT);

  bool NeedsArgAlign = false;
  unsigned LargestAlignSeen = 0;
  // Walk the register/memloc assignments, inserting copies/loads.
  for (unsigned i = 0, e = ArgLocs.size(); i != e; ++i) {
    CCValAssign &VA = ArgLocs[i];
    SDValue Arg = OutVals[i];
    ISD::ArgFlagsTy Flags = Outs[i].Flags;
    // Record if we need > 8 byte alignment on an argument.
    bool ArgAlign = Subtarget.isHVXVectorType(VA.getValVT());
    NeedsArgAlign |= ArgAlign;

    // Promote the value if needed.
    switch (VA.getLocInfo()) {
      default:
        // Loc info must be one of Full, BCvt, SExt, ZExt, or AExt.
        llvm_unreachable("Unknown loc info!");
      case CCValAssign::Full:
        break;
      case CCValAssign::BCvt:
        Arg = DAG.getBitcast(VA.getLocVT(), Arg);
        break;
      case CCValAssign::SExt:
        Arg = DAG.getNode(ISD::SIGN_EXTEND, dl, VA.getLocVT(), Arg);
        break;
      case CCValAssign::ZExt:
        Arg = DAG.getNode(ISD::ZERO_EXTEND, dl, VA.getLocVT(), Arg);
        break;
      case CCValAssign::AExt:
        Arg = DAG.getNode(ISD::ANY_EXTEND, dl, VA.getLocVT(), Arg);
        break;
    }

    if (VA.isMemLoc()) {
      unsigned LocMemOffset = VA.getLocMemOffset();
      SDValue MemAddr = DAG.getConstant(LocMemOffset, dl,
                                        StackPtr.getValueType());
      MemAddr = DAG.getNode(ISD::ADD, dl, MVT::i32, StackPtr, MemAddr);
      if (ArgAlign)
        LargestAlignSeen = std::max(LargestAlignSeen,
                                    VA.getLocVT().getStoreSizeInBits() >> 3);
      if (Flags.isByVal()) {
        // The argument is a struct passed by value. According to LLVM, "Arg"
        // is a pointer.
        MemOpChains.push_back(CreateCopyOfByValArgument(Arg, MemAddr, Chain,
                                                        Flags, DAG, dl));
      } else {
        MachinePointerInfo LocPI = MachinePointerInfo::getStack(
            DAG.getMachineFunction(), LocMemOffset);
        SDValue S = DAG.getStore(Chain, dl, Arg, MemAddr, LocPI);
        MemOpChains.push_back(S);
      }
      continue;
    }

    // Arguments that can be passed on register must be kept at RegsToPass
    // vector.
    if (VA.isRegLoc())
      RegsToPass.push_back(std::make_pair(VA.getLocReg(), Arg));
  }

  if (NeedsArgAlign && Subtarget.hasV60Ops()) {
    LLVM_DEBUG(dbgs() << "Function needs byte stack align due to call args\n");
    unsigned VecAlign = HRI.getSpillAlignment(Hexagon::HvxVRRegClass);
    LargestAlignSeen = std::max(LargestAlignSeen, VecAlign);
    MFI.ensureMaxAlignment(LargestAlignSeen);
  }
  // Transform all store nodes into one single node because all store
  // nodes are independent of each other.
  if (!MemOpChains.empty())
    Chain = DAG.getNode(ISD::TokenFactor, dl, MVT::Other, MemOpChains);

  SDValue Glue;
  if (!CLI.IsTailCall) {
    Chain = DAG.getCALLSEQ_START(Chain, NumBytes, 0, dl);
    Glue = Chain.getValue(1);
  }

  // Build a sequence of copy-to-reg nodes chained together with token
  // chain and flag operands which copy the outgoing args into registers.
  // The Glue is necessary since all emitted instructions must be
  // stuck together.
  if (!CLI.IsTailCall) {
    for (unsigned i = 0, e = RegsToPass.size(); i != e; ++i) {
      Chain = DAG.getCopyToReg(Chain, dl, RegsToPass[i].first,
                               RegsToPass[i].second, Glue);
      Glue = Chain.getValue(1);
    }
  } else {
    // For tail calls lower the arguments to the 'real' stack slot.
    //
    // Force all the incoming stack arguments to be loaded from the stack
    // before any new outgoing arguments are stored to the stack, because the
    // outgoing stack slots may alias the incoming argument stack slots, and
    // the alias isn't otherwise explicit. This is slightly more conservative
    // than necessary, because it means that each store effectively depends
    // on every argument instead of just those arguments it would clobber.
    //
    // Do not flag preceding copytoreg stuff together with the following stuff.
    Glue = SDValue();
    for (unsigned i = 0, e = RegsToPass.size(); i != e; ++i) {
      Chain = DAG.getCopyToReg(Chain, dl, RegsToPass[i].first,
                               RegsToPass[i].second, Glue);
      Glue = Chain.getValue(1);
    }
    Glue = SDValue();
  }

  bool LongCalls = MF.getSubtarget<HexagonSubtarget>().useLongCalls();
  unsigned Flags = LongCalls ? HexagonII::HMOTF_ConstExtended : 0;

  // If the callee is a GlobalAddress/ExternalSymbol node (quite common, every
  // direct call is) turn it into a TargetGlobalAddress/TargetExternalSymbol
  // node so that legalize doesn't hack it.
  if (GlobalAddressSDNode *G = dyn_cast<GlobalAddressSDNode>(Callee)) {
    Callee = DAG.getTargetGlobalAddress(G->getGlobal(), dl, PtrVT, 0, Flags);
  } else if (ExternalSymbolSDNode *S =
             dyn_cast<ExternalSymbolSDNode>(Callee)) {
    Callee = DAG.getTargetExternalSymbol(S->getSymbol(), PtrVT, Flags);
  }

  // Returns a chain & a flag for retval copy to use.
  SDVTList NodeTys = DAG.getVTList(MVT::Other, MVT::Glue);
  SmallVector<SDValue, 8> Ops;
  Ops.push_back(Chain);
  Ops.push_back(Callee);

  // Add argument registers to the end of the list so that they are
  // known live into the call.
  for (unsigned i = 0, e = RegsToPass.size(); i != e; ++i) {
    Ops.push_back(DAG.getRegister(RegsToPass[i].first,
                                  RegsToPass[i].second.getValueType()));
  }

  const uint32_t *Mask = HRI.getCallPreservedMask(MF, CallConv);
  assert(Mask && "Missing call preserved mask for calling convention");
  Ops.push_back(DAG.getRegisterMask(Mask));

  if (Glue.getNode())
    Ops.push_back(Glue);

  if (CLI.IsTailCall) {
    MFI.setHasTailCall();
    return DAG.getNode(HexagonISD::TC_RETURN, dl, NodeTys, Ops);
  }

  // Set this here because we need to know this for "hasFP" in frame lowering.
  // The target-independent code calls getFrameRegister before setting it, and
  // getFrameRegister uses hasFP to determine whether the function has FP.
  MFI.setHasCalls(true);

  unsigned OpCode = DoesNotReturn ? HexagonISD::CALLnr : HexagonISD::CALL;
  Chain = DAG.getNode(OpCode, dl, NodeTys, Ops);
  Glue = Chain.getValue(1);

  // Create the CALLSEQ_END node.
  Chain = DAG.getCALLSEQ_END(Chain, DAG.getIntPtrConstant(NumBytes, dl, true),
                             DAG.getIntPtrConstant(0, dl, true), Glue, dl);
  Glue = Chain.getValue(1);

  // Handle result values, copying them out of physregs into vregs that we
  // return.
  return LowerCallResult(Chain, Glue, CallConv, IsVarArg, Ins, dl, DAG,
                         InVals, OutVals, Callee);
}

/// Returns true by value, base pointer and offset pointer and addressing
/// mode by reference if this node can be combined with a load / store to
/// form a post-indexed load / store.
bool HexagonTargetLowering::getPostIndexedAddressParts(SDNode *N, SDNode *Op,
      SDValue &Base, SDValue &Offset, ISD::MemIndexedMode &AM,
      SelectionDAG &DAG) const {
  LSBaseSDNode *LSN = dyn_cast<LSBaseSDNode>(N);
  if (!LSN)
    return false;
  EVT VT = LSN->getMemoryVT();
  if (!VT.isSimple())
    return false;
  bool IsLegalType = VT == MVT::i8 || VT == MVT::i16 || VT == MVT::i32 ||
                     VT == MVT::i64 || VT == MVT::f32 || VT == MVT::f64 ||
                     VT == MVT::v2i16 || VT == MVT::v2i32 || VT == MVT::v4i8 ||
                     VT == MVT::v4i16 || VT == MVT::v8i8 ||
                     Subtarget.isHVXVectorType(VT.getSimpleVT());
  if (!IsLegalType)
    return false;

  if (Op->getOpcode() != ISD::ADD)
    return false;
  Base = Op->getOperand(0);
  Offset = Op->getOperand(1);
  if (!isa<ConstantSDNode>(Offset.getNode()))
    return false;
  AM = ISD::POST_INC;

  int32_t V = cast<ConstantSDNode>(Offset.getNode())->getSExtValue();
  return Subtarget.getInstrInfo()->isValidAutoIncImm(VT, V);
}

SDValue
HexagonTargetLowering::LowerINLINEASM(SDValue Op, SelectionDAG &DAG) const {
  MachineFunction &MF = DAG.getMachineFunction();
  auto &HMFI = *MF.getInfo<HexagonMachineFunctionInfo>();
  const HexagonRegisterInfo &HRI = *Subtarget.getRegisterInfo();
  unsigned LR = HRI.getRARegister();

  if ((Op.getOpcode() != ISD::INLINEASM &&
       Op.getOpcode() != ISD::INLINEASM_BR) || HMFI.hasClobberLR())
    return Op;

  unsigned NumOps = Op.getNumOperands();
  if (Op.getOperand(NumOps-1).getValueType() == MVT::Glue)
    --NumOps;  // Ignore the flag operand.

  for (unsigned i = InlineAsm::Op_FirstOperand; i != NumOps;) {
    unsigned Flags = cast<ConstantSDNode>(Op.getOperand(i))->getZExtValue();
    unsigned NumVals = InlineAsm::getNumOperandRegisters(Flags);
    ++i;  // Skip the ID value.

    switch (InlineAsm::getKind(Flags)) {
      default:
        llvm_unreachable("Bad flags!");
      case InlineAsm::Kind_RegUse:
      case InlineAsm::Kind_Imm:
      case InlineAsm::Kind_Mem:
        i += NumVals;
        break;
      case InlineAsm::Kind_Clobber:
      case InlineAsm::Kind_RegDef:
      case InlineAsm::Kind_RegDefEarlyClobber: {
        for (; NumVals; --NumVals, ++i) {
          unsigned Reg = cast<RegisterSDNode>(Op.getOperand(i))->getReg();
          if (Reg != LR)
            continue;
          HMFI.setHasClobberLR(true);
          return Op;
        }
        break;
      }
    }
  }

  return Op;
}

// Need to transform ISD::PREFETCH into something that doesn't inherit
// all of the properties of ISD::PREFETCH, specifically SDNPMayLoad and
// SDNPMayStore.
SDValue HexagonTargetLowering::LowerPREFETCH(SDValue Op,
                                             SelectionDAG &DAG) const {
  SDValue Chain = Op.getOperand(0);
  SDValue Addr = Op.getOperand(1);
  // Lower it to DCFETCH($reg, #0).  A "pat" will try to merge the offset in,
  // if the "reg" is fed by an "add".
  SDLoc DL(Op);
  SDValue Zero = DAG.getConstant(0, DL, MVT::i32);
  return DAG.getNode(HexagonISD::DCFETCH, DL, MVT::Other, Chain, Addr, Zero);
}

// Custom-handle ISD::READCYCLECOUNTER because the target-independent SDNode
// is marked as having side-effects, while the register read on Hexagon does
// not have any. TableGen refuses to accept the direct pattern from that node
// to the A4_tfrcpp.
SDValue HexagonTargetLowering::LowerREADCYCLECOUNTER(SDValue Op,
                                                     SelectionDAG &DAG) const {
  SDValue Chain = Op.getOperand(0);
  SDLoc dl(Op);
  SDVTList VTs = DAG.getVTList(MVT::i32, MVT::Other);
  return DAG.getNode(HexagonISD::READCYCLE, dl, VTs, Chain);
}

SDValue HexagonTargetLowering::LowerINTRINSIC_VOID(SDValue Op,
      SelectionDAG &DAG) const {
  SDValue Chain = Op.getOperand(0);
  unsigned IntNo = cast<ConstantSDNode>(Op.getOperand(1))->getZExtValue();
  // Lower the hexagon_prefetch builtin to DCFETCH, as above.
  if (IntNo == Intrinsic::hexagon_prefetch) {
    SDValue Addr = Op.getOperand(2);
    SDLoc DL(Op);
    SDValue Zero = DAG.getConstant(0, DL, MVT::i32);
    return DAG.getNode(HexagonISD::DCFETCH, DL, MVT::Other, Chain, Addr, Zero);
  }
  return SDValue();
}

SDValue
HexagonTargetLowering::LowerDYNAMIC_STACKALLOC(SDValue Op,
                                               SelectionDAG &DAG) const {
  SDValue Chain = Op.getOperand(0);
  SDValue Size = Op.getOperand(1);
  SDValue Align = Op.getOperand(2);
  SDLoc dl(Op);

  ConstantSDNode *AlignConst = dyn_cast<ConstantSDNode>(Align);
  assert(AlignConst && "Non-constant Align in LowerDYNAMIC_STACKALLOC");

  unsigned A = AlignConst->getSExtValue();
  auto &HFI = *Subtarget.getFrameLowering();
  // "Zero" means natural stack alignment.
  if (A == 0)
    A = HFI.getStackAlignment();

  LLVM_DEBUG({
    dbgs () << __func__ << " Align: " << A << " Size: ";
    Size.getNode()->dump(&DAG);
    dbgs() << "\n";
  });

  SDValue AC = DAG.getConstant(A, dl, MVT::i32);
  SDVTList VTs = DAG.getVTList(MVT::i32, MVT::Other);
  SDValue AA = DAG.getNode(HexagonISD::ALLOCA, dl, VTs, Chain, Size, AC);

  DAG.ReplaceAllUsesOfValueWith(Op, AA);
  return AA;
}

SDValue HexagonTargetLowering::LowerFormalArguments(
    SDValue Chain, CallingConv::ID CallConv, bool IsVarArg,
    const SmallVectorImpl<ISD::InputArg> &Ins, const SDLoc &dl,
    SelectionDAG &DAG, SmallVectorImpl<SDValue> &InVals) const {
  MachineFunction &MF = DAG.getMachineFunction();
  MachineFrameInfo &MFI = MF.getFrameInfo();
  MachineRegisterInfo &MRI = MF.getRegInfo();

  // Assign locations to all of the incoming arguments.
  SmallVector<CCValAssign, 16> ArgLocs;
  HexagonCCState CCInfo(CallConv, IsVarArg, MF, ArgLocs, *DAG.getContext(),
                        MF.getFunction().getFunctionType()->getNumParams());

  if (Subtarget.useHVXOps())
    CCInfo.AnalyzeFormalArguments(Ins, CC_Hexagon_HVX);
  else
    CCInfo.AnalyzeFormalArguments(Ins, CC_Hexagon);

  // For LLVM, in the case when returning a struct by value (>8byte),
  // the first argument is a pointer that points to the location on caller's
  // stack where the return value will be stored. For Hexagon, the location on
  // caller's stack is passed only when the struct size is smaller than (and
  // equal to) 8 bytes. If not, no address will be passed into callee and
  // callee return the result direclty through R0/R1.

  auto &HMFI = *MF.getInfo<HexagonMachineFunctionInfo>();

  for (unsigned i = 0, e = ArgLocs.size(); i != e; ++i) {
    CCValAssign &VA = ArgLocs[i];
    ISD::ArgFlagsTy Flags = Ins[i].Flags;
    bool ByVal = Flags.isByVal();

    // Arguments passed in registers:
    // 1. 32- and 64-bit values and HVX vectors are passed directly,
    // 2. Large structs are passed via an address, and the address is
    //    passed in a register.
    if (VA.isRegLoc() && ByVal && Flags.getByValSize() <= 8)
      llvm_unreachable("ByValSize must be bigger than 8 bytes");

    bool InReg = VA.isRegLoc() &&
                 (!ByVal || (ByVal && Flags.getByValSize() > 8));

    if (InReg) {
      MVT RegVT = VA.getLocVT();
      if (VA.getLocInfo() == CCValAssign::BCvt)
        RegVT = VA.getValVT();

      const TargetRegisterClass *RC = getRegClassFor(RegVT);
      Register VReg = MRI.createVirtualRegister(RC);
      SDValue Copy = DAG.getCopyFromReg(Chain, dl, VReg, RegVT);

      // Treat values of type MVT::i1 specially: they are passed in
      // registers of type i32, but they need to remain as values of
      // type i1 for consistency of the argument lowering.
      if (VA.getValVT() == MVT::i1) {
        assert(RegVT.getSizeInBits() <= 32);
        SDValue T = DAG.getNode(ISD::AND, dl, RegVT,
                                Copy, DAG.getConstant(1, dl, RegVT));
        Copy = DAG.getSetCC(dl, MVT::i1, T, DAG.getConstant(0, dl, RegVT),
                            ISD::SETNE);
      } else {
#ifndef NDEBUG
        unsigned RegSize = RegVT.getSizeInBits();
        assert(RegSize == 32 || RegSize == 64 ||
               Subtarget.isHVXVectorType(RegVT));
#endif
      }
      InVals.push_back(Copy);
      MRI.addLiveIn(VA.getLocReg(), VReg);
    } else {
      assert(VA.isMemLoc() && "Argument should be passed in memory");

      // If it's a byval parameter, then we need to compute the
      // "real" size, not the size of the pointer.
      unsigned ObjSize = Flags.isByVal()
                            ? Flags.getByValSize()
                            : VA.getLocVT().getStoreSizeInBits() / 8;

      // Create the frame index object for this incoming parameter.
      int Offset = HEXAGON_LRFP_SIZE + VA.getLocMemOffset();
      int FI = MFI.CreateFixedObject(ObjSize, Offset, true);
      SDValue FIN = DAG.getFrameIndex(FI, MVT::i32);

      if (Flags.isByVal()) {
        // If it's a pass-by-value aggregate, then do not dereference the stack
        // location. Instead, we should generate a reference to the stack
        // location.
        InVals.push_back(FIN);
      } else {
        SDValue L = DAG.getLoad(VA.getValVT(), dl, Chain, FIN,
                                MachinePointerInfo::getFixedStack(MF, FI, 0));
        InVals.push_back(L);
      }
    }
  }


  if (IsVarArg) {
    // This will point to the next argument passed via stack.
    int Offset = HEXAGON_LRFP_SIZE + CCInfo.getNextStackOffset();
    int FI = MFI.CreateFixedObject(Hexagon_PointerSize, Offset, true);
    HMFI.setVarArgsFrameIndex(FI);
  }

  return Chain;
}

SDValue
HexagonTargetLowering::LowerVASTART(SDValue Op, SelectionDAG &DAG) const {
  // VASTART stores the address of the VarArgsFrameIndex slot into the
  // memory location argument.
  MachineFunction &MF = DAG.getMachineFunction();
  HexagonMachineFunctionInfo *QFI = MF.getInfo<HexagonMachineFunctionInfo>();
  SDValue Addr = DAG.getFrameIndex(QFI->getVarArgsFrameIndex(), MVT::i32);
  const Value *SV = cast<SrcValueSDNode>(Op.getOperand(2))->getValue();
  return DAG.getStore(Op.getOperand(0), SDLoc(Op), Addr, Op.getOperand(1),
                      MachinePointerInfo(SV));
}

SDValue HexagonTargetLowering::LowerSETCC(SDValue Op, SelectionDAG &DAG) const {
  const SDLoc &dl(Op);
  SDValue LHS = Op.getOperand(0);
  SDValue RHS = Op.getOperand(1);
  ISD::CondCode CC = cast<CondCodeSDNode>(Op.getOperand(2))->get();
  MVT ResTy = ty(Op);
  MVT OpTy = ty(LHS);

  if (OpTy == MVT::v2i16 || OpTy == MVT::v4i8) {
    MVT ElemTy = OpTy.getVectorElementType();
    assert(ElemTy.isScalarInteger());
    MVT WideTy = MVT::getVectorVT(MVT::getIntegerVT(2*ElemTy.getSizeInBits()),
                                  OpTy.getVectorNumElements());
    return DAG.getSetCC(dl, ResTy,
                        DAG.getSExtOrTrunc(LHS, SDLoc(LHS), WideTy),
                        DAG.getSExtOrTrunc(RHS, SDLoc(RHS), WideTy), CC);
  }

  // Treat all other vector types as legal.
  if (ResTy.isVector())
    return Op;

  // Comparisons of short integers should use sign-extend, not zero-extend,
  // since we can represent small negative values in the compare instructions.
  // The LLVM default is to use zero-extend arbitrarily in these cases.
  auto isSExtFree = [this](SDValue N) {
    switch (N.getOpcode()) {
      case ISD::TRUNCATE: {
        // A sign-extend of a truncate of a sign-extend is free.
        SDValue Op = N.getOperand(0);
        if (Op.getOpcode() != ISD::AssertSext)
          return false;
        EVT OrigTy = cast<VTSDNode>(Op.getOperand(1))->getVT();
        unsigned ThisBW = ty(N).getSizeInBits();
        unsigned OrigBW = OrigTy.getSizeInBits();
        // The type that was sign-extended to get the AssertSext must be
        // narrower than the type of N (so that N has still the same value
        // as the original).
        return ThisBW >= OrigBW;
      }
      case ISD::LOAD:
        // We have sign-extended loads.
        return true;
    }
    return false;
  };

  if (OpTy == MVT::i8 || OpTy == MVT::i16) {
    ConstantSDNode *C = dyn_cast<ConstantSDNode>(RHS);
    bool IsNegative = C && C->getAPIntValue().isNegative();
    if (IsNegative || isSExtFree(LHS) || isSExtFree(RHS))
      return DAG.getSetCC(dl, ResTy,
                          DAG.getSExtOrTrunc(LHS, SDLoc(LHS), MVT::i32),
                          DAG.getSExtOrTrunc(RHS, SDLoc(RHS), MVT::i32), CC);
  }

  return SDValue();
}

SDValue
HexagonTargetLowering::LowerVSELECT(SDValue Op, SelectionDAG &DAG) const {
  SDValue PredOp = Op.getOperand(0);
  SDValue Op1 = Op.getOperand(1), Op2 = Op.getOperand(2);
  MVT OpTy = ty(Op1);
  const SDLoc &dl(Op);

  if (OpTy == MVT::v2i16 || OpTy == MVT::v4i8) {
    MVT ElemTy = OpTy.getVectorElementType();
    assert(ElemTy.isScalarInteger());
    MVT WideTy = MVT::getVectorVT(MVT::getIntegerVT(2*ElemTy.getSizeInBits()),
                                  OpTy.getVectorNumElements());
    // Generate (trunc (select (_, sext, sext))).
    return DAG.getSExtOrTrunc(
              DAG.getSelect(dl, WideTy, PredOp,
                            DAG.getSExtOrTrunc(Op1, dl, WideTy),
                            DAG.getSExtOrTrunc(Op2, dl, WideTy)),
              dl, OpTy);
  }

  return SDValue();
}

static Constant *convert_i1_to_i8(const Constant *ConstVal) {
  SmallVector<Constant *, 128> NewConst;
  const ConstantVector *CV = dyn_cast<ConstantVector>(ConstVal);
  if (!CV)
    return nullptr;

  LLVMContext &Ctx = ConstVal->getContext();
  IRBuilder<> IRB(Ctx);
  unsigned NumVectorElements = CV->getNumOperands();
  assert(isPowerOf2_32(NumVectorElements) &&
         "conversion only supported for pow2 VectorSize!");

  for (unsigned i = 0; i < NumVectorElements / 8; ++i) {
    uint8_t x = 0;
    for (unsigned j = 0; j < 8; ++j) {
      uint8_t y = CV->getOperand(i * 8 + j)->getUniqueInteger().getZExtValue();
      x |= y << (7 - j);
    }
    assert((x == 0 || x == 255) && "Either all 0's or all 1's expected!");
    NewConst.push_back(IRB.getInt8(x));
  }
  return ConstantVector::get(NewConst);
}

SDValue
HexagonTargetLowering::LowerConstantPool(SDValue Op, SelectionDAG &DAG) const {
  EVT ValTy = Op.getValueType();
  ConstantPoolSDNode *CPN = cast<ConstantPoolSDNode>(Op);
  Constant *CVal = nullptr;
  bool isVTi1Type = false;
  if (const Constant *ConstVal = dyn_cast<Constant>(CPN->getConstVal())) {
    Type *CValTy = ConstVal->getType();
    if (CValTy->isVectorTy() &&
        CValTy->getVectorElementType()->isIntegerTy(1)) {
      CVal = convert_i1_to_i8(ConstVal);
      isVTi1Type = (CVal != nullptr);
    }
  }
  unsigned Align = CPN->getAlignment();
  bool IsPositionIndependent = isPositionIndependent();
  unsigned char TF = IsPositionIndependent ? HexagonII::MO_PCREL : 0;

  unsigned Offset = 0;
  SDValue T;
  if (CPN->isMachineConstantPoolEntry())
    T = DAG.getTargetConstantPool(CPN->getMachineCPVal(), ValTy, Align, Offset,
                                  TF);
  else if (isVTi1Type)
    T = DAG.getTargetConstantPool(CVal, ValTy, Align, Offset, TF);
  else
    T = DAG.getTargetConstantPool(CPN->getConstVal(), ValTy, Align, Offset, TF);

  assert(cast<ConstantPoolSDNode>(T)->getTargetFlags() == TF &&
         "Inconsistent target flag encountered");

  if (IsPositionIndependent)
    return DAG.getNode(HexagonISD::AT_PCREL, SDLoc(Op), ValTy, T);
  return DAG.getNode(HexagonISD::CP, SDLoc(Op), ValTy, T);
}

SDValue
HexagonTargetLowering::LowerJumpTable(SDValue Op, SelectionDAG &DAG) const {
  EVT VT = Op.getValueType();
  int Idx = cast<JumpTableSDNode>(Op)->getIndex();
  if (isPositionIndependent()) {
    SDValue T = DAG.getTargetJumpTable(Idx, VT, HexagonII::MO_PCREL);
    return DAG.getNode(HexagonISD::AT_PCREL, SDLoc(Op), VT, T);
  }

  SDValue T = DAG.getTargetJumpTable(Idx, VT);
  return DAG.getNode(HexagonISD::JT, SDLoc(Op), VT, T);
}

SDValue
HexagonTargetLowering::LowerRETURNADDR(SDValue Op, SelectionDAG &DAG) const {
  const HexagonRegisterInfo &HRI = *Subtarget.getRegisterInfo();
  MachineFunction &MF = DAG.getMachineFunction();
  MachineFrameInfo &MFI = MF.getFrameInfo();
  MFI.setReturnAddressIsTaken(true);

  if (verifyReturnAddressArgumentIsConstant(Op, DAG))
    return SDValue();

  EVT VT = Op.getValueType();
  SDLoc dl(Op);
  unsigned Depth = cast<ConstantSDNode>(Op.getOperand(0))->getZExtValue();
  if (Depth) {
    SDValue FrameAddr = LowerFRAMEADDR(Op, DAG);
    SDValue Offset = DAG.getConstant(4, dl, MVT::i32);
    return DAG.getLoad(VT, dl, DAG.getEntryNode(),
                       DAG.getNode(ISD::ADD, dl, VT, FrameAddr, Offset),
                       MachinePointerInfo());
  }

  // Return LR, which contains the return address. Mark it an implicit live-in.
  unsigned Reg = MF.addLiveIn(HRI.getRARegister(), getRegClassFor(MVT::i32));
  return DAG.getCopyFromReg(DAG.getEntryNode(), dl, Reg, VT);
}

SDValue
HexagonTargetLowering::LowerFRAMEADDR(SDValue Op, SelectionDAG &DAG) const {
  const HexagonRegisterInfo &HRI = *Subtarget.getRegisterInfo();
  MachineFrameInfo &MFI = DAG.getMachineFunction().getFrameInfo();
  MFI.setFrameAddressIsTaken(true);

  EVT VT = Op.getValueType();
  SDLoc dl(Op);
  unsigned Depth = cast<ConstantSDNode>(Op.getOperand(0))->getZExtValue();
  SDValue FrameAddr = DAG.getCopyFromReg(DAG.getEntryNode(), dl,
                                         HRI.getFrameRegister(), VT);
  while (Depth--)
    FrameAddr = DAG.getLoad(VT, dl, DAG.getEntryNode(), FrameAddr,
                            MachinePointerInfo());
  return FrameAddr;
}

SDValue
HexagonTargetLowering::LowerATOMIC_FENCE(SDValue Op, SelectionDAG& DAG) const {
  SDLoc dl(Op);
  return DAG.getNode(HexagonISD::BARRIER, dl, MVT::Other, Op.getOperand(0));
}

SDValue
HexagonTargetLowering::LowerGLOBALADDRESS(SDValue Op, SelectionDAG &DAG) const {
  SDLoc dl(Op);
  auto *GAN = cast<GlobalAddressSDNode>(Op);
  auto PtrVT = getPointerTy(DAG.getDataLayout());
  auto *GV = GAN->getGlobal();
  int64_t Offset = GAN->getOffset();

  auto &HLOF = *HTM.getObjFileLowering();
  Reloc::Model RM = HTM.getRelocationModel();

  if (RM == Reloc::Static) {
    SDValue GA = DAG.getTargetGlobalAddress(GV, dl, PtrVT, Offset);
    const GlobalObject *GO = GV->getBaseObject();
    if (GO && Subtarget.useSmallData() && HLOF.isGlobalInSmallSection(GO, HTM))
      return DAG.getNode(HexagonISD::CONST32_GP, dl, PtrVT, GA);
    return DAG.getNode(HexagonISD::CONST32, dl, PtrVT, GA);
  }

  bool UsePCRel = getTargetMachine().shouldAssumeDSOLocal(*GV->getParent(), GV);
  if (UsePCRel) {
    SDValue GA = DAG.getTargetGlobalAddress(GV, dl, PtrVT, Offset,
                                            HexagonII::MO_PCREL);
    return DAG.getNode(HexagonISD::AT_PCREL, dl, PtrVT, GA);
  }

  // Use GOT index.
  SDValue GOT = DAG.getGLOBAL_OFFSET_TABLE(PtrVT);
  SDValue GA = DAG.getTargetGlobalAddress(GV, dl, PtrVT, 0, HexagonII::MO_GOT);
  SDValue Off = DAG.getConstant(Offset, dl, MVT::i32);
  return DAG.getNode(HexagonISD::AT_GOT, dl, PtrVT, GOT, GA, Off);
}

// Specifies that for loads and stores VT can be promoted to PromotedLdStVT.
SDValue
HexagonTargetLowering::LowerBlockAddress(SDValue Op, SelectionDAG &DAG) const {
  const BlockAddress *BA = cast<BlockAddressSDNode>(Op)->getBlockAddress();
  SDLoc dl(Op);
  EVT PtrVT = getPointerTy(DAG.getDataLayout());

  Reloc::Model RM = HTM.getRelocationModel();
  if (RM == Reloc::Static) {
    SDValue A = DAG.getTargetBlockAddress(BA, PtrVT);
    return DAG.getNode(HexagonISD::CONST32_GP, dl, PtrVT, A);
  }

  SDValue A = DAG.getTargetBlockAddress(BA, PtrVT, 0, HexagonII::MO_PCREL);
  return DAG.getNode(HexagonISD::AT_PCREL, dl, PtrVT, A);
}

SDValue
HexagonTargetLowering::LowerGLOBAL_OFFSET_TABLE(SDValue Op, SelectionDAG &DAG)
      const {
  EVT PtrVT = getPointerTy(DAG.getDataLayout());
  SDValue GOTSym = DAG.getTargetExternalSymbol(HEXAGON_GOT_SYM_NAME, PtrVT,
                                               HexagonII::MO_PCREL);
  return DAG.getNode(HexagonISD::AT_PCREL, SDLoc(Op), PtrVT, GOTSym);
}

SDValue
HexagonTargetLowering::GetDynamicTLSAddr(SelectionDAG &DAG, SDValue Chain,
      GlobalAddressSDNode *GA, SDValue Glue, EVT PtrVT, unsigned ReturnReg,
      unsigned char OperandFlags) const {
  MachineFunction &MF = DAG.getMachineFunction();
  MachineFrameInfo &MFI = MF.getFrameInfo();
  SDVTList NodeTys = DAG.getVTList(MVT::Other, MVT::Glue);
  SDLoc dl(GA);
  SDValue TGA = DAG.getTargetGlobalAddress(GA->getGlobal(), dl,
                                           GA->getValueType(0),
                                           GA->getOffset(),
                                           OperandFlags);
  // Create Operands for the call.The Operands should have the following:
  // 1. Chain SDValue
  // 2. Callee which in this case is the Global address value.
  // 3. Registers live into the call.In this case its R0, as we
  //    have just one argument to be passed.
  // 4. Glue.
  // Note: The order is important.

  const auto &HRI = *Subtarget.getRegisterInfo();
  const uint32_t *Mask = HRI.getCallPreservedMask(MF, CallingConv::C);
  assert(Mask && "Missing call preserved mask for calling convention");
  SDValue Ops[] = { Chain, TGA, DAG.getRegister(Hexagon::R0, PtrVT),
                    DAG.getRegisterMask(Mask), Glue };
  Chain = DAG.getNode(HexagonISD::CALL, dl, NodeTys, Ops);

  // Inform MFI that function has calls.
  MFI.setAdjustsStack(true);

  Glue = Chain.getValue(1);
  return DAG.getCopyFromReg(Chain, dl, ReturnReg, PtrVT, Glue);
}

//
// Lower using the intial executable model for TLS addresses
//
SDValue
HexagonTargetLowering::LowerToTLSInitialExecModel(GlobalAddressSDNode *GA,
      SelectionDAG &DAG) const {
  SDLoc dl(GA);
  int64_t Offset = GA->getOffset();
  auto PtrVT = getPointerTy(DAG.getDataLayout());

  // Get the thread pointer.
  SDValue TP = DAG.getCopyFromReg(DAG.getEntryNode(), dl, Hexagon::UGP, PtrVT);

  bool IsPositionIndependent = isPositionIndependent();
  unsigned char TF =
      IsPositionIndependent ? HexagonII::MO_IEGOT : HexagonII::MO_IE;

  // First generate the TLS symbol address
  SDValue TGA = DAG.getTargetGlobalAddress(GA->getGlobal(), dl, PtrVT,
                                           Offset, TF);

  SDValue Sym = DAG.getNode(HexagonISD::CONST32, dl, PtrVT, TGA);

  if (IsPositionIndependent) {
    // Generate the GOT pointer in case of position independent code
    SDValue GOT = LowerGLOBAL_OFFSET_TABLE(Sym, DAG);

    // Add the TLS Symbol address to GOT pointer.This gives
    // GOT relative relocation for the symbol.
    Sym = DAG.getNode(ISD::ADD, dl, PtrVT, GOT, Sym);
  }

  // Load the offset value for TLS symbol.This offset is relative to
  // thread pointer.
  SDValue LoadOffset =
      DAG.getLoad(PtrVT, dl, DAG.getEntryNode(), Sym, MachinePointerInfo());

  // Address of the thread local variable is the add of thread
  // pointer and the offset of the variable.
  return DAG.getNode(ISD::ADD, dl, PtrVT, TP, LoadOffset);
}

//
// Lower using the local executable model for TLS addresses
//
SDValue
HexagonTargetLowering::LowerToTLSLocalExecModel(GlobalAddressSDNode *GA,
      SelectionDAG &DAG) const {
  SDLoc dl(GA);
  int64_t Offset = GA->getOffset();
  auto PtrVT = getPointerTy(DAG.getDataLayout());

  // Get the thread pointer.
  SDValue TP = DAG.getCopyFromReg(DAG.getEntryNode(), dl, Hexagon::UGP, PtrVT);
  // Generate the TLS symbol address
  SDValue TGA = DAG.getTargetGlobalAddress(GA->getGlobal(), dl, PtrVT, Offset,
                                           HexagonII::MO_TPREL);
  SDValue Sym = DAG.getNode(HexagonISD::CONST32, dl, PtrVT, TGA);

  // Address of the thread local variable is the add of thread
  // pointer and the offset of the variable.
  return DAG.getNode(ISD::ADD, dl, PtrVT, TP, Sym);
}

//
// Lower using the general dynamic model for TLS addresses
//
SDValue
HexagonTargetLowering::LowerToTLSGeneralDynamicModel(GlobalAddressSDNode *GA,
      SelectionDAG &DAG) const {
  SDLoc dl(GA);
  int64_t Offset = GA->getOffset();
  auto PtrVT = getPointerTy(DAG.getDataLayout());

  // First generate the TLS symbol address
  SDValue TGA = DAG.getTargetGlobalAddress(GA->getGlobal(), dl, PtrVT, Offset,
                                           HexagonII::MO_GDGOT);

  // Then, generate the GOT pointer
  SDValue GOT = LowerGLOBAL_OFFSET_TABLE(TGA, DAG);

  // Add the TLS symbol and the GOT pointer
  SDValue Sym = DAG.getNode(HexagonISD::CONST32, dl, PtrVT, TGA);
  SDValue Chain = DAG.getNode(ISD::ADD, dl, PtrVT, GOT, Sym);

  // Copy over the argument to R0
  SDValue InFlag;
  Chain = DAG.getCopyToReg(DAG.getEntryNode(), dl, Hexagon::R0, Chain, InFlag);
  InFlag = Chain.getValue(1);

  unsigned Flags =
      static_cast<const HexagonSubtarget &>(DAG.getSubtarget()).useLongCalls()
          ? HexagonII::MO_GDPLT | HexagonII::HMOTF_ConstExtended
          : HexagonII::MO_GDPLT;

  return GetDynamicTLSAddr(DAG, Chain, GA, InFlag, PtrVT,
                           Hexagon::R0, Flags);
}

//
// Lower TLS addresses.
//
// For now for dynamic models, we only support the general dynamic model.
//
SDValue
HexagonTargetLowering::LowerGlobalTLSAddress(SDValue Op,
      SelectionDAG &DAG) const {
  GlobalAddressSDNode *GA = cast<GlobalAddressSDNode>(Op);

  switch (HTM.getTLSModel(GA->getGlobal())) {
    case TLSModel::GeneralDynamic:
    case TLSModel::LocalDynamic:
      return LowerToTLSGeneralDynamicModel(GA, DAG);
    case TLSModel::InitialExec:
      return LowerToTLSInitialExecModel(GA, DAG);
    case TLSModel::LocalExec:
      return LowerToTLSLocalExecModel(GA, DAG);
  }
  llvm_unreachable("Bogus TLS model");
}

//===----------------------------------------------------------------------===//
// TargetLowering Implementation
//===----------------------------------------------------------------------===//

HexagonTargetLowering::HexagonTargetLowering(const TargetMachine &TM,
                                             const HexagonSubtarget &ST)
    : TargetLowering(TM), HTM(static_cast<const HexagonTargetMachine&>(TM)),
      Subtarget(ST) {
  auto &HRI = *Subtarget.getRegisterInfo();

  setPrefLoopAlignment(Align(16));
  setMinFunctionAlignment(Align(4));
  setPrefFunctionAlignment(Align(16));
  setStackPointerRegisterToSaveRestore(HRI.getStackRegister());
  setBooleanContents(TargetLoweringBase::UndefinedBooleanContent);
  setBooleanVectorContents(TargetLoweringBase::UndefinedBooleanContent);

  setMaxAtomicSizeInBitsSupported(64);
  setMinCmpXchgSizeInBits(32);

  if (EnableHexSDNodeSched)
    setSchedulingPreference(Sched::VLIW);
  else
    setSchedulingPreference(Sched::Source);

  // Limits for inline expansion of memcpy/memmove
  MaxStoresPerMemcpy = MaxStoresPerMemcpyCL;
  MaxStoresPerMemcpyOptSize = MaxStoresPerMemcpyOptSizeCL;
  MaxStoresPerMemmove = MaxStoresPerMemmoveCL;
  MaxStoresPerMemmoveOptSize = MaxStoresPerMemmoveOptSizeCL;
  MaxStoresPerMemset = MaxStoresPerMemsetCL;
  MaxStoresPerMemsetOptSize = MaxStoresPerMemsetOptSizeCL;

  //
  // Set up register classes.
  //

  addRegisterClass(MVT::i1,    &Hexagon::PredRegsRegClass);
  addRegisterClass(MVT::v2i1,  &Hexagon::PredRegsRegClass);  // bbbbaaaa
  addRegisterClass(MVT::v4i1,  &Hexagon::PredRegsRegClass);  // ddccbbaa
  addRegisterClass(MVT::v8i1,  &Hexagon::PredRegsRegClass);  // hgfedcba
  addRegisterClass(MVT::i32,   &Hexagon::IntRegsRegClass);
  addRegisterClass(MVT::v2i16, &Hexagon::IntRegsRegClass);
  addRegisterClass(MVT::v4i8,  &Hexagon::IntRegsRegClass);
  addRegisterClass(MVT::i64,   &Hexagon::DoubleRegsRegClass);
  addRegisterClass(MVT::v8i8,  &Hexagon::DoubleRegsRegClass);
  addRegisterClass(MVT::v4i16, &Hexagon::DoubleRegsRegClass);
  addRegisterClass(MVT::v2i32, &Hexagon::DoubleRegsRegClass);

  addRegisterClass(MVT::f32, &Hexagon::IntRegsRegClass);
  addRegisterClass(MVT::f64, &Hexagon::DoubleRegsRegClass);

  //
  // Handling of scalar operations.
  //
  // All operations default to "legal", except:
  // - indexed loads and stores (pre-/post-incremented),
  // - ANY_EXTEND_VECTOR_INREG, ATOMIC_CMP_SWAP_WITH_SUCCESS, CONCAT_VECTORS,
  //   ConstantFP, DEBUGTRAP, FCEIL, FCOPYSIGN, FEXP, FEXP2, FFLOOR, FGETSIGN,
  //   FLOG, FLOG2, FLOG10, FMAXNUM, FMINNUM, FNEARBYINT, FRINT, FROUND, TRAP,
  //   FTRUNC, PREFETCH, SIGN_EXTEND_VECTOR_INREG, ZERO_EXTEND_VECTOR_INREG,
  // which default to "expand" for at least one type.

  // Misc operations.
  setOperationAction(ISD::ConstantFP,           MVT::f32,   Legal);
  setOperationAction(ISD::ConstantFP,           MVT::f64,   Legal);
  setOperationAction(ISD::TRAP,                 MVT::Other, Legal);
  setOperationAction(ISD::ConstantPool,         MVT::i32,   Custom);
  setOperationAction(ISD::JumpTable,            MVT::i32,   Custom);
  setOperationAction(ISD::BUILD_PAIR,           MVT::i64,   Expand);
  setOperationAction(ISD::SIGN_EXTEND_INREG,    MVT::i1,    Expand);
  setOperationAction(ISD::INLINEASM,            MVT::Other, Custom);
  setOperationAction(ISD::INLINEASM_BR,         MVT::Other, Custom);
  setOperationAction(ISD::PREFETCH,             MVT::Other, Custom);
  setOperationAction(ISD::READCYCLECOUNTER,     MVT::i64,   Custom);
  setOperationAction(ISD::INTRINSIC_VOID,       MVT::Other, Custom);
  setOperationAction(ISD::EH_RETURN,            MVT::Other, Custom);
  setOperationAction(ISD::GLOBAL_OFFSET_TABLE,  MVT::i32,   Custom);
  setOperationAction(ISD::GlobalTLSAddress,     MVT::i32,   Custom);
  setOperationAction(ISD::ATOMIC_FENCE,         MVT::Other, Custom);

  // Custom legalize GlobalAddress nodes into CONST32.
  setOperationAction(ISD::GlobalAddress, MVT::i32, Custom);
  setOperationAction(ISD::GlobalAddress, MVT::i8,  Custom);
  setOperationAction(ISD::BlockAddress,  MVT::i32, Custom);

  // Hexagon needs to optimize cases with negative constants.
  setOperationAction(ISD::SETCC, MVT::i8,    Custom);
  setOperationAction(ISD::SETCC, MVT::i16,   Custom);
  setOperationAction(ISD::SETCC, MVT::v4i8,  Custom);
  setOperationAction(ISD::SETCC, MVT::v2i16, Custom);

  // VASTART needs to be custom lowered to use the VarArgsFrameIndex.
  setOperationAction(ISD::VASTART, MVT::Other, Custom);
  setOperationAction(ISD::VAEND,   MVT::Other, Expand);
  setOperationAction(ISD::VAARG,   MVT::Other, Expand);
  setOperationAction(ISD::VACOPY,  MVT::Other, Expand);

  setOperationAction(ISD::STACKSAVE, MVT::Other, Expand);
  setOperationAction(ISD::STACKRESTORE, MVT::Other, Expand);
  setOperationAction(ISD::DYNAMIC_STACKALLOC, MVT::i32, Custom);

  if (EmitJumpTables)
    setMinimumJumpTableEntries(MinimumJumpTables);
  else
    setMinimumJumpTableEntries(std::numeric_limits<unsigned>::max());
  setOperationAction(ISD::BR_JT, MVT::Other, Expand);

  setOperationAction(ISD::ABS, MVT::i32, Legal);
  setOperationAction(ISD::ABS, MVT::i64, Legal);

  // Hexagon has A4_addp_c and A4_subp_c that take and generate a carry bit,
  // but they only operate on i64.
  for (MVT VT : MVT::integer_valuetypes()) {
    setOperationAction(ISD::UADDO,    VT, Custom);
    setOperationAction(ISD::USUBO,    VT, Custom);
    setOperationAction(ISD::SADDO,    VT, Expand);
    setOperationAction(ISD::SSUBO,    VT, Expand);
    setOperationAction(ISD::ADDCARRY, VT, Expand);
    setOperationAction(ISD::SUBCARRY, VT, Expand);
  }
  setOperationAction(ISD::ADDCARRY, MVT::i64, Custom);
  setOperationAction(ISD::SUBCARRY, MVT::i64, Custom);

  setOperationAction(ISD::CTLZ, MVT::i8,  Promote);
  setOperationAction(ISD::CTLZ, MVT::i16, Promote);
  setOperationAction(ISD::CTTZ, MVT::i8,  Promote);
  setOperationAction(ISD::CTTZ, MVT::i16, Promote);

  // Popcount can count # of 1s in i64 but returns i32.
  setOperationAction(ISD::CTPOP, MVT::i8,  Promote);
  setOperationAction(ISD::CTPOP, MVT::i16, Promote);
  setOperationAction(ISD::CTPOP, MVT::i32, Promote);
  setOperationAction(ISD::CTPOP, MVT::i64, Legal);

  setOperationAction(ISD::BITREVERSE, MVT::i32, Legal);
  setOperationAction(ISD::BITREVERSE, MVT::i64, Legal);
  setOperationAction(ISD::BSWAP, MVT::i32, Legal);
  setOperationAction(ISD::BSWAP, MVT::i64, Legal);

  setOperationAction(ISD::FSHL, MVT::i32, Legal);
  setOperationAction(ISD::FSHL, MVT::i64, Legal);
  setOperationAction(ISD::FSHR, MVT::i32, Legal);
  setOperationAction(ISD::FSHR, MVT::i64, Legal);

  for (unsigned IntExpOp :
       {ISD::SDIV,      ISD::UDIV,      ISD::SREM,      ISD::UREM,
        ISD::SDIVREM,   ISD::UDIVREM,   ISD::ROTL,      ISD::ROTR,
        ISD::SHL_PARTS, ISD::SRA_PARTS, ISD::SRL_PARTS,
        ISD::SMUL_LOHI, ISD::UMUL_LOHI}) {
    for (MVT VT : MVT::integer_valuetypes())
      setOperationAction(IntExpOp, VT, Expand);
  }

  for (unsigned FPExpOp :
       {ISD::FDIV, ISD::FREM, ISD::FSQRT, ISD::FSIN, ISD::FCOS, ISD::FSINCOS,
        ISD::FPOW, ISD::FCOPYSIGN}) {
    for (MVT VT : MVT::fp_valuetypes())
      setOperationAction(FPExpOp, VT, Expand);
  }

  // No extending loads from i32.
  for (MVT VT : MVT::integer_valuetypes()) {
    setLoadExtAction(ISD::ZEXTLOAD, VT, MVT::i32, Expand);
    setLoadExtAction(ISD::SEXTLOAD, VT, MVT::i32, Expand);
    setLoadExtAction(ISD::EXTLOAD,  VT, MVT::i32, Expand);
  }
  // Turn FP truncstore into trunc + store.
  setTruncStoreAction(MVT::f64, MVT::f32, Expand);
  // Turn FP extload into load/fpextend.
  for (MVT VT : MVT::fp_valuetypes())
    setLoadExtAction(ISD::EXTLOAD, VT, MVT::f32, Expand);

  // Expand BR_CC and SELECT_CC for all integer and fp types.
  for (MVT VT : MVT::integer_valuetypes()) {
    setOperationAction(ISD::BR_CC,     VT, Expand);
    setOperationAction(ISD::SELECT_CC, VT, Expand);
  }
  for (MVT VT : MVT::fp_valuetypes()) {
    setOperationAction(ISD::BR_CC,     VT, Expand);
    setOperationAction(ISD::SELECT_CC, VT, Expand);
  }
  setOperationAction(ISD::BR_CC, MVT::Other, Expand);

  //
  // Handling of vector operations.
  //

  // Set the action for vector operations to "expand", then override it with
  // either "custom" or "legal" for specific cases.
  static const unsigned VectExpOps[] = {
    // Integer arithmetic:
    ISD::ADD,     ISD::SUB,     ISD::MUL,     ISD::SDIV,      ISD::UDIV,
    ISD::SREM,    ISD::UREM,    ISD::SDIVREM, ISD::UDIVREM,   ISD::SADDO,
    ISD::UADDO,   ISD::SSUBO,   ISD::USUBO,   ISD::SMUL_LOHI, ISD::UMUL_LOHI,
    // Logical/bit:
    ISD::AND,     ISD::OR,      ISD::XOR,     ISD::ROTL,    ISD::ROTR,
    ISD::CTPOP,   ISD::CTLZ,    ISD::CTTZ,
    // Floating point arithmetic/math functions:
    ISD::FADD,    ISD::FSUB,    ISD::FMUL,    ISD::FMA,     ISD::FDIV,
    ISD::FREM,    ISD::FNEG,    ISD::FABS,    ISD::FSQRT,   ISD::FSIN,
    ISD::FCOS,    ISD::FPOW,    ISD::FLOG,    ISD::FLOG2,
    ISD::FLOG10,  ISD::FEXP,    ISD::FEXP2,   ISD::FCEIL,   ISD::FTRUNC,
    ISD::FRINT,   ISD::FNEARBYINT,            ISD::FROUND,  ISD::FFLOOR,
    ISD::FMINNUM, ISD::FMAXNUM, ISD::FSINCOS,
    // Misc:
    ISD::BR_CC,   ISD::SELECT_CC,             ISD::ConstantPool,
    // Vector:
    ISD::BUILD_VECTOR,          ISD::SCALAR_TO_VECTOR,
    ISD::EXTRACT_VECTOR_ELT,    ISD::INSERT_VECTOR_ELT,
    ISD::EXTRACT_SUBVECTOR,     ISD::INSERT_SUBVECTOR,
    ISD::CONCAT_VECTORS,        ISD::VECTOR_SHUFFLE
  };

  for (MVT VT : MVT::fixedlen_vector_valuetypes()) {
    for (unsigned VectExpOp : VectExpOps)
      setOperationAction(VectExpOp, VT, Expand);

    // Expand all extending loads and truncating stores:
    for (MVT TargetVT : MVT::fixedlen_vector_valuetypes()) {
      if (TargetVT == VT)
        continue;
      setLoadExtAction(ISD::EXTLOAD, TargetVT, VT, Expand);
      setLoadExtAction(ISD::ZEXTLOAD, TargetVT, VT, Expand);
      setLoadExtAction(ISD::SEXTLOAD, TargetVT, VT, Expand);
      setTruncStoreAction(VT, TargetVT, Expand);
    }

    // Normalize all inputs to SELECT to be vectors of i32.
    if (VT.getVectorElementType() != MVT::i32) {
      MVT VT32 = MVT::getVectorVT(MVT::i32, VT.getSizeInBits()/32);
      setOperationAction(ISD::SELECT, VT, Promote);
      AddPromotedToType(ISD::SELECT, VT, VT32);
    }
    setOperationAction(ISD::SRA, VT, Custom);
    setOperationAction(ISD::SHL, VT, Custom);
    setOperationAction(ISD::SRL, VT, Custom);
  }

  // Extending loads from (native) vectors of i8 into (native) vectors of i16
  // are legal.
  setLoadExtAction(ISD::EXTLOAD,  MVT::v2i16, MVT::v2i8, Legal);
  setLoadExtAction(ISD::ZEXTLOAD, MVT::v2i16, MVT::v2i8, Legal);
  setLoadExtAction(ISD::SEXTLOAD, MVT::v2i16, MVT::v2i8, Legal);
  setLoadExtAction(ISD::EXTLOAD,  MVT::v4i16, MVT::v4i8, Legal);
  setLoadExtAction(ISD::ZEXTLOAD, MVT::v4i16, MVT::v4i8, Legal);
  setLoadExtAction(ISD::SEXTLOAD, MVT::v4i16, MVT::v4i8, Legal);

  // Types natively supported:
  for (MVT NativeVT : {MVT::v8i1, MVT::v4i1, MVT::v2i1, MVT::v4i8,
                       MVT::v8i8, MVT::v2i16, MVT::v4i16, MVT::v2i32}) {
    setOperationAction(ISD::BUILD_VECTOR,       NativeVT, Custom);
    setOperationAction(ISD::EXTRACT_VECTOR_ELT, NativeVT, Custom);
    setOperationAction(ISD::INSERT_VECTOR_ELT,  NativeVT, Custom);
    setOperationAction(ISD::EXTRACT_SUBVECTOR,  NativeVT, Custom);
    setOperationAction(ISD::INSERT_SUBVECTOR,   NativeVT, Custom);
    setOperationAction(ISD::CONCAT_VECTORS,     NativeVT, Custom);

    setOperationAction(ISD::ADD, NativeVT, Legal);
    setOperationAction(ISD::SUB, NativeVT, Legal);
    setOperationAction(ISD::MUL, NativeVT, Legal);
    setOperationAction(ISD::AND, NativeVT, Legal);
    setOperationAction(ISD::OR,  NativeVT, Legal);
    setOperationAction(ISD::XOR, NativeVT, Legal);
  }

  // Custom lower unaligned loads.
  // Also, for both loads and stores, verify the alignment of the address
  // in case it is a compile-time constant. This is a usability feature to
  // provide a meaningful error message to users.
  for (MVT VT : {MVT::i16, MVT::i32, MVT::v4i8, MVT::i64, MVT::v8i8,
                 MVT::v2i16, MVT::v4i16, MVT::v2i32}) {
    setOperationAction(ISD::LOAD,  VT, Custom);
    setOperationAction(ISD::STORE, VT, Custom);
  }

  for (MVT VT : {MVT::v2i16, MVT::v4i8, MVT::v8i8, MVT::v2i32, MVT::v4i16,
                 MVT::v2i32}) {
    setCondCodeAction(ISD::SETNE,  VT, Expand);
    setCondCodeAction(ISD::SETLE,  VT, Expand);
    setCondCodeAction(ISD::SETGE,  VT, Expand);
    setCondCodeAction(ISD::SETLT,  VT, Expand);
    setCondCodeAction(ISD::SETULE, VT, Expand);
    setCondCodeAction(ISD::SETUGE, VT, Expand);
    setCondCodeAction(ISD::SETULT, VT, Expand);
  }

  // Custom-lower bitcasts from i8 to v8i1.
  setOperationAction(ISD::BITCAST,        MVT::i8,    Custom);
  setOperationAction(ISD::SETCC,          MVT::v2i16, Custom);
  setOperationAction(ISD::VSELECT,        MVT::v4i8,  Custom);
  setOperationAction(ISD::VSELECT,        MVT::v2i16, Custom);
  setOperationAction(ISD::VECTOR_SHUFFLE, MVT::v4i8,  Custom);
  setOperationAction(ISD::VECTOR_SHUFFLE, MVT::v4i16, Custom);
  setOperationAction(ISD::VECTOR_SHUFFLE, MVT::v8i8,  Custom);

  // V5+.
  setOperationAction(ISD::FMA,  MVT::f64, Expand);
  setOperationAction(ISD::FADD, MVT::f64, Expand);
  setOperationAction(ISD::FSUB, MVT::f64, Expand);
  setOperationAction(ISD::FMUL, MVT::f64, Expand);

  setOperationAction(ISD::FMINNUM, MVT::f32, Legal);
  setOperationAction(ISD::FMAXNUM, MVT::f32, Legal);

  setOperationAction(ISD::FP_TO_UINT, MVT::i1,  Promote);
  setOperationAction(ISD::FP_TO_UINT, MVT::i8,  Promote);
  setOperationAction(ISD::FP_TO_UINT, MVT::i16, Promote);
  setOperationAction(ISD::FP_TO_SINT, MVT::i1,  Promote);
  setOperationAction(ISD::FP_TO_SINT, MVT::i8,  Promote);
  setOperationAction(ISD::FP_TO_SINT, MVT::i16, Promote);
  setOperationAction(ISD::UINT_TO_FP, MVT::i1,  Promote);
  setOperationAction(ISD::UINT_TO_FP, MVT::i8,  Promote);
  setOperationAction(ISD::UINT_TO_FP, MVT::i16, Promote);
  setOperationAction(ISD::SINT_TO_FP, MVT::i1,  Promote);
  setOperationAction(ISD::SINT_TO_FP, MVT::i8,  Promote);
  setOperationAction(ISD::SINT_TO_FP, MVT::i16, Promote);

  // Handling of indexed loads/stores: default is "expand".
  //
  for (MVT VT : {MVT::i8, MVT::i16, MVT::i32, MVT::i64, MVT::f32, MVT::f64,
                 MVT::v2i16, MVT::v2i32, MVT::v4i8, MVT::v4i16, MVT::v8i8}) {
    setIndexedLoadAction(ISD::POST_INC, VT, Legal);
    setIndexedStoreAction(ISD::POST_INC, VT, Legal);
  }

  // Subtarget-specific operation actions.
  //
  if (Subtarget.hasV60Ops()) {
    setOperationAction(ISD::ROTL, MVT::i32, Legal);
    setOperationAction(ISD::ROTL, MVT::i64, Legal);
    setOperationAction(ISD::ROTR, MVT::i32, Legal);
    setOperationAction(ISD::ROTR, MVT::i64, Legal);
  }
  if (Subtarget.hasV66Ops()) {
    setOperationAction(ISD::FADD, MVT::f64, Legal);
    setOperationAction(ISD::FSUB, MVT::f64, Legal);
  }

  setTargetDAGCombine(ISD::VSELECT);

  if (Subtarget.useHVXOps())
    initializeHVXLowering();

  computeRegisterProperties(&HRI);

  //
  // Library calls for unsupported operations
  //
  bool FastMath  = EnableFastMath;

  setLibcallName(RTLIB::SDIV_I32, "__hexagon_divsi3");
  setLibcallName(RTLIB::SDIV_I64, "__hexagon_divdi3");
  setLibcallName(RTLIB::UDIV_I32, "__hexagon_udivsi3");
  setLibcallName(RTLIB::UDIV_I64, "__hexagon_udivdi3");
  setLibcallName(RTLIB::SREM_I32, "__hexagon_modsi3");
  setLibcallName(RTLIB::SREM_I64, "__hexagon_moddi3");
  setLibcallName(RTLIB::UREM_I32, "__hexagon_umodsi3");
  setLibcallName(RTLIB::UREM_I64, "__hexagon_umoddi3");

  setLibcallName(RTLIB::SINTTOFP_I128_F64, "__hexagon_floattidf");
  setLibcallName(RTLIB::SINTTOFP_I128_F32, "__hexagon_floattisf");
  setLibcallName(RTLIB::FPTOUINT_F32_I128, "__hexagon_fixunssfti");
  setLibcallName(RTLIB::FPTOUINT_F64_I128, "__hexagon_fixunsdfti");
  setLibcallName(RTLIB::FPTOSINT_F32_I128, "__hexagon_fixsfti");
  setLibcallName(RTLIB::FPTOSINT_F64_I128, "__hexagon_fixdfti");

  // This is the only fast library function for sqrtd.
  if (FastMath)
    setLibcallName(RTLIB::SQRT_F64, "__hexagon_fast2_sqrtdf2");

  // Prefix is: nothing  for "slow-math",
  //            "fast2_" for V5+ fast-math double-precision
  // (actually, keep fast-math and fast-math2 separate for now)
  if (FastMath) {
    setLibcallName(RTLIB::ADD_F64, "__hexagon_fast_adddf3");
    setLibcallName(RTLIB::SUB_F64, "__hexagon_fast_subdf3");
    setLibcallName(RTLIB::MUL_F64, "__hexagon_fast_muldf3");
    setLibcallName(RTLIB::DIV_F64, "__hexagon_fast_divdf3");
    setLibcallName(RTLIB::DIV_F32, "__hexagon_fast_divsf3");
  } else {
    setLibcallName(RTLIB::ADD_F64, "__hexagon_adddf3");
    setLibcallName(RTLIB::SUB_F64, "__hexagon_subdf3");
    setLibcallName(RTLIB::MUL_F64, "__hexagon_muldf3");
    setLibcallName(RTLIB::DIV_F64, "__hexagon_divdf3");
    setLibcallName(RTLIB::DIV_F32, "__hexagon_divsf3");
  }

  if (FastMath)
    setLibcallName(RTLIB::SQRT_F32, "__hexagon_fast2_sqrtf");
  else
    setLibcallName(RTLIB::SQRT_F32, "__hexagon_sqrtf");

  // These cause problems when the shift amount is non-constant.
  setLibcallName(RTLIB::SHL_I128, nullptr);
  setLibcallName(RTLIB::SRL_I128, nullptr);
  setLibcallName(RTLIB::SRA_I128, nullptr);
}

const char* HexagonTargetLowering::getTargetNodeName(unsigned Opcode) const {
  switch ((HexagonISD::NodeType)Opcode) {
  case HexagonISD::ADDC:          return "HexagonISD::ADDC";
  case HexagonISD::SUBC:          return "HexagonISD::SUBC";
  case HexagonISD::ALLOCA:        return "HexagonISD::ALLOCA";
  case HexagonISD::AT_GOT:        return "HexagonISD::AT_GOT";
  case HexagonISD::AT_PCREL:      return "HexagonISD::AT_PCREL";
  case HexagonISD::BARRIER:       return "HexagonISD::BARRIER";
  case HexagonISD::CALL:          return "HexagonISD::CALL";
  case HexagonISD::CALLnr:        return "HexagonISD::CALLnr";
  case HexagonISD::CALLR:         return "HexagonISD::CALLR";
  case HexagonISD::COMBINE:       return "HexagonISD::COMBINE";
  case HexagonISD::CONST32_GP:    return "HexagonISD::CONST32_GP";
  case HexagonISD::CONST32:       return "HexagonISD::CONST32";
  case HexagonISD::CP:            return "HexagonISD::CP";
  case HexagonISD::DCFETCH:       return "HexagonISD::DCFETCH";
  case HexagonISD::EH_RETURN:     return "HexagonISD::EH_RETURN";
  case HexagonISD::TSTBIT:        return "HexagonISD::TSTBIT";
  case HexagonISD::EXTRACTU:      return "HexagonISD::EXTRACTU";
  case HexagonISD::INSERT:        return "HexagonISD::INSERT";
  case HexagonISD::JT:            return "HexagonISD::JT";
  case HexagonISD::RET_FLAG:      return "HexagonISD::RET_FLAG";
  case HexagonISD::TC_RETURN:     return "HexagonISD::TC_RETURN";
  case HexagonISD::VASL:          return "HexagonISD::VASL";
  case HexagonISD::VASR:          return "HexagonISD::VASR";
  case HexagonISD::VLSR:          return "HexagonISD::VLSR";
  case HexagonISD::VSPLAT:        return "HexagonISD::VSPLAT";
  case HexagonISD::VEXTRACTW:     return "HexagonISD::VEXTRACTW";
  case HexagonISD::VINSERTW0:     return "HexagonISD::VINSERTW0";
  case HexagonISD::VROR:          return "HexagonISD::VROR";
  case HexagonISD::READCYCLE:     return "HexagonISD::READCYCLE";
  case HexagonISD::PTRUE:         return "HexagonISD::PTRUE";
  case HexagonISD::PFALSE:        return "HexagonISD::PFALSE";
  case HexagonISD::VZERO:         return "HexagonISD::VZERO";
  case HexagonISD::VSPLATW:       return "HexagonISD::VSPLATW";
  case HexagonISD::D2P:           return "HexagonISD::D2P";
  case HexagonISD::P2D:           return "HexagonISD::P2D";
  case HexagonISD::V2Q:           return "HexagonISD::V2Q";
  case HexagonISD::Q2V:           return "HexagonISD::Q2V";
  case HexagonISD::QCAT:          return "HexagonISD::QCAT";
  case HexagonISD::QTRUE:         return "HexagonISD::QTRUE";
  case HexagonISD::QFALSE:        return "HexagonISD::QFALSE";
  case HexagonISD::TYPECAST:      return "HexagonISD::TYPECAST";
  case HexagonISD::VALIGN:        return "HexagonISD::VALIGN";
  case HexagonISD::VALIGNADDR:    return "HexagonISD::VALIGNADDR";
  case HexagonISD::OP_END:        break;
  }
  return nullptr;
}

void
HexagonTargetLowering::validateConstPtrAlignment(SDValue Ptr, const SDLoc &dl,
      unsigned NeedAlign) const {
  auto *CA = dyn_cast<ConstantSDNode>(Ptr);
  if (!CA)
    return;
  unsigned Addr = CA->getZExtValue();
  unsigned HaveAlign = Addr != 0 ? 1u << countTrailingZeros(Addr) : NeedAlign;
  if (HaveAlign < NeedAlign) {
    std::string ErrMsg;
    raw_string_ostream O(ErrMsg);
    O << "Misaligned constant address: " << format_hex(Addr, 10)
      << " has alignment " << HaveAlign
      << ", but the memory access requires " << NeedAlign;
    if (DebugLoc DL = dl.getDebugLoc())
      DL.print(O << ", at ");
    report_fatal_error(O.str());
  }
}

// Bit-reverse Load Intrinsic: Check if the instruction is a bit reverse load
// intrinsic.
static bool isBrevLdIntrinsic(const Value *Inst) {
  unsigned ID = cast<IntrinsicInst>(Inst)->getIntrinsicID();
  return (ID == Intrinsic::hexagon_L2_loadrd_pbr ||
          ID == Intrinsic::hexagon_L2_loadri_pbr ||
          ID == Intrinsic::hexagon_L2_loadrh_pbr ||
          ID == Intrinsic::hexagon_L2_loadruh_pbr ||
          ID == Intrinsic::hexagon_L2_loadrb_pbr ||
          ID == Intrinsic::hexagon_L2_loadrub_pbr);
}

// Bit-reverse Load Intrinsic :Crawl up and figure out the object from previous
// instruction. So far we only handle bitcast, extract value and bit reverse
// load intrinsic instructions. Should we handle CGEP ?
static Value *getBrevLdObject(Value *V) {
  if (Operator::getOpcode(V) == Instruction::ExtractValue ||
      Operator::getOpcode(V) == Instruction::BitCast)
    V = cast<Operator>(V)->getOperand(0);
  else if (isa<IntrinsicInst>(V) && isBrevLdIntrinsic(V))
    V = cast<Instruction>(V)->getOperand(0);
  return V;
}

// Bit-reverse Load Intrinsic: For a PHI Node return either an incoming edge or
// a back edge. If the back edge comes from the intrinsic itself, the incoming
// edge is returned.
static Value *returnEdge(const PHINode *PN, Value *IntrBaseVal) {
  const BasicBlock *Parent = PN->getParent();
  int Idx = -1;
  for (unsigned i = 0, e = PN->getNumIncomingValues(); i < e; ++i) {
    BasicBlock *Blk = PN->getIncomingBlock(i);
    // Determine if the back edge is originated from intrinsic.
    if (Blk == Parent) {
      Value *BackEdgeVal = PN->getIncomingValue(i);
      Value *BaseVal;
      // Loop over till we return the same Value or we hit the IntrBaseVal.
      do {
        BaseVal = BackEdgeVal;
        BackEdgeVal = getBrevLdObject(BackEdgeVal);
      } while ((BaseVal != BackEdgeVal) && (IntrBaseVal != BackEdgeVal));
      // If the getBrevLdObject returns IntrBaseVal, we should return the
      // incoming edge.
      if (IntrBaseVal == BackEdgeVal)
        continue;
      Idx = i;
      break;
    } else // Set the node to incoming edge.
      Idx = i;
  }
  assert(Idx >= 0 && "Unexpected index to incoming argument in PHI");
  return PN->getIncomingValue(Idx);
}

// Bit-reverse Load Intrinsic: Figure out the underlying object the base
// pointer points to, for the bit-reverse load intrinsic. Setting this to
// memoperand might help alias analysis to figure out the dependencies.
static Value *getUnderLyingObjectForBrevLdIntr(Value *V) {
  Value *IntrBaseVal = V;
  Value *BaseVal;
  // Loop over till we return the same Value, implies we either figure out
  // the object or we hit a PHI
  do {
    BaseVal = V;
    V = getBrevLdObject(V);
  } while (BaseVal != V);

  // Identify the object from PHINode.
  if (const PHINode *PN = dyn_cast<PHINode>(V))
    return returnEdge(PN, IntrBaseVal);
  // For non PHI nodes, the object is the last value returned by getBrevLdObject
  else
    return V;
}

/// Given an intrinsic, checks if on the target the intrinsic will need to map
/// to a MemIntrinsicNode (touches memory). If this is the case, it returns
/// true and store the intrinsic information into the IntrinsicInfo that was
/// passed to the function.
bool HexagonTargetLowering::getTgtMemIntrinsic(IntrinsicInfo &Info,
                                               const CallInst &I,
                                               MachineFunction &MF,
                                               unsigned Intrinsic) const {
  switch (Intrinsic) {
  case Intrinsic::hexagon_L2_loadrd_pbr:
  case Intrinsic::hexagon_L2_loadri_pbr:
  case Intrinsic::hexagon_L2_loadrh_pbr:
  case Intrinsic::hexagon_L2_loadruh_pbr:
  case Intrinsic::hexagon_L2_loadrb_pbr:
  case Intrinsic::hexagon_L2_loadrub_pbr: {
    Info.opc = ISD::INTRINSIC_W_CHAIN;
    auto &DL = I.getCalledFunction()->getParent()->getDataLayout();
    auto &Cont = I.getCalledFunction()->getParent()->getContext();
    // The intrinsic function call is of the form { ElTy, i8* }
    // @llvm.hexagon.L2.loadXX.pbr(i8*, i32). The pointer and memory access type
    // should be derived from ElTy.
    Type *ElTy = I.getCalledFunction()->getReturnType()->getStructElementType(0);
    Info.memVT = MVT::getVT(ElTy);
    llvm::Value *BasePtrVal = I.getOperand(0);
    Info.ptrVal = getUnderLyingObjectForBrevLdIntr(BasePtrVal);
    // The offset value comes through Modifier register. For now, assume the
    // offset is 0.
    Info.offset = 0;
    Info.align =
        MaybeAlign(DL.getABITypeAlignment(Info.memVT.getTypeForEVT(Cont)));
    Info.flags = MachineMemOperand::MOLoad;
    return true;
  }
  case Intrinsic::hexagon_V6_vgathermw:
  case Intrinsic::hexagon_V6_vgathermw_128B:
  case Intrinsic::hexagon_V6_vgathermh:
  case Intrinsic::hexagon_V6_vgathermh_128B:
  case Intrinsic::hexagon_V6_vgathermhw:
  case Intrinsic::hexagon_V6_vgathermhw_128B:
  case Intrinsic::hexagon_V6_vgathermwq:
  case Intrinsic::hexagon_V6_vgathermwq_128B:
  case Intrinsic::hexagon_V6_vgathermhq:
  case Intrinsic::hexagon_V6_vgathermhq_128B:
  case Intrinsic::hexagon_V6_vgathermhwq:
  case Intrinsic::hexagon_V6_vgathermhwq_128B: {
    const Module &M = *I.getParent()->getParent()->getParent();
    Info.opc = ISD::INTRINSIC_W_CHAIN;
    Type *VecTy = I.getArgOperand(1)->getType();
    Info.memVT = MVT::getVT(VecTy);
    Info.ptrVal = I.getArgOperand(0);
    Info.offset = 0;
    Info.align =
        MaybeAlign(M.getDataLayout().getTypeAllocSizeInBits(VecTy) / 8);
    Info.flags = MachineMemOperand::MOLoad |
                 MachineMemOperand::MOStore |
                 MachineMemOperand::MOVolatile;
    return true;
  }
  default:
    break;
  }
  return false;
}

bool HexagonTargetLowering::hasBitTest(SDValue X, SDValue Y) const {
  return X.getValueType().isScalarInteger(); // 'tstbit'
}

bool HexagonTargetLowering::isTruncateFree(Type *Ty1, Type *Ty2) const {
  return isTruncateFree(EVT::getEVT(Ty1), EVT::getEVT(Ty2));
}

bool HexagonTargetLowering::isTruncateFree(EVT VT1, EVT VT2) const {
  if (!VT1.isSimple() || !VT2.isSimple())
    return false;
  return VT1.getSimpleVT() == MVT::i64 && VT2.getSimpleVT() == MVT::i32;
}

bool HexagonTargetLowering::isFMAFasterThanFMulAndFAdd(EVT VT) const {
  return isOperationLegalOrCustom(ISD::FMA, VT);
}

// Should we expand the build vector with shuffles?
bool HexagonTargetLowering::shouldExpandBuildVectorWithShuffles(EVT VT,
      unsigned DefinedValues) const {
  return false;
}

bool HexagonTargetLowering::isShuffleMaskLegal(ArrayRef<int> Mask,
                                               EVT VT) const {
  return true;
}

TargetLoweringBase::LegalizeTypeAction
HexagonTargetLowering::getPreferredVectorAction(MVT VT) const {
  unsigned VecLen = VT.getVectorNumElements();
  MVT ElemTy = VT.getVectorElementType();

  if (VecLen == 1 || VT.isScalableVector())
    return TargetLoweringBase::TypeScalarizeVector;

  if (Subtarget.useHVXOps()) {
    unsigned HwLen = Subtarget.getVectorLength();
    // If the size of VT is at least half of the vector length,
    // widen the vector. Note: the threshold was not selected in
    // any scientific way.
    ArrayRef<MVT> Tys = Subtarget.getHVXElementTypes();
    if (llvm::find(Tys, ElemTy) != Tys.end()) {
      unsigned HwWidth = 8*HwLen;
      unsigned VecWidth = VT.getSizeInBits();
      if (VecWidth >= HwWidth/2 && VecWidth < HwWidth)
        return TargetLoweringBase::TypeWidenVector;
    }
    // Split vectors of i1 that correspond to (byte) vector pairs.
    if (ElemTy == MVT::i1 && VecLen == 2*HwLen)
      return TargetLoweringBase::TypeSplitVector;
  }

  // Always widen (remaining) vectors of i1.
  if (ElemTy == MVT::i1)
    return TargetLoweringBase::TypeWidenVector;

  return TargetLoweringBase::TypeSplitVector;
}

std::pair<SDValue, int>
HexagonTargetLowering::getBaseAndOffset(SDValue Addr) const {
  if (Addr.getOpcode() == ISD::ADD) {
    SDValue Op1 = Addr.getOperand(1);
    if (auto *CN = dyn_cast<const ConstantSDNode>(Op1.getNode()))
      return { Addr.getOperand(0), CN->getSExtValue() };
  }
  return { Addr, 0 };
}

// Lower a vector shuffle (V1, V2, V3).  V1 and V2 are the two vectors
// to select data from, V3 is the permutation.
SDValue
HexagonTargetLowering::LowerVECTOR_SHUFFLE(SDValue Op, SelectionDAG &DAG)
      const {
  const auto *SVN = cast<ShuffleVectorSDNode>(Op);
  ArrayRef<int> AM = SVN->getMask();
  assert(AM.size() <= 8 && "Unexpected shuffle mask");
  unsigned VecLen = AM.size();

  MVT VecTy = ty(Op);
  assert(!Subtarget.isHVXVectorType(VecTy, true) &&
         "HVX shuffles should be legal");
  assert(VecTy.getSizeInBits() <= 64 && "Unexpected vector length");

  SDValue Op0 = Op.getOperand(0);
  SDValue Op1 = Op.getOperand(1);
  const SDLoc &dl(Op);

  // If the inputs are not the same as the output, bail. This is not an
  // error situation, but complicates the handling and the default expansion
  // (into BUILD_VECTOR) should be adequate.
  if (ty(Op0) != VecTy || ty(Op1) != VecTy)
    return SDValue();

  // Normalize the mask so that the first non-negative index comes from
  // the first operand.
  SmallVector<int,8> Mask(AM.begin(), AM.end());
  unsigned F = llvm::find_if(AM, [](int M) { return M >= 0; }) - AM.data();
  if (F == AM.size())
    return DAG.getUNDEF(VecTy);
  if (AM[F] >= int(VecLen)) {
    ShuffleVectorSDNode::commuteMask(Mask);
    std::swap(Op0, Op1);
  }

  // Express the shuffle mask in terms of bytes.
  SmallVector<int,8> ByteMask;
  unsigned ElemBytes = VecTy.getVectorElementType().getSizeInBits() / 8;
  for (unsigned i = 0, e = Mask.size(); i != e; ++i) {
    int M = Mask[i];
    if (M < 0) {
      for (unsigned j = 0; j != ElemBytes; ++j)
        ByteMask.push_back(-1);
    } else {
      for (unsigned j = 0; j != ElemBytes; ++j)
        ByteMask.push_back(M*ElemBytes + j);
    }
  }
  assert(ByteMask.size() <= 8);

  // All non-undef (non-negative) indexes are well within [0..127], so they
  // fit in a single byte. Build two 64-bit words:
  // - MaskIdx where each byte is the corresponding index (for non-negative
  //   indexes), and 0xFF for negative indexes, and
  // - MaskUnd that has 0xFF for each negative index.
  uint64_t MaskIdx = 0;
  uint64_t MaskUnd = 0;
  for (unsigned i = 0, e = ByteMask.size(); i != e; ++i) {
    unsigned S = 8*i;
    uint64_t M = ByteMask[i] & 0xFF;
    if (M == 0xFF)
      MaskUnd |= M << S;
    MaskIdx |= M << S;
  }

  if (ByteMask.size() == 4) {
    // Identity.
    if (MaskIdx == (0x03020100 | MaskUnd))
      return Op0;
    // Byte swap.
    if (MaskIdx == (0x00010203 | MaskUnd)) {
      SDValue T0 = DAG.getBitcast(MVT::i32, Op0);
      SDValue T1 = DAG.getNode(ISD::BSWAP, dl, MVT::i32, T0);
      return DAG.getBitcast(VecTy, T1);
    }

    // Byte packs.
    SDValue Concat10 = DAG.getNode(HexagonISD::COMBINE, dl,
                                   typeJoin({ty(Op1), ty(Op0)}), {Op1, Op0});
    if (MaskIdx == (0x06040200 | MaskUnd))
      return getInstr(Hexagon::S2_vtrunehb, dl, VecTy, {Concat10}, DAG);
    if (MaskIdx == (0x07050301 | MaskUnd))
      return getInstr(Hexagon::S2_vtrunohb, dl, VecTy, {Concat10}, DAG);

    SDValue Concat01 = DAG.getNode(HexagonISD::COMBINE, dl,
                                   typeJoin({ty(Op0), ty(Op1)}), {Op0, Op1});
    if (MaskIdx == (0x02000604 | MaskUnd))
      return getInstr(Hexagon::S2_vtrunehb, dl, VecTy, {Concat01}, DAG);
    if (MaskIdx == (0x03010705 | MaskUnd))
      return getInstr(Hexagon::S2_vtrunohb, dl, VecTy, {Concat01}, DAG);
  }

  if (ByteMask.size() == 8) {
    // Identity.
    if (MaskIdx == (0x0706050403020100ull | MaskUnd))
      return Op0;
    // Byte swap.
    if (MaskIdx == (0x0001020304050607ull | MaskUnd)) {
      SDValue T0 = DAG.getBitcast(MVT::i64, Op0);
      SDValue T1 = DAG.getNode(ISD::BSWAP, dl, MVT::i64, T0);
      return DAG.getBitcast(VecTy, T1);
    }

    // Halfword picks.
    if (MaskIdx == (0x0d0c050409080100ull | MaskUnd))
      return getInstr(Hexagon::S2_shuffeh, dl, VecTy, {Op1, Op0}, DAG);
    if (MaskIdx == (0x0f0e07060b0a0302ull | MaskUnd))
      return getInstr(Hexagon::S2_shuffoh, dl, VecTy, {Op1, Op0}, DAG);
    if (MaskIdx == (0x0d0c090805040100ull | MaskUnd))
      return getInstr(Hexagon::S2_vtrunewh, dl, VecTy, {Op1, Op0}, DAG);
    if (MaskIdx == (0x0f0e0b0a07060302ull | MaskUnd))
      return getInstr(Hexagon::S2_vtrunowh, dl, VecTy, {Op1, Op0}, DAG);
    if (MaskIdx == (0x0706030205040100ull | MaskUnd)) {
      VectorPair P = opSplit(Op0, dl, DAG);
      return getInstr(Hexagon::S2_packhl, dl, VecTy, {P.second, P.first}, DAG);
    }

    // Byte packs.
    if (MaskIdx == (0x0e060c040a020800ull | MaskUnd))
      return getInstr(Hexagon::S2_shuffeb, dl, VecTy, {Op1, Op0}, DAG);
    if (MaskIdx == (0x0f070d050b030901ull | MaskUnd))
      return getInstr(Hexagon::S2_shuffob, dl, VecTy, {Op1, Op0}, DAG);
  }

  return SDValue();
}

// Create a Hexagon-specific node for shifting a vector by an integer.
SDValue
HexagonTargetLowering::getVectorShiftByInt(SDValue Op, SelectionDAG &DAG)
      const {
  if (auto *BVN = dyn_cast<BuildVectorSDNode>(Op.getOperand(1).getNode())) {
    if (SDValue S = BVN->getSplatValue()) {
      unsigned NewOpc;
      switch (Op.getOpcode()) {
        case ISD::SHL:
          NewOpc = HexagonISD::VASL;
          break;
        case ISD::SRA:
          NewOpc = HexagonISD::VASR;
          break;
        case ISD::SRL:
          NewOpc = HexagonISD::VLSR;
          break;
        default:
          llvm_unreachable("Unexpected shift opcode");
      }
      return DAG.getNode(NewOpc, SDLoc(Op), ty(Op), Op.getOperand(0), S);
    }
  }

  return SDValue();
}

SDValue
HexagonTargetLowering::LowerVECTOR_SHIFT(SDValue Op, SelectionDAG &DAG) const {
  return getVectorShiftByInt(Op, DAG);
}

SDValue
HexagonTargetLowering::LowerROTL(SDValue Op, SelectionDAG &DAG) const {
  if (isa<ConstantSDNode>(Op.getOperand(1).getNode()))
    return Op;
  return SDValue();
}

SDValue
HexagonTargetLowering::LowerBITCAST(SDValue Op, SelectionDAG &DAG) const {
  MVT ResTy = ty(Op);
  SDValue InpV = Op.getOperand(0);
  MVT InpTy = ty(InpV);
  assert(ResTy.getSizeInBits() == InpTy.getSizeInBits());
  const SDLoc &dl(Op);

  // Handle conversion from i8 to v8i1.
  if (ResTy == MVT::v8i1) {
    SDValue Sc = DAG.getBitcast(tyScalar(InpTy), InpV);
    SDValue Ext = DAG.getZExtOrTrunc(Sc, dl, MVT::i32);
    return getInstr(Hexagon::C2_tfrrp, dl, ResTy, Ext, DAG);
  }

  return SDValue();
}

bool
HexagonTargetLowering::getBuildVectorConstInts(ArrayRef<SDValue> Values,
      MVT VecTy, SelectionDAG &DAG,
      MutableArrayRef<ConstantInt*> Consts) const {
  MVT ElemTy = VecTy.getVectorElementType();
  unsigned ElemWidth = ElemTy.getSizeInBits();
  IntegerType *IntTy = IntegerType::get(*DAG.getContext(), ElemWidth);
  bool AllConst = true;

  for (unsigned i = 0, e = Values.size(); i != e; ++i) {
    SDValue V = Values[i];
    if (V.isUndef()) {
      Consts[i] = ConstantInt::get(IntTy, 0);
      continue;
    }
    // Make sure to always cast to IntTy.
    if (auto *CN = dyn_cast<ConstantSDNode>(V.getNode())) {
      const ConstantInt *CI = CN->getConstantIntValue();
      Consts[i] = ConstantInt::get(IntTy, CI->getValue().getSExtValue());
    } else if (auto *CN = dyn_cast<ConstantFPSDNode>(V.getNode())) {
      const ConstantFP *CF = CN->getConstantFPValue();
      APInt A = CF->getValueAPF().bitcastToAPInt();
      Consts[i] = ConstantInt::get(IntTy, A.getZExtValue());
    } else {
      AllConst = false;
    }
  }
  return AllConst;
}

SDValue
HexagonTargetLowering::buildVector32(ArrayRef<SDValue> Elem, const SDLoc &dl,
                                     MVT VecTy, SelectionDAG &DAG) const {
  MVT ElemTy = VecTy.getVectorElementType();
  assert(VecTy.getVectorNumElements() == Elem.size());

  SmallVector<ConstantInt*,4> Consts(Elem.size());
  bool AllConst = getBuildVectorConstInts(Elem, VecTy, DAG, Consts);

  unsigned First, Num = Elem.size();
  for (First = 0; First != Num; ++First)
    if (!isUndef(Elem[First]))
      break;
  if (First == Num)
    return DAG.getUNDEF(VecTy);

  if (AllConst &&
      llvm::all_of(Consts, [](ConstantInt *CI) { return CI->isZero(); }))
    return getZero(dl, VecTy, DAG);

  if (ElemTy == MVT::i16) {
    assert(Elem.size() == 2);
    if (AllConst) {
      uint32_t V = (Consts[0]->getZExtValue() & 0xFFFF) |
                   Consts[1]->getZExtValue() << 16;
      return DAG.getBitcast(MVT::v2i16, DAG.getConstant(V, dl, MVT::i32));
    }
    SDValue N = getInstr(Hexagon::A2_combine_ll, dl, MVT::i32,
                         {Elem[1], Elem[0]}, DAG);
    return DAG.getBitcast(MVT::v2i16, N);
  }

  if (ElemTy == MVT::i8) {
    // First try generating a constant.
    if (AllConst) {
      int32_t V = (Consts[0]->getZExtValue() & 0xFF) |
                  (Consts[1]->getZExtValue() & 0xFF) << 8 |
                  (Consts[1]->getZExtValue() & 0xFF) << 16 |
                  Consts[2]->getZExtValue() << 24;
      return DAG.getBitcast(MVT::v4i8, DAG.getConstant(V, dl, MVT::i32));
    }

    // Then try splat.
    bool IsSplat = true;
    for (unsigned i = 0; i != Num; ++i) {
      if (i == First)
        continue;
      if (Elem[i] == Elem[First] || isUndef(Elem[i]))
        continue;
      IsSplat = false;
      break;
    }
    if (IsSplat) {
      // Legalize the operand to VSPLAT.
      SDValue Ext = DAG.getZExtOrTrunc(Elem[First], dl, MVT::i32);
      return DAG.getNode(HexagonISD::VSPLAT, dl, VecTy, Ext);
    }

    // Generate
    //   (zxtb(Elem[0]) | (zxtb(Elem[1]) << 8)) |
    //   (zxtb(Elem[2]) | (zxtb(Elem[3]) << 8)) << 16
    assert(Elem.size() == 4);
    SDValue Vs[4];
    for (unsigned i = 0; i != 4; ++i) {
      Vs[i] = DAG.getZExtOrTrunc(Elem[i], dl, MVT::i32);
      Vs[i] = DAG.getZeroExtendInReg(Vs[i], dl, MVT::i8);
    }
    SDValue S8 = DAG.getConstant(8, dl, MVT::i32);
    SDValue T0 = DAG.getNode(ISD::SHL, dl, MVT::i32, {Vs[1], S8});
    SDValue T1 = DAG.getNode(ISD::SHL, dl, MVT::i32, {Vs[3], S8});
    SDValue B0 = DAG.getNode(ISD::OR, dl, MVT::i32, {Vs[0], T0});
    SDValue B1 = DAG.getNode(ISD::OR, dl, MVT::i32, {Vs[2], T1});

    SDValue R = getInstr(Hexagon::A2_combine_ll, dl, MVT::i32, {B1, B0}, DAG);
    return DAG.getBitcast(MVT::v4i8, R);
  }

#ifndef NDEBUG
  dbgs() << "VecTy: " << EVT(VecTy).getEVTString() << '\n';
#endif
  llvm_unreachable("Unexpected vector element type");
}

SDValue
HexagonTargetLowering::buildVector64(ArrayRef<SDValue> Elem, const SDLoc &dl,
                                     MVT VecTy, SelectionDAG &DAG) const {
  MVT ElemTy = VecTy.getVectorElementType();
  assert(VecTy.getVectorNumElements() == Elem.size());

  SmallVector<ConstantInt*,8> Consts(Elem.size());
  bool AllConst = getBuildVectorConstInts(Elem, VecTy, DAG, Consts);

  unsigned First, Num = Elem.size();
  for (First = 0; First != Num; ++First)
    if (!isUndef(Elem[First]))
      break;
  if (First == Num)
    return DAG.getUNDEF(VecTy);

  if (AllConst &&
      llvm::all_of(Consts, [](ConstantInt *CI) { return CI->isZero(); }))
    return getZero(dl, VecTy, DAG);

  // First try splat if possible.
  if (ElemTy == MVT::i16) {
    bool IsSplat = true;
    for (unsigned i = 0; i != Num; ++i) {
      if (i == First)
        continue;
      if (Elem[i] == Elem[First] || isUndef(Elem[i]))
        continue;
      IsSplat = false;
      break;
    }
    if (IsSplat) {
      // Legalize the operand to VSPLAT.
      SDValue Ext = DAG.getZExtOrTrunc(Elem[First], dl, MVT::i32);
      return DAG.getNode(HexagonISD::VSPLAT, dl, VecTy, Ext);
    }
  }

  // Then try constant.
  if (AllConst) {
    uint64_t Val = 0;
    unsigned W = ElemTy.getSizeInBits();
    uint64_t Mask = (ElemTy == MVT::i8)  ? 0xFFull
                  : (ElemTy == MVT::i16) ? 0xFFFFull : 0xFFFFFFFFull;
    for (unsigned i = 0; i != Num; ++i)
      Val = (Val << W) | (Consts[Num-1-i]->getZExtValue() & Mask);
    SDValue V0 = DAG.getConstant(Val, dl, MVT::i64);
    return DAG.getBitcast(VecTy, V0);
  }

  // Build two 32-bit vectors and concatenate.
  MVT HalfTy = MVT::getVectorVT(ElemTy, Num/2);
  SDValue L = (ElemTy == MVT::i32)
                ? Elem[0]
                : buildVector32(Elem.take_front(Num/2), dl, HalfTy, DAG);
  SDValue H = (ElemTy == MVT::i32)
                ? Elem[1]
                : buildVector32(Elem.drop_front(Num/2), dl, HalfTy, DAG);
  return DAG.getNode(HexagonISD::COMBINE, dl, VecTy, {H, L});
}

SDValue
HexagonTargetLowering::extractVector(SDValue VecV, SDValue IdxV,
                                     const SDLoc &dl, MVT ValTy, MVT ResTy,
                                     SelectionDAG &DAG) const {
  MVT VecTy = ty(VecV);
  assert(!ValTy.isVector() ||
         VecTy.getVectorElementType() == ValTy.getVectorElementType());
  unsigned VecWidth = VecTy.getSizeInBits();
  unsigned ValWidth = ValTy.getSizeInBits();
  unsigned ElemWidth = VecTy.getVectorElementType().getSizeInBits();
  assert((VecWidth % ElemWidth) == 0);
  auto *IdxN = dyn_cast<ConstantSDNode>(IdxV);

  // Special case for v{8,4,2}i1 (the only boolean vectors legal in Hexagon
  // without any coprocessors).
  if (ElemWidth == 1) {
    assert(VecWidth == VecTy.getVectorNumElements() && "Sanity failure");
    assert(VecWidth == 8 || VecWidth == 4 || VecWidth == 2);
    // Check if this is an extract of the lowest bit.
    if (IdxN) {
      // Extracting the lowest bit is a no-op, but it changes the type,
      // so it must be kept as an operation to avoid errors related to
      // type mismatches.
      if (IdxN->isNullValue() && ValTy.getSizeInBits() == 1)
        return DAG.getNode(HexagonISD::TYPECAST, dl, MVT::i1, VecV);
    }

    // If the value extracted is a single bit, use tstbit.
    if (ValWidth == 1) {
      SDValue A0 = getInstr(Hexagon::C2_tfrpr, dl, MVT::i32, {VecV}, DAG);
      SDValue M0 = DAG.getConstant(8 / VecWidth, dl, MVT::i32);
      SDValue I0 = DAG.getNode(ISD::MUL, dl, MVT::i32, IdxV, M0);
      return DAG.getNode(HexagonISD::TSTBIT, dl, MVT::i1, A0, I0);
    }

    // Each bool vector (v2i1, v4i1, v8i1) always occupies 8 bits in
    // a predicate register. The elements of the vector are repeated
    // in the register (if necessary) so that the total number is 8.
    // The extracted subvector will need to be expanded in such a way.
    unsigned Scale = VecWidth / ValWidth;

    // Generate (p2d VecV) >> 8*Idx to move the interesting bytes to
    // position 0.
    assert(ty(IdxV) == MVT::i32);
    unsigned VecRep = 8 / VecWidth;
    SDValue S0 = DAG.getNode(ISD::MUL, dl, MVT::i32, IdxV,
                             DAG.getConstant(8*VecRep, dl, MVT::i32));
    SDValue T0 = DAG.getNode(HexagonISD::P2D, dl, MVT::i64, VecV);
    SDValue T1 = DAG.getNode(ISD::SRL, dl, MVT::i64, T0, S0);
    while (Scale > 1) {
      // The longest possible subvector is at most 32 bits, so it is always
      // contained in the low subregister.
      T1 = DAG.getTargetExtractSubreg(Hexagon::isub_lo, dl, MVT::i32, T1);
      T1 = expandPredicate(T1, dl, DAG);
      Scale /= 2;
    }

    return DAG.getNode(HexagonISD::D2P, dl, ResTy, T1);
  }

  assert(VecWidth == 32 || VecWidth == 64);

  // Cast everything to scalar integer types.
  MVT ScalarTy = tyScalar(VecTy);
  VecV = DAG.getBitcast(ScalarTy, VecV);

  SDValue WidthV = DAG.getConstant(ValWidth, dl, MVT::i32);
  SDValue ExtV;

  if (IdxN) {
    unsigned Off = IdxN->getZExtValue() * ElemWidth;
    if (VecWidth == 64 && ValWidth == 32) {
      assert(Off == 0 || Off == 32);
      unsigned SubIdx = Off == 0 ? Hexagon::isub_lo : Hexagon::isub_hi;
      ExtV = DAG.getTargetExtractSubreg(SubIdx, dl, MVT::i32, VecV);
    } else if (Off == 0 && (ValWidth % 8) == 0) {
      ExtV = DAG.getZeroExtendInReg(VecV, dl, tyScalar(ValTy));
    } else {
      SDValue OffV = DAG.getConstant(Off, dl, MVT::i32);
      // The return type of EXTRACTU must be the same as the type of the
      // input vector.
      ExtV = DAG.getNode(HexagonISD::EXTRACTU, dl, ScalarTy,
                         {VecV, WidthV, OffV});
    }
  } else {
    if (ty(IdxV) != MVT::i32)
      IdxV = DAG.getZExtOrTrunc(IdxV, dl, MVT::i32);
    SDValue OffV = DAG.getNode(ISD::MUL, dl, MVT::i32, IdxV,
                               DAG.getConstant(ElemWidth, dl, MVT::i32));
    ExtV = DAG.getNode(HexagonISD::EXTRACTU, dl, ScalarTy,
                       {VecV, WidthV, OffV});
  }

  // Cast ExtV to the requested result type.
  ExtV = DAG.getZExtOrTrunc(ExtV, dl, tyScalar(ResTy));
  ExtV = DAG.getBitcast(ResTy, ExtV);
  return ExtV;
}

SDValue
HexagonTargetLowering::insertVector(SDValue VecV, SDValue ValV, SDValue IdxV,
                                    const SDLoc &dl, MVT ValTy,
                                    SelectionDAG &DAG) const {
  MVT VecTy = ty(VecV);
  if (VecTy.getVectorElementType() == MVT::i1) {
    MVT ValTy = ty(ValV);
    assert(ValTy.getVectorElementType() == MVT::i1);
    SDValue ValR = DAG.getNode(HexagonISD::P2D, dl, MVT::i64, ValV);
    unsigned VecLen = VecTy.getVectorNumElements();
    unsigned Scale = VecLen / ValTy.getVectorNumElements();
    assert(Scale > 1);

    for (unsigned R = Scale; R > 1; R /= 2) {
      ValR = contractPredicate(ValR, dl, DAG);
      ValR = DAG.getNode(HexagonISD::COMBINE, dl, MVT::i64,
                         DAG.getUNDEF(MVT::i32), ValR);
    }
    // The longest possible subvector is at most 32 bits, so it is always
    // contained in the low subregister.
    ValR = DAG.getTargetExtractSubreg(Hexagon::isub_lo, dl, MVT::i32, ValR);

    unsigned ValBytes = 64 / Scale;
    SDValue Width = DAG.getConstant(ValBytes*8, dl, MVT::i32);
    SDValue Idx = DAG.getNode(ISD::MUL, dl, MVT::i32, IdxV,
                              DAG.getConstant(8, dl, MVT::i32));
    SDValue VecR = DAG.getNode(HexagonISD::P2D, dl, MVT::i64, VecV);
    SDValue Ins = DAG.getNode(HexagonISD::INSERT, dl, MVT::i32,
                              {VecR, ValR, Width, Idx});
    return DAG.getNode(HexagonISD::D2P, dl, VecTy, Ins);
  }

  unsigned VecWidth = VecTy.getSizeInBits();
  unsigned ValWidth = ValTy.getSizeInBits();
  assert(VecWidth == 32 || VecWidth == 64);
  assert((VecWidth % ValWidth) == 0);

  // Cast everything to scalar integer types.
  MVT ScalarTy = MVT::getIntegerVT(VecWidth);
  // The actual type of ValV may be different than ValTy (which is related
  // to the vector type).
  unsigned VW = ty(ValV).getSizeInBits();
  ValV = DAG.getBitcast(MVT::getIntegerVT(VW), ValV);
  VecV = DAG.getBitcast(ScalarTy, VecV);
  if (VW != VecWidth)
    ValV = DAG.getAnyExtOrTrunc(ValV, dl, ScalarTy);

  SDValue WidthV = DAG.getConstant(ValWidth, dl, MVT::i32);
  SDValue InsV;

  if (ConstantSDNode *C = dyn_cast<ConstantSDNode>(IdxV)) {
    unsigned W = C->getZExtValue() * ValWidth;
    SDValue OffV = DAG.getConstant(W, dl, MVT::i32);
    InsV = DAG.getNode(HexagonISD::INSERT, dl, ScalarTy,
                       {VecV, ValV, WidthV, OffV});
  } else {
    if (ty(IdxV) != MVT::i32)
      IdxV = DAG.getZExtOrTrunc(IdxV, dl, MVT::i32);
    SDValue OffV = DAG.getNode(ISD::MUL, dl, MVT::i32, IdxV, WidthV);
    InsV = DAG.getNode(HexagonISD::INSERT, dl, ScalarTy,
                       {VecV, ValV, WidthV, OffV});
  }

  return DAG.getNode(ISD::BITCAST, dl, VecTy, InsV);
}

SDValue
HexagonTargetLowering::expandPredicate(SDValue Vec32, const SDLoc &dl,
                                       SelectionDAG &DAG) const {
  assert(ty(Vec32).getSizeInBits() == 32);
  if (isUndef(Vec32))
    return DAG.getUNDEF(MVT::i64);
  return getInstr(Hexagon::S2_vsxtbh, dl, MVT::i64, {Vec32}, DAG);
}

SDValue
HexagonTargetLowering::contractPredicate(SDValue Vec64, const SDLoc &dl,
                                         SelectionDAG &DAG) const {
  assert(ty(Vec64).getSizeInBits() == 64);
  if (isUndef(Vec64))
    return DAG.getUNDEF(MVT::i32);
  return getInstr(Hexagon::S2_vtrunehb, dl, MVT::i32, {Vec64}, DAG);
}

SDValue
HexagonTargetLowering::getZero(const SDLoc &dl, MVT Ty, SelectionDAG &DAG)
      const {
  if (Ty.isVector()) {
    assert(Ty.isInteger() && "Only integer vectors are supported here");
    unsigned W = Ty.getSizeInBits();
    if (W <= 64)
      return DAG.getBitcast(Ty, DAG.getConstant(0, dl, MVT::getIntegerVT(W)));
    return DAG.getNode(HexagonISD::VZERO, dl, Ty);
  }

  if (Ty.isInteger())
    return DAG.getConstant(0, dl, Ty);
  if (Ty.isFloatingPoint())
    return DAG.getConstantFP(0.0, dl, Ty);
  llvm_unreachable("Invalid type for zero");
}

SDValue
HexagonTargetLowering::LowerBUILD_VECTOR(SDValue Op, SelectionDAG &DAG) const {
  MVT VecTy = ty(Op);
  unsigned BW = VecTy.getSizeInBits();
  const SDLoc &dl(Op);
  SmallVector<SDValue,8> Ops;
  for (unsigned i = 0, e = Op.getNumOperands(); i != e; ++i)
    Ops.push_back(Op.getOperand(i));

  if (BW == 32)
    return buildVector32(Ops, dl, VecTy, DAG);
  if (BW == 64)
    return buildVector64(Ops, dl, VecTy, DAG);

  if (VecTy == MVT::v8i1 || VecTy == MVT::v4i1 || VecTy == MVT::v2i1) {
    // Check if this is a special case or all-0 or all-1.
    bool All0 = true, All1 = true;
    for (SDValue P : Ops) {
      auto *CN = dyn_cast<ConstantSDNode>(P.getNode());
      if (CN == nullptr) {
        All0 = All1 = false;
        break;
      }
      uint32_t C = CN->getZExtValue();
      All0 &= (C == 0);
      All1 &= (C == 1);
    }
    if (All0)
      return DAG.getNode(HexagonISD::PFALSE, dl, VecTy);
    if (All1)
      return DAG.getNode(HexagonISD::PTRUE, dl, VecTy);

    // For each i1 element in the resulting predicate register, put 1
    // shifted by the index of the element into a general-purpose register,
    // then or them together and transfer it back into a predicate register.
    SDValue Rs[8];
    SDValue Z = getZero(dl, MVT::i32, DAG);
    // Always produce 8 bits, repeat inputs if necessary.
    unsigned Rep = 8 / VecTy.getVectorNumElements();
    for (unsigned i = 0; i != 8; ++i) {
      SDValue S = DAG.getConstant(1ull << i, dl, MVT::i32);
      Rs[i] = DAG.getSelect(dl, MVT::i32, Ops[i/Rep], S, Z);
    }
    for (ArrayRef<SDValue> A(Rs); A.size() != 1; A = A.drop_back(A.size()/2)) {
      for (unsigned i = 0, e = A.size()/2; i != e; ++i)
        Rs[i] = DAG.getNode(ISD::OR, dl, MVT::i32, Rs[2*i], Rs[2*i+1]);
    }
    // Move the value directly to a predicate register.
    return getInstr(Hexagon::C2_tfrrp, dl, VecTy, {Rs[0]}, DAG);
  }

  return SDValue();
}

SDValue
HexagonTargetLowering::LowerCONCAT_VECTORS(SDValue Op,
                                           SelectionDAG &DAG) const {
  MVT VecTy = ty(Op);
  const SDLoc &dl(Op);
  if (VecTy.getSizeInBits() == 64) {
    assert(Op.getNumOperands() == 2);
    return DAG.getNode(HexagonISD::COMBINE, dl, VecTy, Op.getOperand(1),
                       Op.getOperand(0));
  }

  MVT ElemTy = VecTy.getVectorElementType();
  if (ElemTy == MVT::i1) {
    assert(VecTy == MVT::v2i1 || VecTy == MVT::v4i1 || VecTy == MVT::v8i1);
    MVT OpTy = ty(Op.getOperand(0));
    // Scale is how many times the operands need to be contracted to match
    // the representation in the target register.
    unsigned Scale = VecTy.getVectorNumElements() / OpTy.getVectorNumElements();
    assert(Scale == Op.getNumOperands() && Scale > 1);

    // First, convert all bool vectors to integers, then generate pairwise
    // inserts to form values of doubled length. Up until there are only
    // two values left to concatenate, all of these values will fit in a
    // 32-bit integer, so keep them as i32 to use 32-bit inserts.
    SmallVector<SDValue,4> Words[2];
    unsigned IdxW = 0;

    for (SDValue P : Op.getNode()->op_values()) {
      SDValue W = DAG.getNode(HexagonISD::P2D, dl, MVT::i64, P);
      for (unsigned R = Scale; R > 1; R /= 2) {
        W = contractPredicate(W, dl, DAG);
        W = DAG.getNode(HexagonISD::COMBINE, dl, MVT::i64,
                        DAG.getUNDEF(MVT::i32), W);
      }
      W = DAG.getTargetExtractSubreg(Hexagon::isub_lo, dl, MVT::i32, W);
      Words[IdxW].push_back(W);
    }

    while (Scale > 2) {
      SDValue WidthV = DAG.getConstant(64 / Scale, dl, MVT::i32);
      Words[IdxW ^ 1].clear();

      for (unsigned i = 0, e = Words[IdxW].size(); i != e; i += 2) {
        SDValue W0 = Words[IdxW][i], W1 = Words[IdxW][i+1];
        // Insert W1 into W0 right next to the significant bits of W0.
        SDValue T = DAG.getNode(HexagonISD::INSERT, dl, MVT::i32,
                                {W0, W1, WidthV, WidthV});
        Words[IdxW ^ 1].push_back(T);
      }
      IdxW ^= 1;
      Scale /= 2;
    }

    // Another sanity check. At this point there should only be two words
    // left, and Scale should be 2.
    assert(Scale == 2 && Words[IdxW].size() == 2);

    SDValue WW = DAG.getNode(HexagonISD::COMBINE, dl, MVT::i64,
                             Words[IdxW][1], Words[IdxW][0]);
    return DAG.getNode(HexagonISD::D2P, dl, VecTy, WW);
  }

  return SDValue();
}

SDValue
HexagonTargetLowering::LowerEXTRACT_VECTOR_ELT(SDValue Op,
                                               SelectionDAG &DAG) const {
  SDValue Vec = Op.getOperand(0);
  MVT ElemTy = ty(Vec).getVectorElementType();
  return extractVector(Vec, Op.getOperand(1), SDLoc(Op), ElemTy, ty(Op), DAG);
}

SDValue
HexagonTargetLowering::LowerEXTRACT_SUBVECTOR(SDValue Op,
                                              SelectionDAG &DAG) const {
  return extractVector(Op.getOperand(0), Op.getOperand(1), SDLoc(Op),
                       ty(Op), ty(Op), DAG);
}

SDValue
HexagonTargetLowering::LowerINSERT_VECTOR_ELT(SDValue Op,
                                              SelectionDAG &DAG) const {
  return insertVector(Op.getOperand(0), Op.getOperand(1), Op.getOperand(2),
                      SDLoc(Op), ty(Op).getVectorElementType(), DAG);
}

SDValue
HexagonTargetLowering::LowerINSERT_SUBVECTOR(SDValue Op,
                                             SelectionDAG &DAG) const {
  SDValue ValV = Op.getOperand(1);
  return insertVector(Op.getOperand(0), ValV, Op.getOperand(2),
                      SDLoc(Op), ty(ValV), DAG);
}

bool
HexagonTargetLowering::allowTruncateForTailCall(Type *Ty1, Type *Ty2) const {
  // Assuming the caller does not have either a signext or zeroext modifier, and
  // only one value is accepted, any reasonable truncation is allowed.
  if (!Ty1->isIntegerTy() || !Ty2->isIntegerTy())
    return false;

  // FIXME: in principle up to 64-bit could be made safe, but it would be very
  // fragile at the moment: any support for multiple value returns would be
  // liable to disallow tail calls involving i64 -> iN truncation in many cases.
  return Ty1->getPrimitiveSizeInBits() <= 32;
}

SDValue
HexagonTargetLowering::LowerLoad(SDValue Op, SelectionDAG &DAG) const {
  LoadSDNode *LN = cast<LoadSDNode>(Op.getNode());
  unsigned ClaimAlign = LN->getAlignment();
  validateConstPtrAlignment(LN->getBasePtr(), SDLoc(Op), ClaimAlign);
  // Call LowerUnalignedLoad for all loads, it recognizes loads that
  // don't need extra aligning.
  return LowerUnalignedLoad(Op, DAG);
}

SDValue
HexagonTargetLowering::LowerStore(SDValue Op, SelectionDAG &DAG) const {
  StoreSDNode *SN = cast<StoreSDNode>(Op.getNode());
  unsigned ClaimAlign = SN->getAlignment();
  SDValue Ptr = SN->getBasePtr();
  const SDLoc &dl(Op);
  validateConstPtrAlignment(Ptr, dl, ClaimAlign);

  MVT StoreTy = SN->getMemoryVT().getSimpleVT();
  unsigned NeedAlign = Subtarget.getTypeAlignment(StoreTy);
  if (ClaimAlign < NeedAlign)
    return expandUnalignedStore(SN, DAG);
  return Op;
}

SDValue
HexagonTargetLowering::LowerUnalignedLoad(SDValue Op, SelectionDAG &DAG)
      const {
  LoadSDNode *LN = cast<LoadSDNode>(Op.getNode());
  MVT LoadTy = ty(Op);
  unsigned NeedAlign = Subtarget.getTypeAlignment(LoadTy);
  unsigned HaveAlign = LN->getAlignment();
  if (HaveAlign >= NeedAlign)
    return Op;

  const SDLoc &dl(Op);
  const DataLayout &DL = DAG.getDataLayout();
  LLVMContext &Ctx = *DAG.getContext();

  // If the load aligning is disabled or the load can be broken up into two
  // smaller legal loads, do the default (target-independent) expansion.
  bool DoDefault = false;
  // Handle it in the default way if this is an indexed load.
  if (!LN->isUnindexed())
    DoDefault = true;

  if (!AlignLoads) {
    if (allowsMemoryAccessForAlignment(Ctx, DL, LN->getMemoryVT(),
                                       *LN->getMemOperand()))
      return Op;
    DoDefault = true;
  }
  if (!DoDefault && (2 * HaveAlign) == NeedAlign) {
    // The PartTy is the equivalent of "getLoadableTypeOfSize(HaveAlign)".
    MVT PartTy = HaveAlign <= 8 ? MVT::getIntegerVT(8 * HaveAlign)
                                : MVT::getVectorVT(MVT::i8, HaveAlign);
    DoDefault =
        allowsMemoryAccessForAlignment(Ctx, DL, PartTy, *LN->getMemOperand());
  }
  if (DoDefault) {
    std::pair<SDValue, SDValue> P = expandUnalignedLoad(LN, DAG);
    return DAG.getMergeValues({P.first, P.second}, dl);
  }

  // The code below generates two loads, both aligned as NeedAlign, and
  // with the distance of NeedAlign between them. For that to cover the
  // bits that need to be loaded (and without overlapping), the size of
  // the loads should be equal to NeedAlign. This is true for all loadable
  // types, but add an assertion in case something changes in the future.
  assert(LoadTy.getSizeInBits() == 8*NeedAlign);

  unsigned LoadLen = NeedAlign;
  SDValue Base = LN->getBasePtr();
  SDValue Chain = LN->getChain();
  auto BO = getBaseAndOffset(Base);
  unsigned BaseOpc = BO.first.getOpcode();
  if (BaseOpc == HexagonISD::VALIGNADDR && BO.second % LoadLen == 0)
    return Op;

  if (BO.second % LoadLen != 0) {
    BO.first = DAG.getNode(ISD::ADD, dl, MVT::i32, BO.first,
                           DAG.getConstant(BO.second % LoadLen, dl, MVT::i32));
    BO.second -= BO.second % LoadLen;
  }
  SDValue BaseNoOff = (BaseOpc != HexagonISD::VALIGNADDR)
      ? DAG.getNode(HexagonISD::VALIGNADDR, dl, MVT::i32, BO.first,
                    DAG.getConstant(NeedAlign, dl, MVT::i32))
      : BO.first;
  SDValue Base0 = DAG.getMemBasePlusOffset(BaseNoOff, BO.second, dl);
  SDValue Base1 = DAG.getMemBasePlusOffset(BaseNoOff, BO.second+LoadLen, dl);

  MachineMemOperand *WideMMO = nullptr;
  if (MachineMemOperand *MMO = LN->getMemOperand()) {
    MachineFunction &MF = DAG.getMachineFunction();
    WideMMO = MF.getMachineMemOperand(MMO->getPointerInfo(), MMO->getFlags(),
                    2*LoadLen, LoadLen, MMO->getAAInfo(), MMO->getRanges(),
                    MMO->getSyncScopeID(), MMO->getOrdering(),
                    MMO->getFailureOrdering());
  }

  SDValue Load0 = DAG.getLoad(LoadTy, dl, Chain, Base0, WideMMO);
  SDValue Load1 = DAG.getLoad(LoadTy, dl, Chain, Base1, WideMMO);

  SDValue Aligned = DAG.getNode(HexagonISD::VALIGN, dl, LoadTy,
                                {Load1, Load0, BaseNoOff.getOperand(0)});
  SDValue NewChain = DAG.getNode(ISD::TokenFactor, dl, MVT::Other,
                                 Load0.getValue(1), Load1.getValue(1));
  SDValue M = DAG.getMergeValues({Aligned, NewChain}, dl);
  return M;
}

SDValue
HexagonTargetLowering::LowerUAddSubO(SDValue Op, SelectionDAG &DAG) const {
  SDValue X = Op.getOperand(0), Y = Op.getOperand(1);
  auto *CY = dyn_cast<ConstantSDNode>(Y);
  if (!CY)
    return SDValue();

  const SDLoc &dl(Op);
  SDVTList VTs = Op.getNode()->getVTList();
  assert(VTs.NumVTs == 2);
  assert(VTs.VTs[1] == MVT::i1);
  unsigned Opc = Op.getOpcode();

  if (CY) {
    uint32_t VY = CY->getZExtValue();
    assert(VY != 0 && "This should have been folded");
    // X +/- 1
    if (VY != 1)
      return SDValue();

    if (Opc == ISD::UADDO) {
      SDValue Op = DAG.getNode(ISD::ADD, dl, VTs.VTs[0], {X, Y});
      SDValue Ov = DAG.getSetCC(dl, MVT::i1, Op, getZero(dl, ty(Op), DAG),
                                ISD::SETEQ);
      return DAG.getMergeValues({Op, Ov}, dl);
    }
    if (Opc == ISD::USUBO) {
      SDValue Op = DAG.getNode(ISD::SUB, dl, VTs.VTs[0], {X, Y});
      SDValue Ov = DAG.getSetCC(dl, MVT::i1, Op,
                                DAG.getConstant(-1, dl, ty(Op)), ISD::SETEQ);
      return DAG.getMergeValues({Op, Ov}, dl);
    }
  }

  return SDValue();
}

SDValue
HexagonTargetLowering::LowerAddSubCarry(SDValue Op, SelectionDAG &DAG) const {
  const SDLoc &dl(Op);
  unsigned Opc = Op.getOpcode();
  SDValue X = Op.getOperand(0), Y = Op.getOperand(1), C = Op.getOperand(2);

  if (Opc == ISD::ADDCARRY)
    return DAG.getNode(HexagonISD::ADDC, dl, Op.getNode()->getVTList(),
                       { X, Y, C });

  EVT CarryTy = C.getValueType();
  SDValue SubC = DAG.getNode(HexagonISD::SUBC, dl, Op.getNode()->getVTList(),
                             { X, Y, DAG.getLogicalNOT(dl, C, CarryTy) });
  SDValue Out[] = { SubC.getValue(0),
                    DAG.getLogicalNOT(dl, SubC.getValue(1), CarryTy) };
  return DAG.getMergeValues(Out, dl);
}

SDValue
HexagonTargetLowering::LowerEH_RETURN(SDValue Op, SelectionDAG &DAG) const {
  SDValue Chain     = Op.getOperand(0);
  SDValue Offset    = Op.getOperand(1);
  SDValue Handler   = Op.getOperand(2);
  SDLoc dl(Op);
  auto PtrVT = getPointerTy(DAG.getDataLayout());

  // Mark function as containing a call to EH_RETURN.
  HexagonMachineFunctionInfo *FuncInfo =
    DAG.getMachineFunction().getInfo<HexagonMachineFunctionInfo>();
  FuncInfo->setHasEHReturn();

  unsigned OffsetReg = Hexagon::R28;

  SDValue StoreAddr =
      DAG.getNode(ISD::ADD, dl, PtrVT, DAG.getRegister(Hexagon::R30, PtrVT),
                  DAG.getIntPtrConstant(4, dl));
  Chain = DAG.getStore(Chain, dl, Handler, StoreAddr, MachinePointerInfo());
  Chain = DAG.getCopyToReg(Chain, dl, OffsetReg, Offset);

  // Not needed we already use it as explict input to EH_RETURN.
  // MF.getRegInfo().addLiveOut(OffsetReg);

  return DAG.getNode(HexagonISD::EH_RETURN, dl, MVT::Other, Chain);
}

SDValue
HexagonTargetLowering::LowerOperation(SDValue Op, SelectionDAG &DAG) const {
  unsigned Opc = Op.getOpcode();

  // Handle INLINEASM first.
  if (Opc == ISD::INLINEASM || Opc == ISD::INLINEASM_BR)
    return LowerINLINEASM(Op, DAG);

  if (isHvxOperation(Op)) {
    // If HVX lowering returns nothing, try the default lowering.
    if (SDValue V = LowerHvxOperation(Op, DAG))
      return V;
  }

  switch (Opc) {
    default:
#ifndef NDEBUG
      Op.getNode()->dumpr(&DAG);
      if (Opc > HexagonISD::OP_BEGIN && Opc < HexagonISD::OP_END)
        errs() << "Error: check for a non-legal type in this operation\n";
#endif
      llvm_unreachable("Should not custom lower this!");
    case ISD::CONCAT_VECTORS:       return LowerCONCAT_VECTORS(Op, DAG);
    case ISD::INSERT_SUBVECTOR:     return LowerINSERT_SUBVECTOR(Op, DAG);
    case ISD::INSERT_VECTOR_ELT:    return LowerINSERT_VECTOR_ELT(Op, DAG);
    case ISD::EXTRACT_SUBVECTOR:    return LowerEXTRACT_SUBVECTOR(Op, DAG);
    case ISD::EXTRACT_VECTOR_ELT:   return LowerEXTRACT_VECTOR_ELT(Op, DAG);
    case ISD::BUILD_VECTOR:         return LowerBUILD_VECTOR(Op, DAG);
    case ISD::VECTOR_SHUFFLE:       return LowerVECTOR_SHUFFLE(Op, DAG);
    case ISD::BITCAST:              return LowerBITCAST(Op, DAG);
    case ISD::LOAD:                 return LowerLoad(Op, DAG);
    case ISD::STORE:                return LowerStore(Op, DAG);
    case ISD::UADDO:
    case ISD::USUBO:                return LowerUAddSubO(Op, DAG);
    case ISD::ADDCARRY:
    case ISD::SUBCARRY:             return LowerAddSubCarry(Op, DAG);
    case ISD::SRA:
    case ISD::SHL:
    case ISD::SRL:                  return LowerVECTOR_SHIFT(Op, DAG);
    case ISD::ROTL:                 return LowerROTL(Op, DAG);
    case ISD::ConstantPool:         return LowerConstantPool(Op, DAG);
    case ISD::JumpTable:            return LowerJumpTable(Op, DAG);
    case ISD::EH_RETURN:            return LowerEH_RETURN(Op, DAG);
    case ISD::RETURNADDR:           return LowerRETURNADDR(Op, DAG);
    case ISD::FRAMEADDR:            return LowerFRAMEADDR(Op, DAG);
    case ISD::GlobalTLSAddress:     return LowerGlobalTLSAddress(Op, DAG);
    case ISD::ATOMIC_FENCE:         return LowerATOMIC_FENCE(Op, DAG);
    case ISD::GlobalAddress:        return LowerGLOBALADDRESS(Op, DAG);
    case ISD::BlockAddress:         return LowerBlockAddress(Op, DAG);
    case ISD::GLOBAL_OFFSET_TABLE:  return LowerGLOBAL_OFFSET_TABLE(Op, DAG);
    case ISD::VASTART:              return LowerVASTART(Op, DAG);
    case ISD::DYNAMIC_STACKALLOC:   return LowerDYNAMIC_STACKALLOC(Op, DAG);
    case ISD::SETCC:                return LowerSETCC(Op, DAG);
    case ISD::VSELECT:              return LowerVSELECT(Op, DAG);
    case ISD::INTRINSIC_WO_CHAIN:   return LowerINTRINSIC_WO_CHAIN(Op, DAG);
    case ISD::INTRINSIC_VOID:       return LowerINTRINSIC_VOID(Op, DAG);
    case ISD::PREFETCH:             return LowerPREFETCH(Op, DAG);
    case ISD::READCYCLECOUNTER:     return LowerREADCYCLECOUNTER(Op, DAG);
      break;
  }

  return SDValue();
}

void
HexagonTargetLowering::LowerOperationWrapper(SDNode *N,
                                             SmallVectorImpl<SDValue> &Results,
                                             SelectionDAG &DAG) const {
  // We are only custom-lowering stores to verify the alignment of the
  // address if it is a compile-time constant. Since a store can be modified
  // during type-legalization (the value being stored may need legalization),
  // return empty Results here to indicate that we don't really make any
  // changes in the custom lowering.
  if (N->getOpcode() != ISD::STORE)
    return TargetLowering::LowerOperationWrapper(N, Results, DAG);
}

void
HexagonTargetLowering::ReplaceNodeResults(SDNode *N,
                                          SmallVectorImpl<SDValue> &Results,
                                          SelectionDAG &DAG) const {
  const SDLoc &dl(N);
  switch (N->getOpcode()) {
    case ISD::SRL:
    case ISD::SRA:
    case ISD::SHL:
      return;
    case ISD::BITCAST:
      // Handle a bitcast from v8i1 to i8.
      if (N->getValueType(0) == MVT::i8) {
        SDValue P = getInstr(Hexagon::C2_tfrpr, dl, MVT::i32,
                             N->getOperand(0), DAG);
        SDValue T = DAG.getAnyExtOrTrunc(P, dl, MVT::i8);
        Results.push_back(T);
      }
      break;
  }
}

SDValue
HexagonTargetLowering::PerformDAGCombine(SDNode *N, DAGCombinerInfo &DCI)
      const {
  SDValue Op(N, 0);
  if (isHvxOperation(Op)) {
    if (SDValue V = PerformHvxDAGCombine(N, DCI))
      return V;
    return SDValue();
  }

  const SDLoc &dl(Op);
  unsigned Opc = Op.getOpcode();

  if (Opc == HexagonISD::P2D) {
    SDValue P = Op.getOperand(0);
    switch (P.getOpcode()) {
      case HexagonISD::PTRUE:
        return DCI.DAG.getConstant(-1, dl, ty(Op));
      case HexagonISD::PFALSE:
        return getZero(dl, ty(Op), DCI.DAG);
      default:
        break;
    }
  } else if (Opc == ISD::VSELECT) {
    // This is pretty much duplicated in HexagonISelLoweringHVX...
    //
    // (vselect (xor x, ptrue), v0, v1) -> (vselect x, v1, v0)
    SDValue Cond = Op.getOperand(0);
    if (Cond->getOpcode() == ISD::XOR) {
      SDValue C0 = Cond.getOperand(0), C1 = Cond.getOperand(1);
      if (C1->getOpcode() == HexagonISD::PTRUE) {
        SDValue VSel = DCI.DAG.getNode(ISD::VSELECT, dl, ty(Op), C0,
                                       Op.getOperand(2), Op.getOperand(1));
        return VSel;
      }
    }
  }

  return SDValue();
}

/// Returns relocation base for the given PIC jumptable.
SDValue
HexagonTargetLowering::getPICJumpTableRelocBase(SDValue Table,
                                                SelectionDAG &DAG) const {
  int Idx = cast<JumpTableSDNode>(Table)->getIndex();
  EVT VT = Table.getValueType();
  SDValue T = DAG.getTargetJumpTable(Idx, VT, HexagonII::MO_PCREL);
  return DAG.getNode(HexagonISD::AT_PCREL, SDLoc(Table), VT, T);
}

//===----------------------------------------------------------------------===//
// Inline Assembly Support
//===----------------------------------------------------------------------===//

TargetLowering::ConstraintType
HexagonTargetLowering::getConstraintType(StringRef Constraint) const {
  if (Constraint.size() == 1) {
    switch (Constraint[0]) {
      case 'q':
      case 'v':
        if (Subtarget.useHVXOps())
          return C_RegisterClass;
        break;
      case 'a':
        return C_RegisterClass;
      default:
        break;
    }
  }
  return TargetLowering::getConstraintType(Constraint);
}

std::pair<unsigned, const TargetRegisterClass*>
HexagonTargetLowering::getRegForInlineAsmConstraint(
    const TargetRegisterInfo *TRI, StringRef Constraint, MVT VT) const {

  if (Constraint.size() == 1) {
    switch (Constraint[0]) {
    case 'r':   // R0-R31
      switch (VT.SimpleTy) {
      default:
        return {0u, nullptr};
      case MVT::i1:
      case MVT::i8:
      case MVT::i16:
      case MVT::i32:
      case MVT::f32:
        return {0u, &Hexagon::IntRegsRegClass};
      case MVT::i64:
      case MVT::f64:
        return {0u, &Hexagon::DoubleRegsRegClass};
      }
      break;
    case 'a': // M0-M1
      if (VT != MVT::i32)
        return {0u, nullptr};
      return {0u, &Hexagon::ModRegsRegClass};
    case 'q': // q0-q3
      switch (VT.getSizeInBits()) {
      default:
        return {0u, nullptr};
      case 512:
      case 1024:
        return {0u, &Hexagon::HvxQRRegClass};
      }
      break;
    case 'v': // V0-V31
      switch (VT.getSizeInBits()) {
      default:
        return {0u, nullptr};
      case 512:
        return {0u, &Hexagon::HvxVRRegClass};
      case 1024:
        if (Subtarget.hasV60Ops() && Subtarget.useHVX128BOps())
          return {0u, &Hexagon::HvxVRRegClass};
        return {0u, &Hexagon::HvxWRRegClass};
      case 2048:
        return {0u, &Hexagon::HvxWRRegClass};
      }
      break;
    default:
      return {0u, nullptr};
    }
  }

  return TargetLowering::getRegForInlineAsmConstraint(TRI, Constraint, VT);
}

/// isFPImmLegal - Returns true if the target can instruction select the
/// specified FP immediate natively. If false, the legalizer will
/// materialize the FP immediate as a load from a constant pool.
bool HexagonTargetLowering::isFPImmLegal(const APFloat &Imm, EVT VT,
                                         bool ForCodeSize) const {
  return true;
}

/// isLegalAddressingMode - Return true if the addressing mode represented by
/// AM is legal for this target, for a load/store of the specified type.
bool HexagonTargetLowering::isLegalAddressingMode(const DataLayout &DL,
                                                  const AddrMode &AM, Type *Ty,
                                                  unsigned AS, Instruction *I) const {
  if (Ty->isSized()) {
    // When LSR detects uses of the same base address to access different
    // types (e.g. unions), it will assume a conservative type for these
    // uses:
    //   LSR Use: Kind=Address of void in addrspace(4294967295), ...
    // The type Ty passed here would then be "void". Skip the alignment
    // checks, but do not return false right away, since that confuses
    // LSR into crashing.
    unsigned A = DL.getABITypeAlignment(Ty);
    // The base offset must be a multiple of the alignment.
    if ((AM.BaseOffs % A) != 0)
      return false;
    // The shifted offset must fit in 11 bits.
    if (!isInt<11>(AM.BaseOffs >> Log2_32(A)))
      return false;
  }

  // No global is ever allowed as a base.
  if (AM.BaseGV)
    return false;

  int Scale = AM.Scale;
  if (Scale < 0)
    Scale = -Scale;
  switch (Scale) {
  case 0:  // No scale reg, "r+i", "r", or just "i".
    break;
  default: // No scaled addressing mode.
    return false;
  }
  return true;
}

/// Return true if folding a constant offset with the given GlobalAddress is
/// legal.  It is frequently not legal in PIC relocation models.
bool HexagonTargetLowering::isOffsetFoldingLegal(const GlobalAddressSDNode *GA)
      const {
  return HTM.getRelocationModel() == Reloc::Static;
}

/// isLegalICmpImmediate - Return true if the specified immediate is legal
/// icmp immediate, that is the target has icmp instructions which can compare
/// a register against the immediate without having to materialize the
/// immediate into a register.
bool HexagonTargetLowering::isLegalICmpImmediate(int64_t Imm) const {
  return Imm >= -512 && Imm <= 511;
}

/// IsEligibleForTailCallOptimization - Check whether the call is eligible
/// for tail call optimization. Targets which want to do tail call
/// optimization should implement this function.
bool HexagonTargetLowering::IsEligibleForTailCallOptimization(
                                 SDValue Callee,
                                 CallingConv::ID CalleeCC,
                                 bool IsVarArg,
                                 bool IsCalleeStructRet,
                                 bool IsCallerStructRet,
                                 const SmallVectorImpl<ISD::OutputArg> &Outs,
                                 const SmallVectorImpl<SDValue> &OutVals,
                                 const SmallVectorImpl<ISD::InputArg> &Ins,
                                 SelectionDAG& DAG) const {
  const Function &CallerF = DAG.getMachineFunction().getFunction();
  CallingConv::ID CallerCC = CallerF.getCallingConv();
  bool CCMatch = CallerCC == CalleeCC;

  // ***************************************************************************
  //  Look for obvious safe cases to perform tail call optimization that do not
  //  require ABI changes.
  // ***************************************************************************

  // If this is a tail call via a function pointer, then don't do it!
  if (!isa<GlobalAddressSDNode>(Callee) &&
      !isa<ExternalSymbolSDNode>(Callee)) {
    return false;
  }

  // Do not optimize if the calling conventions do not match and the conventions
  // used are not C or Fast.
  if (!CCMatch) {
    bool R = (CallerCC == CallingConv::C || CallerCC == CallingConv::Fast);
    bool E = (CalleeCC == CallingConv::C || CalleeCC == CallingConv::Fast);
    // If R & E, then ok.
    if (!R || !E)
      return false;
  }

  // Do not tail call optimize vararg calls.
  if (IsVarArg)
    return false;

  // Also avoid tail call optimization if either caller or callee uses struct
  // return semantics.
  if (IsCalleeStructRet || IsCallerStructRet)
    return false;

  // In addition to the cases above, we also disable Tail Call Optimization if
  // the calling convention code that at least one outgoing argument needs to
  // go on the stack. We cannot check that here because at this point that
  // information is not available.
  return true;
}

/// Returns the target specific optimal type for load and store operations as
/// a result of memset, memcpy, and memmove lowering.
///
/// If DstAlign is zero that means it's safe to destination alignment can
/// satisfy any constraint. Similarly if SrcAlign is zero it means there isn't
/// a need to check it against alignment requirement, probably because the
/// source does not need to be loaded. If 'IsMemset' is true, that means it's
/// expanding a memset. If 'ZeroMemset' is true, that means it's a memset of
/// zero. 'MemcpyStrSrc' indicates whether the memcpy source is constant so it
/// does not need to be loaded.  It returns EVT::Other if the type should be
/// determined using generic target-independent logic.
EVT HexagonTargetLowering::getOptimalMemOpType(uint64_t Size,
      unsigned DstAlign, unsigned SrcAlign, bool IsMemset, bool ZeroMemset,
      bool MemcpyStrSrc, const AttributeList &FuncAttributes) const {

  auto Aligned = [](unsigned GivenA, unsigned MinA) -> bool {
    return (GivenA % MinA) == 0;
  };

  if (Size >= 8 && Aligned(DstAlign, 8) && (IsMemset || Aligned(SrcAlign, 8)))
    return MVT::i64;
  if (Size >= 4 && Aligned(DstAlign, 4) && (IsMemset || Aligned(SrcAlign, 4)))
    return MVT::i32;
  if (Size >= 2 && Aligned(DstAlign, 2) && (IsMemset || Aligned(SrcAlign, 2)))
    return MVT::i16;

  return MVT::Other;
}

bool HexagonTargetLowering::allowsMisalignedMemoryAccesses(
    EVT VT, unsigned AS, unsigned Align, MachineMemOperand::Flags Flags,
    bool *Fast) const {
  if (Fast)
    *Fast = false;
  return Subtarget.isHVXVectorType(VT.getSimpleVT());
}

std::pair<const TargetRegisterClass*, uint8_t>
HexagonTargetLowering::findRepresentativeClass(const TargetRegisterInfo *TRI,
      MVT VT) const {
  if (Subtarget.isHVXVectorType(VT, true)) {
    unsigned BitWidth = VT.getSizeInBits();
    unsigned VecWidth = Subtarget.getVectorLength() * 8;

    if (VT.getVectorElementType() == MVT::i1)
      return std::make_pair(&Hexagon::HvxQRRegClass, 1);
    if (BitWidth == VecWidth)
      return std::make_pair(&Hexagon::HvxVRRegClass, 1);
    assert(BitWidth == 2 * VecWidth);
    return std::make_pair(&Hexagon::HvxWRRegClass, 1);
  }

  return TargetLowering::findRepresentativeClass(TRI, VT);
}

bool HexagonTargetLowering::shouldReduceLoadWidth(SDNode *Load,
      ISD::LoadExtType ExtTy, EVT NewVT) const {
  // TODO: This may be worth removing. Check regression tests for diffs.
  if (!TargetLoweringBase::shouldReduceLoadWidth(Load, ExtTy, NewVT))
    return false;

  auto *L = cast<LoadSDNode>(Load);
  std::pair<SDValue,int> BO = getBaseAndOffset(L->getBasePtr());
  // Small-data object, do not shrink.
  if (BO.first.getOpcode() == HexagonISD::CONST32_GP)
    return false;
  if (GlobalAddressSDNode *GA = dyn_cast<GlobalAddressSDNode>(BO.first)) {
    auto &HTM = static_cast<const HexagonTargetMachine&>(getTargetMachine());
    const auto *GO = dyn_cast_or_null<const GlobalObject>(GA->getGlobal());
    return !GO || !HTM.getObjFileLowering()->isGlobalInSmallSection(GO, HTM);
  }
  return true;
}

Value *HexagonTargetLowering::emitLoadLinked(IRBuilder<> &Builder, Value *Addr,
      AtomicOrdering Ord) const {
  BasicBlock *BB = Builder.GetInsertBlock();
  Module *M = BB->getParent()->getParent();
  auto PT = cast<PointerType>(Addr->getType());
  Type *Ty = PT->getElementType();
  unsigned SZ = Ty->getPrimitiveSizeInBits();
  assert((SZ == 32 || SZ == 64) && "Only 32/64-bit atomic loads supported");
  Intrinsic::ID IntID = (SZ == 32) ? Intrinsic::hexagon_L2_loadw_locked
                                   : Intrinsic::hexagon_L4_loadd_locked;
  Function *Fn = Intrinsic::getDeclaration(M, IntID);

  PointerType *NewPtrTy
    = Builder.getIntNTy(SZ)->getPointerTo(PT->getAddressSpace());
  Addr = Builder.CreateBitCast(Addr, NewPtrTy);

  Value *Call = Builder.CreateCall(Fn, Addr, "larx");

  return Builder.CreateBitCast(Call, Ty);
}

/// Perform a store-conditional operation to Addr. Return the status of the
/// store. This should be 0 if the store succeeded, non-zero otherwise.
Value *HexagonTargetLowering::emitStoreConditional(IRBuilder<> &Builder,
      Value *Val, Value *Addr, AtomicOrdering Ord) const {
  BasicBlock *BB = Builder.GetInsertBlock();
  Module *M = BB->getParent()->getParent();
  Type *Ty = Val->getType();
  unsigned SZ = Ty->getPrimitiveSizeInBits();

  Type *CastTy = Builder.getIntNTy(SZ);
  assert((SZ == 32 || SZ == 64) && "Only 32/64-bit atomic stores supported");
  Intrinsic::ID IntID = (SZ == 32) ? Intrinsic::hexagon_S2_storew_locked
                                   : Intrinsic::hexagon_S4_stored_locked;
  Function *Fn = Intrinsic::getDeclaration(M, IntID);

  unsigned AS = Addr->getType()->getPointerAddressSpace();
  Addr = Builder.CreateBitCast(Addr, CastTy->getPointerTo(AS));
  Val = Builder.CreateBitCast(Val, CastTy);

  Value *Call = Builder.CreateCall(Fn, {Addr, Val}, "stcx");
  Value *Cmp = Builder.CreateICmpEQ(Call, Builder.getInt32(0), "");
  Value *Ext = Builder.CreateZExt(Cmp, Type::getInt32Ty(M->getContext()));
  return Ext;
}

TargetLowering::AtomicExpansionKind
HexagonTargetLowering::shouldExpandAtomicLoadInIR(LoadInst *LI) const {
  // Do not expand loads and stores that don't exceed 64 bits.
  return LI->getType()->getPrimitiveSizeInBits() > 64
             ? AtomicExpansionKind::LLOnly
             : AtomicExpansionKind::None;
}

bool HexagonTargetLowering::shouldExpandAtomicStoreInIR(StoreInst *SI) const {
  // Do not expand loads and stores that don't exceed 64 bits.
  return SI->getValueOperand()->getType()->getPrimitiveSizeInBits() > 64;
}

TargetLowering::AtomicExpansionKind
HexagonTargetLowering::shouldExpandAtomicCmpXchgInIR(
    AtomicCmpXchgInst *AI) const {
  const DataLayout &DL = AI->getModule()->getDataLayout();
  unsigned Size = DL.getTypeStoreSize(AI->getCompareOperand()->getType());
  if (Size >= 4 && Size <= 8)
    return AtomicExpansionKind::LLSC;
  return AtomicExpansionKind::None;
}<|MERGE_RESOLUTION|>--- conflicted
+++ resolved
@@ -240,13 +240,6 @@
   return true;
 }
 
-<<<<<<< HEAD
-Register HexagonTargetLowering::getRegisterByName(const char* RegName, EVT VT,
-                                                  const MachineFunction &) const {
-  // Just support r19, the linux kernel uses it.
-  Register Reg = StringSwitch<Register>(RegName)
-                     .Case("r19", Hexagon::R19)
-=======
 Register HexagonTargetLowering::getRegisterByName(
       const char* RegName, EVT VT, const MachineFunction &) const {
   // Just support r19, the linux kernel uses it.
@@ -314,7 +307,6 @@
                      .Case("m1", Hexagon::M1)
                      .Case("usr", Hexagon::USR)
                      .Case("ugp", Hexagon::UGP)
->>>>>>> c79f07dd
                      .Default(Register());
   if (Reg)
     return Reg;
