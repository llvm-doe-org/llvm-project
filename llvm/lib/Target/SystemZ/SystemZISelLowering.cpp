--- conflicted
+++ resolved
@@ -6673,7 +6673,6 @@
         continue;
       }
       break;
-<<<<<<< HEAD
     }
     bool User = false;
     for (auto SelMI : Selects)
@@ -6687,21 +6686,6 @@
         DbgValues.push_back(&*NextMIIt);
       }
     }
-=======
-    }
-    bool User = false;
-    for (auto SelMI : Selects)
-      if (NextMIIt->readsVirtualRegister(SelMI->getOperand(0).getReg())) {
-        User = true;
-        break;
-      }
-    if (NextMIIt->isDebugInstr()) {
-      if (User) {
-        assert(NextMIIt->isDebugValue() && "Unhandled debug opcode.");
-        DbgValues.push_back(&*NextMIIt);
-      }
-    }
->>>>>>> c79f07dd
     else if (User || ++Count > 20)
       break;
   }
