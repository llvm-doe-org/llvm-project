--- conflicted
+++ resolved
@@ -72,44 +72,15 @@
 defm "" : SIMDLoadSplat<"v32x4", 196>;
 defm "" : SIMDLoadSplat<"v64x2", 197>;
 
-<<<<<<< HEAD
-def wasm_load_splat_t : SDTypeProfile<1, 1, []>;
-def wasm_load_splat : SDNode<"WebAssemblyISD::LOAD_SPLAT", wasm_load_splat_t>;
-
-foreach args = [["v16i8", "i32", "extloadi8"], ["v8i16", "i32", "extloadi16"],
-                ["v4i32", "i32", "load"], ["v2i64", "i64", "load"],
-                ["v4f32", "f32", "load"], ["v2f64", "f64", "load"]] in
-def load_splat_#args[0] :
-  PatFrag<(ops node:$addr), (wasm_load_splat
-            (!cast<ValueType>(args[1]) (!cast<PatFrag>(args[2]) node:$addr)))>;
-=======
 def wasm_load_splat_t : SDTypeProfile<1, 1, [SDTCisPtrTy<1>]>;
 def wasm_load_splat : SDNode<"WebAssemblyISD::LOAD_SPLAT", wasm_load_splat_t,
                              [SDNPHasChain, SDNPMayLoad, SDNPMemOperand]>;
 def load_splat : PatFrag<(ops node:$addr), (wasm_load_splat node:$addr)>;
->>>>>>> c79f07dd
 
 let Predicates = [HasUnimplementedSIMD128] in
 foreach args = [["v16i8", "v8x16"], ["v8i16", "v16x8"], ["v4i32", "v32x4"],
                 ["v2i64", "v64x2"], ["v4f32", "v32x4"], ["v2f64", "v64x2"]] in {
 def : LoadPatNoOffset<!cast<ValueType>(args[0]),
-<<<<<<< HEAD
-                      !cast<PatFrag>("load_splat_"#args[0]),
-                      !cast<NI>("LOAD_SPLAT_"#args[1])>;
-def : LoadPatImmOff<!cast<ValueType>(args[0]),
-                    !cast<PatFrag>("load_splat_"#args[0]),
-                    regPlusImm,
-                    !cast<NI>("LOAD_SPLAT_"#args[1])>;
-def : LoadPatImmOff<!cast<ValueType>(args[0]),
-                    !cast<PatFrag>("load_splat_"#args[0]),
-                    or_is_add,
-                    !cast<NI>("LOAD_SPLAT_"#args[1])>;
-def : LoadPatOffsetOnly<!cast<ValueType>(args[0]),
-                        !cast<PatFrag>("load_splat_"#args[0]),
-                        !cast<NI>("LOAD_SPLAT_"#args[1])>;
-def : LoadPatGlobalAddrOffOnly<!cast<ValueType>(args[0]),
-                               !cast<PatFrag>("load_splat_"#args[0]),
-=======
                       load_splat,
                       !cast<NI>("LOAD_SPLAT_"#args[1])>;
 def : LoadPatImmOff<!cast<ValueType>(args[0]),
@@ -125,7 +96,6 @@
                         !cast<NI>("LOAD_SPLAT_"#args[1])>;
 def : LoadPatGlobalAddrOffOnly<!cast<ValueType>(args[0]),
                                load_splat,
->>>>>>> c79f07dd
                                !cast<NI>("LOAD_SPLAT_"#args[1])>;
 }
 
@@ -134,7 +104,6 @@
   let mayLoad = 1, UseNamedOperandTable = 1,
       Predicates = [HasUnimplementedSIMD128] in {
   defm LOAD_EXTEND_S_#vec_t :
-<<<<<<< HEAD
     SIMD_I<(outs V128:$dst), (ins P2Align:$p2align, offset32_op:$off, I32:$addr),
            (outs), (ins P2Align:$p2align, offset32_op:$off), [],
            name#"_s\t$dst, ${off}(${addr})$p2align",
@@ -142,15 +111,6 @@
   defm LOAD_EXTEND_U_#vec_t :
     SIMD_I<(outs V128:$dst), (ins P2Align:$p2align, offset32_op:$off, I32:$addr),
            (outs), (ins P2Align:$p2align, offset32_op:$off), [],
-=======
-    SIMD_I<(outs V128:$dst), (ins P2Align:$p2align, offset32_op:$off, I32:$addr),
-           (outs), (ins P2Align:$p2align, offset32_op:$off), [],
-           name#"_s\t$dst, ${off}(${addr})$p2align",
-           name#"_s\t$off$p2align", simdop>;
-  defm LOAD_EXTEND_U_#vec_t :
-    SIMD_I<(outs V128:$dst), (ins P2Align:$p2align, offset32_op:$off, I32:$addr),
-           (outs), (ins P2Align:$p2align, offset32_op:$off), [],
->>>>>>> c79f07dd
            name#"_u\t$dst, ${off}(${addr})$p2align",
            name#"_u\t$off$p2align", !add(simdop, 1)>;
   }
