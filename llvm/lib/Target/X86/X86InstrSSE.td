--- conflicted
+++ resolved
@@ -5431,10 +5431,7 @@
 
 multiclass sse41_fp_unop_s<bits<8> opcss, bits<8> opcsd,
                            string OpcodeStr, X86FoldableSchedWrite sched> {
-<<<<<<< HEAD
-=======
 let Uses = [MXCSR], mayRaiseFPException = 1 in {
->>>>>>> c79f07dd
 let ExeDomain = SSEPackedSingle, hasSideEffects = 0, isCodeGenOnly = 1 in {
   def SSr : SS4AIi8<opcss, MRMSrcReg,
                     (outs FR32:$dst), (ins FR32:$src1, i32u8imm:$src2),
@@ -5471,10 +5468,7 @@
                             string OpcodeStr, X86FoldableSchedWrite sched,
                             ValueType VT32, ValueType VT64,
                             SDNode OpNode, bit Is2Addr = 1> {
-<<<<<<< HEAD
-=======
 let Uses = [MXCSR], mayRaiseFPException = 1 in {
->>>>>>> c79f07dd
 let ExeDomain = SSEPackedSingle in {
   def SSr_Int : SS4AIi8<opcss, MRMSrcReg,
         (outs VR128:$dst), (ins VR128:$src1, VR128:$src2, i32u8imm:$src3),
