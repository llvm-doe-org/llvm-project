; RUN: llc -verify-machineinstrs -filetype=asm -o - -mtriple=x86_64-unknown-linux-gnu < %s | FileCheck %s
; RUN: llc -verify-machineinstrs -filetype=asm -o - -mtriple=x86_64-unknown-linux-gnu \
; RUN:    -relocation-model=pic < %s | FileCheck %s -check-prefix=PIC

define i32 @fn() nounwind noinline uwtable "function-instrument"="xray-always" {
    %eventptr = alloca i8
    %eventsize = alloca i32
    %eventtype = alloca i16
    store i16 6, i16* %eventtype
    %type = load i16, i16* %eventtype
    store i32 3, i32* %eventsize
    %val = load i32, i32* %eventsize
    call void @llvm.xray.typedevent(i16 %type, i8* %eventptr, i32 %val)
    ; CHECK-LABEL: Lxray_typed_event_sled_0:
    ; CHECK:       .byte 0xeb, 0x14
    ; CHECK-NEXT:  pushq %rdi
    ; CHECK-NEXT:  pushq %rsi
    ; CHECK-NEXT:  pushq %rdx
<<<<<<< HEAD
    ; CHECK-NEXT:  movq %dx, %rdi
    ; CHECK-NEXT:  movq %rcx, %rsi
    ; CHECK-NEXT:  movq %eax, %rdx
=======
    ; CHECK-NEXT:  movq %rdx, %rdi
    ; CHECK-NEXT:  movq %rcx, %rsi
    ; CHECK-NEXT:  movq %rax, %rdx
>>>>>>> c79f07dd
    ; CHECK-NEXT:  callq __xray_TypedEvent
    ; CHECK-NEXT:  popq %rdx
    ; CHECK-NEXT:  popq %rsi
    ; CHECK-NEXT:  popq %rdi

    ; PIC-LABEL: Lxray_typed_event_sled_0:
    ; PIC:       .byte 0xeb, 0x14
    ; PIC-NEXT:  pushq %rdi
    ; PIC-NEXT:  pushq %rsi
    ; PIC-NEXT:  pushq %rdx
<<<<<<< HEAD
    ; PIC-NEXT:  movq %dx, %rdi
    ; PIC-NEXT:  movq %rcx, %rsi
    ; PIC-NEXT:  movq %eax, %rdx
=======
    ; PIC-NEXT:  movq %rdx, %rdi
    ; PIC-NEXT:  movq %rcx, %rsi
    ; PIC-NEXT:  movq %rax, %rdx
>>>>>>> c79f07dd
    ; PIC-NEXT:  callq __xray_TypedEvent@PLT
    ; PIC-NEXT:  popq %rdx
    ; PIC-NEXT:  popq %rsi
    ; PIC-NEXT:  popq %rdi
    ret i32 0
}
; CHECK-LABEL: xray_instr_map
; CHECK-LABEL: Lxray_sleds_start0:
; CHECK:       .quad {{.*}}xray_typed_event_sled_0

declare void @llvm.xray.typedevent(i16, i8*, i32)<|MERGE_RESOLUTION|>--- conflicted
+++ resolved
@@ -16,15 +16,9 @@
     ; CHECK-NEXT:  pushq %rdi
     ; CHECK-NEXT:  pushq %rsi
     ; CHECK-NEXT:  pushq %rdx
-<<<<<<< HEAD
-    ; CHECK-NEXT:  movq %dx, %rdi
-    ; CHECK-NEXT:  movq %rcx, %rsi
-    ; CHECK-NEXT:  movq %eax, %rdx
-=======
     ; CHECK-NEXT:  movq %rdx, %rdi
     ; CHECK-NEXT:  movq %rcx, %rsi
     ; CHECK-NEXT:  movq %rax, %rdx
->>>>>>> c79f07dd
     ; CHECK-NEXT:  callq __xray_TypedEvent
     ; CHECK-NEXT:  popq %rdx
     ; CHECK-NEXT:  popq %rsi
@@ -35,15 +29,9 @@
     ; PIC-NEXT:  pushq %rdi
     ; PIC-NEXT:  pushq %rsi
     ; PIC-NEXT:  pushq %rdx
-<<<<<<< HEAD
-    ; PIC-NEXT:  movq %dx, %rdi
-    ; PIC-NEXT:  movq %rcx, %rsi
-    ; PIC-NEXT:  movq %eax, %rdx
-=======
     ; PIC-NEXT:  movq %rdx, %rdi
     ; PIC-NEXT:  movq %rcx, %rsi
     ; PIC-NEXT:  movq %rax, %rdx
->>>>>>> c79f07dd
     ; PIC-NEXT:  callq __xray_TypedEvent@PLT
     ; PIC-NEXT:  popq %rdx
     ; PIC-NEXT:  popq %rsi
