--- conflicted
+++ resolved
@@ -571,10 +571,7 @@
     # CHECK: v128.andnot # encoding: [0xfd,0xd8,0x01]
     v128.andnot
 
-<<<<<<< HEAD
-=======
     # CHECK: i32x4.dot_i16x8_s # encoding: [0xfd,0xd9,0x01]
     i32x4.dot_i16x8_s
 
->>>>>>> c79f07dd
     end_function