; RUN: opt -functionattrs -attributor -attributor-manifest-internal -attributor-disable=false -attributor-max-iterations-verify -attributor-annotate-decl-cs -attributor-max-iterations=6 -S < %s | FileCheck %s
;
; Test cases specifically designed for the "no-capture" argument attribute.
; We use FIXME's to indicate problems and missing attributes.
;
target datalayout = "e-m:e-i64:64-f80:128-n8:16:32:64-S128"

; TEST comparison against NULL
;
; int is_null_return(int *p) {
;   return p == 0;
; }
;
; FIXME: no-capture missing for %p
; CHECK: define i32 @is_null_return(i32* nofree readnone %p)
define i32 @is_null_return(i32* %p) #0 {
entry:
  %cmp = icmp eq i32* %p, null
  %conv = zext i1 %cmp to i32
  ret i32 %conv
}

; TEST comparison against NULL in control flow
;
; int is_null_control(int *p) {
;   if (p == 0)
;     return 1;
;   if (0 == p)
;     return 1;
;   return 0;
; }
;
; FIXME: no-capture missing for %p
; CHECK: define i32 @is_null_control(i32* nofree readnone %p)
define i32 @is_null_control(i32* %p) #0 {
entry:
  %retval = alloca i32, align 4
  %cmp = icmp eq i32* %p, null
  br i1 %cmp, label %if.then, label %if.end

if.then:                                          ; preds = %entry
  store i32 1, i32* %retval, align 4
  br label %return

if.end:                                           ; preds = %entry
  %cmp1 = icmp eq i32* null, %p
  br i1 %cmp1, label %if.then2, label %if.end3

if.then2:                                         ; preds = %if.end
  store i32 1, i32* %retval, align 4
  br label %return

if.end3:                                          ; preds = %if.end
  store i32 0, i32* %retval, align 4
  br label %return

return:                                           ; preds = %if.end3, %if.then2, %if.then
  %0 = load i32, i32* %retval, align 4
  ret i32 %0
}

; TEST singleton SCC
;
; double *srec0(double *a) {
;   srec0(a);
;   return 0;
; }
;
; CHECK: define noalias nonnull align 536870912 dereferenceable(4294967295) double* @srec0(double* nocapture nofree readnone %a)
define double* @srec0(double* %a) #0 {
entry:
  %call = call double* @srec0(double* %a)
  ret double* null
}

; TEST singleton SCC with lots of nested recursive calls
;
; int* srec16(int* a) {
;   return srec16(srec16(srec16(srec16(
;          srec16(srec16(srec16(srec16(
;          srec16(srec16(srec16(srec16(
;          srec16(srec16(srec16(srec16(
;                        a
;          ))))))))))))))));
; }
;
; Other arguments are possible here due to the no-return behavior.
;
; CHECK: define noalias nonnull align 536870912 dereferenceable(4294967295) i32* @srec16(i32* nocapture nofree readnone %a)
define i32* @srec16(i32* %a) #0 {
entry:
  %call = call i32* @srec16(i32* %a)
; CHECK-NOT:      %call
; CHECK: unreachable
  %call1 = call i32* @srec16(i32* %call)
  %call2 = call i32* @srec16(i32* %call1)
  %call3 = call i32* @srec16(i32* %call2)
  %call4 = call i32* @srec16(i32* %call3)
  %call5 = call i32* @srec16(i32* %call4)
  %call6 = call i32* @srec16(i32* %call5)
  %call7 = call i32* @srec16(i32* %call6)
  %call8 = call i32* @srec16(i32* %call7)
  %call9 = call i32* @srec16(i32* %call8)
  %call10 = call i32* @srec16(i32* %call9)
  %call11 = call i32* @srec16(i32* %call10)
  %call12 = call i32* @srec16(i32* %call11)
  %call13 = call i32* @srec16(i32* %call12)
  %call14 = call i32* @srec16(i32* %call13)
  %call15 = call i32* @srec16(i32* %call14)
  ret i32* %call15
}

; TEST SCC with various calls, casts, and comparisons agains NULL
;
; CHECK: define dereferenceable_or_null(4) float* @scc_A(i32* nofree readnone returned dereferenceable_or_null(4) "no-capture-maybe-returned" %a)
;
; CHECK: define dereferenceable_or_null(8) i64* @scc_B(double* nofree readnone returned dereferenceable_or_null(8) "no-capture-maybe-returned" %a)
;
<<<<<<< HEAD
; CHECK: define dereferenceable_or_null(2) i8* @scc_C(i16* readnone returned dereferenceable_or_null(2) "no-capture-maybe-returned" %a)
=======
; CHECK: define dereferenceable_or_null(4) i8* @scc_C(i16* nofree readnone returned dereferenceable_or_null(4) "no-capture-maybe-returned" %a)
>>>>>>> c79f07dd
;
; float *scc_A(int *a) {
;   return (float*)(a ? (int*)scc_A((int*)scc_B((double*)scc_C((short*)a))) : a);
; }
;
; long *scc_B(double *a) {
;   return (long*)(a ? scc_C((short*)scc_B((double*)scc_A((int*)a))) : a);
; }
;
; void *scc_C(short *a) {
;   return scc_A((int*)(scc_A(a) ? scc_B((double*)a) : scc_C(a)));
; }
define float* @scc_A(i32* dereferenceable_or_null(4) %a) {
entry:
  %tobool = icmp ne i32* %a, null
  br i1 %tobool, label %cond.true, label %cond.false

cond.true:                                        ; preds = %entry
  %0 = bitcast i32* %a to i16*
  %call = call i8* @scc_C(i16* %0)
  %1 = bitcast i8* %call to double*
  %call1 = call i64* @scc_B(double* %1)
  %2 = bitcast i64* %call1 to i32*
  %call2 = call float* @scc_A(i32* %2)
  %3 = bitcast float* %call2 to i32*
  br label %cond.end

cond.false:                                       ; preds = %entry
  br label %cond.end

cond.end:                                         ; preds = %cond.false, %cond.true
  %cond = phi i32* [ %3, %cond.true ], [ %a, %cond.false ]
  %4 = bitcast i32* %cond to float*
  ret float* %4
}

define i64* @scc_B(double* dereferenceable_or_null(8) %a) {
entry:
  %tobool = icmp ne double* %a, null
  br i1 %tobool, label %cond.true, label %cond.false

cond.true:                                        ; preds = %entry
  %0 = bitcast double* %a to i32*
  %call = call float* @scc_A(i32* %0)
  %1 = bitcast float* %call to double*
  %call1 = call i64* @scc_B(double* %1)
  %2 = bitcast i64* %call1 to i16*
  %call2 = call i8* @scc_C(i16* %2)
  br label %cond.end

cond.false:                                       ; preds = %entry
  %3 = bitcast double* %a to i8*
  br label %cond.end

cond.end:                                         ; preds = %cond.false, %cond.true
  %cond = phi i8* [ %call2, %cond.true ], [ %3, %cond.false ]
  %4 = bitcast i8* %cond to i64*
  ret i64* %4
}

define i8* @scc_C(i16* dereferenceable_or_null(2) %a) {
entry:
  %bc = bitcast i16* %a to i32*
  %call = call float* @scc_A(i32* %bc)
  %bc2 = bitcast float* %call to i8*
  %tobool = icmp ne i8* %bc2, null
  br i1 %tobool, label %cond.true, label %cond.false

cond.true:                                        ; preds = %entry
  %0 = bitcast i16* %a to double*
  %call1 = call i64* @scc_B(double* %0)
  %1 = bitcast i64* %call1 to i8*
  br label %cond.end

cond.false:                                       ; preds = %entry
  %call2 = call i8* @scc_C(i16* %a)
  br label %cond.end

cond.end:                                         ; preds = %cond.false, %cond.true
  %cond = phi i8* [ %1, %cond.true ], [ %call2, %cond.false ]
  %2 = bitcast i8* %cond to i32*
  %call3 = call float* @scc_A(i32* %2)
  %3 = bitcast float* %call3 to i8*
  ret i8* %3
}


; TEST call to external function, marked no-capture
;
; void external_no_capture(int /* no-capture */ *p);
; void test_external_no_capture(int *p) {
;   external_no_capture(p);
; }
;
; CHECK: define void @test_external_no_capture(i32* nocapture %p)
declare void @external_no_capture(i32* nocapture)

define void @test_external_no_capture(i32* %p) #0 {
entry:
  call void @external_no_capture(i32* %p)
  ret void
}

; TEST call to external var-args function, marked no-capture
;
; void test_var_arg_call(char *p, int a) {
;   printf(p, a);
; }
;
; CHECK: define void @test_var_arg_call(i8* nocapture %p, i32 %a)
define void @test_var_arg_call(i8* %p, i32 %a) #0 {
entry:
  %call = call i32 (i8*, ...) @printf(i8* %p, i32 %a)
  ret void
}

declare i32 @printf(i8* nocapture, ...)


; TEST "captured" only through return
;
; long *not_captured_but_returned_0(long *a) {
;   *a1 = 0;
;   return a;
; }
;
; There should *not* be a no-capture attribute on %a
<<<<<<< HEAD
; CHECK: define nonnull dereferenceable(8) i64* @not_captured_but_returned_0(i64* nonnull returned writeonly dereferenceable(8) "no-capture-maybe-returned" %a)
=======
; CHECK: define nonnull dereferenceable(8) i64* @not_captured_but_returned_0(i64* nofree nonnull returned writeonly dereferenceable(8) "no-capture-maybe-returned" %a)
>>>>>>> c79f07dd

define i64* @not_captured_but_returned_0(i64* %a) #0 {
entry:
  store i64 0, i64* %a, align 8
  ret i64* %a
}

; TEST "captured" only through return
;
; long *not_captured_but_returned_1(long *a) {
;   *(a+1) = 1;
;   return a + 1;
; }
;
; There should *not* be a no-capture attribute on %a
<<<<<<< HEAD
; CHECK: define nonnull i64* @not_captured_but_returned_1(i64* writeonly "no-capture-maybe-returned" %a)
=======
; CHECK: define nonnull dereferenceable(8) i64* @not_captured_but_returned_1(i64* nofree nonnull writeonly dereferenceable(16) "no-capture-maybe-returned" %a)
>>>>>>> c79f07dd
define i64* @not_captured_but_returned_1(i64* %a) #0 {
entry:
  %add.ptr = getelementptr inbounds i64, i64* %a, i64 1
  store i64 1, i64* %add.ptr, align 8
  ret i64* %add.ptr
}

; TEST calls to "captured" only through return functions
;
; void test_not_captured_but_returned_calls(long *a) {
;   not_captured_but_returned_0(a);
;   not_captured_but_returned_1(a);
; }
;
<<<<<<< HEAD
; CHECK: define void @test_not_captured_but_returned_calls(i64* nocapture writeonly %a)
=======
; CHECK: define void @test_not_captured_but_returned_calls(i64* nocapture nofree writeonly %a)
>>>>>>> c79f07dd
define void @test_not_captured_but_returned_calls(i64* %a) #0 {
entry:
  %call = call i64* @not_captured_but_returned_0(i64* %a)
  %call1 = call i64* @not_captured_but_returned_1(i64* %a)
  ret void
}

; TEST "captured" only through transitive return
;
; long* negative_test_not_captured_but_returned_call_0a(long *a) {
;   return not_captured_but_returned_0(a);
; }
;
; There should *not* be a no-capture attribute on %a
<<<<<<< HEAD
; CHECK: define i64* @negative_test_not_captured_but_returned_call_0a(i64* returned writeonly "no-capture-maybe-returned" %a)
=======
; CHECK: define i64* @negative_test_not_captured_but_returned_call_0a(i64* nofree returned writeonly "no-capture-maybe-returned" %a)
>>>>>>> c79f07dd
define i64* @negative_test_not_captured_but_returned_call_0a(i64* %a) #0 {
entry:
  %call = call i64* @not_captured_but_returned_0(i64* %a)
  ret i64* %call
}

; TEST captured through write
;
; void negative_test_not_captured_but_returned_call_0b(long *a) {
;   *a = (long)not_captured_but_returned_0(a);
; }
;
; There should *not* be a no-capture attribute on %a
<<<<<<< HEAD
; CHECK: define void @negative_test_not_captured_but_returned_call_0b(i64* writeonly %a)
=======
; CHECK: define void @negative_test_not_captured_but_returned_call_0b(i64* nofree writeonly %a)
>>>>>>> c79f07dd
define void @negative_test_not_captured_but_returned_call_0b(i64* %a) #0 {
entry:
  %call = call i64* @not_captured_but_returned_0(i64* %a)
  %0 = ptrtoint i64* %call to i64
  store i64 %0, i64* %a, align 8
  ret void
}

; TEST "captured" only through transitive return
;
; long* negative_test_not_captured_but_returned_call_1a(long *a) {
;   return not_captured_but_returned_1(a);
; }
;
; There should *not* be a no-capture attribute on %a
<<<<<<< HEAD
; CHECK: define nonnull i64* @negative_test_not_captured_but_returned_call_1a(i64* writeonly "no-capture-maybe-returned" %a)
=======
; CHECK: define nonnull dereferenceable(8) i64* @negative_test_not_captured_but_returned_call_1a(i64* nofree writeonly "no-capture-maybe-returned" %a)
>>>>>>> c79f07dd
define i64* @negative_test_not_captured_but_returned_call_1a(i64* %a) #0 {
entry:
  %call = call i64* @not_captured_but_returned_1(i64* %a)
  ret i64* %call
}

; TEST captured through write
;
; void negative_test_not_captured_but_returned_call_1b(long *a) {
;   *a = (long)not_captured_but_returned_1(a);
; }
;
; There should *not* be a no-capture attribute on %a
<<<<<<< HEAD
; CHECK: define void @negative_test_not_captured_but_returned_call_1b(i64* writeonly %a)
=======
; CHECK: define void @negative_test_not_captured_but_returned_call_1b(i64* nofree writeonly %a)
>>>>>>> c79f07dd
define void @negative_test_not_captured_but_returned_call_1b(i64* %a) #0 {
entry:
  %call = call i64* @not_captured_but_returned_1(i64* %a)
  %0 = ptrtoint i64* %call to i64
  store i64 %0, i64* %call, align 8
  ret void
}

; TEST return argument or unknown call result
;
; int* ret_arg_or_unknown(int* b) {
;   if (b == 0)
;     return b;
;   return unknown();
; }
;
; Verify we do *not* assume b is returned or not captured.
;
; CHECK:     define i32* @ret_arg_or_unknown(i32* readnone %b)
; CHECK:     define i32* @ret_arg_or_unknown_through_phi(i32* readnone %b)

declare i32* @unknown()

define i32* @ret_arg_or_unknown(i32* %b) #0 {
entry:
  %cmp = icmp eq i32* %b, null
  br i1 %cmp, label %ret_arg, label %ret_unknown

ret_arg:
  ret i32* %b

ret_unknown:
  %call = call i32* @unknown()
  ret i32* %call
}

define i32* @ret_arg_or_unknown_through_phi(i32* %b) #0 {
entry:
  %cmp = icmp eq i32* %b, null
  br i1 %cmp, label %ret_arg, label %ret_unknown

ret_arg:
  br label %r

ret_unknown:
  %call = call i32* @unknown()
  br label %r

r:
  %phi = phi i32* [ %b, %ret_arg ], [ %call, %ret_unknown ]
  ret i32* %phi
}


; TEST not captured by readonly external function
;
; CHECK: define void @not_captured_by_readonly_call(i32* nocapture readonly %b)
declare i32* @readonly_unknown(i32*, i32*) readonly

define void @not_captured_by_readonly_call(i32* %b) #0 {
entry:
  %call = call i32* @readonly_unknown(i32* %b, i32* %b)
  ret void
}


; TEST not captured by readonly external function if return chain is known
;
; Make sure the returned flag on %r is strong enough to justify nocapture on %b but **not** on %r.
;
; CHECK: define i32* @not_captured_by_readonly_call_not_returned_either1(i32* nocapture readonly %b, i32* readonly returned %r)
;
; CHECK: define i32* @not_captured_by_readonly_call_not_returned_either2(i32* nocapture readonly %b, i32* readonly returned %r)
; CHECK: define i32* @not_captured_by_readonly_call_not_returned_either3(i32* nocapture readonly %b, i32* readonly returned %r)
;
; CHECK: define i32* @not_captured_by_readonly_call_not_returned_either4(i32* nocapture readonly %b, i32* readonly returned %r)
define i32* @not_captured_by_readonly_call_not_returned_either1(i32* %b, i32* returned %r) {
entry:
  %call = call i32* @readonly_unknown(i32* %b, i32* %r) nounwind
  ret i32* %call
}

declare i32* @readonly_unknown_r1a(i32*, i32* returned) readonly
define i32* @not_captured_by_readonly_call_not_returned_either2(i32* %b, i32* %r) {
entry:
  %call = call i32* @readonly_unknown_r1a(i32* %b, i32* %r) nounwind
  ret i32* %call
}

declare i32* @readonly_unknown_r1b(i32*, i32* returned) readonly nounwind
define i32* @not_captured_by_readonly_call_not_returned_either3(i32* %b, i32* %r) {
entry:
  %call = call i32* @readonly_unknown_r1b(i32* %b, i32* %r)
  ret i32* %call
}

define i32* @not_captured_by_readonly_call_not_returned_either4(i32* %b, i32* %r) nounwind {
entry:
  %call = call i32* @readonly_unknown_r1a(i32* %b, i32* %r)
  ret i32* %call
}


declare i32* @unknown_i32p(i32*)
define void @nocapture_is_not_subsumed_1(i32* nocapture %b) {
; CHECK-LABEL: define {{[^@]+}}@nocapture_is_not_subsumed_1
; CHECK-SAME: (i32* nocapture [[B:%.*]])
; CHECK-NEXT:  entry:
; CHECK-NEXT:    [[CALL:%.*]] = call i32* @unknown_i32p(i32* [[B:%.*]])
; CHECK-NEXT:    store i32 0, i32* [[CALL]]
; CHECK-NEXT:    ret void
;
entry:
  %call = call i32* @unknown_i32p(i32* %b)
  store i32 0, i32* %call
  ret void
}

declare i32* @readonly_i32p(i32*) readonly
define void @nocapture_is_not_subsumed_2(i32* nocapture %b) {
; CHECK-LABEL: define {{[^@]+}}@nocapture_is_not_subsumed_2
; CHECK-SAME: (i32* nocapture nofree [[B:%.*]])
; CHECK-NEXT:  entry:
; CHECK-NEXT:    [[CALL:%.*]] = call i32* @readonly_i32p(i32* readonly [[B:%.*]])
; CHECK-NEXT:    store i32 0, i32* [[CALL]]
; CHECK-NEXT:    ret void
;
entry:
  %call = call i32* @readonly_i32p(i32* %b)
  store i32 0, i32* %call
  ret void
}

attributes #0 = { noinline nounwind uwtable }<|MERGE_RESOLUTION|>--- conflicted
+++ resolved
@@ -116,11 +116,7 @@
 ;
 ; CHECK: define dereferenceable_or_null(8) i64* @scc_B(double* nofree readnone returned dereferenceable_or_null(8) "no-capture-maybe-returned" %a)
 ;
-<<<<<<< HEAD
-; CHECK: define dereferenceable_or_null(2) i8* @scc_C(i16* readnone returned dereferenceable_or_null(2) "no-capture-maybe-returned" %a)
-=======
 ; CHECK: define dereferenceable_or_null(4) i8* @scc_C(i16* nofree readnone returned dereferenceable_or_null(4) "no-capture-maybe-returned" %a)
->>>>>>> c79f07dd
 ;
 ; float *scc_A(int *a) {
 ;   return (float*)(a ? (int*)scc_A((int*)scc_B((double*)scc_C((short*)a))) : a);
@@ -248,11 +244,7 @@
 ; }
 ;
 ; There should *not* be a no-capture attribute on %a
-<<<<<<< HEAD
-; CHECK: define nonnull dereferenceable(8) i64* @not_captured_but_returned_0(i64* nonnull returned writeonly dereferenceable(8) "no-capture-maybe-returned" %a)
-=======
 ; CHECK: define nonnull dereferenceable(8) i64* @not_captured_but_returned_0(i64* nofree nonnull returned writeonly dereferenceable(8) "no-capture-maybe-returned" %a)
->>>>>>> c79f07dd
 
 define i64* @not_captured_but_returned_0(i64* %a) #0 {
 entry:
@@ -268,11 +260,7 @@
 ; }
 ;
 ; There should *not* be a no-capture attribute on %a
-<<<<<<< HEAD
-; CHECK: define nonnull i64* @not_captured_but_returned_1(i64* writeonly "no-capture-maybe-returned" %a)
-=======
 ; CHECK: define nonnull dereferenceable(8) i64* @not_captured_but_returned_1(i64* nofree nonnull writeonly dereferenceable(16) "no-capture-maybe-returned" %a)
->>>>>>> c79f07dd
 define i64* @not_captured_but_returned_1(i64* %a) #0 {
 entry:
   %add.ptr = getelementptr inbounds i64, i64* %a, i64 1
@@ -287,11 +275,7 @@
 ;   not_captured_but_returned_1(a);
 ; }
 ;
-<<<<<<< HEAD
-; CHECK: define void @test_not_captured_but_returned_calls(i64* nocapture writeonly %a)
-=======
 ; CHECK: define void @test_not_captured_but_returned_calls(i64* nocapture nofree writeonly %a)
->>>>>>> c79f07dd
 define void @test_not_captured_but_returned_calls(i64* %a) #0 {
 entry:
   %call = call i64* @not_captured_but_returned_0(i64* %a)
@@ -306,11 +290,7 @@
 ; }
 ;
 ; There should *not* be a no-capture attribute on %a
-<<<<<<< HEAD
-; CHECK: define i64* @negative_test_not_captured_but_returned_call_0a(i64* returned writeonly "no-capture-maybe-returned" %a)
-=======
 ; CHECK: define i64* @negative_test_not_captured_but_returned_call_0a(i64* nofree returned writeonly "no-capture-maybe-returned" %a)
->>>>>>> c79f07dd
 define i64* @negative_test_not_captured_but_returned_call_0a(i64* %a) #0 {
 entry:
   %call = call i64* @not_captured_but_returned_0(i64* %a)
@@ -324,11 +304,7 @@
 ; }
 ;
 ; There should *not* be a no-capture attribute on %a
-<<<<<<< HEAD
-; CHECK: define void @negative_test_not_captured_but_returned_call_0b(i64* writeonly %a)
-=======
 ; CHECK: define void @negative_test_not_captured_but_returned_call_0b(i64* nofree writeonly %a)
->>>>>>> c79f07dd
 define void @negative_test_not_captured_but_returned_call_0b(i64* %a) #0 {
 entry:
   %call = call i64* @not_captured_but_returned_0(i64* %a)
@@ -344,11 +320,7 @@
 ; }
 ;
 ; There should *not* be a no-capture attribute on %a
-<<<<<<< HEAD
-; CHECK: define nonnull i64* @negative_test_not_captured_but_returned_call_1a(i64* writeonly "no-capture-maybe-returned" %a)
-=======
 ; CHECK: define nonnull dereferenceable(8) i64* @negative_test_not_captured_but_returned_call_1a(i64* nofree writeonly "no-capture-maybe-returned" %a)
->>>>>>> c79f07dd
 define i64* @negative_test_not_captured_but_returned_call_1a(i64* %a) #0 {
 entry:
   %call = call i64* @not_captured_but_returned_1(i64* %a)
@@ -362,11 +334,7 @@
 ; }
 ;
 ; There should *not* be a no-capture attribute on %a
-<<<<<<< HEAD
-; CHECK: define void @negative_test_not_captured_but_returned_call_1b(i64* writeonly %a)
-=======
 ; CHECK: define void @negative_test_not_captured_but_returned_call_1b(i64* nofree writeonly %a)
->>>>>>> c79f07dd
 define void @negative_test_not_captured_but_returned_call_1b(i64* %a) #0 {
 entry:
   %call = call i64* @not_captured_but_returned_1(i64* %a)
