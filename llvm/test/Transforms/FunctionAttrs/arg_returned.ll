; RUN: opt -functionattrs -S < %s | FileCheck %s --check-prefix=FNATTR
<<<<<<< HEAD
; RUN: opt -attributor -attributor-manifest-internal -attributor-disable=false -attributor-max-iterations-verify -attributor-max-iterations=7 -S < %s | FileCheck %s --check-prefix=ATTRIBUTOR
; RUN: opt -attributor -attributor-manifest-internal -attributor-disable=false -functionattrs -S < %s | FileCheck %s --check-prefix=BOTH
=======
; RUN: opt -attributor -attributor-manifest-internal -attributor-disable=false -attributor-max-iterations-verify -attributor-annotate-decl-cs -attributor-max-iterations=5 -S < %s | FileCheck %s --check-prefix=ATTRIBUTOR
; RUN: opt -attributor -attributor-manifest-internal -attributor-disable=false -attributor-annotate-decl-cs -functionattrs -S < %s | FileCheck %s --check-prefix=BOTH
>>>>>>> c79f07dd
;
; Test cases specifically designed for the "returned" argument attribute.
; We use FIXME's to indicate problems and missing attributes.
;

; TEST SCC test returning an integer value argument
;
; BOTH: Function Attrs: nofree noinline norecurse nosync nounwind readnone uwtable
; BOTH-NEXT: define i32 @sink_r0(i32 returned %r)
; BOTH: Function Attrs: nofree noinline nosync nounwind readnone uwtable
; BOTH-NEXT: define i32 @scc_r1(i32 %a, i32 returned %r, i32 %b)
; BOTH: Function Attrs: nofree noinline nosync nounwind readnone uwtable
; BOTH-NEXT: define i32 @scc_r2(i32 %a, i32 %b, i32 returned %r)
; BOTH: Function Attrs: nofree noinline nosync nounwind readnone uwtable
; BOTH-NEXT: define i32 @scc_rX(i32 %a, i32 %b, i32 %r)
;
; FNATTR: define i32 @sink_r0(i32 returned %r)
; FNATTR: define i32 @scc_r1(i32 %a, i32 %r, i32 %b)
; FNATTR: define i32 @scc_r2(i32 %a, i32 %b, i32 %r)
; FNATTR: define i32 @scc_rX(i32 %a, i32 %b, i32 %r)
;
; ATTRIBUTOR: define i32 @sink_r0(i32 returned %r)
; ATTRIBUTOR: define i32 @scc_r1(i32 %a, i32 returned %r, i32 %b)
; ATTRIBUTOR: define i32 @scc_r2(i32 %a, i32 %b, i32 returned %r)
; ATTRIBUTOR: define i32 @scc_rX(i32 %a, i32 %b, i32 %r)
;
; int scc_r1(int a, int b, int r);
; int scc_r2(int a, int b, int r);
;
; __attribute__((noinline)) int sink_r0(int r) {
;   return r;
; }
;
; __attribute__((noinline)) int scc_r1(int a, int r, int b) {
;   return scc_r2(r, a, sink_r0(r));
; }
;
; __attribute__((noinline)) int scc_r2(int a, int b, int r) {
;   if (a > b)
;     return scc_r2(b, a, sink_r0(r));
;   if (a < b)
;     return scc_r1(sink_r0(b), scc_r2(scc_r1(a, b, r), scc_r1(a, scc_r2(r, r, r), r), scc_r2(a, b, r)), scc_r1(a, b, r));
;   return a == b ? r : scc_r2(a, b, r);
; }
; __attribute__((noinline)) int scc_rX(int a, int b, int r) {
;   if (a > b)
;     return scc_r2(b, a, sink_r0(r));
;   if (a < b)                                                                         // V Diff to scc_r2
;     return scc_r1(sink_r0(b), scc_r2(scc_r1(a, b, r), scc_r1(a, scc_r2(r, r, r), r), scc_r1(a, b, r)), scc_r1(a, b, r));
;   return a == b ? r : scc_r2(a, b, r);
; }
target datalayout = "e-m:e-i64:64-f80:128-n8:16:32:64-S128"

define i32 @sink_r0(i32 %r) #0 {
entry:
  ret i32 %r
}

define i32 @scc_r1(i32 %a, i32 %r, i32 %b) #0 {
entry:
  %call = call i32 @sink_r0(i32 %r)
  %call1 = call i32 @scc_r2(i32 %r, i32 %a, i32 %call)
  ret i32 %call1
}

define i32 @scc_r2(i32 %a, i32 %b, i32 %r) #0 {
entry:
  %cmp = icmp sgt i32 %a, %b
  br i1 %cmp, label %if.then, label %if.end

if.then:                                          ; preds = %entry
  %call = call i32 @sink_r0(i32 %r)
  %call1 = call i32 @scc_r2(i32 %b, i32 %a, i32 %call)
  br label %return

if.end:                                           ; preds = %entry
  %cmp2 = icmp slt i32 %a, %b
  br i1 %cmp2, label %if.then3, label %if.end12

if.then3:                                         ; preds = %if.end
  %call4 = call i32 @sink_r0(i32 %b)
  %call5 = call i32 @scc_r1(i32 %a, i32 %b, i32 %r)
  %call6 = call i32 @scc_r2(i32 %r, i32 %r, i32 %r)
  %call7 = call i32 @scc_r1(i32 %a, i32 %call6, i32 %r)
  %call8 = call i32 @scc_r2(i32 %a, i32 %b, i32 %r)
  %call9 = call i32 @scc_r2(i32 %call5, i32 %call7, i32 %call8)
  %call10 = call i32 @scc_r1(i32 %a, i32 %b, i32 %r)
  %call11 = call i32 @scc_r1(i32 %call4, i32 %call9, i32 %call10)
  br label %return

if.end12:                                         ; preds = %if.end
  %cmp13 = icmp eq i32 %a, %b
  br i1 %cmp13, label %cond.true, label %cond.false

cond.true:                                        ; preds = %if.end12
  br label %cond.end

cond.false:                                       ; preds = %if.end12
  %call14 = call i32 @scc_r2(i32 %a, i32 %b, i32 %r)
  br label %cond.end

cond.end:                                         ; preds = %cond.false, %cond.true
  %cond = phi i32 [ %r, %cond.true ], [ %call14, %cond.false ]
  br label %return

return:                                           ; preds = %cond.end, %if.then3, %if.then
  %retval.0 = phi i32 [ %call1, %if.then ], [ %call11, %if.then3 ], [ %cond, %cond.end ]
  ret i32 %retval.0
}

define i32 @scc_rX(i32 %a, i32 %b, i32 %r) #0 {
entry:
  %cmp = icmp sgt i32 %a, %b
  br i1 %cmp, label %if.then, label %if.end

if.then:                                          ; preds = %entry
  %call = call i32 @sink_r0(i32 %r)
  %call1 = call i32 @scc_r2(i32 %b, i32 %a, i32 %call)
  br label %return

if.end:                                           ; preds = %entry
  %cmp2 = icmp slt i32 %a, %b
  br i1 %cmp2, label %if.then3, label %if.end12

if.then3:                                         ; preds = %if.end
  %call4 = call i32 @sink_r0(i32 %b)
  %call5 = call i32 @scc_r1(i32 %a, i32 %b, i32 %r)
  %call6 = call i32 @scc_r2(i32 %r, i32 %r, i32 %r)
  %call7 = call i32 @scc_r1(i32 %a, i32 %call6, i32 %r)
  %call8 = call i32 @scc_r1(i32 %a, i32 %b, i32 %r)
  %call9 = call i32 @scc_r2(i32 %call5, i32 %call7, i32 %call8)
  %call10 = call i32 @scc_r1(i32 %a, i32 %b, i32 %r)
  %call11 = call i32 @scc_r1(i32 %call4, i32 %call9, i32 %call10)
  br label %return

if.end12:                                         ; preds = %if.end
  %cmp13 = icmp eq i32 %a, %b
  br i1 %cmp13, label %cond.true, label %cond.false

cond.true:                                        ; preds = %if.end12
  br label %cond.end

cond.false:                                       ; preds = %if.end12
  %call14 = call i32 @scc_r2(i32 %a, i32 %b, i32 %r)
  br label %cond.end

cond.end:                                         ; preds = %cond.false, %cond.true
  %cond = phi i32 [ %r, %cond.true ], [ %call14, %cond.false ]
  br label %return

return:                                           ; preds = %cond.end, %if.then3, %if.then
  %retval.0 = phi i32 [ %call1, %if.then ], [ %call11, %if.then3 ], [ %cond, %cond.end ]
  ret i32 %retval.0
}


; TEST SCC test returning a pointer value argument
;
; FNATTR: define double* @ptr_sink_r0(double* readnone returned %r)
; FNATTR: define double* @ptr_scc_r1(double* %a, double* readnone %r, double* nocapture readnone %b)
; FNATTR: define double* @ptr_scc_r2(double* readnone %a, double* readnone %b, double* readnone %r)
;
; ATTRIBUTOR: Function Attrs: nofree noinline nosync nounwind readnone uwtable
<<<<<<< HEAD
; ATTRIBUTOR-NEXT: define double* @ptr_sink_r0(double* readnone returned "no-capture-maybe-returned" %r)
; ATTRIBUTOR: Function Attrs: nofree noinline nosync nounwind readnone uwtable
; ATTRIBUTOR-NEXT: define double* @ptr_scc_r1(double* readnone %a, double* readnone returned %r, double* nocapture readnone %b)
; ATTRIBUTOR: Function Attrs: nofree noinline nosync nounwind readnone uwtable
; ATTRIBUTOR-NEXT: define double* @ptr_scc_r2(double* readnone %a, double* readnone %b, double* readnone returned %r)
=======
; ATTRIBUTOR-NEXT: define double* @ptr_sink_r0(double* nofree readnone returned "no-capture-maybe-returned" %r)
; ATTRIBUTOR: Function Attrs: nofree noinline nosync nounwind readnone uwtable
; ATTRIBUTOR-NEXT: define double* @ptr_scc_r1(double* nofree readnone %a, double* nofree readnone returned %r, double* nocapture nofree readnone %b)
; ATTRIBUTOR: Function Attrs: nofree noinline nosync nounwind readnone uwtable
; ATTRIBUTOR-NEXT: define double* @ptr_scc_r2(double* nofree readnone %a, double* nofree readnone %b, double* nofree readnone returned %r)
>>>>>>> c79f07dd
;
; double* ptr_scc_r1(double* a, double* b, double* r);
; double* ptr_scc_r2(double* a, double* b, double* r);
;
; __attribute__((noinline)) double* ptr_sink_r0(double* r) {
;   return r;
; }
;
; __attribute__((noinline)) double* ptr_scc_r1(double* a, double* r, double* b) {
;   return ptr_scc_r2(r, a, ptr_sink_r0(r));
; }
;
; __attribute__((noinline)) double* ptr_scc_r2(double* a, double* b, double* r) {
;   if (a > b)
;     return ptr_scc_r2(b, a, ptr_sink_r0(r));
;   if (a < b)
;     return ptr_scc_r1(ptr_sink_r0(b), ptr_scc_r2(ptr_scc_r1(a, b, r), ptr_scc_r1(a, ptr_scc_r2(r, r, r), r), ptr_scc_r2(a, b, r)), ptr_scc_r1(a, b, r));
;   return a == b ? r : ptr_scc_r2(a, b, r);
; }
define double* @ptr_sink_r0(double* %r) #0 {
entry:
  ret double* %r
}

define double* @ptr_scc_r1(double* %a, double* %r, double* %b) #0 {
entry:
  %call = call double* @ptr_sink_r0(double* %r)
  %call1 = call double* @ptr_scc_r2(double* %r, double* %a, double* %call)
  ret double* %call1
}

define double* @ptr_scc_r2(double* %a, double* %b, double* %r) #0 {
entry:
  %cmp = icmp ugt double* %a, %b
  br i1 %cmp, label %if.then, label %if.end

if.then:                                          ; preds = %entry
  %call = call double* @ptr_sink_r0(double* %r)
  %call1 = call double* @ptr_scc_r2(double* %b, double* %a, double* %call)
  br label %return

if.end:                                           ; preds = %entry
  %cmp2 = icmp ult double* %a, %b
  br i1 %cmp2, label %if.then3, label %if.end12

if.then3:                                         ; preds = %if.end
  %call4 = call double* @ptr_sink_r0(double* %b)
  %call5 = call double* @ptr_scc_r1(double* %a, double* %b, double* %r)
  %call6 = call double* @ptr_scc_r2(double* %r, double* %r, double* %r)
  %call7 = call double* @ptr_scc_r1(double* %a, double* %call6, double* %r)
  %call8 = call double* @ptr_scc_r2(double* %a, double* %b, double* %r)
  %call9 = call double* @ptr_scc_r2(double* %call5, double* %call7, double* %call8)
  %call10 = call double* @ptr_scc_r1(double* %a, double* %b, double* %r)
  %call11 = call double* @ptr_scc_r1(double* %call4, double* %call9, double* %call10)
  br label %return

if.end12:                                         ; preds = %if.end
  %cmp13 = icmp eq double* %a, %b
  br i1 %cmp13, label %cond.true, label %cond.false

cond.true:                                        ; preds = %if.end12
  br label %cond.end

cond.false:                                       ; preds = %if.end12
  %call14 = call double* @ptr_scc_r2(double* %a, double* %b, double* %r)
  br label %cond.end

cond.end:                                         ; preds = %cond.false, %cond.true
  %cond = phi double* [ %r, %cond.true ], [ %call14, %cond.false ]
  br label %return

return:                                           ; preds = %cond.end, %if.then3, %if.then
  %retval.0 = phi double* [ %call1, %if.then ], [ %call11, %if.then3 ], [ %cond, %cond.end ]
  ret double* %retval.0
}


; TEST a no-return singleton SCC
;
; int* rt0(int *a) {
;   return *a ? a : rt0(a);
; }
;
; FNATTR:  define i32* @rt0(i32* readonly %a)
<<<<<<< HEAD
; BOTH: Function Attrs: nofree noinline noreturn nosync nounwind readonly uwtable
; BOTH-NEXT:    define noalias nonnull align 536870912 dereferenceable(4294967295) i32* @rt0(i32* nocapture nonnull readonly dereferenceable(4) %a)
=======
; BOTH:      Function Attrs: nofree noinline norecurse noreturn nosync nounwind readonly uwtable
; BOTH-NEXT: define noalias nonnull align 536870912 dereferenceable(4294967295) i32* @rt0(i32* nocapture nofree nonnull readonly dereferenceable(4) %a)
>>>>>>> c79f07dd
define i32* @rt0(i32* %a) #0 {
entry:
  %v = load i32, i32* %a, align 4
  %tobool = icmp ne i32 %v, 0
  %call = call i32* @rt0(i32* %a)
  %sel = select i1 %tobool, i32* %a, i32* %call
  ret i32* %sel
}

; TEST a no-return singleton SCC
;
; int* rt1(int *a) {
;   return *a ? undef : rt1(a);
; }
;
; FNATTR:  define noalias i32* @rt1(i32* nocapture readonly %a)
<<<<<<< HEAD
; BOTH: Function Attrs: nofree noinline noreturn nosync nounwind readonly uwtable
; BOTH-NEXT:    define noalias nonnull align 536870912 dereferenceable(4294967295) i32* @rt1(i32* nocapture nonnull readonly dereferenceable(4) %a)
=======
; BOTH: Function Attrs: nofree noinline norecurse noreturn nosync nounwind readonly uwtable
; BOTH-NEXT:    define noalias nonnull align 536870912 dereferenceable(4294967295) i32* @rt1(i32* nocapture nofree nonnull readonly dereferenceable(4) %a)
>>>>>>> c79f07dd
define i32* @rt1(i32* %a) #0 {
entry:
  %v = load i32, i32* %a, align 4
  %tobool = icmp ne i32 %v, 0
  %call = call i32* @rt1(i32* %a)
  %sel = select i1 %tobool, i32* undef, i32* %call
  ret i32* %sel
}

; TEST another SCC test
;
; FNATTR:  define i32* @rt2_helper(i32* %a)
; FNATTR:  define i32* @rt2(i32* readnone %a, i32* readnone %b)
<<<<<<< HEAD
; BOTH:    define i32* @rt2_helper(i32* readnone returned %a)
; BOTH:    define i32* @rt2(i32* readnone %a, i32* readnone "no-capture-maybe-returned" %b)
=======
; BOTH:    define i32* @rt2_helper(i32* nofree readnone returned %a)
; BOTH:    define i32* @rt2(i32* nofree readnone %a, i32* nofree readnone "no-capture-maybe-returned" %b)
>>>>>>> c79f07dd
define i32* @rt2_helper(i32* %a) #0 {
entry:
  %call = call i32* @rt2(i32* %a, i32* %a)
  ret i32* %call
}

define i32* @rt2(i32* %a, i32 *%b) #0 {
entry:
  %cmp = icmp eq i32* %a, null
  br i1 %cmp, label %if.then, label %if.end

if.then:
  %call = call i32* @rt2_helper(i32* %a)
  br label %if.end

if.end:
  %sel = phi i32* [ %b, %entry], [%call, %if.then]
  ret i32* %sel
}

; TEST another SCC test
;
; FNATTR:  define i32* @rt3_helper(i32* %a, i32* %b)
; FNATTR:  define i32* @rt3(i32* readnone %a, i32* readnone %b)
<<<<<<< HEAD
; BOTH:    define i32* @rt3_helper(i32* readnone %a, i32* readnone returned "no-capture-maybe-returned" %b)
; BOTH:    define i32* @rt3(i32* readnone %a, i32* readnone returned "no-capture-maybe-returned" %b)
=======
; BOTH:    define i32* @rt3_helper(i32* nofree readnone %a, i32* nofree readnone returned "no-capture-maybe-returned" %b)
; BOTH:    define i32* @rt3(i32* nofree readnone %a, i32* nofree readnone returned "no-capture-maybe-returned" %b)
>>>>>>> c79f07dd
define i32* @rt3_helper(i32* %a, i32* %b) #0 {
entry:
  %call = call i32* @rt3(i32* %a, i32* %b)
  ret i32* %call
}

define i32* @rt3(i32* %a, i32 *%b) #0 {
entry:
  %cmp = icmp eq i32* %a, null
  br i1 %cmp, label %if.then, label %if.end

if.then:
  %call = call i32* @rt3_helper(i32* %a, i32* %b)
  br label %if.end

if.end:
  %sel = phi i32* [ %b, %entry], [%call, %if.then]
  ret i32* %sel
}

; TEST address taken function with call to an external functions
;
;  void unknown_fn(void *);
;
;  int* calls_unknown_fn(int *r) {
;    unknown_fn(&calls_unknown_fn);
;    return r;
;  }
;
; BOTH: declare void @unknown_fn(i32* (i32*)*)
;
; BOTH:       Function Attrs: noinline nounwind uwtable
; BOTH-NEXT:  define i32* @calls_unknown_fn(i32* readnone returned "no-capture-maybe-returned" %r)
; FNATTR:     define i32* @calls_unknown_fn(i32* readnone returned %r)
; ATTRIBUTOR: define i32* @calls_unknown_fn(i32* readnone returned "no-capture-maybe-returned" %r)
declare void @unknown_fn(i32* (i32*)*) #0

define i32* @calls_unknown_fn(i32* %r) #0 {
  tail call void @unknown_fn(i32* (i32*)* nonnull @calls_unknown_fn)
  ret i32* %r
}


; TEST call to a function that might be redifined at link time
;
;  int *maybe_redefined_fn(int *r) {
;    return r;
;  }
;
;  int *calls_maybe_redefined_fn(int *r) {
;    maybe_redefined_fn(r);
;    return r;
;  }
;
; Verify the maybe-redefined function is not annotated:
;
; ATTRIBUTOR: Function Attrs: noinline nounwind uwtable
; ATTRIBUTOR: define linkonce_odr i32* @maybe_redefined_fn(i32* %r)
;
; ATTRIBUTOR: Function Attrs: noinline nounwind uwtable
; ATTRIBUTOR: define i32* @calls_maybe_redefined_fn(i32* returned %r)
;
; BOTH: Function Attrs: noinline nounwind uwtable
; BOTH-NEXT: define linkonce_odr i32* @maybe_redefined_fn(i32* %r)
;
; BOTH: Function Attrs: noinline nounwind uwtable
; BOTH-NEXT: define i32* @calls_maybe_redefined_fn(i32* returned %r)
define linkonce_odr i32* @maybe_redefined_fn(i32* %r) #0 {
entry:
  ret i32* %r
}

define i32* @calls_maybe_redefined_fn(i32* %r) #0 {
entry:
  %call = call i32* @maybe_redefined_fn(i32* %r)
  ret i32* %r
}

; TEST return call to a function that might be redifined at link time
;
;  int *maybe_redefined_fn2(int *r) {
;    return r;
;  }
;
;  int *calls_maybe_redefined_fn2(int *r) {
;    return maybe_redefined_fn2(r);
;  }
;
; Verify the maybe-redefined function is not annotated:
;
; BOTH: Function Attrs: noinline nounwind uwtable
; BOTH-NEXT: define linkonce_odr i32* @maybe_redefined_fn2(i32* %r)
; BOTH: Function Attrs: noinline nounwind uwtable
; BOTH-NEXT: define i32* @calls_maybe_redefined_fn2(i32* %r)
;
; FNATTR:     define i32* @calls_maybe_redefined_fn2(i32* %r)
; ATTRIBUTOR: define i32* @calls_maybe_redefined_fn2(i32* %r)
define linkonce_odr i32* @maybe_redefined_fn2(i32* %r) #0 {
entry:
  ret i32* %r
}

define i32* @calls_maybe_redefined_fn2(i32* %r) #0 {
entry:
  %call = call i32* @maybe_redefined_fn2(i32* %r)
  ret i32* %call
}


; TEST returned argument goes through select and phi
;
; double select_and_phi(double b) {
;   double x = b;
;   if (b > 0)
;     x = b;
;   return b == 0? b : x;
; }
;
; BOTH: Function Attrs: nofree noinline norecurse nosync nounwind readnone uwtable
; BOTH-NEXT: define double @select_and_phi(double returned %b)
;
; FNATTR:     define double @select_and_phi(double %b)
; ATTRIBUTOR: Function Attrs: nofree noinline nosync nounwind readnone uwtable
; ATTRIBUTOR-NEXT: define double @select_and_phi(double returned %b)
define double @select_and_phi(double %b) #0 {
entry:
  %cmp = fcmp ogt double %b, 0.000000e+00
  br i1 %cmp, label %if.then, label %if.end

if.then:                                          ; preds = %entry
  br label %if.end

if.end:                                           ; preds = %if.then, %entry
  %phi = phi double [ %b, %if.then ], [ %b, %entry ]
  %cmp1 = fcmp oeq double %b, 0.000000e+00
  %sel = select i1 %cmp1, double %b, double %phi
  ret double %sel
}


; TEST returned argument goes through recursion, select, and phi
;
; double recursion_select_and_phi(int a, double b) {
;   double x = b;
;   if (a-- > 0)
;     x = recursion_select_and_phi(a, b);
;   return b == 0? b : x;
; }
;
; BOTH: Function Attrs: nofree noinline nosync nounwind readnone uwtable
; BOTH-NEXT: define double @recursion_select_and_phi(i32 %a, double returned %b)
;
; FNATTR:     define double @recursion_select_and_phi(i32 %a, double %b)
;
; ATTRIBUTOR: Function Attrs: nofree noinline nosync nounwind readnone uwtable
; ATTRIBUTOR-NEXT: define double @recursion_select_and_phi(i32 %a, double returned %b)
define double @recursion_select_and_phi(i32 %a, double %b) #0 {
entry:
  %dec = add nsw i32 %a, -1
  %cmp = icmp sgt i32 %a, 0
  br i1 %cmp, label %if.then, label %if.end

if.then:                                          ; preds = %entry
  %call = call double @recursion_select_and_phi(i32 %dec, double %b)
  br label %if.end

if.end:                                           ; preds = %if.then, %entry
  %phi = phi double [ %call, %if.then ], [ %b, %entry ]
  %cmp1 = fcmp oeq double %b, 0.000000e+00
  %sel = select i1 %cmp1, double %b, double %phi
  ret double %sel
}


; TEST returned argument goes through bitcasts
;
; double* bitcast(int* b) {
;   return (double*)b;
; }
;
; BOTH: Function Attrs: nofree noinline norecurse nosync nounwind readnone uwtable
; BOTH-NEXT:  define double* @bitcast(i32* nofree readnone returned "no-capture-maybe-returned" %b)
;
; FNATTR:     define double* @bitcast(i32* readnone %b)
;
; ATTRIBUTOR: Function Attrs: nofree noinline nosync nounwind readnone uwtable
<<<<<<< HEAD
; ATTRIBUTOR-NEXT: define double* @bitcast(i32* readnone returned "no-capture-maybe-returned" %b)
=======
; ATTRIBUTOR-NEXT: define double* @bitcast(i32* nofree readnone returned "no-capture-maybe-returned" %b)
>>>>>>> c79f07dd
define double* @bitcast(i32* %b) #0 {
entry:
  %bc0 = bitcast i32* %b to double*
  ret double* %bc0
}


; TEST returned argument goes through select and phi interleaved with bitcasts
;
; double* bitcasts_select_and_phi(int* b) {
;   double* x = b;
;   if (b == 0)
;     x = b;
;   return b != 0 ? b : x;
; }
;
; BOTH: Function Attrs: nofree noinline norecurse nosync nounwind readnone uwtable
; BOTH-NEXT: define double* @bitcasts_select_and_phi(i32* nofree readnone returned %b)
;
; FNATTR:     define double* @bitcasts_select_and_phi(i32* readnone %b)
;
; ATTRIBUTOR: Function Attrs: nofree noinline nosync nounwind readnone uwtable
<<<<<<< HEAD
; ATTRIBUTOR-NEXT: define double* @bitcasts_select_and_phi(i32* readnone returned %b)
=======
; ATTRIBUTOR-NEXT: define double* @bitcasts_select_and_phi(i32* nofree readnone returned %b)
>>>>>>> c79f07dd
define double* @bitcasts_select_and_phi(i32* %b) #0 {
entry:
  %bc0 = bitcast i32* %b to double*
  %cmp = icmp eq double* %bc0, null
  br i1 %cmp, label %if.then, label %if.end

if.then:                                          ; preds = %entry
  %bc1 = bitcast i32* %b to double*
  br label %if.end

if.end:                                           ; preds = %if.then, %entry
  %phi = phi double* [ %bc1, %if.then ], [ %bc0, %entry ]
  %bc2 = bitcast double* %phi to i8*
  %bc3 = bitcast i32* %b to i8*
  %cmp2 = icmp ne double* %bc0, null
  %sel = select i1 %cmp2, i8* %bc2, i8* %bc3
  %bc4 = bitcast i8* %sel to double*
  ret double* %bc4
}


; TEST return argument or argument or undef
;
; double* ret_arg_arg_undef(int* b) {
;   if (b == 0)
;     return (double*)b;
;   if (b == 0)
;     return (double*)b;
;   /* return undef */
; }
;
; BOTH: Function Attrs: nofree noinline norecurse nosync nounwind readnone uwtable
; BOTH-NEXT:  define double* @ret_arg_arg_undef(i32* nofree readnone returned %b)
;
; FNATTR:     define double* @ret_arg_arg_undef(i32* readnone %b)
;
; ATTRIBUTOR: Function Attrs: nofree noinline nosync nounwind readnone uwtable
<<<<<<< HEAD
; ATTRIBUTOR-NEXT: define double* @ret_arg_arg_undef(i32* readnone returned %b)
=======
; ATTRIBUTOR-NEXT: define double* @ret_arg_arg_undef(i32* nofree readnone returned %b)
>>>>>>> c79f07dd
define double* @ret_arg_arg_undef(i32* %b) #0 {
entry:
  %bc0 = bitcast i32* %b to double*
  %cmp = icmp eq double* %bc0, null
  br i1 %cmp, label %ret_arg0, label %if.end

ret_arg0:
  %bc1 = bitcast i32* %b to double*
  ret double* %bc1

if.end:
  br i1 %cmp, label %ret_arg1, label %ret_undef

ret_arg1:
  ret double* %bc0

ret_undef:
  ret double *undef
}


; TEST return undef or argument or argument
;
; double* ret_undef_arg_arg(int* b) {
;   if (b == 0)
;     return (double*)b;
;   if (b == 0)
;     return (double*)b;
;   /* return undef */
; }
;
; BOTH: Function Attrs: nofree noinline norecurse nosync nounwind readnone uwtable
; BOTH-NEXT:  define double* @ret_undef_arg_arg(i32* nofree readnone returned %b)
;
; FNATTR:     define double* @ret_undef_arg_arg(i32* readnone %b)
;
; ATTRIBUTOR: Function Attrs: nofree noinline nosync nounwind readnone uwtable
<<<<<<< HEAD
; ATTRIBUTOR-NEXT: define double* @ret_undef_arg_arg(i32* readnone returned %b)
=======
; ATTRIBUTOR-NEXT: define double* @ret_undef_arg_arg(i32* nofree readnone returned %b)
>>>>>>> c79f07dd
define double* @ret_undef_arg_arg(i32* %b) #0 {
entry:
  %bc0 = bitcast i32* %b to double*
  %cmp = icmp eq double* %bc0, null
  br i1 %cmp, label %ret_undef, label %if.end

ret_undef:
  ret double *undef

if.end:
  br i1 %cmp, label %ret_arg0, label %ret_arg1

ret_arg0:
  ret double* %bc0

ret_arg1:
  %bc1 = bitcast i32* %b to double*
  ret double* %bc1
}


; TEST return undef or argument or undef
;
; double* ret_undef_arg_undef(int* b) {
;   if (b == 0)
;     /* return undef */
;   if (b == 0)
;     return (double*)b;
;   /* return undef */
; }
;
; BOTH: Function Attrs: nofree noinline norecurse nosync nounwind readnone uwtable
; BOTH-NEXT:  define double* @ret_undef_arg_undef(i32* nofree readnone returned %b)
;
; FNATTR:     define double* @ret_undef_arg_undef(i32* readnone %b)
<<<<<<< HEAD
; ATTRIBUTOR: define double* @ret_undef_arg_undef(i32* readnone returned %b)
=======
; ATTRIBUTOR: define double* @ret_undef_arg_undef(i32* nofree readnone returned %b)
>>>>>>> c79f07dd
define double* @ret_undef_arg_undef(i32* %b) #0 {
entry:
  %bc0 = bitcast i32* %b to double*
  %cmp = icmp eq double* %bc0, null
  br i1 %cmp, label %ret_undef0, label %if.end

ret_undef0:
  ret double *undef

if.end:
  br i1 %cmp, label %ret_arg, label %ret_undef1

ret_arg:
  ret double* %bc0

ret_undef1:
  ret double *undef
}

; TEST return argument or unknown call result
;
; int* ret_arg_or_unknown(int* b) {
;   if (b == 0)
;     return b;
;   return unknown();
; }
;
; Verify we do not assume b is returned
;
; FNATTR:     define i32* @ret_arg_or_unknown(i32* %b)
; FNATTR:     define i32* @ret_arg_or_unknown_through_phi(i32* %b)
; ATTRIBUTOR: define i32* @ret_arg_or_unknown(i32* %b)
; ATTRIBUTOR: define i32* @ret_arg_or_unknown_through_phi(i32* %b)
; BOTH:       define i32* @ret_arg_or_unknown(i32* %b)
; BOTH:       define i32* @ret_arg_or_unknown_through_phi(i32* %b)
declare i32* @unknown(i32*)

define i32* @ret_arg_or_unknown(i32* %b) #0 {
entry:
  %cmp = icmp eq i32* %b, null
  br i1 %cmp, label %ret_arg, label %ret_unknown

ret_arg:
  ret i32* %b

ret_unknown:
  %call = call i32* @unknown(i32* %b)
  ret i32* %call
}

define i32* @ret_arg_or_unknown_through_phi(i32* %b) #0 {
entry:
  %cmp = icmp eq i32* %b, null
  br i1 %cmp, label %ret_arg, label %ret_unknown

ret_arg:
  br label %r

ret_unknown:
  %call = call i32* @unknown(i32* %b)
  br label %r

r:
  %phi = phi i32* [ %b, %ret_arg ], [ %call, %ret_unknown ]
  ret i32* %phi
}

; TEST inconsistent IR in dead code.
;
; FNATTR:     define i32 @deadblockcall1(i32 %A)
; FNATTR:     define i32 @deadblockcall2(i32 %A)
; FNATTR:     define i32 @deadblockphi1(i32 %A)
; FNATTR:     define i32 @deadblockphi2(i32 %A)
; ATTRIBUTOR: define i32 @deadblockcall1(i32 returned %A)
; ATTRIBUTOR: define i32 @deadblockcall2(i32 returned %A)
; ATTRIBUTOR: define i32 @deadblockphi1(i32 returned %A)
; ATTRIBUTOR: define i32 @deadblockphi2(i32 returned %A)
; BOTH:       define i32 @deadblockcall1(i32 returned %A)
; BOTH:       define i32 @deadblockcall2(i32 returned %A)
; BOTH:       define i32 @deadblockphi1(i32 returned %A)
; BOTH:       define i32 @deadblockphi2(i32 returned %A)
define i32 @deadblockcall1(i32 %A) #0 {
entry:
  ret i32 %A
unreachableblock:
  %B = call i32 @deadblockcall1(i32 %B)
  ret i32 %B
}

declare i32 @deadblockcall_helper(i32 returned %A);

define i32 @deadblockcall2(i32 %A) #0 {
entry:
  ret i32 %A
unreachableblock1:
  %B = call i32 @deadblockcall_helper(i32 %B)
  ret i32 %B
unreachableblock2:
  %C = call i32 @deadblockcall1(i32 %C)
  ret i32 %C
}

define i32 @deadblockphi1(i32 %A) #0 {
entry:
  br label %r
unreachableblock1:
  %B = call i32 @deadblockcall_helper(i32 %B)
  ret i32 %B
unreachableblock2:
  %C = call i32 @deadblockcall1(i32 %C)
  br label %r
r:
  %PHI = phi i32 [%A, %entry], [%C, %unreachableblock2]
  ret i32 %PHI
}

define i32 @deadblockphi2(i32 %A) #0 {
entry:
  br label %r
unreachableblock1:
  %B = call i32 @deadblockcall_helper(i32 %B)
  br label %unreachableblock3
unreachableblock2:
  %C = call i32 @deadblockcall1(i32 %C)
  br label %unreachableblock3
unreachableblock3:
  %PHI1 = phi i32 [%B, %unreachableblock1], [%C, %unreachableblock2]
  br label %r
r:
  %PHI2 = phi i32 [%A, %entry], [%PHI1, %unreachableblock3]
  ret i32 %PHI2
}

declare void @noreturn() noreturn;

define i32 @deadblockphi3(i32 %A, i1 %c) #0 {
entry:
  br i1 %c, label %r, label %unreachablecall
unreachablecall:
  call void @noreturn();
  %B = call i32 @deadblockcall_helper(i32 0)
  br label %unreachableblock3
unreachableblock2:
  %C = call i32 @deadblockcall1(i32 %C)
  br label %unreachableblock3
unreachableblock3:
  %PHI1 = phi i32 [%B, %unreachablecall], [%C, %unreachableblock2]
  br label %r
r:
  %PHI2 = phi i32 [%A, %entry], [%PHI1, %unreachableblock3]
  ret i32 %PHI2
}

define weak_odr i32 @non_exact_0() {
  ret i32 0
}
define weak_odr i32 @non_exact_1(i32 %a) {
  ret i32 %a
}
define weak_odr i32 @non_exact_2(i32 returned %a) {
  ret i32 %a
}
define weak_odr i32* @non_exact_3(i32* align 32 returned %a) {
  ret i32* %a
}
define i32 @exact(i32* %a) {
  %c0 = call i32 @non_exact_0()
  %c1 = call i32 @non_exact_1(i32 1)
  %c2 = call i32 @non_exact_2(i32 2)
  %c3 = call i32* @non_exact_3(i32* %a)
; We can use the information of the weak function non_exact_3 because it was
; given to us and not derived (the alignment of the returned argument).
; ATTRIBUTOR:  %c4 = load i32, i32* %c3, align 32
  %c4 = load i32, i32* %c3
; FIXME: %c2 and %c3 should be replaced but not %c0 or %c1!
; ATTRIBUTOR:  %add1 = add i32 %c0, %c1
; ATTRIBUTOR:  %add2 = add i32 %add1, %c2
; ATTRIBUTOR:  %add3 = add i32 %add2, %c4
  %add1 = add i32 %c0, %c1
  %add2 = add i32 %add1, %c2
  %add3 = add i32 %add2, %c4
  ret i32 %add3
}

@G = external global i8
define i32* @ret_const() #0 {
  %bc = bitcast i8* @G to i32*
  ret i32* %bc
}
define i32* @use_const() #0 {
  %c = call i32* @ret_const()
  ; ATTRIBUTOR: ret i32* bitcast (i8* @G to i32*)
  ret i32* %c
}
define i32* @dont_use_const() #0 {
  %c = musttail call i32* @ret_const()
  ; ATTRIBUTOR: ret i32* %c
  ret i32* %c
}

<<<<<<< HEAD
attributes #0 = { noinline nounwind uwtable }

; BOTH-NOT: attributes #
; BOTH-DAG: attributes #{{[0-9]*}} = { nofree noinline norecurse nosync nounwind readnone uwtable willreturn }
; BOTH-DAG: attributes #{{[0-9]*}} = { nofree noinline nosync nounwind readnone uwtable }
; BOTH-DAG: attributes #{{[0-9]*}} = { nofree noinline noreturn nosync nounwind readonly uwtable }
; BOTH-DAG: attributes #{{[0-9]*}} = { noinline nounwind uwtable }
; BOTH-DAG: attributes #{{[0-9]*}} = { noreturn }
; BOTH-DAG: attributes #{{[0-9]*}} = { nofree noinline norecurse nosync nounwind readnone uwtable }
; BOTH-DAG: attributes #{{[0-9]*}} = { nofree nosync readnone willreturn }
; BOTH-DAG: attributes #{{[0-9]*}} = { nofree nosync readnone }
; BOTH-DAG: attributes #{{[0-9]*}} = { nofree noreturn nosync readonly }
; BOTH-NOT: attributes #
=======
attributes #0 = { noinline nounwind uwtable }
>>>>>>> c79f07dd
<|MERGE_RESOLUTION|>--- conflicted
+++ resolved
@@ -1,11 +1,6 @@
 ; RUN: opt -functionattrs -S < %s | FileCheck %s --check-prefix=FNATTR
-<<<<<<< HEAD
-; RUN: opt -attributor -attributor-manifest-internal -attributor-disable=false -attributor-max-iterations-verify -attributor-max-iterations=7 -S < %s | FileCheck %s --check-prefix=ATTRIBUTOR
-; RUN: opt -attributor -attributor-manifest-internal -attributor-disable=false -functionattrs -S < %s | FileCheck %s --check-prefix=BOTH
-=======
 ; RUN: opt -attributor -attributor-manifest-internal -attributor-disable=false -attributor-max-iterations-verify -attributor-annotate-decl-cs -attributor-max-iterations=5 -S < %s | FileCheck %s --check-prefix=ATTRIBUTOR
 ; RUN: opt -attributor -attributor-manifest-internal -attributor-disable=false -attributor-annotate-decl-cs -functionattrs -S < %s | FileCheck %s --check-prefix=BOTH
->>>>>>> c79f07dd
 ;
 ; Test cases specifically designed for the "returned" argument attribute.
 ; We use FIXME's to indicate problems and missing attributes.
@@ -169,19 +164,11 @@
 ; FNATTR: define double* @ptr_scc_r2(double* readnone %a, double* readnone %b, double* readnone %r)
 ;
 ; ATTRIBUTOR: Function Attrs: nofree noinline nosync nounwind readnone uwtable
-<<<<<<< HEAD
-; ATTRIBUTOR-NEXT: define double* @ptr_sink_r0(double* readnone returned "no-capture-maybe-returned" %r)
-; ATTRIBUTOR: Function Attrs: nofree noinline nosync nounwind readnone uwtable
-; ATTRIBUTOR-NEXT: define double* @ptr_scc_r1(double* readnone %a, double* readnone returned %r, double* nocapture readnone %b)
-; ATTRIBUTOR: Function Attrs: nofree noinline nosync nounwind readnone uwtable
-; ATTRIBUTOR-NEXT: define double* @ptr_scc_r2(double* readnone %a, double* readnone %b, double* readnone returned %r)
-=======
 ; ATTRIBUTOR-NEXT: define double* @ptr_sink_r0(double* nofree readnone returned "no-capture-maybe-returned" %r)
 ; ATTRIBUTOR: Function Attrs: nofree noinline nosync nounwind readnone uwtable
 ; ATTRIBUTOR-NEXT: define double* @ptr_scc_r1(double* nofree readnone %a, double* nofree readnone returned %r, double* nocapture nofree readnone %b)
 ; ATTRIBUTOR: Function Attrs: nofree noinline nosync nounwind readnone uwtable
 ; ATTRIBUTOR-NEXT: define double* @ptr_scc_r2(double* nofree readnone %a, double* nofree readnone %b, double* nofree readnone returned %r)
->>>>>>> c79f07dd
 ;
 ; double* ptr_scc_r1(double* a, double* b, double* r);
 ; double* ptr_scc_r2(double* a, double* b, double* r);
@@ -266,13 +253,8 @@
 ; }
 ;
 ; FNATTR:  define i32* @rt0(i32* readonly %a)
-<<<<<<< HEAD
-; BOTH: Function Attrs: nofree noinline noreturn nosync nounwind readonly uwtable
-; BOTH-NEXT:    define noalias nonnull align 536870912 dereferenceable(4294967295) i32* @rt0(i32* nocapture nonnull readonly dereferenceable(4) %a)
-=======
 ; BOTH:      Function Attrs: nofree noinline norecurse noreturn nosync nounwind readonly uwtable
 ; BOTH-NEXT: define noalias nonnull align 536870912 dereferenceable(4294967295) i32* @rt0(i32* nocapture nofree nonnull readonly dereferenceable(4) %a)
->>>>>>> c79f07dd
 define i32* @rt0(i32* %a) #0 {
 entry:
   %v = load i32, i32* %a, align 4
@@ -289,13 +271,8 @@
 ; }
 ;
 ; FNATTR:  define noalias i32* @rt1(i32* nocapture readonly %a)
-<<<<<<< HEAD
-; BOTH: Function Attrs: nofree noinline noreturn nosync nounwind readonly uwtable
-; BOTH-NEXT:    define noalias nonnull align 536870912 dereferenceable(4294967295) i32* @rt1(i32* nocapture nonnull readonly dereferenceable(4) %a)
-=======
 ; BOTH: Function Attrs: nofree noinline norecurse noreturn nosync nounwind readonly uwtable
 ; BOTH-NEXT:    define noalias nonnull align 536870912 dereferenceable(4294967295) i32* @rt1(i32* nocapture nofree nonnull readonly dereferenceable(4) %a)
->>>>>>> c79f07dd
 define i32* @rt1(i32* %a) #0 {
 entry:
   %v = load i32, i32* %a, align 4
@@ -309,13 +286,8 @@
 ;
 ; FNATTR:  define i32* @rt2_helper(i32* %a)
 ; FNATTR:  define i32* @rt2(i32* readnone %a, i32* readnone %b)
-<<<<<<< HEAD
-; BOTH:    define i32* @rt2_helper(i32* readnone returned %a)
-; BOTH:    define i32* @rt2(i32* readnone %a, i32* readnone "no-capture-maybe-returned" %b)
-=======
 ; BOTH:    define i32* @rt2_helper(i32* nofree readnone returned %a)
 ; BOTH:    define i32* @rt2(i32* nofree readnone %a, i32* nofree readnone "no-capture-maybe-returned" %b)
->>>>>>> c79f07dd
 define i32* @rt2_helper(i32* %a) #0 {
 entry:
   %call = call i32* @rt2(i32* %a, i32* %a)
@@ -340,13 +312,8 @@
 ;
 ; FNATTR:  define i32* @rt3_helper(i32* %a, i32* %b)
 ; FNATTR:  define i32* @rt3(i32* readnone %a, i32* readnone %b)
-<<<<<<< HEAD
-; BOTH:    define i32* @rt3_helper(i32* readnone %a, i32* readnone returned "no-capture-maybe-returned" %b)
-; BOTH:    define i32* @rt3(i32* readnone %a, i32* readnone returned "no-capture-maybe-returned" %b)
-=======
 ; BOTH:    define i32* @rt3_helper(i32* nofree readnone %a, i32* nofree readnone returned "no-capture-maybe-returned" %b)
 ; BOTH:    define i32* @rt3(i32* nofree readnone %a, i32* nofree readnone returned "no-capture-maybe-returned" %b)
->>>>>>> c79f07dd
 define i32* @rt3_helper(i32* %a, i32* %b) #0 {
 entry:
   %call = call i32* @rt3(i32* %a, i32* %b)
@@ -533,11 +500,7 @@
 ; FNATTR:     define double* @bitcast(i32* readnone %b)
 ;
 ; ATTRIBUTOR: Function Attrs: nofree noinline nosync nounwind readnone uwtable
-<<<<<<< HEAD
-; ATTRIBUTOR-NEXT: define double* @bitcast(i32* readnone returned "no-capture-maybe-returned" %b)
-=======
 ; ATTRIBUTOR-NEXT: define double* @bitcast(i32* nofree readnone returned "no-capture-maybe-returned" %b)
->>>>>>> c79f07dd
 define double* @bitcast(i32* %b) #0 {
 entry:
   %bc0 = bitcast i32* %b to double*
@@ -560,11 +523,7 @@
 ; FNATTR:     define double* @bitcasts_select_and_phi(i32* readnone %b)
 ;
 ; ATTRIBUTOR: Function Attrs: nofree noinline nosync nounwind readnone uwtable
-<<<<<<< HEAD
-; ATTRIBUTOR-NEXT: define double* @bitcasts_select_and_phi(i32* readnone returned %b)
-=======
 ; ATTRIBUTOR-NEXT: define double* @bitcasts_select_and_phi(i32* nofree readnone returned %b)
->>>>>>> c79f07dd
 define double* @bitcasts_select_and_phi(i32* %b) #0 {
 entry:
   %bc0 = bitcast i32* %b to double*
@@ -602,11 +561,7 @@
 ; FNATTR:     define double* @ret_arg_arg_undef(i32* readnone %b)
 ;
 ; ATTRIBUTOR: Function Attrs: nofree noinline nosync nounwind readnone uwtable
-<<<<<<< HEAD
-; ATTRIBUTOR-NEXT: define double* @ret_arg_arg_undef(i32* readnone returned %b)
-=======
 ; ATTRIBUTOR-NEXT: define double* @ret_arg_arg_undef(i32* nofree readnone returned %b)
->>>>>>> c79f07dd
 define double* @ret_arg_arg_undef(i32* %b) #0 {
 entry:
   %bc0 = bitcast i32* %b to double*
@@ -644,11 +599,7 @@
 ; FNATTR:     define double* @ret_undef_arg_arg(i32* readnone %b)
 ;
 ; ATTRIBUTOR: Function Attrs: nofree noinline nosync nounwind readnone uwtable
-<<<<<<< HEAD
-; ATTRIBUTOR-NEXT: define double* @ret_undef_arg_arg(i32* readnone returned %b)
-=======
 ; ATTRIBUTOR-NEXT: define double* @ret_undef_arg_arg(i32* nofree readnone returned %b)
->>>>>>> c79f07dd
 define double* @ret_undef_arg_arg(i32* %b) #0 {
 entry:
   %bc0 = bitcast i32* %b to double*
@@ -684,11 +635,7 @@
 ; BOTH-NEXT:  define double* @ret_undef_arg_undef(i32* nofree readnone returned %b)
 ;
 ; FNATTR:     define double* @ret_undef_arg_undef(i32* readnone %b)
-<<<<<<< HEAD
-; ATTRIBUTOR: define double* @ret_undef_arg_undef(i32* readnone returned %b)
-=======
 ; ATTRIBUTOR: define double* @ret_undef_arg_undef(i32* nofree readnone returned %b)
->>>>>>> c79f07dd
 define double* @ret_undef_arg_undef(i32* %b) #0 {
 entry:
   %bc0 = bitcast i32* %b to double*
@@ -889,20 +836,4 @@
   ret i32* %c
 }
 
-<<<<<<< HEAD
-attributes #0 = { noinline nounwind uwtable }
-
-; BOTH-NOT: attributes #
-; BOTH-DAG: attributes #{{[0-9]*}} = { nofree noinline norecurse nosync nounwind readnone uwtable willreturn }
-; BOTH-DAG: attributes #{{[0-9]*}} = { nofree noinline nosync nounwind readnone uwtable }
-; BOTH-DAG: attributes #{{[0-9]*}} = { nofree noinline noreturn nosync nounwind readonly uwtable }
-; BOTH-DAG: attributes #{{[0-9]*}} = { noinline nounwind uwtable }
-; BOTH-DAG: attributes #{{[0-9]*}} = { noreturn }
-; BOTH-DAG: attributes #{{[0-9]*}} = { nofree noinline norecurse nosync nounwind readnone uwtable }
-; BOTH-DAG: attributes #{{[0-9]*}} = { nofree nosync readnone willreturn }
-; BOTH-DAG: attributes #{{[0-9]*}} = { nofree nosync readnone }
-; BOTH-DAG: attributes #{{[0-9]*}} = { nofree noreturn nosync readonly }
-; BOTH-NOT: attributes #
-=======
-attributes #0 = { noinline nounwind uwtable }
->>>>>>> c79f07dd
+attributes #0 = { noinline nounwind uwtable }