<<<<<<< HEAD
; RUN: opt -attributor -attributor-manifest-internal --attributor-disable=false -attributor-max-iterations-verify -attributor-max-iterations=2 -S < %s | FileCheck %s --check-prefix=ATTRIBUTOR
=======
; RUN: opt -attributor -attributor-manifest-internal --attributor-disable=false -attributor-max-iterations-verify -attributor-annotate-decl-cs -attributor-max-iterations=2 -S < %s | FileCheck %s --check-prefix=ATTRIBUTOR
>>>>>>> c79f07dd


declare void @deref_phi_user(i32* %a);

; TEST 1
; take mininimum of return values
;
define i32* @test1(i32* dereferenceable(4) %0, double* dereferenceable(8) %1, i1 zeroext %2) local_unnamed_addr {
<<<<<<< HEAD
; ATTRIBUTOR: define nonnull dereferenceable(4) i32* @test1(i32* nonnull readnone dereferenceable(4) "no-capture-maybe-returned" %0, double* nonnull readnone dereferenceable(8) "no-capture-maybe-returned" %1, i1 zeroext %2)
=======
; ATTRIBUTOR: define nonnull dereferenceable(4) i32* @test1(i32* nofree nonnull readnone dereferenceable(4) "no-capture-maybe-returned" %0, double* nofree nonnull readnone dereferenceable(8) "no-capture-maybe-returned" %1, i1 zeroext %2)
>>>>>>> c79f07dd
  %4 = bitcast double* %1 to i32*
  %5 = select i1 %2, i32* %0, i32* %4
  ret i32* %5
}

; TEST 2
define i32* @test2(i32* dereferenceable_or_null(4) %0, double* dereferenceable(8) %1, i1 zeroext %2) local_unnamed_addr {
<<<<<<< HEAD
; ATTRIBUTOR: define dereferenceable_or_null(4) i32* @test2(i32* readnone dereferenceable_or_null(4) "no-capture-maybe-returned" %0, double* nonnull readnone dereferenceable(8) "no-capture-maybe-returned" %1, i1 zeroext %2)
=======
; ATTRIBUTOR: define dereferenceable_or_null(4) i32* @test2(i32* nofree readnone dereferenceable_or_null(4) "no-capture-maybe-returned" %0, double* nofree nonnull readnone dereferenceable(8) "no-capture-maybe-returned" %1, i1 zeroext %2)
>>>>>>> c79f07dd
  %4 = bitcast double* %1 to i32*
  %5 = select i1 %2, i32* %0, i32* %4
  ret i32* %5
}

; TEST 3
; GEP inbounds
define i32* @test3_1(i32* dereferenceable(8) %0) local_unnamed_addr {
<<<<<<< HEAD
; ATTRIBUTOR: define nonnull dereferenceable(4) i32* @test3_1(i32* nonnull readnone dereferenceable(8) "no-capture-maybe-returned" %0)
=======
; ATTRIBUTOR: define nonnull dereferenceable(4) i32* @test3_1(i32* nofree nonnull readnone dereferenceable(8) "no-capture-maybe-returned" %0)
>>>>>>> c79f07dd
  %ret = getelementptr inbounds i32, i32* %0, i64 1
  ret i32* %ret
}

define i32* @test3_2(i32* dereferenceable_or_null(32) %0) local_unnamed_addr {
<<<<<<< HEAD
; FIXME: Argument should be mark dereferenceable because of GEP `inbounds`.
; ATTRIBUTOR: define nonnull dereferenceable(16) i32* @test3_2(i32* readnone dereferenceable_or_null(32) "no-capture-maybe-returned" %0)
=======
; FIXME: We should not have both deref(x) and deref_or_null(y) with x >= y.
; ATTRIBUTOR: define nonnull dereferenceable(16) i32* @test3_2(i32* nofree nonnull readnone dereferenceable(32) dereferenceable_or_null(32) "no-capture-maybe-returned" %0)
>>>>>>> c79f07dd
  %ret = getelementptr inbounds i32, i32* %0, i64 4
  ret i32* %ret
}

define i32* @test3_3(i32* dereferenceable(8) %0, i32* dereferenceable(16) %1, i1 %2) local_unnamed_addr {
<<<<<<< HEAD
; ATTRIBUTOR: define nonnull dereferenceable(4) i32* @test3_3(i32* nonnull readnone dereferenceable(8) "no-capture-maybe-returned" %0, i32* nonnull readnone dereferenceable(16) "no-capture-maybe-returned" %1, i1 %2) local_unnamed_addr
=======
; ATTRIBUTOR: define nonnull dereferenceable(4) i32* @test3_3(i32* nofree nonnull readnone dereferenceable(8) "no-capture-maybe-returned" %0, i32* nofree nonnull readnone dereferenceable(16) "no-capture-maybe-returned" %1, i1 %2) local_unnamed_addr
>>>>>>> c79f07dd
  %ret1 = getelementptr inbounds i32, i32* %0, i64 1
  %ret2 = getelementptr inbounds i32, i32* %1, i64 2
  %ret = select i1 %2, i32* %ret1, i32* %ret2
  ret i32* %ret
}

; TEST 4
; Better than known in IR.

define dereferenceable(4) i32* @test4(i32* dereferenceable(8) %0) local_unnamed_addr {
<<<<<<< HEAD
; ATTRIBUTOR: define nonnull dereferenceable(8) i32* @test4(i32* nonnull readnone returned dereferenceable(8) "no-capture-maybe-returned" %0)
=======
; ATTRIBUTOR: define nonnull dereferenceable(8) i32* @test4(i32* nofree nonnull readnone returned dereferenceable(8) "no-capture-maybe-returned" %0)
>>>>>>> c79f07dd
  ret i32* %0
}

; TEST 5
; loop in which dereferenceabily "grows"
define void @deref_phi_growing(i32* dereferenceable(4000) %a) {
entry:
  br label %for.cond

for.cond:                                         ; preds = %for.inc, %entry
  %i.0 = phi i32 [ 0, %entry ], [ %inc, %for.inc ]
  %a.addr.0 = phi i32* [ %a, %entry ], [ %incdec.ptr, %for.inc ]
; ATTRIBUTOR: call void @deref_phi_user(i32* nonnull dereferenceable(4000) %a.addr.0)
  call void @deref_phi_user(i32* %a.addr.0)
  %tmp = load i32, i32* %a.addr.0, align 4
  %cmp = icmp slt i32 %i.0, %tmp
  br i1 %cmp, label %for.body, label %for.cond.cleanup

for.cond.cleanup:                                 ; preds = %for.cond
  br label %for.end

for.body:                                         ; preds = %for.cond
  br label %for.inc

for.inc:                                          ; preds = %for.body
  %incdec.ptr = getelementptr inbounds i32, i32* %a.addr.0, i64 -1
  %inc = add nuw nsw i32 %i.0, 1
  br label %for.cond

for.end:                                          ; preds = %for.cond.cleanup
  ret void
}

; TEST 6
; loop in which dereferenceabily "shrinks"
define void @deref_phi_shrinking(i32* dereferenceable(4000) %a) {
entry:
  br label %for.cond

for.cond:                                         ; preds = %for.inc, %entry
  %i.0 = phi i32 [ 0, %entry ], [ %inc, %for.inc ]
  %a.addr.0 = phi i32* [ %a, %entry ], [ %incdec.ptr, %for.inc ]
; ATTRIBUTOR: call void @deref_phi_user(i32* nonnull %a.addr.0)
  call void @deref_phi_user(i32* %a.addr.0)
  %tmp = load i32, i32* %a.addr.0, align 4
  %cmp = icmp slt i32 %i.0, %tmp
  br i1 %cmp, label %for.body, label %for.cond.cleanup

for.cond.cleanup:                                 ; preds = %for.cond
  br label %for.end

for.body:                                         ; preds = %for.cond
  br label %for.inc

for.inc:                                          ; preds = %for.body
  %incdec.ptr = getelementptr inbounds i32, i32* %a.addr.0, i64 1
  %inc = add nuw nsw i32 %i.0, 1
  br label %for.cond

for.end:                                          ; preds = %for.cond.cleanup
  ret void
}

; TEST 7
; share known infomation in must-be-executed-context
declare i32* @unkown_ptr() willreturn nounwind
declare i32 @unkown_f(i32*) willreturn nounwind
define i32* @f7_0(i32* %ptr) {
; ATTRIBUTOR: define nonnull dereferenceable(8) i32* @f7_0(i32* nonnull returned dereferenceable(8) %ptr)
  %T = tail call i32 @unkown_f(i32* dereferenceable(8) %ptr)
  ret i32* %ptr
}	

; ATTRIBUTOR: define void @f7_1(i32* nonnull dereferenceable(4) %ptr, i1 %c) 
define void @f7_1(i32* %ptr, i1 %c) {

; ATTRIBUTOR:   %A = tail call i32 @unkown_f(i32* nonnull dereferenceable(4) %ptr) 
  %A = tail call i32 @unkown_f(i32* %ptr)

  %ptr.0 = load i32, i32* %ptr
  ; deref 4 hold

; FIXME: this should be %B = tail call i32 @unkown_f(i32* nonnull dereferenceable(4) %ptr) 
; ATTRIBUTOR:   %B = tail call i32 @unkown_f(i32* nonnull dereferenceable(4) %ptr) 
  %B = tail call i32 @unkown_f(i32* dereferenceable(1) %ptr)

  br i1%c, label %if.true, label %if.false
if.true:
; ATTRIBUTOR:   %C = tail call i32 @unkown_f(i32* nonnull dereferenceable(8) %ptr) 
  %C = tail call i32 @unkown_f(i32* %ptr)

; ATTRIBUTOR:   %D = tail call i32 @unkown_f(i32* nonnull dereferenceable(8) %ptr) 
  %D = tail call i32 @unkown_f(i32* dereferenceable(8) %ptr)

; FIXME: This should be tail call i32 @unkown_f(i32* nonnull dereferenceable(8) %ptr) 
;        Making must-be-executed-context backward exploration will fix this.
; ATTRIBUTOR:   %E = tail call i32 @unkown_f(i32* nonnull dereferenceable(4) %ptr) 
  %E = tail call i32 @unkown_f(i32* %ptr)

  ret void

if.false:
  ret void
}

; ATTRIBUTOR: define void @f7_2(i1 %c) 
define void @f7_2(i1 %c) {

  %ptr =  tail call i32* @unkown_ptr()

; ATTRIBUTOR:   %A = tail call i32 @unkown_f(i32* nonnull dereferenceable(4) %ptr) 
  %A = tail call i32 @unkown_f(i32* %ptr)

  %arg_a.0 = load i32, i32* %ptr
  ; deref 4 hold

; ATTRIBUTOR:   %B = tail call i32 @unkown_f(i32* nonnull dereferenceable(4) %ptr)
  %B = tail call i32 @unkown_f(i32* dereferenceable(1) %ptr)

  br i1%c, label %if.true, label %if.false
if.true:

; ATTRIBUTOR:   %C = tail call i32 @unkown_f(i32* nonnull dereferenceable(8) %ptr) 
  %C = tail call i32 @unkown_f(i32* %ptr)

; ATTRIBUTOR:   %D = tail call i32 @unkown_f(i32* nonnull dereferenceable(8) %ptr) 
  %D = tail call i32 @unkown_f(i32* dereferenceable(8) %ptr)

  %E = tail call i32 @unkown_f(i32* %ptr)
; FIXME: This should be @unkown_f(i32* nonnull dereferenceable(8) %ptr) 
;        Making must-be-executed-context backward exploration will fix this.
; ATTRIBUTOR:   %E = tail call i32 @unkown_f(i32* nonnull dereferenceable(4) %ptr)

  ret void

if.false:
  ret void
}

define i32* @f7_3() {
; ATTRIBUTOR: define nonnull dereferenceable(4) i32* @f7_3()
  %ptr = tail call i32* @unkown_ptr()
  store i32 10, i32* %ptr, align 16
  ret i32* %ptr
}

define i32* @test_for_minus_index(i32* %p) {
<<<<<<< HEAD
; FIXME: This should be define nonnull dereferenceable(8) i32* @test_for_minus_index(i32* nonnull %p)
; ATTRIBUTOR: define nonnull dereferenceable(8) i32* @test_for_minus_index(i32* writeonly "no-capture-maybe-returned" %p)
=======
; FIXME: This should have a return dereferenceable(8) but we need to make sure it will work in loops as well.
; ATTRIBUTOR: define nonnull i32* @test_for_minus_index(i32* nofree nonnull writeonly "no-capture-maybe-returned" %p)
>>>>>>> c79f07dd
  %q = getelementptr inbounds i32, i32* %p, i32 -2
  store i32 1, i32* %q
  ret i32* %q
}<|MERGE_RESOLUTION|>--- conflicted
+++ resolved
@@ -1,8 +1,4 @@
-<<<<<<< HEAD
-; RUN: opt -attributor -attributor-manifest-internal --attributor-disable=false -attributor-max-iterations-verify -attributor-max-iterations=2 -S < %s | FileCheck %s --check-prefix=ATTRIBUTOR
-=======
 ; RUN: opt -attributor -attributor-manifest-internal --attributor-disable=false -attributor-max-iterations-verify -attributor-annotate-decl-cs -attributor-max-iterations=2 -S < %s | FileCheck %s --check-prefix=ATTRIBUTOR
->>>>>>> c79f07dd
 
 
 declare void @deref_phi_user(i32* %a);
@@ -11,11 +7,7 @@
 ; take mininimum of return values
 ;
 define i32* @test1(i32* dereferenceable(4) %0, double* dereferenceable(8) %1, i1 zeroext %2) local_unnamed_addr {
-<<<<<<< HEAD
-; ATTRIBUTOR: define nonnull dereferenceable(4) i32* @test1(i32* nonnull readnone dereferenceable(4) "no-capture-maybe-returned" %0, double* nonnull readnone dereferenceable(8) "no-capture-maybe-returned" %1, i1 zeroext %2)
-=======
 ; ATTRIBUTOR: define nonnull dereferenceable(4) i32* @test1(i32* nofree nonnull readnone dereferenceable(4) "no-capture-maybe-returned" %0, double* nofree nonnull readnone dereferenceable(8) "no-capture-maybe-returned" %1, i1 zeroext %2)
->>>>>>> c79f07dd
   %4 = bitcast double* %1 to i32*
   %5 = select i1 %2, i32* %0, i32* %4
   ret i32* %5
@@ -23,11 +15,7 @@
 
 ; TEST 2
 define i32* @test2(i32* dereferenceable_or_null(4) %0, double* dereferenceable(8) %1, i1 zeroext %2) local_unnamed_addr {
-<<<<<<< HEAD
-; ATTRIBUTOR: define dereferenceable_or_null(4) i32* @test2(i32* readnone dereferenceable_or_null(4) "no-capture-maybe-returned" %0, double* nonnull readnone dereferenceable(8) "no-capture-maybe-returned" %1, i1 zeroext %2)
-=======
 ; ATTRIBUTOR: define dereferenceable_or_null(4) i32* @test2(i32* nofree readnone dereferenceable_or_null(4) "no-capture-maybe-returned" %0, double* nofree nonnull readnone dereferenceable(8) "no-capture-maybe-returned" %1, i1 zeroext %2)
->>>>>>> c79f07dd
   %4 = bitcast double* %1 to i32*
   %5 = select i1 %2, i32* %0, i32* %4
   ret i32* %5
@@ -36,33 +24,20 @@
 ; TEST 3
 ; GEP inbounds
 define i32* @test3_1(i32* dereferenceable(8) %0) local_unnamed_addr {
-<<<<<<< HEAD
-; ATTRIBUTOR: define nonnull dereferenceable(4) i32* @test3_1(i32* nonnull readnone dereferenceable(8) "no-capture-maybe-returned" %0)
-=======
 ; ATTRIBUTOR: define nonnull dereferenceable(4) i32* @test3_1(i32* nofree nonnull readnone dereferenceable(8) "no-capture-maybe-returned" %0)
->>>>>>> c79f07dd
   %ret = getelementptr inbounds i32, i32* %0, i64 1
   ret i32* %ret
 }
 
 define i32* @test3_2(i32* dereferenceable_or_null(32) %0) local_unnamed_addr {
-<<<<<<< HEAD
-; FIXME: Argument should be mark dereferenceable because of GEP `inbounds`.
-; ATTRIBUTOR: define nonnull dereferenceable(16) i32* @test3_2(i32* readnone dereferenceable_or_null(32) "no-capture-maybe-returned" %0)
-=======
 ; FIXME: We should not have both deref(x) and deref_or_null(y) with x >= y.
 ; ATTRIBUTOR: define nonnull dereferenceable(16) i32* @test3_2(i32* nofree nonnull readnone dereferenceable(32) dereferenceable_or_null(32) "no-capture-maybe-returned" %0)
->>>>>>> c79f07dd
   %ret = getelementptr inbounds i32, i32* %0, i64 4
   ret i32* %ret
 }
 
 define i32* @test3_3(i32* dereferenceable(8) %0, i32* dereferenceable(16) %1, i1 %2) local_unnamed_addr {
-<<<<<<< HEAD
-; ATTRIBUTOR: define nonnull dereferenceable(4) i32* @test3_3(i32* nonnull readnone dereferenceable(8) "no-capture-maybe-returned" %0, i32* nonnull readnone dereferenceable(16) "no-capture-maybe-returned" %1, i1 %2) local_unnamed_addr
-=======
 ; ATTRIBUTOR: define nonnull dereferenceable(4) i32* @test3_3(i32* nofree nonnull readnone dereferenceable(8) "no-capture-maybe-returned" %0, i32* nofree nonnull readnone dereferenceable(16) "no-capture-maybe-returned" %1, i1 %2) local_unnamed_addr
->>>>>>> c79f07dd
   %ret1 = getelementptr inbounds i32, i32* %0, i64 1
   %ret2 = getelementptr inbounds i32, i32* %1, i64 2
   %ret = select i1 %2, i32* %ret1, i32* %ret2
@@ -73,11 +48,7 @@
 ; Better than known in IR.
 
 define dereferenceable(4) i32* @test4(i32* dereferenceable(8) %0) local_unnamed_addr {
-<<<<<<< HEAD
-; ATTRIBUTOR: define nonnull dereferenceable(8) i32* @test4(i32* nonnull readnone returned dereferenceable(8) "no-capture-maybe-returned" %0)
-=======
 ; ATTRIBUTOR: define nonnull dereferenceable(8) i32* @test4(i32* nofree nonnull readnone returned dereferenceable(8) "no-capture-maybe-returned" %0)
->>>>>>> c79f07dd
   ret i32* %0
 }
 
@@ -225,13 +196,8 @@
 }
 
 define i32* @test_for_minus_index(i32* %p) {
-<<<<<<< HEAD
-; FIXME: This should be define nonnull dereferenceable(8) i32* @test_for_minus_index(i32* nonnull %p)
-; ATTRIBUTOR: define nonnull dereferenceable(8) i32* @test_for_minus_index(i32* writeonly "no-capture-maybe-returned" %p)
-=======
 ; FIXME: This should have a return dereferenceable(8) but we need to make sure it will work in loops as well.
 ; ATTRIBUTOR: define nonnull i32* @test_for_minus_index(i32* nofree nonnull writeonly "no-capture-maybe-returned" %p)
->>>>>>> c79f07dd
   %q = getelementptr inbounds i32, i32* %p, i32 -2
   store i32 1, i32* %q
   ret i32* %q
