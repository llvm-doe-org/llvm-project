--- conflicted
+++ resolved
@@ -1,8 +1,4 @@
-<<<<<<< HEAD
-; RUN: opt -functionattrs -attributor -attributor-disable=false -attributor-max-iterations-verify -attributor-max-iterations=3 -S < %s | FileCheck %s
-=======
 ; RUN: opt -functionattrs -attributor -attributor-disable=false -attributor-max-iterations-verify -attributor-annotate-decl-cs -attributor-max-iterations=2 -S < %s | FileCheck %s
->>>>>>> c79f07dd
 ;
 ; Test cases specifically designed for the "no-return" function attribute.
 ; We use FIXME's to indicate problems and missing attributes.
@@ -129,19 +125,12 @@
 }
 
 
-<<<<<<< HEAD
-; TEST 6: willreturn means *not* no-return
-; CHECK:      Function Attrs: nofree norecurse nosync nounwind readnone willreturn
-; CHECK-NEXT: define i32 @endless_loop_but_willreturn
-define i32 @endless_loop_but_willreturn(i32 %a) willreturn {
-=======
 ; TEST 6a: willreturn means *not* no-return or UB
 ; FIXME: we should derive "UB" as an argument and report it to the user on request.
 
 ; CHECK:      Function Attrs: nofree norecurse noreturn nosync nounwind readnone willreturn
 ; CHECK-NEXT: define i32 @endless_loop_but_willreturn
 define i32 @endless_loop_but_willreturn() willreturn {
->>>>>>> c79f07dd
 entry:
   br label %while.body
 
@@ -149,8 +138,6 @@
   br label %while.body
 }
 
-<<<<<<< HEAD
-=======
 ; TEST 6b: willreturn means *not* no-return or UB
 ; CHECK:      Function Attrs: nofree norecurse noreturn nosync nounwind readnone willreturn
 ; CHECK-NEXT: define i32 @UB_and_willreturn
@@ -159,5 +146,4 @@
   unreachable
 }
 
->>>>>>> c79f07dd
 attributes #0 = { noinline nounwind uwtable }