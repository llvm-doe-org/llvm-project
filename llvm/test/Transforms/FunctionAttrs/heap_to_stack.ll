--- conflicted
+++ resolved
@@ -306,11 +306,7 @@
 define void @test15(i64 %S) {
   ; CHECK: %1 = tail call noalias i8* @malloc(i64 %S)
   %1 = tail call noalias i8* @malloc(i64 %S)
-<<<<<<< HEAD
-  ; CHECK-NEXT: @no_sync_func(i8* noalias %1)
-=======
   ; CHECK-NEXT: @no_sync_func(i8* noalias nofree %1)
->>>>>>> c79f07dd
   tail call void @no_sync_func(i8* %1)
   ; CHECK-NEXT: @free(i8* noalias %1)
   tail call void @free(i8* %1)
@@ -322,11 +318,7 @@
   %1 = tail call noalias i8* @malloc(i64 4)
   ; CHECK-NEXT: store i8 %v, i8* %1
   store i8 %v, i8* %1
-<<<<<<< HEAD
-  ; CHECK-NEXT: @no_sync_func(i8* noalias nocapture %1)
-=======
-  ; CHECK-NEXT: @no_sync_func(i8* noalias nocapture nofree %1)
->>>>>>> c79f07dd
+  ; CHECK-NEXT: @no_sync_func(i8* noalias nocapture nofree %1)
   tail call void @no_sync_func(i8* %1)
   ; CHECK-NOT: @free(i8* %1)
   tail call void @free(i8* %1)
@@ -338,17 +330,11 @@
   %1 = tail call noalias i8* @malloc(i64 4)
   ; CHECK-NEXT: store i8* %1, i8** %P
   store i8* %1, i8** %P
-<<<<<<< HEAD
-  ; CHECK-NEXT: @no_sync_func(i8* %1)
-=======
   ; CHECK-NEXT: @no_sync_func(i8* nocapture nofree %1)
->>>>>>> c79f07dd
   tail call void @no_sync_func(i8* %1)
   ; CHECK-NEXT: @free(i8* %1)
   tail call void @free(i8* %1)
   ret void
-<<<<<<< HEAD
-=======
 }
 
 define void @test16c(i8 %v, i8** %P) {
@@ -369,5 +355,4 @@
   ; CHECK-NEXT: store i8* %1, i8** %P
   store i8* %1, i8** %P
   ret void
->>>>>>> c79f07dd
 }