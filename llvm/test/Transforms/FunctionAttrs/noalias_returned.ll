<<<<<<< HEAD
; RUN: opt -S -passes=attributor -aa-pipeline='basic-aa' -attributor-disable=false -attributor-max-iterations-verify -attributor-max-iterations=3 < %s | FileCheck %s
=======
; RUN: opt -S -passes=attributor -aa-pipeline='basic-aa' -attributor-disable=false -attributor-max-iterations-verify -attributor-annotate-decl-cs -attributor-max-iterations=3 < %s | FileCheck %s
>>>>>>> c79f07dd

; TEST 1 - negative.

; void *G;
; void *foo(){
;   void *V = malloc(4);
;   G = V;
;   return V;
; }

@G = external global i8*

; CHECK: define i8* @foo()
define i8* @foo() {
  %1 = tail call noalias i8* @malloc(i64 4)
  store i8* %1, i8** @G, align 8
  ret i8* %1
}

declare noalias i8* @malloc(i64)

; TEST 2
; call noalias function in return instruction.

; CHECK: define noalias i8* @return_noalias()
define i8* @return_noalias(){
  %1 = tail call noalias i8* @malloc(i64 4)
  ret i8* %1
}

define void @nocapture(i8* %a){
  ret void
}

; CHECK: define noalias i8* @return_noalias_looks_like_capture()
define i8* @return_noalias_looks_like_capture(){
  %1 = tail call noalias i8* @malloc(i64 4)
  call void @nocapture(i8* %1)
  ret i8* %1
}

declare i8* @alias()

; TEST 3
; CHECK: define i8* @call_alias()
; CHECK-NOT: noalias
define i8* @call_alias(){
  %1 = tail call i8* @alias()
  ret i8* %1
}

; TEST 4
; void *baz();
; void *foo(int a);
;
; void *bar()  {
;   foo(0);
;    return baz();
; }
;
; void *foo(int a)  {
;   if (a)
;   bar();
;   return malloc(4);
; }

; CHECK: define i8* @bar()
define i8* @bar() nounwind uwtable {
  %1 = tail call i8* (...) @baz()
  ret i8* %1
}

; CHECK: define noalias i8* @foo1(i32 %0)
define i8* @foo1(i32 %0) nounwind uwtable {
  %2 = icmp eq i32 %0, 0
  br i1 %2, label %5, label %3

3:                                                ; preds = %1
  %4 = tail call i8* (...) @baz()
  br label %5

5:                                                ; preds = %1, %3
  %6 = tail call noalias i8* @malloc(i64 4)
  ret i8* %6
}

declare i8* @baz(...) nounwind uwtable

; TEST 5

; Returning global pointer. Should not be noalias.
; CHECK: define nonnull align 8 dereferenceable(8) i8** @getter()
define i8** @getter() {
  ret i8** @G
}

; Returning global pointer. Should not be noalias.
; CHECK: define nonnull align 8 dereferenceable(8) i8** @calle1()
define i8** @calle1(){
  %1 = call i8** @getter()
  ret i8** %1
}

; TEST 6
declare noalias i8* @strdup(i8* nocapture) nounwind

; CHECK: define noalias i8* @test6()
define i8* @test6() nounwind uwtable ssp {
  %x = alloca [2 x i8], align 1
  %arrayidx = getelementptr inbounds [2 x i8], [2 x i8]* %x, i64 0, i64 0
  store i8 97, i8* %arrayidx, align 1
  %arrayidx1 = getelementptr inbounds [2 x i8], [2 x i8]* %x, i64 0, i64 1
  store i8 0, i8* %arrayidx1, align 1
  %call = call noalias i8* @strdup(i8* %arrayidx) nounwind
  ret i8* %call
}

; TEST 7

; CHECK: define noalias i8* @test7()
define i8* @test7() nounwind {
entry:
  %A = call noalias i8* @malloc(i64 4) nounwind
  %tobool = icmp eq i8* %A, null
  br i1 %tobool, label %return, label %if.end

if.end:
  store i8 7, i8* %A
  br label %return

return:
  %retval.0 = phi i8* [ %A, %if.end ], [ null, %entry ]
  ret i8* %retval.0
}

; TEST 8

; CHECK: define noalias i8* @test8(i32* %0)
define i8* @test8(i32* %0) nounwind uwtable {
  %2 = tail call noalias i8* @malloc(i64 4)
  %3 = icmp ne i32* %0, null
  br i1 %3, label %4, label %5

4:                                                ; preds = %1
  store i8 10, i8* %2
  br label %5

5:                                                ; preds = %1, %4
  ret i8* %2
}

; TEST 9
; Simple Argument Test
define internal void @test9(i8* %a, i8* %b) {
<<<<<<< HEAD
; CHECK: define internal void @test9(i8* noalias nocapture readnone %a, i8* nocapture readnone %b)
=======
; CHECK: define internal void @test9(i8* noalias nocapture nofree readnone %a, i8* nocapture nofree readnone %b)
>>>>>>> c79f07dd
  ret void
}
define void @test9_helper(i8* %a, i8* %b) {
  tail call void @test9(i8* noalias %a, i8* %b)
  tail call void @test9(i8* noalias %b, i8* noalias %a)
  ret void
}


; TEST 10
; Simple CallSite Test

declare void @test10_helper_1(i8* %a)
define void @test10_helper_2(i8* noalias %a) {
; CHECK:   tail call void @test10_helper_1(i8* %a)
  tail call void @test10_helper_1(i8* %a)
  ret void
}
define void @test10(i8* noalias %a) {
; CHECK: define void @test10(i8* noalias %a)
; FIXME: missing noalias
; CHECK-NEXT:   tail call void @test10_helper_1(i8* %a)
  tail call void @test10_helper_1(i8* %a)

; CHECK-NEXT:   tail call void @test10_helper_2(i8* noalias %a)
  tail call void @test10_helper_2(i8* %a)
  ret void
}

; TEST 11
; CallSite Test

declare void @test11_helper(i8* %a, i8 *%b)
define void @test11(i8* noalias %a) {
; CHECK: define void @test11(i8* noalias %a)
; CHECK-NEXT:   tail call void @test11_helper(i8* %a, i8* %a)
  tail call void @test11_helper(i8* %a, i8* %a)
  ret void
}


; TEST 12
; CallSite Argument
declare void @use_nocapture(i8* nocapture)
declare void @use(i8*)
define void @test12_1() {
; CHECK-LABEL: @test12_1(
; CHECK-NEXT:    [[A:%.*]] = alloca i8, align 4
; CHECK-NEXT:    [[B:%.*]] = tail call noalias i8* @malloc(i64 4)
; CHECK-NEXT:    tail call void @use_nocapture(i8* noalias nonnull align 4 dereferenceable(1) [[A]])
; CHECK-NEXT:    tail call void @use_nocapture(i8* noalias nonnull align 4 dereferenceable(1) [[A]])
; CHECK-NEXT:    tail call void @use_nocapture(i8* noalias nocapture [[B]])
; CHECK-NEXT:    tail call void @use_nocapture(i8* noalias nocapture [[B]])
; CHECK-NEXT:    ret void
;
  %A = alloca i8, align 4
  %B = tail call noalias i8* @malloc(i64 4)
  tail call void @use_nocapture(i8* %A)
  tail call void @use_nocapture(i8* %A)
  tail call void @use_nocapture(i8* %B)
  tail call void @use_nocapture(i8* %B)
  ret void
}

define void @test12_2(){
; CHECK-LABEL: @test12_2(
; CHECK-NEXT:    [[A:%.*]] = tail call noalias i8* @malloc(i64 4)
; FIXME: This should be @use_nocapture(i8* noalias [[A]])
; CHECK-NEXT:    tail call void @use_nocapture(i8* nocapture [[A]])
; FIXME: This should be @use_nocapture(i8* noalias nocapture [[A]])
; CHECK-NEXT:    tail call void @use_nocapture(i8* nocapture [[A]])
; CHECK-NEXT:    tail call void @use(i8* [[A]])
; CHECK-NEXT:    tail call void @use_nocapture(i8* nocapture [[A]])
; CHECK-NEXT:    ret void
;
  %A = tail call noalias i8* @malloc(i64 4)
  tail call void @use_nocapture(i8* %A)
  tail call void @use_nocapture(i8* %A)
  tail call void @use(i8* %A)
  tail call void @use_nocapture(i8* %A)
  ret void
}

declare void @two_args(i8* nocapture , i8* nocapture)
define void @test12_3(){
; CHECK-LABEL: @test12_3(
  %A = tail call noalias i8* @malloc(i64 4)
; CHECK: tail call void @two_args(i8* nocapture %A, i8* nocapture %A)
  tail call void @two_args(i8* %A, i8* %A)
  ret void
}

define void @test12_4(){
; CHECK-LABEL: @test12_4(
  %A = tail call noalias i8* @malloc(i64 4)
  %B = tail call noalias i8* @malloc(i64 4)
  %A_0 = getelementptr i8, i8* %A, i64 0
  %A_1 = getelementptr i8, i8* %A, i64 1
  %B_0 = getelementptr i8, i8* %B, i64 0

; CHECK: tail call void @two_args(i8* noalias nocapture %A, i8* noalias nocapture %B)
  tail call void @two_args(i8* %A, i8* %B)

; CHECK: tail call void @two_args(i8* nocapture %A, i8* nocapture %A_0)
  tail call void @two_args(i8* %A, i8* %A_0)

; CHECK: tail call void @two_args(i8* nocapture %A, i8* nocapture %A_1)
  tail call void @two_args(i8* %A, i8* %A_1)

; FIXME: This should be @two_args(i8* noalias nocapture %A_0, i8* noalias nocapture %B_0)
; CHECK: tail call void @two_args(i8* nocapture %A_0, i8* nocapture %B_0)
  tail call void @two_args(i8* %A_0, i8* %B_0)
  ret void
}<|MERGE_RESOLUTION|>--- conflicted
+++ resolved
@@ -1,8 +1,4 @@
-<<<<<<< HEAD
-; RUN: opt -S -passes=attributor -aa-pipeline='basic-aa' -attributor-disable=false -attributor-max-iterations-verify -attributor-max-iterations=3 < %s | FileCheck %s
-=======
 ; RUN: opt -S -passes=attributor -aa-pipeline='basic-aa' -attributor-disable=false -attributor-max-iterations-verify -attributor-annotate-decl-cs -attributor-max-iterations=3 < %s | FileCheck %s
->>>>>>> c79f07dd
 
 ; TEST 1 - negative.
 
@@ -157,11 +153,7 @@
 ; TEST 9
 ; Simple Argument Test
 define internal void @test9(i8* %a, i8* %b) {
-<<<<<<< HEAD
-; CHECK: define internal void @test9(i8* noalias nocapture readnone %a, i8* nocapture readnone %b)
-=======
 ; CHECK: define internal void @test9(i8* noalias nocapture nofree readnone %a, i8* nocapture nofree readnone %b)
->>>>>>> c79f07dd
   ret void
 }
 define void @test9_helper(i8* %a, i8* %b) {
