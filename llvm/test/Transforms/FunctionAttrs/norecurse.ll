; RUN: opt < %s -basicaa -functionattrs -rpo-functionattrs -S | FileCheck %s --check-prefixes=CHECK,BOTH
; RUN: opt < %s -aa-pipeline=basic-aa -passes='cgscc(function-attrs),rpo-functionattrs' -S | FileCheck %s --check-prefixes=CHECK,BOTH
<<<<<<< HEAD
; RUN: opt -passes=attributor --attributor-disable=false -attributor-max-iterations-verify -attributor-max-iterations=4 -S < %s | FileCheck %s --check-prefixes=ATTRIBUTOR,BOTH
=======
; RUN: opt -passes=attributor --attributor-disable=false -attributor-max-iterations-verify -attributor-annotate-decl-cs -attributor-max-iterations=2 -S < %s | FileCheck %s --check-prefixes=ATTRIBUTOR,BOTH
>>>>>>> c79f07dd

; CHECK: Function Attrs
; CHECK-SAME: norecurse nounwind readnone
; ATTRIBUTOR: Function Attrs: nofree norecurse nosync nounwind readnone willreturn
; BOTH-NEXT: define i32 @leaf()
define i32 @leaf() {
  ret i32 1
}

; BOTH: Function Attrs
; BOTH-SAME: readnone
; BOTH-NOT: norecurse
; BOTH-NEXT: define i32 @self_rec()
define i32 @self_rec() {
  %a = call i32 @self_rec()
  ret i32 4
}

; BOTH: Function Attrs
; BOTH-SAME: readnone
; BOTH-NOT: norecurse
; BOTH-NEXT: define i32 @indirect_rec()
define i32 @indirect_rec() {
  %a = call i32 @indirect_rec2()
  ret i32 %a
}
; BOTH: Function Attrs
; BOTH-SAME: readnone
; BOTH-NOT: norecurse
; BOTH-NEXT: define i32 @indirect_rec2()
define i32 @indirect_rec2() {
  %a = call i32 @indirect_rec()
  ret i32 %a
}

; BOTH: Function Attrs
; BOTH-SAME: readnone
; BOTH-NOT: norecurse
; BOTH-NEXT: define i32 @extern()
define i32 @extern() {
  %a = call i32 @k()
  ret i32 %a
}

; BOTH: Function Attrs
; BOTH-NEXT: declare i32 @k()
declare i32 @k() readnone

; BOTH: Function Attrs
; CHECK-SAME: nounwind
; BOTH-NOT: norecurse
; CHECK-NEXT: define void @intrinsic(i8* nocapture %dest, i8* nocapture readonly %src, i32 %len)
; ATTRIBUTOR-NEXT: define void @intrinsic(i8* nocapture writeonly %dest, i8* nocapture readonly %src, i32 %len)
define void @intrinsic(i8* %dest, i8* %src, i32 %len) {
  call void @llvm.memcpy.p0i8.p0i8.i32(i8* %dest, i8* %src, i32 %len, i1 false)
  ret void
}

; BOTH: Function Attrs
; BOTH-NEXT: declare void @llvm.memcpy.p0i8.p0i8.i32
declare void @llvm.memcpy.p0i8.p0i8.i32(i8*, i8*, i32, i1)

; BOTH: Function Attrs
; CHECK-SAME: norecurse readnone
; FIXME: missing "norecurse"
; ATTRIBUTOR-SAME: nosync readnone
; CHECK-NEXT: define internal i32 @called_by_norecurse()
define internal i32 @called_by_norecurse() {
  %a = call i32 @k()
  ret i32 %a
}
; BOTH: Function Attrs
; BOTH-NEXT: define void @m()
define void @m() norecurse {
  %a = call i32 @called_by_norecurse()
  ret void
}

; BOTH: Function Attrs
; CHECK-SAME: norecurse readnone
; FIXME: missing "norecurse"
; ATTRIBUTOR-SAME: nosync
; CHECK-NEXT: define internal i32 @called_by_norecurse_indirectly()
define internal i32 @called_by_norecurse_indirectly() {
  %a = call i32 @k()
  ret i32 %a
}
define internal void @o() {
  %a = call i32 @called_by_norecurse_indirectly()
  ret void
}
define void @p() norecurse {
  call void @o()
  ret void
}

; ATTRIBUTOR: Function Attrs: nofree nosync nounwind
; ATTRIBUTOR-NEXT: define void @f(i32 %x)
define void @f(i32 %x)  {
entry:
  %x.addr = alloca i32, align 4
  store i32 %x, i32* %x.addr, align 4
  %0 = load i32, i32* %x.addr, align 4
  %tobool = icmp ne i32 %0, 0
  br i1 %tobool, label %if.then, label %if.end

if.then:
  call void @g() norecurse
  br label %if.end

if.end:
  ret void
}

; BOTH: define void @g()
define void @g() norecurse {
entry:
  call void @f(i32 0)
  ret void
}

; ATTRIBUTOR-NOT: Function Attrs
; ATTRIBUTOR: define linkonce_odr i32 @leaf_redefinable()
define linkonce_odr i32 @leaf_redefinable() {
  ret i32 1
}

; Call through a function pointer
; ATTRIBUTOR-NOT: Function Attrs
<<<<<<< HEAD
; ATTRIBUTOR: define i32 @eval_func1(i32 (i32)* nocapture nonnull %0, i32 %1)
=======
; ATTRIBUTOR: define i32 @eval_func1(i32 (i32)* nocapture nofree nonnull %0, i32 %1)
>>>>>>> c79f07dd
define i32 @eval_func1(i32 (i32)* , i32) local_unnamed_addr {
  %3 = tail call i32 %0(i32 %1) #2
  ret i32 %3
}

; ATTRIBUTOR-NOT: Function Attrs
<<<<<<< HEAD
; ATTRIBUTOR: define i32 @eval_func2(i32 (i32)* nocapture %0, i32 %1)
=======
; ATTRIBUTOR: define i32 @eval_func2(i32 (i32)* nocapture nofree %0, i32 %1)
>>>>>>> c79f07dd
define i32 @eval_func2(i32 (i32)* , i32) local_unnamed_addr "null-pointer-is-valid"="true"{
  %3 = tail call i32 %0(i32 %1) #2
  ret i32 %3
}

declare void @unknown()
; Call an unknown function in a dead block.
; ATTRIBUTOR: Function Attrs: nofree norecurse nosync nounwind readnone willreturn
; ATTRIBUTOR: define i32 @call_unknown_in_dead_block()
define i32 @call_unknown_in_dead_block() local_unnamed_addr {
  ret i32 0
Dead:
  tail call void @unknown()
  ret i32 1
}
<|MERGE_RESOLUTION|>--- conflicted
+++ resolved
@@ -1,10 +1,6 @@
 ; RUN: opt < %s -basicaa -functionattrs -rpo-functionattrs -S | FileCheck %s --check-prefixes=CHECK,BOTH
 ; RUN: opt < %s -aa-pipeline=basic-aa -passes='cgscc(function-attrs),rpo-functionattrs' -S | FileCheck %s --check-prefixes=CHECK,BOTH
-<<<<<<< HEAD
-; RUN: opt -passes=attributor --attributor-disable=false -attributor-max-iterations-verify -attributor-max-iterations=4 -S < %s | FileCheck %s --check-prefixes=ATTRIBUTOR,BOTH
-=======
 ; RUN: opt -passes=attributor --attributor-disable=false -attributor-max-iterations-verify -attributor-annotate-decl-cs -attributor-max-iterations=2 -S < %s | FileCheck %s --check-prefixes=ATTRIBUTOR,BOTH
->>>>>>> c79f07dd
 
 ; CHECK: Function Attrs
 ; CHECK-SAME: norecurse nounwind readnone
@@ -134,22 +130,14 @@
 
 ; Call through a function pointer
 ; ATTRIBUTOR-NOT: Function Attrs
-<<<<<<< HEAD
-; ATTRIBUTOR: define i32 @eval_func1(i32 (i32)* nocapture nonnull %0, i32 %1)
-=======
 ; ATTRIBUTOR: define i32 @eval_func1(i32 (i32)* nocapture nofree nonnull %0, i32 %1)
->>>>>>> c79f07dd
 define i32 @eval_func1(i32 (i32)* , i32) local_unnamed_addr {
   %3 = tail call i32 %0(i32 %1) #2
   ret i32 %3
 }
 
 ; ATTRIBUTOR-NOT: Function Attrs
-<<<<<<< HEAD
-; ATTRIBUTOR: define i32 @eval_func2(i32 (i32)* nocapture %0, i32 %1)
-=======
 ; ATTRIBUTOR: define i32 @eval_func2(i32 (i32)* nocapture nofree %0, i32 %1)
->>>>>>> c79f07dd
 define i32 @eval_func2(i32 (i32)* , i32) local_unnamed_addr "null-pointer-is-valid"="true"{
   %3 = tail call i32 %0(i32 %1) #2
   ret i32 %3
