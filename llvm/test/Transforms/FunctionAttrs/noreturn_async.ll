<<<<<<< HEAD
; RUN: opt -functionattrs -attributor -attributor-disable=false -attributor-max-iterations-verify -attributor-max-iterations=3 -S < %s | FileCheck %s
=======
; RUN: opt -functionattrs -attributor -attributor-disable=false -attributor-max-iterations-verify -attributor-annotate-decl-cs -attributor-max-iterations=2 -S < %s | FileCheck %s
>>>>>>> c79f07dd
;
; This file is the same as noreturn_sync.ll but with a personality which
; indicates that the exception handler *can* catch asynchronous exceptions. As
; a consequence, invokes to noreturn and nounwind functions are not translated
; to calls followed by an unreachable but the unwind edge is considered live.
;
; https://reviews.llvm.org/D59978#inline-586873
;
; Make sure we handle invoke of a noreturn function correctly.
;
; This test is also a reminder of how we handle (=ignore) stackoverflow exception handling.
;
target datalayout = "e-m:w-i64:64-f80:128-n8:16:32:64-S128"
target triple = "x86_64-pc-windows-msvc19.16.27032"

@"??_C@_0BG@CMNEKHOP@Exception?5NOT?5caught?6?$AA@" = linkonce_odr dso_local unnamed_addr constant [22 x i8] c"Exception NOT caught\0A\00", align 1
@"??_C@_0BC@NKPAGFFJ@Exception?5caught?6?$AA@" = linkonce_odr dso_local unnamed_addr constant [18 x i8] c"Exception caught\0A\00", align 1
@"??_C@_0BK@JHJLGDKL@Done?5execution?5result?$DN?$CFi?6?$AA@" = linkonce_odr dso_local unnamed_addr constant [26 x i8] c"Done execution result=%i\0A\00", align 1
@"?_OptionsStorage@?1??__local_stdio_printf_options@@9@4_KA" = linkonce_odr dso_local global i64 0, align 8


define dso_local void @"?overflow@@YAXXZ"() {
entry:
; CHECK:      Function Attrs: nofree noreturn nosync nounwind
; CHECK-NEXT: define
; CHECK-NEXT:   entry:
; CHECK-NEXT:   call void @"?overflow@@YAXXZ"()
; CHECK-NEXT:   unreachable
  call void @"?overflow@@YAXXZ"()
  %call3 = call i32 (i8*, ...) @printf(i8* getelementptr inbounds ([18 x i8], [18 x i8]* @"??_C@_0BC@NKPAGFFJ@Exception?5caught?6?$AA@", i64 0, i64 0))
  ret void
}


; CHECK-NOT:    nounwind
; CHECK-NOT:    noreturn
; CHECK:        define
; CHECK-SAME:   @"?catchoverflow@@YAHXZ"()
define dso_local i32 @"?catchoverflow@@YAHXZ"()  personality i8* bitcast (i32 (...)* @__C_specific_handler to i8*) {
entry:
  %retval = alloca i32, align 4
  %__exception_code = alloca i32, align 4
; CHECK: invoke void @"?overflow@@YAXXZ"()
; CHECK:          to label %invoke.cont unwind label %catch.dispatch
  invoke void @"?overflow@@YAXXZ"()
          to label %invoke.cont unwind label %catch.dispatch

invoke.cont:                                      ; preds = %entry
; CHECK:      invoke.cont:
; CHECK-NEXT: unreachable
  br label %invoke.cont1

catch.dispatch:                                   ; preds = %invoke.cont, %entry
  %0 = catchswitch within none [label %__except] unwind to caller

__except:                                         ; preds = %catch.dispatch
  %1 = catchpad within %0 [i8* null]
  catchret from %1 to label %__except2

__except2:                                        ; preds = %__except
  %2 = call i32 @llvm.eh.exceptioncode(token %1)
  store i32 1, i32* %retval, align 4
  br label %return

invoke.cont1:                                     ; preds = %invoke.cont
  store i32 0, i32* %retval, align 4
  br label %return

__try.cont:                                       ; No predecessors!
  store i32 2, i32* %retval, align 4
  br label %return

return:                                           ; preds = %__try.cont, %__except2, %invoke.cont1
  %3 = load i32, i32* %retval, align 4
  ret i32 %3
}


define dso_local void @"?overflow@@YAXXZ_may_throw"()  {
entry:
; CHECK:      Function Attrs: noreturn
; CHECK-NOT:  nounwind
; CHECK-NEXT: define
; CHECK-NEXT:   entry:
; CHECK-NEXT:   %call3 = call i32 (i8*, ...) @printf(i8* nonnull dereferenceable(18) getelementptr inbounds ([18 x i8], [18 x i8]* @"??_C@_0BC@NKPAGFFJ@Exception?5caught?6?$AA@", i64 0, i64 0))
; CHECK-NEXT:   call void @"?overflow@@YAXXZ_may_throw"()
; CHECK-NEXT:   unreachable
  %call3 = call i32 (i8*, ...) @printf(i8* getelementptr inbounds ([18 x i8], [18 x i8]* @"??_C@_0BC@NKPAGFFJ@Exception?5caught?6?$AA@", i64 0, i64 0))
  call void @"?overflow@@YAXXZ_may_throw"()
  ret void
}


; CHECK-NOT:    nounwind
; CHECK-NOT:    noreturn
; CHECK:        define
; CHECK-SAME:   @"?catchoverflow@@YAHXZ_may_throw"()
define dso_local i32 @"?catchoverflow@@YAHXZ_may_throw"()  personality i8* bitcast (i32 (...)* @__C_specific_handler to i8*) {
entry:
  %retval = alloca i32, align 4
  %__exception_code = alloca i32, align 4
; CHECK: invoke void @"?overflow@@YAXXZ_may_throw"() 
; CHECK:          to label %invoke.cont unwind label %catch.dispatch
  invoke void @"?overflow@@YAXXZ_may_throw"() 
          to label %invoke.cont unwind label %catch.dispatch

invoke.cont:                                      ; preds = %entry
; CHECK:      invoke.cont:
; CHECK-NEXT: unreachable
  br label %invoke.cont1

catch.dispatch:                                   ; preds = %invoke.cont, %entry
  %0 = catchswitch within none [label %__except] unwind to caller

__except:                                         ; preds = %catch.dispatch
  %1 = catchpad within %0 [i8* null]
  catchret from %1 to label %__except2

__except2:                                        ; preds = %__except
  %2 = call i32 @llvm.eh.exceptioncode(token %1)
  store i32 1, i32* %retval, align 4
  br label %return

invoke.cont1:                                     ; preds = %invoke.cont
  store i32 0, i32* %retval, align 4
  br label %return

__try.cont:                                       ; No predecessors!
  store i32 2, i32* %retval, align 4
  br label %return

return:                                           ; preds = %__try.cont, %__except2, %invoke.cont1
  %3 = load i32, i32* %retval, align 4
  ret i32 %3
}

declare dso_local i32 @__C_specific_handler(...)

declare dso_local i32 @printf(i8* %_Format, ...)

declare i32 @llvm.eh.exceptioncode(token)<|MERGE_RESOLUTION|>--- conflicted
+++ resolved
@@ -1,8 +1,4 @@
-<<<<<<< HEAD
-; RUN: opt -functionattrs -attributor -attributor-disable=false -attributor-max-iterations-verify -attributor-max-iterations=3 -S < %s | FileCheck %s
-=======
 ; RUN: opt -functionattrs -attributor -attributor-disable=false -attributor-max-iterations-verify -attributor-annotate-decl-cs -attributor-max-iterations=2 -S < %s | FileCheck %s
->>>>>>> c79f07dd
 ;
 ; This file is the same as noreturn_sync.ll but with a personality which
 ; indicates that the exception handler *can* catch asynchronous exceptions. As
