; RUN: opt < %s -functionattrs -S | FileCheck %s
<<<<<<< HEAD
; RUN: opt < %s -attributor -attributor-disable=false -attributor-max-iterations-verify -attributor-max-iterations=3 -S | FileCheck %s --check-prefix=ATTRIBUTOR
=======
; RUN: opt < %s -attributor -attributor-disable=false -attributor-max-iterations-verify -attributor-annotate-decl-cs -attributor-max-iterations=3 -S | FileCheck %s --check-prefix=ATTRIBUTOR
>>>>>>> c79f07dd

; TEST 1
; CHECK: Function Attrs: norecurse nounwind readnone
; CHECK-NEXT: define i32 @foo1()
; ATTRIBUTOR: Function Attrs: nofree nosync nounwind
; ATTRIBUTOR-NEXT: define i32 @foo1()
define i32 @foo1() {
  ret i32 1
}

; TEST 2
; CHECK: Function Attrs: nounwind readnone
; CHECK-NEXT: define i32 @scc1_foo()
; ATTRIBUTOR: Function Attrs: nofree noreturn nosync nounwind
; ATTRIBUTOR-NEXT: define i32 @scc1_foo()
define i32 @scc1_foo() {
  %1 = call i32 @scc1_bar()
  ret i32 1
}


; TEST 3
; CHECK: Function Attrs: nounwind readnone
; CHECK-NEXT: define i32 @scc1_bar()
; ATTRIBUTOR: Function Attrs: nofree noreturn nosync nounwind
; ATTRIBUTOR-NEXT: define i32 @scc1_bar()
define i32 @scc1_bar() {
  %1 = call i32 @scc1_foo()
  ret i32 1
}

; CHECK: declare i32 @non_nounwind()
declare i32 @non_nounwind()

; TEST 4
; CHECK: define void @call_non_nounwind() {
; ATTRIBUTOR: define void @call_non_nounwind() {
define void @call_non_nounwind(){
    tail call i32 @non_nounwind()
    ret void
}

; TEST 5 - throw
; int maybe_throw(bool canThrow) {
;   if (canThrow)
;     throw;
;   else
;     return -1;
; }

; CHECK: define i32 @maybe_throw(i1 zeroext %0)
; ATTRIBUTOR: define i32 @maybe_throw(i1 zeroext %0)
define i32 @maybe_throw(i1 zeroext %0) {
  br i1 %0, label %2, label %3

2:                                                ; preds = %1
  tail call void @__cxa_rethrow() #1
  unreachable

3:                                                ; preds = %1
  ret i32 -1
}

declare void @__cxa_rethrow()

; TEST 6 - catch
; int catch_thing() {
;   try {
;       int a = doThing(true);
;   }
;   catch(...) { return -1; }
;   return 1;
; }

; CHECK: define i32 @catch_thing()
; ATTRIBUTOR: define i32 @catch_thing()
define i32 @catch_thing() personality i8* bitcast (i32 (...)* @__gxx_personality_v0 to i8*) {
  invoke void @__cxa_rethrow() #1
          to label %1 unwind label %2

1:                                                ; preds = %0
  unreachable

2:                                                ; preds = %0
  %3 = landingpad { i8*, i32 }
          catch i8* null
  %4 = extractvalue { i8*, i32 } %3, 0
  %5 = tail call i8* @__cxa_begin_catch(i8* %4) #2
  tail call void @__cxa_end_catch()
  ret i32 -1
}

define i32 @catch_thing_user() {
; ATTRIBUTOR:     define i32 @catch_thing_user
; ATTRIBUTOR-NEXT: %catch_thing_call = call
; ATTRIBUTOR-NEXT: ret i32 -1
  %catch_thing_call = call i32 @catch_thing()
  ret i32 %catch_thing_call
}


declare i32 @__gxx_personality_v0(...)

declare i8* @__cxa_begin_catch(i8*)

declare void @__cxa_end_catch()<|MERGE_RESOLUTION|>--- conflicted
+++ resolved
@@ -1,9 +1,5 @@
 ; RUN: opt < %s -functionattrs -S | FileCheck %s
-<<<<<<< HEAD
-; RUN: opt < %s -attributor -attributor-disable=false -attributor-max-iterations-verify -attributor-max-iterations=3 -S | FileCheck %s --check-prefix=ATTRIBUTOR
-=======
 ; RUN: opt < %s -attributor -attributor-disable=false -attributor-max-iterations-verify -attributor-annotate-decl-cs -attributor-max-iterations=3 -S | FileCheck %s --check-prefix=ATTRIBUTOR
->>>>>>> c79f07dd
 
 ; TEST 1
 ; CHECK: Function Attrs: norecurse nounwind readnone
