--- conflicted
+++ resolved
@@ -1,12 +1,7 @@
 ; RUN: opt < %s -functionattrs -S | FileCheck %s --check-prefixes=CHECK,FNATTR
 ; RUN: opt < %s -aa-pipeline=basic-aa -passes='cgscc(function-attrs)' -S | FileCheck %s --check-prefixes=CHECK,FNATTR
-<<<<<<< HEAD
-; RUN: opt < %s -attributor -attributor-disable=false -S | FileCheck %s --check-prefixes=CHECK,ATTRIBUTOR
-; RUN: opt < %s -aa-pipeline=basic-aa -passes='attributor' -attributor-disable=false -S | FileCheck %s --check-prefixes=CHECK,ATTRIBUTOR
-=======
 ; RUN: opt < %s -attributor -attributor-disable=false -S -attributor-annotate-decl-cs | FileCheck %s --check-prefixes=CHECK,ATTRIBUTOR
 ; RUN: opt < %s -aa-pipeline=basic-aa -passes='attributor' -attributor-disable=false -S -attributor-annotate-decl-cs | FileCheck %s --check-prefixes=CHECK,ATTRIBUTOR
->>>>>>> c79f07dd
 
 @x = global i32 0
 
@@ -23,11 +18,7 @@
 }
 
 ; FNATTR: define i8* @test2(i8* readnone returned %p)
-<<<<<<< HEAD
-; ATTRIBUTOR: define i8* @test2(i8* readnone returned %p)
-=======
 ; ATTRIBUTOR: define i8* @test2(i8* nofree readnone returned %p)
->>>>>>> c79f07dd
 define i8* @test2(i8* %p) {
   store i32 0, i32* @x
   ret i8* %p
@@ -49,11 +40,7 @@
 }
 
 ; FNATTR: define void @test5(i8** nocapture %p, i8* %q)
-<<<<<<< HEAD
-; ATTRIBUTOR: define void @test5(i8** nocapture nonnull writeonly dereferenceable(8) %p, i8* writeonly %q)
-=======
 ; ATTRIBUTOR: define void @test5(i8** nocapture nofree nonnull writeonly dereferenceable(8) %p, i8* nofree writeonly %q)
->>>>>>> c79f07dd
 ; Missed optz'n: we could make %q readnone, but don't break test6!
 define void @test5(i8** %p, i8* %q) {
   store i8* %q, i8** %p
@@ -71,33 +58,21 @@
 }
 
 ; FNATTR: define void @test7_1(i32* inalloca nocapture %a)
-<<<<<<< HEAD
-; ATTRIBUTOR: define void @test7_1(i32* inalloca nocapture writeonly %a)
-=======
 ; ATTRIBUTOR: define void @test7_1(i32* inalloca nocapture nofree writeonly %a)
->>>>>>> c79f07dd
 ; inalloca parameters are always considered written
 define void @test7_1(i32* inalloca %a) {
   ret void
 }
 
 ; FNATTR: define i32* @test8_1(i32* readnone returned %p)
-<<<<<<< HEAD
-; ATTRIBUTOR: define i32* @test8_1(i32* readnone returned %p)
-=======
 ; ATTRIBUTOR: define i32* @test8_1(i32* nofree readnone returned %p)
->>>>>>> c79f07dd
 define i32* @test8_1(i32* %p) {
 entry:
   ret i32* %p
 }
 
 ; FNATTR: define void @test8_2(i32* %p)
-<<<<<<< HEAD
-; ATTRIBUTOR: define void @test8_2(i32* nocapture writeonly %p)
-=======
 ; ATTRIBUTOR: define void @test8_2(i32* nocapture nofree writeonly %p)
->>>>>>> c79f07dd
 define void @test8_2(i32* %p) {
 entry:
   %call = call i32* @test8_1(i32* %p)
@@ -164,13 +139,8 @@
 ; FNATTR: define void @unsound_readnone(i8* nocapture readnone %ignored, i8* readnone %escaped_then_written)
 ; FNATTR: define void @unsound_readonly(i8* nocapture readnone %ignored, i8* readonly %escaped_then_written)
 ;
-<<<<<<< HEAD
-; ATTRIBUTOR: define void @unsound_readnone(i8* nocapture readnone %ignored, i8* %escaped_then_written)
-; ATTRIBUTOR: define void @unsound_readonly(i8* nocapture readnone %ignored, i8* %escaped_then_written)
-=======
 ; ATTRIBUTOR: define void @unsound_readnone(i8* nocapture nofree readnone %ignored, i8* %escaped_then_written)
 ; ATTRIBUTOR: define void @unsound_readonly(i8* nocapture nofree readnone %ignored, i8* %escaped_then_written)
->>>>>>> c79f07dd
 define void @unsound_readnone(i8* %ignored, i8* %escaped_then_written) {
   %addr = alloca i8*
   call void @escape_readnone_ptr(i8** %addr, i8* %escaped_then_written)
