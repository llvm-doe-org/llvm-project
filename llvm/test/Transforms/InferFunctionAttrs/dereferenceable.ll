--- conflicted
+++ resolved
@@ -8,13 +8,7 @@
 
 define <4 x double> @PR21780(double* %ptr) {
 ; CHECK-LABEL: @PR21780(double* %ptr)
-<<<<<<< HEAD
-; FIXME: this should be @PR21780(double* nonnull dereferenceable(32) %ptr) 
-;        trakcing use of GEP in Attributor would fix this problem.
-; ATTRIBUTOR-LABEL: @PR21780(double* nocapture nonnull readonly dereferenceable(8) %ptr)
-=======
 ; ATTRIBUTOR-LABEL: @PR21780(double* nocapture nofree nonnull readonly dereferenceable(32) %ptr)
->>>>>>> c79f07dd
 
   ; GEP of index 0 is simplified away.
   %arrayidx1 = getelementptr inbounds double, double* %ptr, i64 1
@@ -37,13 +31,7 @@
 
 define double @PR21780_only_access3_with_inbounds(double* %ptr) {
 ; CHECK-LABEL: @PR21780_only_access3_with_inbounds(double* %ptr)
-<<<<<<< HEAD
-; FIXME: this should be @PR21780_only_access3_with_inbounds(double* nonnull dereferenceable(32) %ptr)
-;        trakcing use of GEP in Attributor would fix this problem.
-; ATTRIBUTOR-LABEL: @PR21780_only_access3_with_inbounds(double* nocapture readonly %ptr) 
-=======
 ; ATTRIBUTOR-LABEL: @PR21780_only_access3_with_inbounds(double* nocapture nofree nonnull readonly dereferenceable(32) %ptr)
->>>>>>> c79f07dd
 
   %arrayidx3 = getelementptr inbounds double, double* %ptr, i64 3
   %t3 = load double, double* %arrayidx3, align 8
@@ -52,11 +40,7 @@
 
 define double @PR21780_only_access3_without_inbounds(double* %ptr) {
 ; CHECK-LABEL: @PR21780_only_access3_without_inbounds(double* %ptr)
-<<<<<<< HEAD
-; ATTRIBUTOR-LABEL: @PR21780_only_access3_without_inbounds(double* nocapture readonly %ptr)
-=======
 ; ATTRIBUTOR-LABEL: @PR21780_only_access3_without_inbounds(double* nocapture nofree readonly %ptr)
->>>>>>> c79f07dd
   %arrayidx3 = getelementptr double, double* %ptr, i64 3
   %t3 = load double, double* %arrayidx3, align 8
   ret double %t3
@@ -65,11 +49,7 @@
 define double @PR21780_without_inbounds(double* %ptr) {
 ; CHECK-LABEL: @PR21780_without_inbounds(double* %ptr)
 ; FIXME: this should be @PR21780_without_inbounds(double* nonnull dereferenceable(32) %ptr)
-<<<<<<< HEAD
-; ATTRIBUTOR-LABEL: @PR21780_without_inbounds(double* nocapture nonnull readonly dereferenceable(8) %ptr)
-=======
 ; ATTRIBUTOR-LABEL: @PR21780_without_inbounds(double* nocapture nofree nonnull readonly dereferenceable(8) %ptr)
->>>>>>> c79f07dd
 
   %arrayidx1 = getelementptr double, double* %ptr, i64 1
   %arrayidx2 = getelementptr double, double* %ptr, i64 2
