--- conflicted
+++ resolved
@@ -299,16 +299,10 @@
   Elf_Relr_Range dyn_relrs() const;
   std::string getFullSymbolName(const Elf_Sym *Symbol, StringRef StrTable,
                                 bool IsDynamic) const;
-<<<<<<< HEAD
-  void getSectionNameIndex(const Elf_Sym *Symbol, const Elf_Sym *FirstSym,
-                           StringRef &SectionName,
-                           unsigned &SectionIndex) const;
-=======
   Expected<unsigned> getSymbolSectionIndex(const Elf_Sym *Symbol,
                                            const Elf_Sym *FirstSym) const;
   Expected<StringRef> getSymbolSectionName(const Elf_Sym *Symbol,
                                            unsigned SectionIndex) const;
->>>>>>> c79f07dd
   Expected<std::string> getStaticSymbolName(uint32_t Index) const;
   std::string getDynamicString(uint64_t Value) const;
   StringRef getSymbolVersionByIndex(StringRef StrTab,
