//===------ utils/elf2yaml.cpp - obj2yaml conversion tool -------*- C++ -*-===//
//
// Part of the LLVM Project, under the Apache License v2.0 with LLVM Exceptions.
// See https://llvm.org/LICENSE.txt for license information.
// SPDX-License-Identifier: Apache-2.0 WITH LLVM-exception
//
//===----------------------------------------------------------------------===//

#include "Error.h"
#include "llvm/ADT/DenseSet.h"
#include "llvm/ADT/STLExtras.h"
#include "llvm/Object/ELFObjectFile.h"
#include "llvm/ObjectYAML/ELFYAML.h"
#include "llvm/Support/DataExtractor.h"
#include "llvm/Support/ErrorHandling.h"
#include "llvm/Support/YAMLTraits.h"

using namespace llvm;

namespace {

template <class ELFT>
class ELFDumper {
  typedef object::Elf_Sym_Impl<ELFT> Elf_Sym;
  typedef typename ELFT::Dyn Elf_Dyn;
  typedef typename ELFT::Shdr Elf_Shdr;
  typedef typename ELFT::Word Elf_Word;
  typedef typename ELFT::Rel Elf_Rel;
  typedef typename ELFT::Rela Elf_Rela;
  using Elf_Nhdr = typename ELFT::Nhdr;
  using Elf_Note = typename ELFT::Note;

  ArrayRef<Elf_Shdr> Sections;
  ArrayRef<Elf_Sym> SymTable;

  DenseMap<StringRef, uint32_t> UsedSectionNames;
  std::vector<std::string> SectionNames;

  DenseMap<StringRef, uint32_t> UsedSymbolNames;
  std::vector<std::string> SymbolNames;

  Expected<StringRef> getUniquedSectionName(const Elf_Shdr *Sec);
  Expected<StringRef> getUniquedSymbolName(const Elf_Sym *Sym,
                                           StringRef StrTable,
                                           const Elf_Shdr *SymTab);
  Expected<StringRef> getSymbolName(uint32_t SymtabNdx, uint32_t SymbolNdx);

  const object::ELFFile<ELFT> &Obj;
  ArrayRef<Elf_Word> ShndxTable;

  Error dumpSymbols(const Elf_Shdr *Symtab,
                    std::vector<ELFYAML::Symbol> &Symbols);
  Error dumpSymbol(const Elf_Sym *Sym, const Elf_Shdr *SymTab,
                   StringRef StrTable, ELFYAML::Symbol &S);
  Error dumpCommonSection(const Elf_Shdr *Shdr, ELFYAML::Section &S);
  Error dumpCommonRelocationSection(const Elf_Shdr *Shdr,
                                    ELFYAML::RelocationSection &S);
  template <class RelT>
  Error dumpRelocation(const RelT *Rel, const Elf_Shdr *SymTab,
                       ELFYAML::Relocation &R);

  Expected<ELFYAML::AddrsigSection *> dumpAddrsigSection(const Elf_Shdr *Shdr);
  Expected<ELFYAML::DynamicSection *> dumpDynamicSection(const Elf_Shdr *Shdr);
  Expected<ELFYAML::RelocationSection *> dumpRelocSection(const Elf_Shdr *Shdr);
  Expected<ELFYAML::RawContentSection *>
  dumpContentSection(const Elf_Shdr *Shdr);
  Expected<ELFYAML::SymtabShndxSection *>
  dumpSymtabShndxSection(const Elf_Shdr *Shdr);
  Expected<ELFYAML::NoBitsSection *> dumpNoBitsSection(const Elf_Shdr *Shdr);
  Expected<ELFYAML::HashSection *> dumpHashSection(const Elf_Shdr *Shdr);
  Expected<ELFYAML::NoteSection *> dumpNoteSection(const Elf_Shdr *Shdr);
<<<<<<< HEAD
=======
  Expected<ELFYAML::GnuHashSection *> dumpGnuHashSection(const Elf_Shdr *Shdr);
>>>>>>> c79f07dd
  Expected<ELFYAML::VerdefSection *> dumpVerdefSection(const Elf_Shdr *Shdr);
  Expected<ELFYAML::SymverSection *> dumpSymverSection(const Elf_Shdr *Shdr);
  Expected<ELFYAML::VerneedSection *> dumpVerneedSection(const Elf_Shdr *Shdr);
  Expected<ELFYAML::Group *> dumpGroup(const Elf_Shdr *Shdr);
  Expected<ELFYAML::MipsABIFlags *> dumpMipsABIFlags(const Elf_Shdr *Shdr);
  Expected<ELFYAML::StackSizesSection *>
  dumpStackSizesSection(const Elf_Shdr *Shdr);

  Expected<ELFYAML::Section *> dumpSpecialSection(const Elf_Shdr *Shdr);

public:
  ELFDumper(const object::ELFFile<ELFT> &O);
  Expected<ELFYAML::Object *> dump();
};

}

template <class ELFT>
ELFDumper<ELFT>::ELFDumper(const object::ELFFile<ELFT> &O)
    : Obj(O) {}

template <class ELFT>
Expected<StringRef>
ELFDumper<ELFT>::getUniquedSectionName(const Elf_Shdr *Sec) {
  unsigned SecIndex = Sec - &Sections[0];
  assert(&Sections[SecIndex] == Sec);
  if (!SectionNames[SecIndex].empty())
    return SectionNames[SecIndex];

  auto NameOrErr = Obj.getSectionName(Sec);
  if (!NameOrErr)
    return NameOrErr;
  StringRef Name = *NameOrErr;
  std::string &Ret = SectionNames[SecIndex];

  auto It = UsedSectionNames.insert({Name, 0});
  if (!It.second)
    Ret = (Name + " [" + Twine(++It.first->second) + "]").str();
  else
    Ret = Name;
  return Ret;
}

template <class ELFT>
Expected<StringRef>
ELFDumper<ELFT>::getUniquedSymbolName(const Elf_Sym *Sym, StringRef StrTable,
                                      const Elf_Shdr *SymTab) {
  Expected<StringRef> SymbolNameOrErr = Sym->getName(StrTable);
  if (!SymbolNameOrErr)
    return SymbolNameOrErr;
  StringRef Name = *SymbolNameOrErr;
  if (Name.empty() && Sym->getType() == ELF::STT_SECTION) {
    auto ShdrOrErr = Obj.getSection(Sym, SymTab, ShndxTable);
    if (!ShdrOrErr)
      return ShdrOrErr.takeError();
    return getUniquedSectionName(*ShdrOrErr);
  }

  // Symbols in .symtab can have duplicate names. For example, it is a common
  // situation for local symbols in a relocatable object. Here we assign unique
  // suffixes for such symbols so that we can differentiate them.
  if (SymTab->sh_type == ELF::SHT_SYMTAB) {
    unsigned Index = Sym - SymTable.data();
    if (!SymbolNames[Index].empty())
      return SymbolNames[Index];

    auto It = UsedSymbolNames.insert({Name, 0});
    if (!It.second)
      SymbolNames[Index] =
          (Name + " [" + Twine(++It.first->second) + "]").str();
    else
      SymbolNames[Index] = Name;
    return SymbolNames[Index];
  }

  return Name;
}

template <class ELFT> Expected<ELFYAML::Object *> ELFDumper<ELFT>::dump() {
  auto Y = std::make_unique<ELFYAML::Object>();

  // Dump header. We do not dump SHEntSize, SHOff, SHNum and SHStrNdx fields.
  // When not explicitly set, the values are set by yaml2obj automatically
  // and there is no need to dump them here.
  Y->Header.Class = ELFYAML::ELF_ELFCLASS(Obj.getHeader()->getFileClass());
  Y->Header.Data = ELFYAML::ELF_ELFDATA(Obj.getHeader()->getDataEncoding());
  Y->Header.OSABI = Obj.getHeader()->e_ident[ELF::EI_OSABI];
  Y->Header.ABIVersion = Obj.getHeader()->e_ident[ELF::EI_ABIVERSION];
  Y->Header.Type = Obj.getHeader()->e_type;
  Y->Header.Machine = Obj.getHeader()->e_machine;
  Y->Header.Flags = Obj.getHeader()->e_flags;
  Y->Header.Entry = Obj.getHeader()->e_entry;

  // Dump sections
  auto SectionsOrErr = Obj.sections();
  if (!SectionsOrErr)
    return SectionsOrErr.takeError();
  Sections = *SectionsOrErr;
  SectionNames.resize(Sections.size());

  // Dump symbols. We need to do this early because other sections might want
  // to access the deduplicated symbol names that we also create here.
  const Elf_Shdr *SymTab = nullptr;
  const Elf_Shdr *SymTabShndx = nullptr;
  const Elf_Shdr *DynSymTab = nullptr;

  for (const Elf_Shdr &Sec : Sections) {
    if (Sec.sh_type == ELF::SHT_SYMTAB) {
      SymTab = &Sec;
    } else if (Sec.sh_type == ELF::SHT_DYNSYM) {
      DynSymTab = &Sec;
    } else if (Sec.sh_type == ELF::SHT_SYMTAB_SHNDX) {
      // ABI allows us to have one SHT_SYMTAB_SHNDX for each symbol table.
      // We only support having the SHT_SYMTAB_SHNDX for SHT_SYMTAB now.
      if (SymTabShndx)
        return createStringError(obj2yaml_error::not_implemented,
                                 "multiple SHT_SYMTAB_SHNDX sections are not supported");
      SymTabShndx = &Sec;
    }
  }

  // We need to locate the SHT_SYMTAB_SHNDX section early, because it might be
  // needed for dumping symbols.
  if (SymTabShndx) {
    if (!SymTab || SymTabShndx->sh_link != SymTab - Sections.begin())
      return createStringError(
          obj2yaml_error::not_implemented,
          "only SHT_SYMTAB_SHNDX associated with SHT_SYMTAB are supported");

    auto TableOrErr = Obj.getSHNDXTable(*SymTabShndx);
    if (!TableOrErr)
      return TableOrErr.takeError();
    ShndxTable = *TableOrErr;
  }

  if (SymTab) {
    Y->Symbols.emplace();
    if (Error E = dumpSymbols(SymTab, *Y->Symbols))
      return std::move(E);
  }

  if (DynSymTab)
    if (Error E = dumpSymbols(DynSymTab, Y->DynamicSymbols))
      return std::move(E);

  for (const Elf_Shdr &Sec : Sections) {
    switch (Sec.sh_type) {
    case ELF::SHT_DYNAMIC: {
      Expected<ELFYAML::DynamicSection *> SecOrErr = dumpDynamicSection(&Sec);
      if (!SecOrErr)
        return SecOrErr.takeError();
      Y->Sections.emplace_back(*SecOrErr);
      break;
    }
    case ELF::SHT_STRTAB:
    case ELF::SHT_SYMTAB:
    case ELF::SHT_DYNSYM:
      // Do not dump these sections.
      break;
    case ELF::SHT_SYMTAB_SHNDX: {
      Expected<ELFYAML::SymtabShndxSection *> SecOrErr =
          dumpSymtabShndxSection(&Sec);
      if (!SecOrErr)
        return SecOrErr.takeError();
      Y->Sections.emplace_back(*SecOrErr);
      break;
    }
    case ELF::SHT_REL:
    case ELF::SHT_RELA: {
      Expected<ELFYAML::RelocationSection *> SecOrErr = dumpRelocSection(&Sec);
      if (!SecOrErr)
        return SecOrErr.takeError();
      Y->Sections.emplace_back(*SecOrErr);
      break;
    }
    case ELF::SHT_GROUP: {
      Expected<ELFYAML::Group *> GroupOrErr = dumpGroup(&Sec);
      if (!GroupOrErr)
        return GroupOrErr.takeError();
      Y->Sections.emplace_back(*GroupOrErr);
      break;
    }
    case ELF::SHT_MIPS_ABIFLAGS: {
      Expected<ELFYAML::MipsABIFlags *> SecOrErr = dumpMipsABIFlags(&Sec);
      if (!SecOrErr)
        return SecOrErr.takeError();
      Y->Sections.emplace_back(*SecOrErr);
      break;
    }
    case ELF::SHT_NOBITS: {
      Expected<ELFYAML::NoBitsSection *> SecOrErr = dumpNoBitsSection(&Sec);
      if (!SecOrErr)
        return SecOrErr.takeError();
      Y->Sections.emplace_back(*SecOrErr);
      break;
    }
    case ELF::SHT_NOTE: {
      Expected<ELFYAML::NoteSection *> SecOrErr = dumpNoteSection(&Sec);
      if (!SecOrErr)
        return SecOrErr.takeError();
      Y->Sections.emplace_back(*SecOrErr);
      break;
    }
    case ELF::SHT_HASH: {
      Expected<ELFYAML::HashSection *> SecOrErr = dumpHashSection(&Sec);
      if (!SecOrErr)
        return SecOrErr.takeError();
      Y->Sections.emplace_back(*SecOrErr);
      break;
    }
<<<<<<< HEAD
=======
    case ELF::SHT_GNU_HASH: {
      Expected<ELFYAML::GnuHashSection *> SecOrErr = dumpGnuHashSection(&Sec);
      if (!SecOrErr)
        return SecOrErr.takeError();
      Y->Sections.emplace_back(*SecOrErr);
      break;
    }
>>>>>>> c79f07dd
    case ELF::SHT_GNU_verdef: {
      Expected<ELFYAML::VerdefSection *> SecOrErr = dumpVerdefSection(&Sec);
      if (!SecOrErr)
        return SecOrErr.takeError();
      Y->Sections.emplace_back(*SecOrErr);
      break;
    }
    case ELF::SHT_GNU_versym: {
      Expected<ELFYAML::SymverSection *> SecOrErr = dumpSymverSection(&Sec);
      if (!SecOrErr)
        return SecOrErr.takeError();
      Y->Sections.emplace_back(*SecOrErr);
      break;
    }
    case ELF::SHT_GNU_verneed: {
      Expected<ELFYAML::VerneedSection *> SecOrErr = dumpVerneedSection(&Sec);
      if (!SecOrErr)
        return SecOrErr.takeError();
      Y->Sections.emplace_back(*SecOrErr);
      break;
    }
    case ELF::SHT_LLVM_ADDRSIG: {
      Expected<ELFYAML::AddrsigSection *> SecOrErr = dumpAddrsigSection(&Sec);
      if (!SecOrErr)
        return SecOrErr.takeError();
      Y->Sections.emplace_back(*SecOrErr);
      break;
    }
    case ELF::SHT_NULL: {
      // We only dump the SHT_NULL section at index 0 when it
      // has at least one non-null field, because yaml2obj
      // normally creates the zero section at index 0 implicitly.
      if (&Sec == &Sections[0]) {
        const uint8_t *Begin = reinterpret_cast<const uint8_t *>(&Sec);
        const uint8_t *End = Begin + sizeof(Elf_Shdr);
        if (std::find_if(Begin, End, [](uint8_t V) { return V != 0; }) == End)
          break;
      }
      LLVM_FALLTHROUGH;
    }
    default: {
      // Recognize some special SHT_PROGBITS sections by name.
      if (Sec.sh_type == ELF::SHT_PROGBITS) {
        Expected<ELFYAML::Section *> SpecialSecOrErr = dumpSpecialSection(&Sec);
        if (!SpecialSecOrErr)
          return SpecialSecOrErr.takeError();
        if (*SpecialSecOrErr) {
          Y->Sections.emplace_back(*SpecialSecOrErr);
          break;
        }
      }

      Expected<ELFYAML::RawContentSection *> SecOrErr =
          dumpContentSection(&Sec);
      if (!SecOrErr)
        return SecOrErr.takeError();
      Y->Sections.emplace_back(*SecOrErr);
    }
    }
  }

  return Y.release();
}

template <class ELFT>
Error ELFDumper<ELFT>::dumpSymbols(const Elf_Shdr *Symtab,
                             std::vector<ELFYAML::Symbol> &Symbols) {
  if (!Symtab)
    return Error::success();

  auto StrTableOrErr = Obj.getStringTableForSymtab(*Symtab);
  if (!StrTableOrErr)
    return StrTableOrErr.takeError();
  StringRef StrTable = *StrTableOrErr;

  auto SymtabOrErr = Obj.symbols(Symtab);
  if (!SymtabOrErr)
    return SymtabOrErr.takeError();

  if (Symtab->sh_type == ELF::SHT_SYMTAB) {
    SymTable = *SymtabOrErr;
    SymbolNames.resize(SymTable.size());
  }

  for (const auto &Sym : (*SymtabOrErr).drop_front()) {
    ELFYAML::Symbol S;
    if (auto EC = dumpSymbol(&Sym, Symtab, StrTable, S))
      return EC;
    Symbols.push_back(S);
  }

  return Error::success();
}

template <class ELFT>
Error ELFDumper<ELFT>::dumpSymbol(const Elf_Sym *Sym, const Elf_Shdr *SymTab,
                                  StringRef StrTable, ELFYAML::Symbol &S) {
  S.Type = Sym->getType();
  S.Value = Sym->st_value;
  S.Size = Sym->st_size;
  S.Other = Sym->st_other;
  S.Binding = Sym->getBinding();

  Expected<StringRef> SymbolNameOrErr =
      getUniquedSymbolName(Sym, StrTable, SymTab);
  if (!SymbolNameOrErr)
    return SymbolNameOrErr.takeError();
  S.Name = SymbolNameOrErr.get();

  if (Sym->st_shndx >= ELF::SHN_LORESERVE) {
    S.Index = (ELFYAML::ELF_SHN)Sym->st_shndx;
    return Error::success();
  }

  auto ShdrOrErr = Obj.getSection(Sym, SymTab, ShndxTable);
  if (!ShdrOrErr)
    return ShdrOrErr.takeError();
  const Elf_Shdr *Shdr = *ShdrOrErr;
  if (!Shdr)
    return Error::success();

  auto NameOrErr = getUniquedSectionName(Shdr);
  if (!NameOrErr)
    return NameOrErr.takeError();
  S.Section = NameOrErr.get();

  return Error::success();
}

template <class ELFT>
template <class RelT>
Error ELFDumper<ELFT>::dumpRelocation(const RelT *Rel, const Elf_Shdr *SymTab,
                                      ELFYAML::Relocation &R) {
  R.Type = Rel->getType(Obj.isMips64EL());
  R.Offset = Rel->r_offset;
  R.Addend = 0;

  auto SymOrErr = Obj.getRelocationSymbol(Rel, SymTab);
  if (!SymOrErr)
    return SymOrErr.takeError();

  // We have might have a relocation with symbol index 0,
  // e.g. R_X86_64_NONE or R_X86_64_GOTPC32.
  const Elf_Sym *Sym = *SymOrErr;
  if (!Sym)
    return Error::success();

  auto StrTabSec = Obj.getSection(SymTab->sh_link);
  if (!StrTabSec)
    return StrTabSec.takeError();
  auto StrTabOrErr = Obj.getStringTable(*StrTabSec);
  if (!StrTabOrErr)
    return StrTabOrErr.takeError();

  Expected<StringRef> NameOrErr =
      getUniquedSymbolName(Sym, *StrTabOrErr, SymTab);
  if (!NameOrErr)
    return NameOrErr.takeError();
  R.Symbol = NameOrErr.get();

  return Error::success();
}

template <class ELFT>
Error ELFDumper<ELFT>::dumpCommonSection(const Elf_Shdr *Shdr,
                                         ELFYAML::Section &S) {
  // Dump fields. We do not dump the ShOffset field. When not explicitly
  // set, the value is set by yaml2obj automatically.
  S.Type = Shdr->sh_type;
  if (Shdr->sh_flags)
    S.Flags = static_cast<ELFYAML::ELF_SHF>(Shdr->sh_flags);
  S.Address = Shdr->sh_addr;
  S.AddressAlign = Shdr->sh_addralign;
  if (Shdr->sh_entsize)
    S.EntSize = static_cast<llvm::yaml::Hex64>(Shdr->sh_entsize);

  auto NameOrErr = getUniquedSectionName(Shdr);
  if (!NameOrErr)
    return NameOrErr.takeError();
  S.Name = NameOrErr.get();

  if (Shdr->sh_link != ELF::SHN_UNDEF) {
    auto LinkSection = Obj.getSection(Shdr->sh_link);
    if (!LinkSection)
      return make_error<StringError>(
          "unable to resolve sh_link reference in section '" + S.Name +
              "': " + toString(LinkSection.takeError()),
          inconvertibleErrorCode());

    NameOrErr = getUniquedSectionName(*LinkSection);
    if (!NameOrErr)
      return NameOrErr.takeError();
    S.Link = NameOrErr.get();
  }

  return Error::success();
}

template <class ELFT>
Expected<ELFYAML::Section *>
ELFDumper<ELFT>::dumpSpecialSection(const Elf_Shdr *Shdr) {
  auto NameOrErr = getUniquedSectionName(Shdr);
  if (!NameOrErr)
    return NameOrErr.takeError();

  if (ELFYAML::StackSizesSection::nameMatches(*NameOrErr))
    return dumpStackSizesSection(Shdr);
  return nullptr;
}

template <class ELFT>
Error ELFDumper<ELFT>::dumpCommonRelocationSection(
    const Elf_Shdr *Shdr, ELFYAML::RelocationSection &S) {
  if (Error E = dumpCommonSection(Shdr, S))
    return E;

  auto InfoSection = Obj.getSection(Shdr->sh_info);
  if (!InfoSection)
    return InfoSection.takeError();

  auto NameOrErr = getUniquedSectionName(*InfoSection);
  if (!NameOrErr)
    return NameOrErr.takeError();
  S.RelocatableSec = NameOrErr.get();

  return Error::success();
}

template <class ELFT>
Expected<ELFYAML::StackSizesSection *>
ELFDumper<ELFT>::dumpStackSizesSection(const Elf_Shdr *Shdr) {
  auto S = std::make_unique<ELFYAML::StackSizesSection>();
  if (Error E = dumpCommonSection(Shdr, *S))
    return std::move(E);

  auto ContentOrErr = Obj.getSectionContents(Shdr);
  if (!ContentOrErr)
    return ContentOrErr.takeError();

  ArrayRef<uint8_t> Content = *ContentOrErr;
  DataExtractor Data(Content, Obj.isLE(), ELFT::Is64Bits ? 8 : 4);

  std::vector<ELFYAML::StackSizeEntry> Entries;
  DataExtractor::Cursor Cur(0);
  while (Cur && Cur.tell() < Content.size()) {
    uint64_t Address = Data.getAddress(Cur);
    uint64_t Size = Data.getULEB128(Cur);
    Entries.push_back({Address, Size});
  }

  if (Content.empty() || !Cur) {
    // If .stack_sizes cannot be decoded, we dump it as an array of bytes.
    consumeError(Cur.takeError());
    S->Content = yaml::BinaryRef(Content);
  } else {
    S->Entries = std::move(Entries);
  }

  return S.release();
}

template <class ELFT>
Expected<ELFYAML::AddrsigSection *>
ELFDumper<ELFT>::dumpAddrsigSection(const Elf_Shdr *Shdr) {
  auto S = std::make_unique<ELFYAML::AddrsigSection>();
  if (Error E = dumpCommonSection(Shdr, *S))
    return std::move(E);

  auto ContentOrErr = Obj.getSectionContents(Shdr);
  if (!ContentOrErr)
    return ContentOrErr.takeError();

  ArrayRef<uint8_t> Content = *ContentOrErr;
  DataExtractor::Cursor Cur(0);
  DataExtractor Data(Content, Obj.isLE(), /*AddressSize=*/0);
  std::vector<ELFYAML::AddrsigSymbol> Symbols;
  while (Cur && Cur.tell() < Content.size()) {
    uint64_t SymNdx = Data.getULEB128(Cur);
    if (!Cur)
      break;

    Expected<StringRef> SymbolName = getSymbolName(Shdr->sh_link, SymNdx);
    if (!SymbolName || SymbolName->empty()) {
      consumeError(SymbolName.takeError());
      Symbols.emplace_back(SymNdx);
      continue;
    }

    Symbols.emplace_back(*SymbolName);
  }

  if (Cur) {
    S->Symbols = std::move(Symbols);
    return S.release();
  }

  consumeError(Cur.takeError());
  S->Content = yaml::BinaryRef(Content);
  return S.release();
}

template <class ELFT>
Expected<ELFYAML::DynamicSection *>
ELFDumper<ELFT>::dumpDynamicSection(const Elf_Shdr *Shdr) {
  auto S = std::make_unique<ELFYAML::DynamicSection>();
  if (Error E = dumpCommonSection(Shdr, *S))
    return std::move(E);

  auto DynTagsOrErr = Obj.template getSectionContentsAsArray<Elf_Dyn>(Shdr);
  if (!DynTagsOrErr)
    return DynTagsOrErr.takeError();

  for (const Elf_Dyn &Dyn : *DynTagsOrErr)
    S->Entries.push_back({(ELFYAML::ELF_DYNTAG)Dyn.getTag(), Dyn.getVal()});

  return S.release();
}

template <class ELFT>
Expected<ELFYAML::RelocationSection *>
ELFDumper<ELFT>::dumpRelocSection(const Elf_Shdr *Shdr) {
  auto S = std::make_unique<ELFYAML::RelocationSection>();
  if (auto E = dumpCommonRelocationSection(Shdr, *S))
    return std::move(E);

  auto SymTabOrErr = Obj.getSection(Shdr->sh_link);
  if (!SymTabOrErr)
    return SymTabOrErr.takeError();
  const Elf_Shdr *SymTab = *SymTabOrErr;

  if (Shdr->sh_type == ELF::SHT_REL) {
    auto Rels = Obj.rels(Shdr);
    if (!Rels)
      return Rels.takeError();
    for (const Elf_Rel &Rel : *Rels) {
      ELFYAML::Relocation R;
      if (Error E = dumpRelocation(&Rel, SymTab, R))
        return std::move(E);
      S->Relocations.push_back(R);
    }
  } else {
    auto Rels = Obj.relas(Shdr);
    if (!Rels)
      return Rels.takeError();
    for (const Elf_Rela &Rel : *Rels) {
      ELFYAML::Relocation R;
      if (Error E = dumpRelocation(&Rel, SymTab, R))
        return std::move(E);
      R.Addend = Rel.r_addend;
      S->Relocations.push_back(R);
    }
  }

  return S.release();
}

template <class ELFT>
Expected<ELFYAML::RawContentSection *>
ELFDumper<ELFT>::dumpContentSection(const Elf_Shdr *Shdr) {
  auto S = std::make_unique<ELFYAML::RawContentSection>();
  if (Error E = dumpCommonSection(Shdr, *S))
    return std::move(E);

  unsigned SecIndex = Shdr - &Sections[0];
  if (SecIndex != 0 || Shdr->sh_type != ELF::SHT_NULL) {
    auto ContentOrErr = Obj.getSectionContents(Shdr);
    if (!ContentOrErr)
      return ContentOrErr.takeError();
    ArrayRef<uint8_t> Content = *ContentOrErr;
    if (!Content.empty())
      S->Content = yaml::BinaryRef(Content);
  } else {
    S->Size = static_cast<llvm::yaml::Hex64>(Shdr->sh_size);
  }

  if (Shdr->sh_info)
    S->Info = static_cast<llvm::yaml::Hex64>(Shdr->sh_info);
  return S.release();
}

template <class ELFT>
Expected<ELFYAML::SymtabShndxSection *>
ELFDumper<ELFT>::dumpSymtabShndxSection(const Elf_Shdr *Shdr) {
  auto S = std::make_unique<ELFYAML::SymtabShndxSection>();
  if (Error E = dumpCommonSection(Shdr, *S))
    return std::move(E);

  auto EntriesOrErr = Obj.template getSectionContentsAsArray<Elf_Word>(Shdr);
  if (!EntriesOrErr)
    return EntriesOrErr.takeError();
  for (const Elf_Word &E : *EntriesOrErr)
    S->Entries.push_back(E);
  return S.release();
}

template <class ELFT>
Expected<ELFYAML::NoBitsSection *>
ELFDumper<ELFT>::dumpNoBitsSection(const Elf_Shdr *Shdr) {
  auto S = std::make_unique<ELFYAML::NoBitsSection>();
  if (Error E = dumpCommonSection(Shdr, *S))
    return std::move(E);
  S->Size = Shdr->sh_size;

  return S.release();
}

template <class ELFT>
Expected<ELFYAML::NoteSection *>
ELFDumper<ELFT>::dumpNoteSection(const Elf_Shdr *Shdr) {
  auto S = std::make_unique<ELFYAML::NoteSection>();
  if (Error E = dumpCommonSection(Shdr, *S))
    return std::move(E);

  auto ContentOrErr = Obj.getSectionContents(Shdr);
  if (!ContentOrErr)
    return ContentOrErr.takeError();

  std::vector<ELFYAML::NoteEntry> Entries;
  ArrayRef<uint8_t> Content = *ContentOrErr;
  while (!Content.empty()) {
    if (Content.size() < sizeof(Elf_Nhdr)) {
      S->Content = yaml::BinaryRef(*ContentOrErr);
      return S.release();
    }

    const Elf_Nhdr *Header = reinterpret_cast<const Elf_Nhdr *>(Content.data());
    if (Content.size() < Header->getSize()) {
      S->Content = yaml::BinaryRef(*ContentOrErr);
      return S.release();
    }

    Elf_Note Note(*Header);
    Entries.push_back(
        {Note.getName(), Note.getDesc(), (llvm::yaml::Hex32)Note.getType()});

    Content = Content.drop_front(Header->getSize());
  }

  S->Notes = std::move(Entries);
  return S.release();
}

template <class ELFT>
Expected<ELFYAML::HashSection *>
ELFDumper<ELFT>::dumpHashSection(const Elf_Shdr *Shdr) {
  auto S = std::make_unique<ELFYAML::HashSection>();
  if (Error E = dumpCommonSection(Shdr, *S))
    return std::move(E);

  auto ContentOrErr = Obj.getSectionContents(Shdr);
  if (!ContentOrErr)
    return ContentOrErr.takeError();

  ArrayRef<uint8_t> Content = *ContentOrErr;
  if (Content.size() % 4 != 0 || Content.size() < 8) {
    S->Content = yaml::BinaryRef(Content);
    return S.release();
  }

  DataExtractor::Cursor Cur(0);
  DataExtractor Data(Content, Obj.isLE(), /*AddressSize=*/0);
  uint32_t NBucket = Data.getU32(Cur);
  uint32_t NChain = Data.getU32(Cur);
  if (Content.size() != (2 + NBucket + NChain) * 4) {
    S->Content = yaml::BinaryRef(Content);
    if (Cur)
      return S.release();
    llvm_unreachable("entries were not read correctly");
  }

  S->Bucket.emplace(NBucket);
  for (uint32_t &V : *S->Bucket)
    V = Data.getU32(Cur);

  S->Chain.emplace(NChain);
  for (uint32_t &V : *S->Chain)
    V = Data.getU32(Cur);

  if (Cur)
    return S.release();
  llvm_unreachable("entries were not read correctly");
}

template <class ELFT>
<<<<<<< HEAD
=======
Expected<ELFYAML::GnuHashSection *>
ELFDumper<ELFT>::dumpGnuHashSection(const Elf_Shdr *Shdr) {
  auto S = std::make_unique<ELFYAML::GnuHashSection>();
  if (Error E = dumpCommonSection(Shdr, *S))
    return std::move(E);

  auto ContentOrErr = Obj.getSectionContents(Shdr);
  if (!ContentOrErr)
    return ContentOrErr.takeError();

  unsigned AddrSize = ELFT::Is64Bits ? 8 : 4;
  ArrayRef<uint8_t> Content = *ContentOrErr;
  DataExtractor Data(Content, Obj.isLE(), AddrSize);

  ELFYAML::GnuHashHeader Header;
  DataExtractor::Cursor Cur(0);
  uint32_t NBuckets = Data.getU32(Cur);
  Header.SymNdx = Data.getU32(Cur);
  uint32_t MaskWords = Data.getU32(Cur);
  Header.Shift2 = Data.getU32(Cur);

  // Set just the raw binary content if we were unable to read the header
  // or when the section data is truncated or malformed.
  uint64_t Size = Data.getData().size() - Cur.tell();
  if (!Cur || (Size < MaskWords * AddrSize + NBuckets * 4) ||
      (Size % 4 != 0)) {
    consumeError(Cur.takeError());
    S->Content = yaml::BinaryRef(Content);
    return S.release();
  }

  S->Header = Header;

  S->BloomFilter.emplace(MaskWords);
  for (llvm::yaml::Hex64 &Val : *S->BloomFilter)
    Val = Data.getAddress(Cur);

  S->HashBuckets.emplace(NBuckets);
  for (llvm::yaml::Hex32 &Val : *S->HashBuckets)
    Val = Data.getU32(Cur);

  S->HashValues.emplace((Data.getData().size() - Cur.tell()) / 4);
  for (llvm::yaml::Hex32 &Val : *S->HashValues)
    Val = Data.getU32(Cur);

  if (Cur)
    return S.release();
  llvm_unreachable("GnuHashSection was not read correctly");
}

template <class ELFT>
>>>>>>> c79f07dd
Expected<ELFYAML::VerdefSection *>
ELFDumper<ELFT>::dumpVerdefSection(const Elf_Shdr *Shdr) {
  typedef typename ELFT::Verdef Elf_Verdef;
  typedef typename ELFT::Verdaux Elf_Verdaux;

  auto S = std::make_unique<ELFYAML::VerdefSection>();
  if (Error E = dumpCommonSection(Shdr, *S))
    return std::move(E);

  S->Info = Shdr->sh_info;

  auto StringTableShdrOrErr = Obj.getSection(Shdr->sh_link);
  if (!StringTableShdrOrErr)
    return StringTableShdrOrErr.takeError();

  auto StringTableOrErr = Obj.getStringTable(*StringTableShdrOrErr);
  if (!StringTableOrErr)
    return StringTableOrErr.takeError();

  auto Contents = Obj.getSectionContents(Shdr);
  if (!Contents)
    return Contents.takeError();

  llvm::ArrayRef<uint8_t> Data = *Contents;
  const uint8_t *Buf = Data.data();
  while (Buf) {
    const Elf_Verdef *Verdef = reinterpret_cast<const Elf_Verdef *>(Buf);
    ELFYAML::VerdefEntry Entry;
    Entry.Version = Verdef->vd_version;
    Entry.Flags = Verdef->vd_flags;
    Entry.VersionNdx = Verdef->vd_ndx;
    Entry.Hash = Verdef->vd_hash;

    const uint8_t *BufAux = Buf + Verdef->vd_aux;
    while (BufAux) {
      const Elf_Verdaux *Verdaux =
          reinterpret_cast<const Elf_Verdaux *>(BufAux);
      Entry.VerNames.push_back(
          StringTableOrErr->drop_front(Verdaux->vda_name).data());
      BufAux = Verdaux->vda_next ? BufAux + Verdaux->vda_next : nullptr;
    }

    S->Entries.push_back(Entry);
    Buf = Verdef->vd_next ? Buf + Verdef->vd_next : nullptr;
  }

  return S.release();
}

template <class ELFT>
Expected<ELFYAML::SymverSection *>
ELFDumper<ELFT>::dumpSymverSection(const Elf_Shdr *Shdr) {
  typedef typename ELFT::Half Elf_Half;

  auto S = std::make_unique<ELFYAML::SymverSection>();
  if (Error E = dumpCommonSection(Shdr, *S))
    return std::move(E);

  auto VersionsOrErr = Obj.template getSectionContentsAsArray<Elf_Half>(Shdr);
  if (!VersionsOrErr)
    return VersionsOrErr.takeError();
  for (const Elf_Half &E : *VersionsOrErr)
    S->Entries.push_back(E);

  return S.release();
}

template <class ELFT>
Expected<ELFYAML::VerneedSection *>
ELFDumper<ELFT>::dumpVerneedSection(const Elf_Shdr *Shdr) {
  typedef typename ELFT::Verneed Elf_Verneed;
  typedef typename ELFT::Vernaux Elf_Vernaux;

  auto S = std::make_unique<ELFYAML::VerneedSection>();
  if (Error E = dumpCommonSection(Shdr, *S))
    return std::move(E);

  S->Info = Shdr->sh_info;

  auto Contents = Obj.getSectionContents(Shdr);
  if (!Contents)
    return Contents.takeError();

  auto StringTableShdrOrErr = Obj.getSection(Shdr->sh_link);
  if (!StringTableShdrOrErr)
    return StringTableShdrOrErr.takeError();

  auto StringTableOrErr = Obj.getStringTable(*StringTableShdrOrErr);
  if (!StringTableOrErr)
    return StringTableOrErr.takeError();

  llvm::ArrayRef<uint8_t> Data = *Contents;
  const uint8_t *Buf = Data.data();
  while (Buf) {
    const Elf_Verneed *Verneed = reinterpret_cast<const Elf_Verneed *>(Buf);

    ELFYAML::VerneedEntry Entry;
    Entry.Version = Verneed->vn_version;
    Entry.File =
        StringRef(StringTableOrErr->drop_front(Verneed->vn_file).data());

    const uint8_t *BufAux = Buf + Verneed->vn_aux;
    while (BufAux) {
      const Elf_Vernaux *Vernaux =
          reinterpret_cast<const Elf_Vernaux *>(BufAux);

      ELFYAML::VernauxEntry Aux;
      Aux.Hash = Vernaux->vna_hash;
      Aux.Flags = Vernaux->vna_flags;
      Aux.Other = Vernaux->vna_other;
      Aux.Name =
          StringRef(StringTableOrErr->drop_front(Vernaux->vna_name).data());

      Entry.AuxV.push_back(Aux);
      BufAux = Vernaux->vna_next ? BufAux + Vernaux->vna_next : nullptr;
    }

    S->VerneedV.push_back(Entry);
    Buf = Verneed->vn_next ? Buf + Verneed->vn_next : nullptr;
  }

  return S.release();
}

template <class ELFT>
Expected<StringRef> ELFDumper<ELFT>::getSymbolName(uint32_t SymtabNdx,
                                                   uint32_t SymbolNdx) {
  auto SymtabOrErr = Obj.getSection(SymtabNdx);
  if (!SymtabOrErr)
    return SymtabOrErr.takeError();

  const Elf_Shdr *Symtab = *SymtabOrErr;
  auto SymOrErr = Obj.getSymbol(Symtab, SymbolNdx);
  if (!SymOrErr)
    return SymOrErr.takeError();

  auto StrTabOrErr = Obj.getStringTableForSymtab(*Symtab);
  if (!StrTabOrErr)
    return StrTabOrErr.takeError();
  return getUniquedSymbolName(*SymOrErr, *StrTabOrErr, Symtab);
}

template <class ELFT>
Expected<ELFYAML::Group *> ELFDumper<ELFT>::dumpGroup(const Elf_Shdr *Shdr) {
  auto S = std::make_unique<ELFYAML::Group>();
  if (Error E = dumpCommonSection(Shdr, *S))
    return std::move(E);

  // Get symbol with index sh_info. This symbol's name is the signature of the group.
  Expected<StringRef> SymbolName = getSymbolName(Shdr->sh_link, Shdr->sh_info);
  if (!SymbolName)
    return SymbolName.takeError();
  S->Signature = *SymbolName;

  auto MembersOrErr = Obj.template getSectionContentsAsArray<Elf_Word>(Shdr);
  if (!MembersOrErr)
    return MembersOrErr.takeError();

  for (Elf_Word Member : *MembersOrErr) {
    if (Member == llvm::ELF::GRP_COMDAT) {
      S->Members.push_back({"GRP_COMDAT"});
      continue;
    }

    auto SHdrOrErr = Obj.getSection(Member);
    if (!SHdrOrErr)
      return SHdrOrErr.takeError();
    auto NameOrErr = getUniquedSectionName(*SHdrOrErr);
    if (!NameOrErr)
      return NameOrErr.takeError();
    S->Members.push_back({*NameOrErr});
  }
  return S.release();
}

template <class ELFT>
Expected<ELFYAML::MipsABIFlags *>
ELFDumper<ELFT>::dumpMipsABIFlags(const Elf_Shdr *Shdr) {
  assert(Shdr->sh_type == ELF::SHT_MIPS_ABIFLAGS &&
         "Section type is not SHT_MIPS_ABIFLAGS");
  auto S = std::make_unique<ELFYAML::MipsABIFlags>();
  if (Error E = dumpCommonSection(Shdr, *S))
    return std::move(E);

  auto ContentOrErr = Obj.getSectionContents(Shdr);
  if (!ContentOrErr)
    return ContentOrErr.takeError();

  auto *Flags = reinterpret_cast<const object::Elf_Mips_ABIFlags<ELFT> *>(
      ContentOrErr.get().data());
  S->Version = Flags->version;
  S->ISALevel = Flags->isa_level;
  S->ISARevision = Flags->isa_rev;
  S->GPRSize = Flags->gpr_size;
  S->CPR1Size = Flags->cpr1_size;
  S->CPR2Size = Flags->cpr2_size;
  S->FpABI = Flags->fp_abi;
  S->ISAExtension = Flags->isa_ext;
  S->ASEs = Flags->ases;
  S->Flags1 = Flags->flags1;
  S->Flags2 = Flags->flags2;
  return S.release();
}

template <class ELFT>
static Error elf2yaml(raw_ostream &Out, const object::ELFFile<ELFT> &Obj) {
  ELFDumper<ELFT> Dumper(Obj);
  Expected<ELFYAML::Object *> YAMLOrErr = Dumper.dump();
  if (!YAMLOrErr)
    return YAMLOrErr.takeError();

  std::unique_ptr<ELFYAML::Object> YAML(YAMLOrErr.get());
  yaml::Output Yout(Out);
  Yout << *YAML;

  return Error::success();
}

Error elf2yaml(raw_ostream &Out, const object::ObjectFile &Obj) {
  if (const auto *ELFObj = dyn_cast<object::ELF32LEObjectFile>(&Obj))
    return elf2yaml(Out, *ELFObj->getELFFile());

  if (const auto *ELFObj = dyn_cast<object::ELF32BEObjectFile>(&Obj))
    return elf2yaml(Out, *ELFObj->getELFFile());

  if (const auto *ELFObj = dyn_cast<object::ELF64LEObjectFile>(&Obj))
    return elf2yaml(Out, *ELFObj->getELFFile());

  if (const auto *ELFObj = dyn_cast<object::ELF64BEObjectFile>(&Obj))
    return elf2yaml(Out, *ELFObj->getELFFile());

  llvm_unreachable("unknown ELF file format");
}<|MERGE_RESOLUTION|>--- conflicted
+++ resolved
@@ -69,10 +69,7 @@
   Expected<ELFYAML::NoBitsSection *> dumpNoBitsSection(const Elf_Shdr *Shdr);
   Expected<ELFYAML::HashSection *> dumpHashSection(const Elf_Shdr *Shdr);
   Expected<ELFYAML::NoteSection *> dumpNoteSection(const Elf_Shdr *Shdr);
-<<<<<<< HEAD
-=======
   Expected<ELFYAML::GnuHashSection *> dumpGnuHashSection(const Elf_Shdr *Shdr);
->>>>>>> c79f07dd
   Expected<ELFYAML::VerdefSection *> dumpVerdefSection(const Elf_Shdr *Shdr);
   Expected<ELFYAML::SymverSection *> dumpSymverSection(const Elf_Shdr *Shdr);
   Expected<ELFYAML::VerneedSection *> dumpVerneedSection(const Elf_Shdr *Shdr);
@@ -283,8 +280,6 @@
       Y->Sections.emplace_back(*SecOrErr);
       break;
     }
-<<<<<<< HEAD
-=======
     case ELF::SHT_GNU_HASH: {
       Expected<ELFYAML::GnuHashSection *> SecOrErr = dumpGnuHashSection(&Sec);
       if (!SecOrErr)
@@ -292,7 +287,6 @@
       Y->Sections.emplace_back(*SecOrErr);
       break;
     }
->>>>>>> c79f07dd
     case ELF::SHT_GNU_verdef: {
       Expected<ELFYAML::VerdefSection *> SecOrErr = dumpVerdefSection(&Sec);
       if (!SecOrErr)
@@ -777,8 +771,6 @@
 }
 
 template <class ELFT>
-<<<<<<< HEAD
-=======
 Expected<ELFYAML::GnuHashSection *>
 ELFDumper<ELFT>::dumpGnuHashSection(const Elf_Shdr *Shdr) {
   auto S = std::make_unique<ELFYAML::GnuHashSection>();
@@ -830,7 +822,6 @@
 }
 
 template <class ELFT>
->>>>>>> c79f07dd
 Expected<ELFYAML::VerdefSection *>
 ELFDumper<ELFT>::dumpVerdefSection(const Elf_Shdr *Shdr) {
   typedef typename ELFT::Verdef Elf_Verdef;
