//===- llvm/unittest/IR/InstructionsTest.cpp - Instructions unit tests ----===//
//
// Part of the LLVM Project, under the Apache License v2.0 with LLVM Exceptions.
// See https://llvm.org/LICENSE.txt for license information.
// SPDX-License-Identifier: Apache-2.0 WITH LLVM-exception
//
//===----------------------------------------------------------------------===//

#include "llvm/AsmParser/Parser.h"
#include "llvm/IR/Instructions.h"
#include "llvm/ADT/STLExtras.h"
#include "llvm/Analysis/ValueTracking.h"
#include "llvm/IR/BasicBlock.h"
#include "llvm/IR/Constants.h"
#include "llvm/IR/DataLayout.h"
#include "llvm/IR/DerivedTypes.h"
#include "llvm/IR/Function.h"
#include "llvm/IR/IRBuilder.h"
#include "llvm/IR/LLVMContext.h"
#include "llvm/IR/MDBuilder.h"
#include "llvm/IR/Module.h"
#include "llvm/IR/NoFolder.h"
#include "llvm/IR/Operator.h"
#include "llvm/Support/SourceMgr.h"
#include "gmock/gmock-matchers.h"
#include "gtest/gtest.h"
#include <memory>

namespace llvm {
namespace {

static std::unique_ptr<Module> parseIR(LLVMContext &C, const char *IR) {
  SMDiagnostic Err;
  std::unique_ptr<Module> Mod = parseAssemblyString(IR, Err, C);
  if (!Mod)
    Err.print("InstructionsTests", errs());
  return Mod;
}

TEST(InstructionsTest, ReturnInst) {
  LLVMContext C;

  // test for PR6589
  const ReturnInst* r0 = ReturnInst::Create(C);
  EXPECT_EQ(r0->getNumOperands(), 0U);
  EXPECT_EQ(r0->op_begin(), r0->op_end());

  IntegerType* Int1 = IntegerType::get(C, 1);
  Constant* One = ConstantInt::get(Int1, 1, true);
  const ReturnInst* r1 = ReturnInst::Create(C, One);
  EXPECT_EQ(1U, r1->getNumOperands());
  User::const_op_iterator b(r1->op_begin());
  EXPECT_NE(r1->op_end(), b);
  EXPECT_EQ(One, *b);
  EXPECT_EQ(One, r1->getOperand(0));
  ++b;
  EXPECT_EQ(r1->op_end(), b);

  // clean up
  delete r0;
  delete r1;
}

// Test fixture that provides a module and a single function within it. Useful
// for tests that need to refer to the function in some way.
class ModuleWithFunctionTest : public testing::Test {
protected:
  ModuleWithFunctionTest() : M(new Module("MyModule", Ctx)) {
    FArgTypes.push_back(Type::getInt8Ty(Ctx));
    FArgTypes.push_back(Type::getInt32Ty(Ctx));
    FArgTypes.push_back(Type::getInt64Ty(Ctx));
    FunctionType *FTy =
        FunctionType::get(Type::getVoidTy(Ctx), FArgTypes, false);
    F = Function::Create(FTy, Function::ExternalLinkage, "", M.get());
  }

  LLVMContext Ctx;
  std::unique_ptr<Module> M;
  SmallVector<Type *, 3> FArgTypes;
  Function *F;
};

TEST_F(ModuleWithFunctionTest, CallInst) {
  Value *Args[] = {ConstantInt::get(Type::getInt8Ty(Ctx), 20),
                   ConstantInt::get(Type::getInt32Ty(Ctx), 9999),
                   ConstantInt::get(Type::getInt64Ty(Ctx), 42)};
  std::unique_ptr<CallInst> Call(CallInst::Create(F, Args));

  // Make sure iteration over a call's arguments works as expected.
  unsigned Idx = 0;
  for (Value *Arg : Call->arg_operands()) {
    EXPECT_EQ(FArgTypes[Idx], Arg->getType());
    EXPECT_EQ(Call->getArgOperand(Idx)->getType(), Arg->getType());
    Idx++;
  }
}

TEST_F(ModuleWithFunctionTest, InvokeInst) {
  BasicBlock *BB1 = BasicBlock::Create(Ctx, "", F);
  BasicBlock *BB2 = BasicBlock::Create(Ctx, "", F);

  Value *Args[] = {ConstantInt::get(Type::getInt8Ty(Ctx), 20),
                   ConstantInt::get(Type::getInt32Ty(Ctx), 9999),
                   ConstantInt::get(Type::getInt64Ty(Ctx), 42)};
  std::unique_ptr<InvokeInst> Invoke(InvokeInst::Create(F, BB1, BB2, Args));

  // Make sure iteration over invoke's arguments works as expected.
  unsigned Idx = 0;
  for (Value *Arg : Invoke->arg_operands()) {
    EXPECT_EQ(FArgTypes[Idx], Arg->getType());
    EXPECT_EQ(Invoke->getArgOperand(Idx)->getType(), Arg->getType());
    Idx++;
  }
}

TEST(InstructionsTest, BranchInst) {
  LLVMContext C;

  // Make a BasicBlocks
  BasicBlock* bb0 = BasicBlock::Create(C);
  BasicBlock* bb1 = BasicBlock::Create(C);

  // Mandatory BranchInst
  const BranchInst* b0 = BranchInst::Create(bb0);

  EXPECT_TRUE(b0->isUnconditional());
  EXPECT_FALSE(b0->isConditional());
  EXPECT_EQ(1U, b0->getNumSuccessors());

  // check num operands
  EXPECT_EQ(1U, b0->getNumOperands());

  EXPECT_NE(b0->op_begin(), b0->op_end());
  EXPECT_EQ(b0->op_end(), std::next(b0->op_begin()));

  EXPECT_EQ(b0->op_end(), std::next(b0->op_begin()));

  IntegerType* Int1 = IntegerType::get(C, 1);
  Constant* One = ConstantInt::get(Int1, 1, true);

  // Conditional BranchInst
  BranchInst* b1 = BranchInst::Create(bb0, bb1, One);

  EXPECT_FALSE(b1->isUnconditional());
  EXPECT_TRUE(b1->isConditional());
  EXPECT_EQ(2U, b1->getNumSuccessors());

  // check num operands
  EXPECT_EQ(3U, b1->getNumOperands());

  User::const_op_iterator b(b1->op_begin());

  // check COND
  EXPECT_NE(b, b1->op_end());
  EXPECT_EQ(One, *b);
  EXPECT_EQ(One, b1->getOperand(0));
  EXPECT_EQ(One, b1->getCondition());
  ++b;

  // check ELSE
  EXPECT_EQ(bb1, *b);
  EXPECT_EQ(bb1, b1->getOperand(1));
  EXPECT_EQ(bb1, b1->getSuccessor(1));
  ++b;

  // check THEN
  EXPECT_EQ(bb0, *b);
  EXPECT_EQ(bb0, b1->getOperand(2));
  EXPECT_EQ(bb0, b1->getSuccessor(0));
  ++b;

  EXPECT_EQ(b1->op_end(), b);

  // clean up
  delete b0;
  delete b1;

  delete bb0;
  delete bb1;
}

TEST(InstructionsTest, CastInst) {
  LLVMContext C;

  Type *Int8Ty = Type::getInt8Ty(C);
  Type *Int16Ty = Type::getInt16Ty(C);
  Type *Int32Ty = Type::getInt32Ty(C);
  Type *Int64Ty = Type::getInt64Ty(C);
  Type *V8x8Ty = VectorType::get(Int8Ty, 8);
  Type *V8x64Ty = VectorType::get(Int64Ty, 8);
  Type *X86MMXTy = Type::getX86_MMXTy(C);

  Type *HalfTy = Type::getHalfTy(C);
  Type *FloatTy = Type::getFloatTy(C);
  Type *DoubleTy = Type::getDoubleTy(C);

  Type *V2Int32Ty = VectorType::get(Int32Ty, 2);
  Type *V2Int64Ty = VectorType::get(Int64Ty, 2);
  Type *V4Int16Ty = VectorType::get(Int16Ty, 4);

  Type *Int32PtrTy = PointerType::get(Int32Ty, 0);
  Type *Int64PtrTy = PointerType::get(Int64Ty, 0);

  Type *Int32PtrAS1Ty = PointerType::get(Int32Ty, 1);
  Type *Int64PtrAS1Ty = PointerType::get(Int64Ty, 1);

  Type *V2Int32PtrAS1Ty = VectorType::get(Int32PtrAS1Ty, 2);
  Type *V2Int64PtrAS1Ty = VectorType::get(Int64PtrAS1Ty, 2);
  Type *V4Int32PtrAS1Ty = VectorType::get(Int32PtrAS1Ty, 4);
  Type *V4Int64PtrAS1Ty = VectorType::get(Int64PtrAS1Ty, 4);

  Type *V2Int64PtrTy = VectorType::get(Int64PtrTy, 2);
  Type *V2Int32PtrTy = VectorType::get(Int32PtrTy, 2);
  Type *V4Int32PtrTy = VectorType::get(Int32PtrTy, 4);

  const Constant* c8 = Constant::getNullValue(V8x8Ty);
  const Constant* c64 = Constant::getNullValue(V8x64Ty);

  const Constant *v2ptr32 = Constant::getNullValue(V2Int32PtrTy);

  EXPECT_TRUE(CastInst::isCastable(V8x8Ty, X86MMXTy));
  EXPECT_TRUE(CastInst::isCastable(X86MMXTy, V8x8Ty));
  EXPECT_FALSE(CastInst::isCastable(Int64Ty, X86MMXTy));
  EXPECT_TRUE(CastInst::isCastable(V8x64Ty, V8x8Ty));
  EXPECT_TRUE(CastInst::isCastable(V8x8Ty, V8x64Ty));
  EXPECT_EQ(CastInst::Trunc, CastInst::getCastOpcode(c64, true, V8x8Ty, true));
  EXPECT_EQ(CastInst::SExt, CastInst::getCastOpcode(c8, true, V8x64Ty, true));

  EXPECT_FALSE(CastInst::isBitCastable(V8x8Ty, X86MMXTy));
  EXPECT_FALSE(CastInst::isBitCastable(X86MMXTy, V8x8Ty));
  EXPECT_FALSE(CastInst::isBitCastable(Int64Ty, X86MMXTy));
  EXPECT_FALSE(CastInst::isBitCastable(V8x64Ty, V8x8Ty));
  EXPECT_FALSE(CastInst::isBitCastable(V8x8Ty, V8x64Ty));

  // Check address space casts are rejected since we don't know the sizes here
  EXPECT_FALSE(CastInst::isBitCastable(Int32PtrTy, Int32PtrAS1Ty));
  EXPECT_FALSE(CastInst::isBitCastable(Int32PtrAS1Ty, Int32PtrTy));
  EXPECT_FALSE(CastInst::isBitCastable(V2Int32PtrTy, V2Int32PtrAS1Ty));
  EXPECT_FALSE(CastInst::isBitCastable(V2Int32PtrAS1Ty, V2Int32PtrTy));
  EXPECT_TRUE(CastInst::isBitCastable(V2Int32PtrAS1Ty, V2Int64PtrAS1Ty));
  EXPECT_TRUE(CastInst::isCastable(V2Int32PtrAS1Ty, V2Int32PtrTy));
  EXPECT_EQ(CastInst::AddrSpaceCast, CastInst::getCastOpcode(v2ptr32, true,
                                                             V2Int32PtrAS1Ty,
                                                             true));

  // Test mismatched number of elements for pointers
  EXPECT_FALSE(CastInst::isBitCastable(V2Int32PtrAS1Ty, V4Int64PtrAS1Ty));
  EXPECT_FALSE(CastInst::isBitCastable(V4Int64PtrAS1Ty, V2Int32PtrAS1Ty));
  EXPECT_FALSE(CastInst::isBitCastable(V2Int32PtrAS1Ty, V4Int32PtrAS1Ty));
  EXPECT_FALSE(CastInst::isBitCastable(Int32PtrTy, V2Int32PtrTy));
  EXPECT_FALSE(CastInst::isBitCastable(V2Int32PtrTy, Int32PtrTy));

  EXPECT_TRUE(CastInst::isBitCastable(Int32PtrTy, Int64PtrTy));
  EXPECT_FALSE(CastInst::isBitCastable(DoubleTy, FloatTy));
  EXPECT_FALSE(CastInst::isBitCastable(FloatTy, DoubleTy));
  EXPECT_TRUE(CastInst::isBitCastable(FloatTy, FloatTy));
  EXPECT_TRUE(CastInst::isBitCastable(FloatTy, FloatTy));
  EXPECT_TRUE(CastInst::isBitCastable(FloatTy, Int32Ty));
  EXPECT_TRUE(CastInst::isBitCastable(Int16Ty, HalfTy));
  EXPECT_TRUE(CastInst::isBitCastable(Int32Ty, FloatTy));
  EXPECT_TRUE(CastInst::isBitCastable(V2Int32Ty, Int64Ty));

  EXPECT_TRUE(CastInst::isBitCastable(V2Int32Ty, V4Int16Ty));
  EXPECT_FALSE(CastInst::isBitCastable(Int32Ty, Int64Ty));
  EXPECT_FALSE(CastInst::isBitCastable(Int64Ty, Int32Ty));

  EXPECT_FALSE(CastInst::isBitCastable(V2Int32PtrTy, Int64Ty));
  EXPECT_FALSE(CastInst::isBitCastable(Int64Ty, V2Int32PtrTy));
  EXPECT_TRUE(CastInst::isBitCastable(V2Int64PtrTy, V2Int32PtrTy));
  EXPECT_TRUE(CastInst::isBitCastable(V2Int32PtrTy, V2Int64PtrTy));
  EXPECT_FALSE(CastInst::isBitCastable(V2Int32Ty, V2Int64Ty));
  EXPECT_FALSE(CastInst::isBitCastable(V2Int64Ty, V2Int32Ty));


  EXPECT_FALSE(CastInst::castIsValid(Instruction::BitCast,
                                     Constant::getNullValue(V4Int32PtrTy),
                                     V2Int32PtrTy));
  EXPECT_FALSE(CastInst::castIsValid(Instruction::BitCast,
                                     Constant::getNullValue(V2Int32PtrTy),
                                     V4Int32PtrTy));

  EXPECT_FALSE(CastInst::castIsValid(Instruction::AddrSpaceCast,
                                     Constant::getNullValue(V4Int32PtrAS1Ty),
                                     V2Int32PtrTy));
  EXPECT_FALSE(CastInst::castIsValid(Instruction::AddrSpaceCast,
                                     Constant::getNullValue(V2Int32PtrTy),
                                     V4Int32PtrAS1Ty));


  // Check that assertion is not hit when creating a cast with a vector of
  // pointers
  // First form
  BasicBlock *BB = BasicBlock::Create(C);
  Constant *NullV2I32Ptr = Constant::getNullValue(V2Int32PtrTy);
  auto Inst1 = CastInst::CreatePointerCast(NullV2I32Ptr, V2Int32Ty, "foo", BB);

  // Second form
  auto Inst2 = CastInst::CreatePointerCast(NullV2I32Ptr, V2Int32Ty);

  delete Inst2;
  Inst1->eraseFromParent();
  delete BB;
}

TEST(InstructionsTest, VectorGep) {
  LLVMContext C;

  // Type Definitions
  Type *I8Ty = IntegerType::get(C, 8);
  Type *I32Ty = IntegerType::get(C, 32);
  PointerType *Ptri8Ty = PointerType::get(I8Ty, 0);
  PointerType *Ptri32Ty = PointerType::get(I32Ty, 0);

  VectorType *V2xi8PTy = VectorType::get(Ptri8Ty, 2);
  VectorType *V2xi32PTy = VectorType::get(Ptri32Ty, 2);

  // Test different aspects of the vector-of-pointers type
  // and GEPs which use this type.
  ConstantInt *Ci32a = ConstantInt::get(C, APInt(32, 1492));
  ConstantInt *Ci32b = ConstantInt::get(C, APInt(32, 1948));
  std::vector<Constant*> ConstVa(2, Ci32a);
  std::vector<Constant*> ConstVb(2, Ci32b);
  Constant *C2xi32a = ConstantVector::get(ConstVa);
  Constant *C2xi32b = ConstantVector::get(ConstVb);

  CastInst *PtrVecA = new IntToPtrInst(C2xi32a, V2xi32PTy);
  CastInst *PtrVecB = new IntToPtrInst(C2xi32b, V2xi32PTy);

  ICmpInst *ICmp0 = new ICmpInst(ICmpInst::ICMP_SGT, PtrVecA, PtrVecB);
  ICmpInst *ICmp1 = new ICmpInst(ICmpInst::ICMP_ULT, PtrVecA, PtrVecB);
  EXPECT_NE(ICmp0, ICmp1); // suppress warning.

  BasicBlock* BB0 = BasicBlock::Create(C);
  // Test InsertAtEnd ICmpInst constructor.
  ICmpInst *ICmp2 = new ICmpInst(*BB0, ICmpInst::ICMP_SGE, PtrVecA, PtrVecB);
  EXPECT_NE(ICmp0, ICmp2); // suppress warning.

  GetElementPtrInst *Gep0 = GetElementPtrInst::Create(I32Ty, PtrVecA, C2xi32a);
  GetElementPtrInst *Gep1 = GetElementPtrInst::Create(I32Ty, PtrVecA, C2xi32b);
  GetElementPtrInst *Gep2 = GetElementPtrInst::Create(I32Ty, PtrVecB, C2xi32a);
  GetElementPtrInst *Gep3 = GetElementPtrInst::Create(I32Ty, PtrVecB, C2xi32b);

  CastInst *BTC0 = new BitCastInst(Gep0, V2xi8PTy);
  CastInst *BTC1 = new BitCastInst(Gep1, V2xi8PTy);
  CastInst *BTC2 = new BitCastInst(Gep2, V2xi8PTy);
  CastInst *BTC3 = new BitCastInst(Gep3, V2xi8PTy);

  Value *S0 = BTC0->stripPointerCasts();
  Value *S1 = BTC1->stripPointerCasts();
  Value *S2 = BTC2->stripPointerCasts();
  Value *S3 = BTC3->stripPointerCasts();

  EXPECT_NE(S0, Gep0);
  EXPECT_NE(S1, Gep1);
  EXPECT_NE(S2, Gep2);
  EXPECT_NE(S3, Gep3);

  int64_t Offset;
  DataLayout TD("e-p:64:64:64-i1:8:8-i8:8:8-i16:16:16-i32:32:32-i64:64:64-f3"
                "2:32:32-f64:64:64-v64:64:64-v128:128:128-a:0:64-s:64:64-f80"
                ":128:128-n8:16:32:64-S128");
  // Make sure we don't crash
  GetPointerBaseWithConstantOffset(Gep0, Offset, TD);
  GetPointerBaseWithConstantOffset(Gep1, Offset, TD);
  GetPointerBaseWithConstantOffset(Gep2, Offset, TD);
  GetPointerBaseWithConstantOffset(Gep3, Offset, TD);

  // Gep of Geps
  GetElementPtrInst *GepII0 = GetElementPtrInst::Create(I32Ty, Gep0, C2xi32b);
  GetElementPtrInst *GepII1 = GetElementPtrInst::Create(I32Ty, Gep1, C2xi32a);
  GetElementPtrInst *GepII2 = GetElementPtrInst::Create(I32Ty, Gep2, C2xi32b);
  GetElementPtrInst *GepII3 = GetElementPtrInst::Create(I32Ty, Gep3, C2xi32a);

  EXPECT_EQ(GepII0->getNumIndices(), 1u);
  EXPECT_EQ(GepII1->getNumIndices(), 1u);
  EXPECT_EQ(GepII2->getNumIndices(), 1u);
  EXPECT_EQ(GepII3->getNumIndices(), 1u);

  EXPECT_FALSE(GepII0->hasAllZeroIndices());
  EXPECT_FALSE(GepII1->hasAllZeroIndices());
  EXPECT_FALSE(GepII2->hasAllZeroIndices());
  EXPECT_FALSE(GepII3->hasAllZeroIndices());

  delete GepII0;
  delete GepII1;
  delete GepII2;
  delete GepII3;

  delete BTC0;
  delete BTC1;
  delete BTC2;
  delete BTC3;

  delete Gep0;
  delete Gep1;
  delete Gep2;
  delete Gep3;

  ICmp2->eraseFromParent();
  delete BB0;

  delete ICmp0;
  delete ICmp1;
  delete PtrVecA;
  delete PtrVecB;
}

TEST(InstructionsTest, FPMathOperator) {
  LLVMContext Context;
  IRBuilder<> Builder(Context);
  MDBuilder MDHelper(Context);
  Instruction *I = Builder.CreatePHI(Builder.getDoubleTy(), 0);
  MDNode *MD1 = MDHelper.createFPMath(1.0);
  Value *V1 = Builder.CreateFAdd(I, I, "", MD1);
  EXPECT_TRUE(isa<FPMathOperator>(V1));
  FPMathOperator *O1 = cast<FPMathOperator>(V1);
  EXPECT_EQ(O1->getFPAccuracy(), 1.0);
  V1->deleteValue();
  I->deleteValue();
}


TEST(InstructionsTest, isEliminableCastPair) {
  LLVMContext C;

  Type* Int16Ty = Type::getInt16Ty(C);
  Type* Int32Ty = Type::getInt32Ty(C);
  Type* Int64Ty = Type::getInt64Ty(C);
  Type* Int64PtrTy = Type::getInt64PtrTy(C);

  // Source and destination pointers have same size -> bitcast.
  EXPECT_EQ(CastInst::isEliminableCastPair(CastInst::PtrToInt,
                                           CastInst::IntToPtr,
                                           Int64PtrTy, Int64Ty, Int64PtrTy,
                                           Int32Ty, nullptr, Int32Ty),
            CastInst::BitCast);

  // Source and destination have unknown sizes, but the same address space and
  // the intermediate int is the maximum pointer size -> bitcast
  EXPECT_EQ(CastInst::isEliminableCastPair(CastInst::PtrToInt,
                                           CastInst::IntToPtr,
                                           Int64PtrTy, Int64Ty, Int64PtrTy,
                                           nullptr, nullptr, nullptr),
            CastInst::BitCast);

  // Source and destination have unknown sizes, but the same address space and
  // the intermediate int is not the maximum pointer size -> nothing
  EXPECT_EQ(CastInst::isEliminableCastPair(CastInst::PtrToInt,
                                           CastInst::IntToPtr,
                                           Int64PtrTy, Int32Ty, Int64PtrTy,
                                           nullptr, nullptr, nullptr),
            0U);

  // Middle pointer big enough -> bitcast.
  EXPECT_EQ(CastInst::isEliminableCastPair(CastInst::IntToPtr,
                                           CastInst::PtrToInt,
                                           Int64Ty, Int64PtrTy, Int64Ty,
                                           nullptr, Int64Ty, nullptr),
            CastInst::BitCast);

  // Middle pointer too small -> fail.
  EXPECT_EQ(CastInst::isEliminableCastPair(CastInst::IntToPtr,
                                           CastInst::PtrToInt,
                                           Int64Ty, Int64PtrTy, Int64Ty,
                                           nullptr, Int32Ty, nullptr),
            0U);

  // Test that we don't eliminate bitcasts between different address spaces,
  // or if we don't have available pointer size information.
  DataLayout DL("e-p:32:32:32-p1:16:16:16-p2:64:64:64-i1:8:8-i8:8:8-i16:16:16"
                "-i32:32:32-i64:64:64-f32:32:32-f64:64:64-v64:64:64"
                "-v128:128:128-a:0:64-s:64:64-f80:128:128-n8:16:32:64-S128");

  Type* Int64PtrTyAS1 = Type::getInt64PtrTy(C, 1);
  Type* Int64PtrTyAS2 = Type::getInt64PtrTy(C, 2);

  IntegerType *Int16SizePtr = DL.getIntPtrType(C, 1);
  IntegerType *Int64SizePtr = DL.getIntPtrType(C, 2);

  // Cannot simplify inttoptr, addrspacecast
  EXPECT_EQ(CastInst::isEliminableCastPair(CastInst::IntToPtr,
                                           CastInst::AddrSpaceCast,
                                           Int16Ty, Int64PtrTyAS1, Int64PtrTyAS2,
                                           nullptr, Int16SizePtr, Int64SizePtr),
            0U);

  // Cannot simplify addrspacecast, ptrtoint
  EXPECT_EQ(CastInst::isEliminableCastPair(CastInst::AddrSpaceCast,
                                           CastInst::PtrToInt,
                                           Int64PtrTyAS1, Int64PtrTyAS2, Int16Ty,
                                           Int64SizePtr, Int16SizePtr, nullptr),
            0U);

  // Pass since the bitcast address spaces are the same
  EXPECT_EQ(CastInst::isEliminableCastPair(CastInst::IntToPtr,
                                           CastInst::BitCast,
                                           Int16Ty, Int64PtrTyAS1, Int64PtrTyAS1,
                                           nullptr, nullptr, nullptr),
            CastInst::IntToPtr);

}

TEST(InstructionsTest, CloneCall) {
  LLVMContext C;
  Type *Int32Ty = Type::getInt32Ty(C);
  Type *ArgTys[] = {Int32Ty, Int32Ty, Int32Ty};
  FunctionType *FnTy = FunctionType::get(Int32Ty, ArgTys, /*isVarArg=*/false);
  Value *Callee = Constant::getNullValue(FnTy->getPointerTo());
  Value *Args[] = {
    ConstantInt::get(Int32Ty, 1),
    ConstantInt::get(Int32Ty, 2),
    ConstantInt::get(Int32Ty, 3)
  };
  std::unique_ptr<CallInst> Call(
      CallInst::Create(FnTy, Callee, Args, "result"));

  // Test cloning the tail call kind.
  CallInst::TailCallKind Kinds[] = {CallInst::TCK_None, CallInst::TCK_Tail,
                                    CallInst::TCK_MustTail};
  for (CallInst::TailCallKind TCK : Kinds) {
    Call->setTailCallKind(TCK);
    std::unique_ptr<CallInst> Clone(cast<CallInst>(Call->clone()));
    EXPECT_EQ(Call->getTailCallKind(), Clone->getTailCallKind());
  }
  Call->setTailCallKind(CallInst::TCK_None);

  // Test cloning an attribute.
  {
    AttrBuilder AB;
    AB.addAttribute(Attribute::ReadOnly);
    Call->setAttributes(
        AttributeList::get(C, AttributeList::FunctionIndex, AB));
    std::unique_ptr<CallInst> Clone(cast<CallInst>(Call->clone()));
    EXPECT_TRUE(Clone->onlyReadsMemory());
  }
}

TEST(InstructionsTest, AlterCallBundles) {
  LLVMContext C;
  Type *Int32Ty = Type::getInt32Ty(C);
  FunctionType *FnTy = FunctionType::get(Int32Ty, Int32Ty, /*isVarArg=*/false);
  Value *Callee = Constant::getNullValue(FnTy->getPointerTo());
  Value *Args[] = {ConstantInt::get(Int32Ty, 42)};
  OperandBundleDef OldBundle("before", UndefValue::get(Int32Ty));
  std::unique_ptr<CallInst> Call(
      CallInst::Create(FnTy, Callee, Args, OldBundle, "result"));
  Call->setTailCallKind(CallInst::TailCallKind::TCK_NoTail);
  AttrBuilder AB;
  AB.addAttribute(Attribute::Cold);
  Call->setAttributes(AttributeList::get(C, AttributeList::FunctionIndex, AB));
  Call->setDebugLoc(DebugLoc(MDNode::get(C, None)));

  OperandBundleDef NewBundle("after", ConstantInt::get(Int32Ty, 7));
  std::unique_ptr<CallInst> Clone(CallInst::Create(Call.get(), NewBundle));
  EXPECT_EQ(Call->getNumArgOperands(), Clone->getNumArgOperands());
  EXPECT_EQ(Call->getArgOperand(0), Clone->getArgOperand(0));
  EXPECT_EQ(Call->getCallingConv(), Clone->getCallingConv());
  EXPECT_EQ(Call->getTailCallKind(), Clone->getTailCallKind());
  EXPECT_TRUE(Clone->hasFnAttr(Attribute::AttrKind::Cold));
  EXPECT_EQ(Call->getDebugLoc(), Clone->getDebugLoc());
  EXPECT_EQ(Clone->getNumOperandBundles(), 1U);
  EXPECT_TRUE(Clone->getOperandBundle("after").hasValue());
}

TEST(InstructionsTest, AlterInvokeBundles) {
  LLVMContext C;
  Type *Int32Ty = Type::getInt32Ty(C);
  FunctionType *FnTy = FunctionType::get(Int32Ty, Int32Ty, /*isVarArg=*/false);
  Value *Callee = Constant::getNullValue(FnTy->getPointerTo());
  Value *Args[] = {ConstantInt::get(Int32Ty, 42)};
  std::unique_ptr<BasicBlock> NormalDest(BasicBlock::Create(C));
  std::unique_ptr<BasicBlock> UnwindDest(BasicBlock::Create(C));
  OperandBundleDef OldBundle("before", UndefValue::get(Int32Ty));
  std::unique_ptr<InvokeInst> Invoke(
      InvokeInst::Create(FnTy, Callee, NormalDest.get(), UnwindDest.get(), Args,
                         OldBundle, "result"));
  AttrBuilder AB;
  AB.addAttribute(Attribute::Cold);
  Invoke->setAttributes(
      AttributeList::get(C, AttributeList::FunctionIndex, AB));
  Invoke->setDebugLoc(DebugLoc(MDNode::get(C, None)));

  OperandBundleDef NewBundle("after", ConstantInt::get(Int32Ty, 7));
  std::unique_ptr<InvokeInst> Clone(
      InvokeInst::Create(Invoke.get(), NewBundle));
  EXPECT_EQ(Invoke->getNormalDest(), Clone->getNormalDest());
  EXPECT_EQ(Invoke->getUnwindDest(), Clone->getUnwindDest());
  EXPECT_EQ(Invoke->getNumArgOperands(), Clone->getNumArgOperands());
  EXPECT_EQ(Invoke->getArgOperand(0), Clone->getArgOperand(0));
  EXPECT_EQ(Invoke->getCallingConv(), Clone->getCallingConv());
  EXPECT_TRUE(Clone->hasFnAttr(Attribute::AttrKind::Cold));
  EXPECT_EQ(Invoke->getDebugLoc(), Clone->getDebugLoc());
  EXPECT_EQ(Clone->getNumOperandBundles(), 1U);
  EXPECT_TRUE(Clone->getOperandBundle("after").hasValue());
}

TEST_F(ModuleWithFunctionTest, DropPoisonGeneratingFlags) {
  auto *OnlyBB = BasicBlock::Create(Ctx, "bb", F);
  auto *Arg0 = &*F->arg_begin();

  IRBuilder<NoFolder> B(Ctx);
  B.SetInsertPoint(OnlyBB);

  {
    auto *UI =
        cast<Instruction>(B.CreateUDiv(Arg0, Arg0, "", /*isExact*/ true));
    ASSERT_TRUE(UI->isExact());
    UI->dropPoisonGeneratingFlags();
    ASSERT_FALSE(UI->isExact());
  }

  {
    auto *ShrI =
        cast<Instruction>(B.CreateLShr(Arg0, Arg0, "", /*isExact*/ true));
    ASSERT_TRUE(ShrI->isExact());
    ShrI->dropPoisonGeneratingFlags();
    ASSERT_FALSE(ShrI->isExact());
  }

  {
    auto *AI = cast<Instruction>(
        B.CreateAdd(Arg0, Arg0, "", /*HasNUW*/ true, /*HasNSW*/ false));
    ASSERT_TRUE(AI->hasNoUnsignedWrap());
    AI->dropPoisonGeneratingFlags();
    ASSERT_FALSE(AI->hasNoUnsignedWrap());
    ASSERT_FALSE(AI->hasNoSignedWrap());
  }

  {
    auto *SI = cast<Instruction>(
        B.CreateAdd(Arg0, Arg0, "", /*HasNUW*/ false, /*HasNSW*/ true));
    ASSERT_TRUE(SI->hasNoSignedWrap());
    SI->dropPoisonGeneratingFlags();
    ASSERT_FALSE(SI->hasNoUnsignedWrap());
    ASSERT_FALSE(SI->hasNoSignedWrap());
  }

  {
    auto *ShlI = cast<Instruction>(
        B.CreateShl(Arg0, Arg0, "", /*HasNUW*/ true, /*HasNSW*/ true));
    ASSERT_TRUE(ShlI->hasNoSignedWrap());
    ASSERT_TRUE(ShlI->hasNoUnsignedWrap());
    ShlI->dropPoisonGeneratingFlags();
    ASSERT_FALSE(ShlI->hasNoUnsignedWrap());
    ASSERT_FALSE(ShlI->hasNoSignedWrap());
  }

  {
    Value *GEPBase = Constant::getNullValue(B.getInt8PtrTy());
    auto *GI = cast<GetElementPtrInst>(
        B.CreateInBoundsGEP(B.getInt8Ty(), GEPBase, Arg0));
    ASSERT_TRUE(GI->isInBounds());
    GI->dropPoisonGeneratingFlags();
    ASSERT_FALSE(GI->isInBounds());
  }
}

TEST(InstructionsTest, GEPIndices) {
  LLVMContext Context;
  IRBuilder<NoFolder> Builder(Context);
  Type *ElementTy = Builder.getInt8Ty();
  Type *ArrTy = ArrayType::get(ArrayType::get(ElementTy, 64), 64);
  Value *Indices[] = {
    Builder.getInt32(0),
    Builder.getInt32(13),
    Builder.getInt32(42) };

  Value *V = Builder.CreateGEP(ArrTy, UndefValue::get(PointerType::getUnqual(ArrTy)),
                               Indices);
  ASSERT_TRUE(isa<GetElementPtrInst>(V));

  auto *GEPI = cast<GetElementPtrInst>(V);
  ASSERT_NE(GEPI->idx_begin(), GEPI->idx_end());
  ASSERT_EQ(GEPI->idx_end(), std::next(GEPI->idx_begin(), 3));
  EXPECT_EQ(Indices[0], GEPI->idx_begin()[0]);
  EXPECT_EQ(Indices[1], GEPI->idx_begin()[1]);
  EXPECT_EQ(Indices[2], GEPI->idx_begin()[2]);
  EXPECT_EQ(GEPI->idx_begin(), GEPI->indices().begin());
  EXPECT_EQ(GEPI->idx_end(), GEPI->indices().end());

  const auto *CGEPI = GEPI;
  ASSERT_NE(CGEPI->idx_begin(), CGEPI->idx_end());
  ASSERT_EQ(CGEPI->idx_end(), std::next(CGEPI->idx_begin(), 3));
  EXPECT_EQ(Indices[0], CGEPI->idx_begin()[0]);
  EXPECT_EQ(Indices[1], CGEPI->idx_begin()[1]);
  EXPECT_EQ(Indices[2], CGEPI->idx_begin()[2]);
  EXPECT_EQ(CGEPI->idx_begin(), CGEPI->indices().begin());
  EXPECT_EQ(CGEPI->idx_end(), CGEPI->indices().end());

  delete GEPI;
}

TEST(InstructionsTest, SwitchInst) {
  LLVMContext C;

  std::unique_ptr<BasicBlock> BB1, BB2, BB3;
  BB1.reset(BasicBlock::Create(C));
  BB2.reset(BasicBlock::Create(C));
  BB3.reset(BasicBlock::Create(C));

  // We create block 0 after the others so that it gets destroyed first and
  // clears the uses of the other basic blocks.
  std::unique_ptr<BasicBlock> BB0(BasicBlock::Create(C));

  auto *Int32Ty = Type::getInt32Ty(C);

  SwitchInst *SI =
      SwitchInst::Create(UndefValue::get(Int32Ty), BB0.get(), 3, BB0.get());
  SI->addCase(ConstantInt::get(Int32Ty, 1), BB1.get());
  SI->addCase(ConstantInt::get(Int32Ty, 2), BB2.get());
  SI->addCase(ConstantInt::get(Int32Ty, 3), BB3.get());

  auto CI = SI->case_begin();
  ASSERT_NE(CI, SI->case_end());
  EXPECT_EQ(1, CI->getCaseValue()->getSExtValue());
  EXPECT_EQ(BB1.get(), CI->getCaseSuccessor());
  EXPECT_EQ(2, (CI + 1)->getCaseValue()->getSExtValue());
  EXPECT_EQ(BB2.get(), (CI + 1)->getCaseSuccessor());
  EXPECT_EQ(3, (CI + 2)->getCaseValue()->getSExtValue());
  EXPECT_EQ(BB3.get(), (CI + 2)->getCaseSuccessor());
  EXPECT_EQ(CI + 1, std::next(CI));
  EXPECT_EQ(CI + 2, std::next(CI, 2));
  EXPECT_EQ(CI + 3, std::next(CI, 3));
  EXPECT_EQ(SI->case_end(), CI + 3);
  EXPECT_EQ(0, CI - CI);
  EXPECT_EQ(1, (CI + 1) - CI);
  EXPECT_EQ(2, (CI + 2) - CI);
  EXPECT_EQ(3, SI->case_end() - CI);
  EXPECT_EQ(3, std::distance(CI, SI->case_end()));

  auto CCI = const_cast<const SwitchInst *>(SI)->case_begin();
  SwitchInst::ConstCaseIt CCE = SI->case_end();
  ASSERT_NE(CCI, SI->case_end());
  EXPECT_EQ(1, CCI->getCaseValue()->getSExtValue());
  EXPECT_EQ(BB1.get(), CCI->getCaseSuccessor());
  EXPECT_EQ(2, (CCI + 1)->getCaseValue()->getSExtValue());
  EXPECT_EQ(BB2.get(), (CCI + 1)->getCaseSuccessor());
  EXPECT_EQ(3, (CCI + 2)->getCaseValue()->getSExtValue());
  EXPECT_EQ(BB3.get(), (CCI + 2)->getCaseSuccessor());
  EXPECT_EQ(CCI + 1, std::next(CCI));
  EXPECT_EQ(CCI + 2, std::next(CCI, 2));
  EXPECT_EQ(CCI + 3, std::next(CCI, 3));
  EXPECT_EQ(CCE, CCI + 3);
  EXPECT_EQ(0, CCI - CCI);
  EXPECT_EQ(1, (CCI + 1) - CCI);
  EXPECT_EQ(2, (CCI + 2) - CCI);
  EXPECT_EQ(3, CCE - CCI);
  EXPECT_EQ(3, std::distance(CCI, CCE));

  // Make sure that the const iterator is compatible with a const auto ref.
  const auto &Handle = *CCI;
  EXPECT_EQ(1, Handle.getCaseValue()->getSExtValue());
  EXPECT_EQ(BB1.get(), Handle.getCaseSuccessor());
}

TEST(InstructionsTest, SwitchInstProfUpdateWrapper) {
  LLVMContext C;

  std::unique_ptr<BasicBlock> BB1, BB2, BB3;
  BB1.reset(BasicBlock::Create(C));
  BB2.reset(BasicBlock::Create(C));
  BB3.reset(BasicBlock::Create(C));

  // We create block 0 after the others so that it gets destroyed first and
  // clears the uses of the other basic blocks.
  std::unique_ptr<BasicBlock> BB0(BasicBlock::Create(C));

  auto *Int32Ty = Type::getInt32Ty(C);

  SwitchInst *SI =
      SwitchInst::Create(UndefValue::get(Int32Ty), BB0.get(), 4, BB0.get());
  SI->addCase(ConstantInt::get(Int32Ty, 1), BB1.get());
  SI->addCase(ConstantInt::get(Int32Ty, 2), BB2.get());
  SI->setMetadata(LLVMContext::MD_prof,
                  MDBuilder(C).createBranchWeights({ 9, 1, 22 }));

  {
    SwitchInstProfUpdateWrapper SIW(*SI);
    EXPECT_EQ(*SIW.getSuccessorWeight(0), 9u);
    EXPECT_EQ(*SIW.getSuccessorWeight(1), 1u);
    EXPECT_EQ(*SIW.getSuccessorWeight(2), 22u);
    SIW.setSuccessorWeight(0, 99u);
    SIW.setSuccessorWeight(1, 11u);
    EXPECT_EQ(*SIW.getSuccessorWeight(0), 99u);
    EXPECT_EQ(*SIW.getSuccessorWeight(1), 11u);
    EXPECT_EQ(*SIW.getSuccessorWeight(2), 22u);
  }

  { // Create another wrapper and check that the data persist.
    SwitchInstProfUpdateWrapper SIW(*SI);
    EXPECT_EQ(*SIW.getSuccessorWeight(0), 99u);
    EXPECT_EQ(*SIW.getSuccessorWeight(1), 11u);
    EXPECT_EQ(*SIW.getSuccessorWeight(2), 22u);
  }
}

TEST(InstructionsTest, CommuteShuffleMask) {
  SmallVector<int, 16> Indices({-1, 0, 7});
  ShuffleVectorInst::commuteShuffleMask(Indices, 4);
  EXPECT_THAT(Indices, testing::ContainerEq(ArrayRef<int>({-1, 4, 3})));
}

TEST(InstructionsTest, ShuffleMaskQueries) {
  // Create the elements for various constant vectors.
  LLVMContext Ctx;
  Type *Int32Ty = Type::getInt32Ty(Ctx);
  Constant *CU = UndefValue::get(Int32Ty);
  Constant *C0 = ConstantInt::get(Int32Ty, 0);
  Constant *C1 = ConstantInt::get(Int32Ty, 1);
  Constant *C2 = ConstantInt::get(Int32Ty, 2);
  Constant *C3 = ConstantInt::get(Int32Ty, 3);
  Constant *C4 = ConstantInt::get(Int32Ty, 4);
  Constant *C5 = ConstantInt::get(Int32Ty, 5);
  Constant *C6 = ConstantInt::get(Int32Ty, 6);
  Constant *C7 = ConstantInt::get(Int32Ty, 7);

  Constant *Identity = ConstantVector::get({C0, CU, C2, C3, C4});
  EXPECT_TRUE(ShuffleVectorInst::isIdentityMask(Identity));
  EXPECT_FALSE(ShuffleVectorInst::isSelectMask(Identity)); // identity is distinguished from select
  EXPECT_FALSE(ShuffleVectorInst::isReverseMask(Identity));
  EXPECT_TRUE(ShuffleVectorInst::isSingleSourceMask(Identity)); // identity is always single source
  EXPECT_FALSE(ShuffleVectorInst::isZeroEltSplatMask(Identity));
  EXPECT_FALSE(ShuffleVectorInst::isTransposeMask(Identity));

  Constant *Select = ConstantVector::get({CU, C1, C5});
  EXPECT_FALSE(ShuffleVectorInst::isIdentityMask(Select));
  EXPECT_TRUE(ShuffleVectorInst::isSelectMask(Select));
  EXPECT_FALSE(ShuffleVectorInst::isReverseMask(Select));
  EXPECT_FALSE(ShuffleVectorInst::isSingleSourceMask(Select));
  EXPECT_FALSE(ShuffleVectorInst::isZeroEltSplatMask(Select));
  EXPECT_FALSE(ShuffleVectorInst::isTransposeMask(Select));
  
  Constant *Reverse = ConstantVector::get({C3, C2, C1, CU});
  EXPECT_FALSE(ShuffleVectorInst::isIdentityMask(Reverse));
  EXPECT_FALSE(ShuffleVectorInst::isSelectMask(Reverse));
  EXPECT_TRUE(ShuffleVectorInst::isReverseMask(Reverse));
  EXPECT_TRUE(ShuffleVectorInst::isSingleSourceMask(Reverse)); // reverse is always single source
  EXPECT_FALSE(ShuffleVectorInst::isZeroEltSplatMask(Reverse));
  EXPECT_FALSE(ShuffleVectorInst::isTransposeMask(Reverse));

  Constant *SingleSource = ConstantVector::get({C2, C2, C0, CU});
  EXPECT_FALSE(ShuffleVectorInst::isIdentityMask(SingleSource));
  EXPECT_FALSE(ShuffleVectorInst::isSelectMask(SingleSource));
  EXPECT_FALSE(ShuffleVectorInst::isReverseMask(SingleSource));
  EXPECT_TRUE(ShuffleVectorInst::isSingleSourceMask(SingleSource));
  EXPECT_FALSE(ShuffleVectorInst::isZeroEltSplatMask(SingleSource));
  EXPECT_FALSE(ShuffleVectorInst::isTransposeMask(SingleSource));

  Constant *ZeroEltSplat = ConstantVector::get({C0, C0, CU, C0});
  EXPECT_FALSE(ShuffleVectorInst::isIdentityMask(ZeroEltSplat));
  EXPECT_FALSE(ShuffleVectorInst::isSelectMask(ZeroEltSplat));
  EXPECT_FALSE(ShuffleVectorInst::isReverseMask(ZeroEltSplat));
  EXPECT_TRUE(ShuffleVectorInst::isSingleSourceMask(ZeroEltSplat)); // 0-splat is always single source
  EXPECT_TRUE(ShuffleVectorInst::isZeroEltSplatMask(ZeroEltSplat));
  EXPECT_FALSE(ShuffleVectorInst::isTransposeMask(ZeroEltSplat));

  Constant *Transpose = ConstantVector::get({C0, C4, C2, C6});
  EXPECT_FALSE(ShuffleVectorInst::isIdentityMask(Transpose));
  EXPECT_FALSE(ShuffleVectorInst::isSelectMask(Transpose));
  EXPECT_FALSE(ShuffleVectorInst::isReverseMask(Transpose));
  EXPECT_FALSE(ShuffleVectorInst::isSingleSourceMask(Transpose));
  EXPECT_FALSE(ShuffleVectorInst::isZeroEltSplatMask(Transpose));
  EXPECT_TRUE(ShuffleVectorInst::isTransposeMask(Transpose));

  // More tests to make sure the logic is/stays correct...
  EXPECT_TRUE(ShuffleVectorInst::isIdentityMask(ConstantVector::get({CU, C1, CU, C3})));
  EXPECT_TRUE(ShuffleVectorInst::isIdentityMask(ConstantVector::get({C4, CU, C6, CU})));

  EXPECT_TRUE(ShuffleVectorInst::isSelectMask(ConstantVector::get({C4, C1, C6, CU})));
  EXPECT_TRUE(ShuffleVectorInst::isSelectMask(ConstantVector::get({CU, C1, C6, C3})));

  EXPECT_TRUE(ShuffleVectorInst::isReverseMask(ConstantVector::get({C7, C6, CU, C4})));
  EXPECT_TRUE(ShuffleVectorInst::isReverseMask(ConstantVector::get({C3, CU, C1, CU})));

  EXPECT_TRUE(ShuffleVectorInst::isSingleSourceMask(ConstantVector::get({C7, C5, CU, C7})));
  EXPECT_TRUE(ShuffleVectorInst::isSingleSourceMask(ConstantVector::get({C3, C0, CU, C3})));

  EXPECT_TRUE(ShuffleVectorInst::isZeroEltSplatMask(ConstantVector::get({C4, CU, CU, C4})));
  EXPECT_TRUE(ShuffleVectorInst::isZeroEltSplatMask(ConstantVector::get({CU, C0, CU, C0})));

  EXPECT_TRUE(ShuffleVectorInst::isTransposeMask(ConstantVector::get({C1, C5, C3, C7})));
  EXPECT_TRUE(ShuffleVectorInst::isTransposeMask(ConstantVector::get({C1, C3})));

  // Nothing special about the values here - just re-using inputs to reduce code. 
  Constant *V0 = ConstantVector::get({C0, C1, C2, C3});
  Constant *V1 = ConstantVector::get({C3, C2, C1, C0});

  // Identity with undef elts.
  ShuffleVectorInst *Id1 = new ShuffleVectorInst(V0, V1,
                                                 ConstantVector::get({C0, C1, CU, CU}));
  EXPECT_TRUE(Id1->isIdentity());
  EXPECT_FALSE(Id1->isIdentityWithPadding());
  EXPECT_FALSE(Id1->isIdentityWithExtract());
  EXPECT_FALSE(Id1->isConcat());
  delete Id1;

  // Result has less elements than operands.
  ShuffleVectorInst *Id2 = new ShuffleVectorInst(V0, V1,
                                                 ConstantVector::get({C0, C1, C2}));
  EXPECT_FALSE(Id2->isIdentity());
  EXPECT_FALSE(Id2->isIdentityWithPadding());
  EXPECT_TRUE(Id2->isIdentityWithExtract());
  EXPECT_FALSE(Id2->isConcat());
  delete Id2;

  // Result has less elements than operands; choose from Op1.
  ShuffleVectorInst *Id3 = new ShuffleVectorInst(V0, V1,
                                                 ConstantVector::get({C4, CU, C6}));
  EXPECT_FALSE(Id3->isIdentity());
  EXPECT_FALSE(Id3->isIdentityWithPadding());
  EXPECT_TRUE(Id3->isIdentityWithExtract());
  EXPECT_FALSE(Id3->isConcat());
  delete Id3;

  // Result has less elements than operands; choose from Op0 and Op1 is not identity.
  ShuffleVectorInst *Id4 = new ShuffleVectorInst(V0, V1,
                                                 ConstantVector::get({C4, C1, C6}));
  EXPECT_FALSE(Id4->isIdentity());
  EXPECT_FALSE(Id4->isIdentityWithPadding());
  EXPECT_FALSE(Id4->isIdentityWithExtract());
  EXPECT_FALSE(Id4->isConcat());
  delete Id4;

  // Result has more elements than operands, and extra elements are undef.
  ShuffleVectorInst *Id5 = new ShuffleVectorInst(V0, V1,
                                                 ConstantVector::get({CU, C1, C2, C3, CU, CU}));
  EXPECT_FALSE(Id5->isIdentity());
  EXPECT_TRUE(Id5->isIdentityWithPadding());
  EXPECT_FALSE(Id5->isIdentityWithExtract());
  EXPECT_FALSE(Id5->isConcat());
  delete Id5;

  // Result has more elements than operands, and extra elements are undef; choose from Op1.
  ShuffleVectorInst *Id6 = new ShuffleVectorInst(V0, V1,
                                                 ConstantVector::get({C4, C5, C6, CU, CU, CU}));
  EXPECT_FALSE(Id6->isIdentity());
  EXPECT_TRUE(Id6->isIdentityWithPadding());
  EXPECT_FALSE(Id6->isIdentityWithExtract());
  EXPECT_FALSE(Id6->isConcat());
  delete Id6;
  
  // Result has more elements than operands, but extra elements are not undef.
  ShuffleVectorInst *Id7 = new ShuffleVectorInst(V0, V1,
                                                 ConstantVector::get({C0, C1, C2, C3, CU, C1}));
  EXPECT_FALSE(Id7->isIdentity());
  EXPECT_FALSE(Id7->isIdentityWithPadding());
  EXPECT_FALSE(Id7->isIdentityWithExtract());
  EXPECT_FALSE(Id7->isConcat());
  delete Id7;
  
  // Result has more elements than operands; choose from Op0 and Op1 is not identity.
  ShuffleVectorInst *Id8 = new ShuffleVectorInst(V0, V1,
                                                 ConstantVector::get({C4, CU, C2, C3, CU, CU}));
  EXPECT_FALSE(Id8->isIdentity());
  EXPECT_FALSE(Id8->isIdentityWithPadding());
  EXPECT_FALSE(Id8->isIdentityWithExtract());
  EXPECT_FALSE(Id8->isConcat());
  delete Id8;

  // Result has twice as many elements as operands; choose consecutively from Op0 and Op1 is concat.
  ShuffleVectorInst *Id9 = new ShuffleVectorInst(V0, V1,
                                                 ConstantVector::get({C0, CU, C2, C3, CU, CU, C6, C7}));
  EXPECT_FALSE(Id9->isIdentity());
  EXPECT_FALSE(Id9->isIdentityWithPadding());
  EXPECT_FALSE(Id9->isIdentityWithExtract());
  EXPECT_TRUE(Id9->isConcat());
  delete Id9;

  // Result has less than twice as many elements as operands, so not a concat.
  ShuffleVectorInst *Id10 = new ShuffleVectorInst(V0, V1,
                                                  ConstantVector::get({C0, CU, C2, C3, CU, CU, C6}));
  EXPECT_FALSE(Id10->isIdentity());
  EXPECT_FALSE(Id10->isIdentityWithPadding());
  EXPECT_FALSE(Id10->isIdentityWithExtract());
  EXPECT_FALSE(Id10->isConcat());
  delete Id10;

  // Result has more than twice as many elements as operands, so not a concat.
  ShuffleVectorInst *Id11 = new ShuffleVectorInst(V0, V1,
                                                  ConstantVector::get({C0, CU, C2, C3, CU, CU, C6, C7, CU}));
  EXPECT_FALSE(Id11->isIdentity());
  EXPECT_FALSE(Id11->isIdentityWithPadding());
  EXPECT_FALSE(Id11->isIdentityWithExtract());
  EXPECT_FALSE(Id11->isConcat());
  delete Id11;

  // If an input is undef, it's not a concat.
  // TODO: IdentityWithPadding should be true here even though the high mask values are not undef.
  ShuffleVectorInst *Id12 = new ShuffleVectorInst(V0, ConstantVector::get({CU, CU, CU, CU}),
                                                  ConstantVector::get({C0, CU, C2, C3, CU, CU, C6, C7}));
  EXPECT_FALSE(Id12->isIdentity());
  EXPECT_FALSE(Id12->isIdentityWithPadding());
  EXPECT_FALSE(Id12->isIdentityWithExtract());
  EXPECT_FALSE(Id12->isConcat());
  delete Id12;
}

TEST(InstructionsTest, SkipDebug) {
  LLVMContext C;
  std::unique_ptr<Module> M = parseIR(C,
                                      R"(
      declare void @llvm.dbg.value(metadata, metadata, metadata)

      define void @f() {
      entry:
        call void @llvm.dbg.value(metadata i32 0, metadata !11, metadata !DIExpression()), !dbg !13
        ret void
      }

      !llvm.dbg.cu = !{!0}
      !llvm.module.flags = !{!3, !4}
      !0 = distinct !DICompileUnit(language: DW_LANG_C99, file: !1, producer: "clang version 6.0.0", isOptimized: false, runtimeVersion: 0, emissionKind: FullDebug, enums: !2)
      !1 = !DIFile(filename: "t2.c", directory: "foo")
      !2 = !{}
      !3 = !{i32 2, !"Dwarf Version", i32 4}
      !4 = !{i32 2, !"Debug Info Version", i32 3}
      !8 = distinct !DISubprogram(name: "f", scope: !1, file: !1, line: 1, type: !9, isLocal: false, isDefinition: true, scopeLine: 1, isOptimized: false, unit: !0, retainedNodes: !2)
      !9 = !DISubroutineType(types: !10)
      !10 = !{null}
      !11 = !DILocalVariable(name: "x", scope: !8, file: !1, line: 2, type: !12)
      !12 = !DIBasicType(name: "int", size: 32, encoding: DW_ATE_signed)
      !13 = !DILocation(line: 2, column: 7, scope: !8)
  )");
  ASSERT_TRUE(M);
  Function *F = cast<Function>(M->getNamedValue("f"));
  BasicBlock &BB = F->front();

  // The first non-debug instruction is the terminator.
  auto *Term = BB.getTerminator();
  EXPECT_EQ(Term, BB.begin()->getNextNonDebugInstruction());
  EXPECT_EQ(Term->getIterator(), skipDebugIntrinsics(BB.begin()));

  // After the terminator, there are no non-debug instructions.
  EXPECT_EQ(nullptr, Term->getNextNonDebugInstruction());
}

TEST(InstructionsTest, PhiMightNotBeFPMathOperator) {
  LLVMContext Context;
  IRBuilder<> Builder(Context);
  MDBuilder MDHelper(Context);
  Instruction *I = Builder.CreatePHI(Builder.getInt32Ty(), 0);
  EXPECT_FALSE(isa<FPMathOperator>(I));
  I->deleteValue();
  Instruction *FP = Builder.CreatePHI(Builder.getDoubleTy(), 0);
  EXPECT_TRUE(isa<FPMathOperator>(FP));
  FP->deleteValue();
<<<<<<< HEAD
=======
}

TEST(InstructionsTest, FPCallIsFPMathOperator) {
  LLVMContext C;

  Type *ITy = Type::getInt32Ty(C);
  FunctionType *IFnTy = FunctionType::get(ITy, {});
  Value *ICallee = Constant::getNullValue(IFnTy->getPointerTo());
  std::unique_ptr<CallInst> ICall(CallInst::Create(IFnTy, ICallee, {}, ""));
  EXPECT_FALSE(isa<FPMathOperator>(ICall));

  Type *VITy = VectorType::get(ITy, 2);
  FunctionType *VIFnTy = FunctionType::get(VITy, {});
  Value *VICallee = Constant::getNullValue(VIFnTy->getPointerTo());
  std::unique_ptr<CallInst> VICall(CallInst::Create(VIFnTy, VICallee, {}, ""));
  EXPECT_FALSE(isa<FPMathOperator>(VICall));

  Type *AITy = ArrayType::get(ITy, 2);
  FunctionType *AIFnTy = FunctionType::get(AITy, {});
  Value *AICallee = Constant::getNullValue(AIFnTy->getPointerTo());
  std::unique_ptr<CallInst> AICall(CallInst::Create(AIFnTy, AICallee, {}, ""));
  EXPECT_FALSE(isa<FPMathOperator>(AICall));

  Type *FTy = Type::getFloatTy(C);
  FunctionType *FFnTy = FunctionType::get(FTy, {});
  Value *FCallee = Constant::getNullValue(FFnTy->getPointerTo());
  std::unique_ptr<CallInst> FCall(CallInst::Create(FFnTy, FCallee, {}, ""));
  EXPECT_TRUE(isa<FPMathOperator>(FCall));

  Type *VFTy = VectorType::get(FTy, 2);
  FunctionType *VFFnTy = FunctionType::get(VFTy, {});
  Value *VFCallee = Constant::getNullValue(VFFnTy->getPointerTo());
  std::unique_ptr<CallInst> VFCall(CallInst::Create(VFFnTy, VFCallee, {}, ""));
  EXPECT_TRUE(isa<FPMathOperator>(VFCall));

  Type *AFTy = ArrayType::get(FTy, 2);
  FunctionType *AFFnTy = FunctionType::get(AFTy, {});
  Value *AFCallee = Constant::getNullValue(AFFnTy->getPointerTo());
  std::unique_ptr<CallInst> AFCall(CallInst::Create(AFFnTy, AFCallee, {}, ""));
  EXPECT_TRUE(isa<FPMathOperator>(AFCall));

  Type *AVFTy = ArrayType::get(VFTy, 2);
  FunctionType *AVFFnTy = FunctionType::get(AVFTy, {});
  Value *AVFCallee = Constant::getNullValue(AVFFnTy->getPointerTo());
  std::unique_ptr<CallInst> AVFCall(
      CallInst::Create(AVFFnTy, AVFCallee, {}, ""));
  EXPECT_TRUE(isa<FPMathOperator>(AVFCall));

  Type *AAVFTy = ArrayType::get(AVFTy, 2);
  FunctionType *AAVFFnTy = FunctionType::get(AAVFTy, {});
  Value *AAVFCallee = Constant::getNullValue(AAVFFnTy->getPointerTo());
  std::unique_ptr<CallInst> AAVFCall(
      CallInst::Create(AAVFFnTy, AAVFCallee, {}, ""));
  EXPECT_TRUE(isa<FPMathOperator>(AAVFCall));
>>>>>>> c79f07dd
}

TEST(InstructionsTest, FNegInstruction) {
  LLVMContext Context;
  Type *FltTy = Type::getFloatTy(Context);
  Constant *One = ConstantFP::get(FltTy, 1.0);
  BinaryOperator *FAdd = BinaryOperator::CreateFAdd(One, One);
  FAdd->setHasNoNaNs(true);
  UnaryOperator *FNeg = UnaryOperator::CreateFNegFMF(One, FAdd);
  EXPECT_TRUE(FNeg->hasNoNaNs());
  EXPECT_FALSE(FNeg->hasNoInfs());
  EXPECT_FALSE(FNeg->hasNoSignedZeros());
  EXPECT_FALSE(FNeg->hasAllowReciprocal());
  EXPECT_FALSE(FNeg->hasAllowContract());
  EXPECT_FALSE(FNeg->hasAllowReassoc());
  EXPECT_FALSE(FNeg->hasApproxFunc());
  FAdd->deleteValue();
  FNeg->deleteValue();
}

TEST(InstructionsTest, CallBrInstruction) {
  LLVMContext Context;
  std::unique_ptr<Module> M = parseIR(Context, R"(
define void @foo() {
entry:
  callbr void asm sideeffect "// XXX: ${0:l}", "X"(i8* blockaddress(@foo, %branch_test.exit))
          to label %land.rhs.i [label %branch_test.exit]

land.rhs.i:
  br label %branch_test.exit

branch_test.exit:
  %0 = phi i1 [ true, %entry ], [ false, %land.rhs.i ]
  br i1 %0, label %if.end, label %if.then

if.then:
  ret void

if.end:
  ret void
}
)");
  Function *Foo = M->getFunction("foo");
  auto BBs = Foo->getBasicBlockList().begin();
  CallBrInst &CBI = cast<CallBrInst>(BBs->front());
  ++BBs;
  ++BBs;
  BasicBlock &BranchTestExit = *BBs;
  ++BBs;
  BasicBlock &IfThen = *BBs;

  // Test that setting the first indirect destination of callbr updates the dest
  EXPECT_EQ(&BranchTestExit, CBI.getIndirectDest(0));
  CBI.setIndirectDest(0, &IfThen);
  EXPECT_EQ(&IfThen, CBI.getIndirectDest(0));

  // Further, test that changing the indirect destination updates the arg
  // operand to use the block address of the new indirect destination basic
  // block. This is a critical invariant of CallBrInst.
  BlockAddress *IndirectBA = BlockAddress::get(CBI.getIndirectDest(0));
  BlockAddress *ArgBA = cast<BlockAddress>(CBI.getArgOperand(0));
  EXPECT_EQ(IndirectBA, ArgBA)
      << "After setting the indirect destination, callbr had an indirect "
         "destination of '"
      << CBI.getIndirectDest(0)->getName() << "', but a argument of '"
      << ArgBA->getBasicBlock()->getName() << "'. These should always match:\n"
      << CBI;
  EXPECT_EQ(IndirectBA->getBasicBlock(), &IfThen);
  EXPECT_EQ(ArgBA->getBasicBlock(), &IfThen);
}

TEST(InstructionsTest, UnaryOperator) {
  LLVMContext Context;
  IRBuilder<> Builder(Context);
  Instruction *I = Builder.CreatePHI(Builder.getDoubleTy(), 0);
  Value *F = Builder.CreateFNeg(I);

  EXPECT_TRUE(isa<Value>(F));
  EXPECT_TRUE(isa<Instruction>(F));
  EXPECT_TRUE(isa<UnaryInstruction>(F));
  EXPECT_TRUE(isa<UnaryOperator>(F));
  EXPECT_FALSE(isa<BinaryOperator>(F));

  F->deleteValue();
  I->deleteValue();
}

} // end anonymous namespace
} // end namespace llvm<|MERGE_RESOLUTION|>--- conflicted
+++ resolved
@@ -1044,8 +1044,6 @@
   Instruction *FP = Builder.CreatePHI(Builder.getDoubleTy(), 0);
   EXPECT_TRUE(isa<FPMathOperator>(FP));
   FP->deleteValue();
-<<<<<<< HEAD
-=======
 }
 
 TEST(InstructionsTest, FPCallIsFPMathOperator) {
@@ -1100,7 +1098,6 @@
   std::unique_ptr<CallInst> AAVFCall(
       CallInst::Create(AAVFFnTy, AAVFCallee, {}, ""));
   EXPECT_TRUE(isa<FPMathOperator>(AAVFCall));
->>>>>>> c79f07dd
 }
 
 TEST(InstructionsTest, FNegInstruction) {
