--- conflicted
+++ resolved
@@ -305,16 +305,10 @@
       break
 
 def add_ir_checks(output_lines, comment_marker, prefix_list, func_dict,
-<<<<<<< HEAD
-                  func_name, preserve_names):
-  # Label format is based on IR string.
-  check_label_format = '{} %s-LABEL: @%s('.format(comment_marker)
-=======
                   func_name, preserve_names, function_sig):
   # Label format is based on IR string.
   function_def_regex = 'define {{[^@]+}}' if function_sig else ''
   check_label_format = '{} %s-LABEL: {}@%s%s'.format(comment_marker, function_def_regex)
->>>>>>> c79f07dd
   add_checks(output_lines, comment_marker, prefix_list, func_dict, func_name,
              check_label_format, False, preserve_names)
 
