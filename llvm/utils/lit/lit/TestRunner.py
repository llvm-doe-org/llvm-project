--- conflicted
+++ resolved
@@ -52,7 +52,7 @@
 #
 # COMMAND that follows %dbg(ARG) is also captured. COMMAND can be
 # empty as a result of conditinal substitution.
-kPdbgRegex = '%dbg\\(([^)\'"]*)\\)(.*)'
+kPdbgRegex = '%dbg\\(([^)\'"]*)\\)((?:.|\n)*)'
 
 class ShellEnvironment(object):
 
@@ -1225,7 +1225,6 @@
 def _caching_re_compile(r):
     return re.compile(r)
 
-<<<<<<< HEAD
 class ExpandableScriptDirective(object):
     """
     Common interface for lit directives for which any lit substitutions must be
@@ -1509,11 +1508,8 @@
         substitutions[existing[0]] = (call_re, value_repl)
 
 
-def applySubstitutions(script, substitutions, recursion_limit=None):
-=======
 def applySubstitutions(script, substitutions, conditions={},
                        recursion_limit=None):
->>>>>>> 0d67c8a5
     """
     Apply substitutions to the script.  Allow full regular expression syntax.
     Replace each matching occurrence of regular expression pattern a with
@@ -1639,11 +1635,7 @@
             # short-lived, since the set of substitutions is fairly small, and
             # since thrashing has such bad consequences, not bounding the cache
             # seems reasonable.
-<<<<<<< HEAD
-            ln = _caching_re_compile(a).sub(b, escape(ln))
-=======
-            ln = _caching_re_compile(a).sub(str(b), escapePercents(ln))
->>>>>>> 0d67c8a5
+            ln = _caching_re_compile(a).sub(b, escapePercents(ln))
 
         # Strip the trailing newline and any extra whitespace.
         return ln.strip()
@@ -1666,7 +1658,6 @@
         return processed
 
     process = processLine if recursion_limit is None else processLineToFixedPoint
-<<<<<<< HEAD
     output = []
     for directive in script:
         if isinstance(directive, SubstDirective):
@@ -1678,14 +1669,11 @@
                 # Can come from preamble_commands.
                 assert isinstance(directive, str)
                 line = directive
-            line = _caching_re_compile('%~').sub('', escape(process(line)))
-            output.append(unescape(line))
+            line = _caching_re_compile('%~').sub('',
+                                                 escapePercents(process(line)))
+            output.append(unescapePercents(line))
 
     return output
-=======
-    
-    return [unescapePercents(process(ln)) for ln in script]
->>>>>>> 0d67c8a5
 
 
 class ParserKind(object):
