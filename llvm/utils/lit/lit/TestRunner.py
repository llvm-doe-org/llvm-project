--- conflicted
+++ resolved
@@ -3,7 +3,6 @@
 import io
 import itertools
 import getopt
-import locale
 import os, signal, subprocess, sys
 import re
 import stat
@@ -382,225 +381,6 @@
                 exitCode = 1
     return ShellCommandResult(cmd, "", stderr.getvalue(), exitCode, False)
 
-<<<<<<< HEAD
-def executeBuiltinDiff(cmd, cmd_shenv):
-    """executeBuiltinDiff - Compare files line by line."""
-    args = expand_glob_expressions(cmd.args, cmd_shenv.cwd)[1:]
-    try:
-        opts, args = getopt.gnu_getopt(args, "wbuU:r", ["strip-trailing-cr"])
-    except getopt.GetoptError as err:
-        raise InternalShellError(cmd, "Unsupported: 'diff':  %s" % str(err))
-
-    filelines, filepaths, dir_trees = ([] for i in range(3))
-    ignore_all_space = False
-    ignore_space_change = False
-    unified_diff = False
-    num_context_lines = 3
-    recursive_diff = False
-    strip_trailing_cr = False
-    for o, a in opts:
-        if o == "-w":
-            ignore_all_space = True
-        elif o == "-b":
-            ignore_space_change = True
-        elif o == "-u":
-            unified_diff = True
-        elif o.startswith("-U"):
-            unified_diff = True
-            try:
-                num_context_lines = int(a)
-                if num_context_lines < 0:
-                    raise ValueException
-            except:
-                raise InternalShellError(cmd,
-                                         "Error: invalid '-U' argument: {}\n"
-                                         .format(a))
-        elif o == "-r":
-            recursive_diff = True
-        elif o == "--strip-trailing-cr":
-            strip_trailing_cr = True
-        else:
-            assert False, "unhandled option"
-
-    if len(args) != 2:
-        raise InternalShellError(cmd, "Error:  missing or extra operand")
-
-    def getDirTree(path, basedir=""):
-        # Tree is a tuple of form (dirname, child_trees).
-        # An empty dir has child_trees = [], a file has child_trees = None.
-        child_trees = []
-        for dirname, child_dirs, files in os.walk(os.path.join(basedir, path)):
-            for child_dir in child_dirs:
-                child_trees.append(getDirTree(child_dir, dirname))
-            for filename in files:
-                child_trees.append((filename, None))
-            return path, sorted(child_trees)
-
-    def compareTwoFiles(filepaths):
-        filelines = []
-        for file in filepaths:
-            with open(file, 'rb') as file_bin:
-                filelines.append(file_bin.readlines())
-
-        try:
-            return compareTwoTextFiles(filepaths, filelines,
-                                       locale.getpreferredencoding(False))
-        except UnicodeDecodeError:
-            try:
-                return compareTwoTextFiles(filepaths, filelines, "utf-8")
-            except:
-                return compareTwoBinaryFiles(filepaths, filelines)
-
-    def compareTwoBinaryFiles(filepaths, filelines):
-        exitCode = 0
-        if hasattr(difflib, 'diff_bytes'):
-            # python 3.5 or newer
-            diffs = difflib.diff_bytes(difflib.unified_diff, filelines[0],
-                                       filelines[1], filepaths[0].encode(),
-                                       filepaths[1].encode(),
-                                       n = num_context_lines)
-            diffs = [diff.decode(errors="backslashreplace") for diff in diffs]
-        else:
-            # python 2.7
-            func = difflib.unified_diff if unified_diff else difflib.context_diff
-            diffs = func(filelines[0], filelines[1], filepaths[0], filepaths[1],
-                         n = num_context_lines)
-
-        for diff in diffs:
-            stdout.write(to_string(diff))
-            exitCode = 1
-        return exitCode
-
-    def compareTwoTextFiles(filepaths, filelines_bin, encoding):
-        filelines = []
-        for lines_bin in filelines_bin:
-            lines = []
-            for line_bin in lines_bin:
-                line = line_bin.decode(encoding=encoding)
-                lines.append(line)
-            filelines.append(lines)
-
-        exitCode = 0
-        def compose2(f, g):
-            return lambda x: f(g(x))
-
-        f = lambda x: x
-        if strip_trailing_cr:
-            f = compose2(lambda line: line.replace('\r\n', '\n'), f)
-        if ignore_all_space or ignore_space_change:
-            ignoreSpace = lambda line, separator: separator.join(line.split())
-            ignoreAllSpaceOrSpaceChange = functools.partial(ignoreSpace, separator='' if ignore_all_space else ' ')
-            f = compose2(ignoreAllSpaceOrSpaceChange, f)
-
-        for idx, lines in enumerate(filelines):
-            filelines[idx]= [f(line) for line in lines]
-
-        func = difflib.unified_diff if unified_diff else difflib.context_diff
-        for diff in func(filelines[0], filelines[1], filepaths[0], filepaths[1],
-                         n = num_context_lines):
-            stdout.write(to_string(diff))
-            exitCode = 1
-        return exitCode
-
-    def printDirVsFile(dir_path, file_path):
-        if os.path.getsize(file_path):
-            msg = "File %s is a directory while file %s is a regular file"
-        else:
-            msg = "File %s is a directory while file %s is a regular empty file"
-        stdout.write(msg % (dir_path, file_path) + "\n")
-
-    def printFileVsDir(file_path, dir_path):
-        if os.path.getsize(file_path):
-            msg = "File %s is a regular file while file %s is a directory"
-        else:
-            msg = "File %s is a regular empty file while file %s is a directory"
-        stdout.write(msg % (file_path, dir_path) + "\n")
-
-    def printOnlyIn(basedir, path, name):
-        stdout.write("Only in %s: %s\n" % (os.path.join(basedir, path), name))
-
-    def compareDirTrees(dir_trees, base_paths=["", ""]):
-        # Dirnames of the trees are not checked, it's caller's responsibility,
-        # as top-level dirnames are always different. Base paths are important
-        # for doing os.walk, but we don't put it into tree's dirname in order
-        # to speed up string comparison below and while sorting in getDirTree.
-        left_tree, right_tree = dir_trees[0], dir_trees[1]
-        left_base, right_base = base_paths[0], base_paths[1]
-
-        # Compare two files or report file vs. directory mismatch.
-        if left_tree[1] is None and right_tree[1] is None:
-            return compareTwoFiles([os.path.join(left_base, left_tree[0]),
-                                    os.path.join(right_base, right_tree[0])])
-
-        if left_tree[1] is None and right_tree[1] is not None:
-            printFileVsDir(os.path.join(left_base, left_tree[0]),
-                           os.path.join(right_base, right_tree[0]))
-            return 1
-
-        if left_tree[1] is not None and right_tree[1] is None:
-            printDirVsFile(os.path.join(left_base, left_tree[0]),
-                           os.path.join(right_base, right_tree[0]))
-            return 1
-
-        # Compare two directories via recursive use of compareDirTrees.
-        exitCode = 0
-        left_names = [node[0] for node in left_tree[1]]
-        right_names = [node[0] for node in right_tree[1]]
-        l, r = 0, 0
-        while l < len(left_names) and r < len(right_names):
-            # Names are sorted in getDirTree, rely on that order.
-            if left_names[l] < right_names[r]:
-                exitCode = 1
-                printOnlyIn(left_base, left_tree[0], left_names[l])
-                l += 1
-            elif left_names[l] > right_names[r]:
-                exitCode = 1
-                printOnlyIn(right_base, right_tree[0], right_names[r])
-                r += 1
-            else:
-                exitCode |= compareDirTrees([left_tree[1][l], right_tree[1][r]],
-                                            [os.path.join(left_base, left_tree[0]),
-                                            os.path.join(right_base, right_tree[0])])
-                l += 1
-                r += 1
-
-        # At least one of the trees has ended. Report names from the other tree.
-        while l < len(left_names):
-            exitCode = 1
-            printOnlyIn(left_base, left_tree[0], left_names[l])
-            l += 1
-        while r < len(right_names):
-            exitCode = 1
-            printOnlyIn(right_base, right_tree[0], right_names[r])
-            r += 1
-        return exitCode
-
-    stderr = StringIO()
-    stdout = StringIO()
-    exitCode = 0
-    try:
-        for file in args:
-            if not os.path.isabs(file):
-                file = os.path.realpath(os.path.join(cmd_shenv.cwd, file))
-    
-            if recursive_diff:
-                dir_trees.append(getDirTree(file))
-            else:
-                filepaths.append(file)
-
-        if not recursive_diff:
-            exitCode = compareTwoFiles(filepaths)
-        else:
-            exitCode = compareDirTrees(dir_trees)
-
-    except IOError as err:
-        stderr.write("Error: 'diff' command failed, %s\n" % str(err))
-        exitCode = 1
-
-    return ShellCommandResult(cmd, stdout.getvalue(), stderr.getvalue(), exitCode, False)
-
-=======
->>>>>>> c79f07dd
 def executeBuiltinRm(cmd, cmd_shenv):
     """executeBuiltinRm - Removes (deletes) files or directories."""
     args = expand_glob_expressions(cmd.args, cmd_shenv.cwd)[1:]
