--- conflicted
+++ resolved
@@ -1875,10 +1875,7 @@
             parseIntegratedTestScriptCommands(sourcepath,
                                               keyword_parsers.keys()):
         parser = keyword_parsers[command_type]
-        try:
-            parser.parseLine(line_number, ln)
-        except ValueError as e:
-            return lit.Test.Result(Test.UNRESOLVED, str(e))
+        parser.parseLine(line_number, ln)
         if command_type == 'END.' and parser.getValue() is True:
             break
 
@@ -1887,24 +1884,12 @@
     pdata_id = pdata_pfor_state.pdata_id
     if pdata_id is not None:
         pdata_line = pdata_pfor_state.pdatas[pdata_id].line_number
-<<<<<<< HEAD
-        return lit.Test.Result(Test.UNRESOLVED,
-                               "Test has unclosed %data '{id}', opened on line"
-                               " {line}".format(id=pdata_id, line=pdata_line))
-    if pdata_pfor_state.pfors:
-        pfor = pdata_pfor_state.pfors[-1]
-        return lit.Test.Result(Test.UNRESOLVED,
-                               "Test has unclosed %for '{id}', opened on line"
-                               " {line}".format(
-                                   id=pfor.id, line=pfor.line_number))
-=======
         raise ValueError("Test has unclosed %data '{id}', opened on line"
                          " {line}".format(id=pdata_id, line=pdata_line))
     if pdata_pfor_state.pfors:
         pfor = pdata_pfor_state.pfors[-1]
         raise ValueError("Test has unclosed %for '{id}', opened on line {line}"
                          .format(id=pfor.id, line=pfor.line_number))
->>>>>>> 6ae5cd22
 
     # Verify the script contains a run line.
     if require_script and not script:
