--- conflicted
+++ resolved
@@ -1248,11 +1248,7 @@
                 return output
             match = re.search(self.REF_RE, line)
             if match:
-<<<<<<< HEAD
-                raise ValueError("outside %for, {ref} is undefined"
-=======
                 raise ValueError("Outside %for, {ref} is undefined"
->>>>>>> 3361c81f
                                  .format(ref=match.group(0)))
             return False
         assert not line_continued, \
@@ -1271,13 +1267,8 @@
         self.pdata_id = self.parsePdirOpenLine("%data", line_number, line,
                                                line_continued)
         if self.pdata_id in self.pdatas:
-<<<<<<< HEAD
-            raise ValueError("%data '{pdata_id}' already defined on line"
-                             " {line}".format(
-=======
             raise ValueError("%data '{pdata_id}' already defined on line "
                              "{line}".format(
->>>>>>> 3361c81f
                                  pdata_id = self.pdata_id,
                                  line = self.pdatas[self.pdata_id]
                                         .line_number))
@@ -1301,13 +1292,8 @@
         pfor_id = self.parsePdirOpenLine("%for", line_number, line,
                                          line_continued)
         if not pfor_id in self.pdatas:
-<<<<<<< HEAD
-            raise ValueError("%for specifies undefined %data identifier"
-                             " '{pfor_id}'".format(pfor_id=pfor_id))
-=======
             raise ValueError("%for specifies undefined %data identifier "
                              "'{pfor_id}'".format(pfor_id=pfor_id))
->>>>>>> 3361c81f
         self.context = self.IN_FOR
         self.pfors.append(self.Pfor(pfor_id, line_number))
 
@@ -1315,24 +1301,14 @@
         assert pdir[0:1] == '%', "directive expected to start with %"
         match = re.match('\\s*(%{tk})'.format(tk=self.ID_RE), line)
         if not match or match.group(1) != pdir:
-<<<<<<< HEAD
-            raise ValueError("in line containing '{pdir}', '{pdir}' expected"
-                             " immediately after '{keyword}'"
-=======
             raise ValueError("In line containing '{pdir}', '{pdir}' expected "
                              "immediately after '{keyword}'"
->>>>>>> 3361c81f
                              .format(pdir=pdir, keyword=self.keyword))
         match = re.compile('\\s*({tk}|{{)'.format(tk=self.ID_RE)) \
                 .match(line, match.end())
         if not match:
-<<<<<<< HEAD
-            raise ValueError("after '{pdir}', expected opening '{{' or"
-                             " {id_diag}".format(
-=======
             raise ValueError("After '{pdir}', expected opening '{{' or "
                              "{id_diag}".format(
->>>>>>> 3361c81f
                                  pdir=pdir, id_diag=self.ID_DIAG))
         if match.group(1) == '{':
             pdir_id = ''
@@ -1340,17 +1316,6 @@
             pdir_id = match.group(1)
             match = re.compile('\\s*{').match(line, match.end())
             if not match:
-<<<<<<< HEAD
-                raise ValueError("after '{pdir} {pdir_id}', expected opening"
-                                 " '{{'".format(pdir=pdir, pdir_id=pdir_id))
-        match = re.compile('\\s*$').match(line, match.end())
-        if not match:
-            raise ValueError("after {pdir} '{pdir_id}' opening '{{', expected"
-                             " end of line".format(pdir=pdir, pdir_id=pdir_id))
-        if line_continued:
-            raise ValueError("{pdir} '{pdir_id}' opened after unterminated"
-                             " run line".format(pdir=pdir, pdir_id=pdir_id))
-=======
                 raise ValueError("After '{pdir} {pdir_id}', expected opening "
                                  "'{{'".format(pdir=pdir, pdir_id=pdir_id))
         match = re.compile('\\s*$').match(line, match.end())
@@ -1360,21 +1325,11 @@
         if line_continued:
             raise ValueError("{pdir} '{pdir_id}' opened after unterminated "
                              "run line".format(pdir=pdir, pdir_id=pdir_id))
->>>>>>> 3361c81f
         return pdir_id
 
     def parseInPdata(self, line_number, line):
         pdata = self.pdatas[self.pdata_id]
         if line.find("%data") != -1:
-<<<<<<< HEAD
-            raise ValueError("in %data '{pdata_id}' opened on line {line},"
-                             " found nested %data".format(
-                                 pdata_id=self.pdata_id,
-                                 line=pdata.line_number))
-        if line.find("%for") != -1:
-            raise ValueError("in %data '{pdata_id}' opened on line {line},"
-                             " found nested %for".format(
-=======
             raise ValueError("In %data '{pdata_id}' opened on line {line}, "
                              "found nested %data".format(
                                  pdata_id=self.pdata_id,
@@ -1382,37 +1337,23 @@
         if line.find("%for") != -1:
             raise ValueError("In %data '{pdata_id}' opened on line {line}, "
                              "found nested %for".format(
->>>>>>> 3361c81f
                                  pdata_id=self.pdata_id,
                                  line=pdata.line_number))
         itr_count = len(pdata.iterations)
         match = re.match('\\s*([(}])', line)
         if not match:
             if itr_count == 0:
-<<<<<<< HEAD
-                raise ValueError("in %data '{pdata_id}', expected '(' to open"
-                                 " first iteration"
-                                 .format(pdata_id=self.pdata_id))
-            raise ValueError("in %data '{pdata_id}', expected '}}' to close"
-                             " %data or '(' to open iteration {itr_next}"
-=======
                 raise ValueError("In %data '{pdata_id}', expected '(' to open "
                                  "first iteration"
                                  .format(pdata_id=self.pdata_id))
             raise ValueError("In %data '{pdata_id}', expected '}}' to close "
                              "%data or '(' to open iteration {itr_next}"
->>>>>>> 3361c81f
                              .format(pdata_id=self.pdata_id,
                                      itr_next=itr_count + 1))
         if match.group(1) == '}': # end of %data
             if not re.compile('\\s*$').match(line, match.end()):
-<<<<<<< HEAD
-                raise ValueError("after %data '{pdata_id}' closing '}}',"
-                                 " expected end of line".format(
-=======
                 raise ValueError("After %data '{pdata_id}' closing '}}', "
                                  "expected end of line".format(
->>>>>>> 3361c81f
                                      pdata_id=self.pdata_id))
             if itr_count == 0:
                 raise ValueError("%data '{pdata_id}' has no iterations"
@@ -1431,15 +1372,6 @@
         iterations = self.pdatas[self.pdata_id].iterations
         itr_count = len(iterations)
         if line.find("%data") != -1:
-<<<<<<< HEAD
-            raise ValueError("in %data '{pdata_id}' iteration {itr} opened on"
-                             " line {line}, found nested %data".format(
-                                 pdata_id=self.pdata_id, itr=itr_count,
-                                 line=iterations[-1].line_number))
-        if line.find("%for") != -1:
-            raise ValueError("in %data '{pdata_id}' iteration {itr} opened on"
-                             " line {line}, found nested %for".format(
-=======
             raise ValueError("In %data '{pdata_id}' iteration {itr} opened on "
                              "line {line}, found nested %data".format(
                                  pdata_id=self.pdata_id, itr=itr_count,
@@ -1447,7 +1379,6 @@
         if line.find("%for") != -1:
             raise ValueError("In %data '{pdata_id}' iteration {itr} opened on "
                              "line {line}, found nested %for".format(
->>>>>>> 3361c81f
                                  pdata_id=self.pdata_id, itr=itr_count,
                                  line=iterations[-1].line_number))
         while line_pos < len(line):
@@ -1456,15 +1387,6 @@
             field_count = len(iterations[-1].fields)
             if not match:
                 if field_count == 0:
-<<<<<<< HEAD
-                    raise ValueError("in %data '{pdata_id}' iteration {itr},"
-                                     " expected first field {id_diag}".format(
-                                         pdata_id=self.pdata_id,
-                                         itr=itr_count, id_diag=self.ID_DIAG))
-                raise ValueError("in %data '{pdata_id}' iteration {itr},"
-                                 " expected either ')' to close iteration or"
-                                 " field {field_next} {id_diag}".format(
-=======
                     raise ValueError("In %data '{pdata_id}' iteration {itr}, "
                                      "expected first field {id_diag}".format(
                                          pdata_id=self.pdata_id,
@@ -1472,7 +1394,6 @@
                 raise ValueError("In %data '{pdata_id}' iteration {itr}, "
                                  "expected either ')' to close iteration or "
                                  "field {field_next} {id_diag}".format(
->>>>>>> 3361c81f
                                      pdata_id=self.pdata_id, itr=itr_count,
                                      field_next=field_count + 1,
                                      id_diag=self.ID_DIAG))
@@ -1480,15 +1401,6 @@
             # check for end of iteration
             if match.group(1) == ')':
                 if not re.compile('\\s*$').match(line, match.end()):
-<<<<<<< HEAD
-                    raise ValueError("after %data '{pdata_id}' iteration {itr}"
-                                     " closing ')', expected end of line"
-                                     .format(pdata_id=self.pdata_id,
-                                             itr=itr_count))
-                if field_count == 0:
-                    raise ValueError("%data '{pdata_id}' iteration {itr} has"
-                                     " no fields".format(
-=======
                     raise ValueError("After %data '{pdata_id}' iteration "
                                      "{itr} closing ')', expected end of line"
                                      .format(pdata_id=self.pdata_id,
@@ -1496,7 +1408,6 @@
                 if field_count == 0:
                     raise ValueError("%data '{pdata_id}' iteration {itr} has "
                                      "no fields".format(
->>>>>>> 3361c81f
                                          pdata_id=self.pdata_id,
                                          itr=itr_count, field=field_count))
                 if itr_count > 1 and len(iterations[-1].fields) != \
@@ -1513,15 +1424,9 @@
                             if len(fields) > 0:
                                 fields += ', '
                             fields += "'{field}'".format(field=field)
-<<<<<<< HEAD
-                    raise ValueError("%data '{pdata_id}' iteration {itr} is"
-                                     " missing the following fields, which are"
-                                     " in previous iterations: {fields}"
-=======
                     raise ValueError("%data '{pdata_id}' iteration {itr} is "
                                      "missing the following fields, which are "
                                      "in previous iterations: {fields}"
->>>>>>> 3361c81f
                                      .format(pdata_id=self.pdata_id,
                                              itr=itr_count, fields=fields))
                 self.context = self.IN_PDATA
@@ -1535,27 +1440,12 @@
             field = match.group(1)
             line_pos = match.end()
             if line[line_pos : line_pos + 1] != '=':
-<<<<<<< HEAD
-                raise ValueError("after %data '{pdata_id}' iteration {itr}"
-                                 " field identifier '{field}', expected '='"
-=======
                 raise ValueError("After %data '{pdata_id}' iteration {itr} "
                                  "field identifier '{field}', expected '='"
->>>>>>> 3361c81f
                                  .format(pdata_id=self.pdata_id, itr=itr_count,
                                          field=field))
             line_pos += 1
             if itr_count > 1 and not field in iterations[-2].fields:
-<<<<<<< HEAD
-                 raise ValueError("%data '{pdata_id}' iteration {itr} has"
-                                  " field '{field}', which does not exist in"
-                                  " previous iterations".format(
-                                      pdata_id=self.pdata_id, itr=itr_count,
-                                      field=field))
-            if field in iterations[-1].fields:
-                 raise ValueError("%data '{pdata_id}' iteration {itr} field"
-                                  " '{field}' defined multiple times".format(
-=======
                  raise ValueError("%data '{pdata_id}' iteration {itr} has "
                                   "field '{field}', which does not exist in "
                                   "previous iterations".format(
@@ -1564,7 +1454,6 @@
             if field in iterations[-1].fields:
                  raise ValueError("%data '{pdata_id}' iteration {itr} field "
                                   "'{field}' defined multiple times".format(
->>>>>>> 3361c81f
                                       pdata_id=self.pdata_id, itr=itr_count,
                                       field=field))
             value_parser = self.PdataValueParser(line_number, line, line_pos,
@@ -1602,15 +1491,9 @@
                 self.value += self.line[self.line_pos + 1]
                 self.line_pos += 2
                 return
-<<<<<<< HEAD
-            raise ValueError("in %data '{pdata_id}' iteration {itr} field"
-                             " '{field}' value, unexpected end of line after"
-                             " backslash".format(
-=======
             raise ValueError("In %data '{pdata_id}' iteration {itr} field "
                              "'{field}' value, unexpected end of line after "
                              "backslash".format(
->>>>>>> 3361c81f
                                  pdata_id=self.pdata_id, itr=self.itr_count,
                                  field=self.field))
 
@@ -1621,15 +1504,9 @@
                 self.value += self.line[self.line_pos + 1 : close]
                 self.line_pos = close + 1
                 return
-<<<<<<< HEAD
-            raise ValueError("in %data '{pdata_id}' iteration {itr} field"
-                             " '{field}' value, unexpected end of line within"
-                             " single-quotes: {seq}".format(
-=======
             raise ValueError("In %data '{pdata_id}' iteration {itr} field "
                              "'{field}' value, unexpected end of line within "
                              "single-quotes: {seq}".format(
->>>>>>> 3361c81f
                                  pdata_id=self.pdata_id, itr=self.itr_count,
                                  field=self.field,
                                  seq=self.line[self.line_pos:]))
@@ -1647,30 +1524,18 @@
                 else:
                     self.value += self.line[self.line_pos]
                     self.line_pos += 1
-<<<<<<< HEAD
-            raise ValueError("in %data '{pdata_id}' iteration {itr} field"
-                             " '{field}' value, unexpected end of line within"
-                             " double-quotes: {seq}".format(
-=======
             raise ValueError("In %data '{pdata_id}' iteration {itr} field "
                              "'{field}' value, unexpected end of line within "
                              "double-quotes: {seq}".format(
->>>>>>> 3361c81f
                                  pdata_id=self.pdata_id, itr=self.itr_count,
                                  field=self.field, seq=self.line[start:]))
 
     def parseInPfor(self, line_number, line, output):
         pfor = self.pfors[-1]
         if line.find("%data") != -1:
-<<<<<<< HEAD
-            raise ValueError("in %for '{pfor_id}' opened on line {line}, found"
-                             " nested %data".format(pfor_id=pfor.id,
-                                                    line=pfor.line_number))
-=======
             raise ValueError("In %for '{pfor_id}' opened on line {line}, "
                              "found nested %data".format(
                                  pfor_id=pfor.id, line=pfor.line_number))
->>>>>>> 3361c81f
         line_continued = pfor.output and pfor.output[-1][-1] == '\\'
         if line.find("%for") != -1:
             self.parsePforOpenLine(line_number, line, line_continued)
@@ -1680,13 +1545,8 @@
             return False # just a run line
         # found %for closing line
         if not re.compile('\\s*$').match(line, match.end()):
-<<<<<<< HEAD
-            raise ValueError("after %for '{pfor_id}' closing '}}', expected"
-                             " end of line".format(pfor_id=pfor.id))
-=======
             raise ValueError("After %for '{pfor_id}' closing '}}', expected "
                              "end of line".format(pfor_id=pfor.id))
->>>>>>> 3361c81f
         if not pfor.output:
             raise ValueError("%for '{pfor_id}' has no run lines"
                              .format(pfor_id=pfor.id))
@@ -1698,13 +1558,8 @@
         # potentially much later in the file and likely be harder to
         # understand.
         if line_continued:
-<<<<<<< HEAD
-            raise ValueError("%for '{pfor_id}' has unterminated run lines"
-                             " (with '\\')".format(pfor_id=pfor.id))
-=======
             raise ValueError("%for '{pfor_id}' has unterminated run lines "
                              "(with '\\')".format(pfor_id=pfor.id))
->>>>>>> 3361c81f
         assert not output or output[-1][-1] != '\\', \
                "continued line expected to be reported at %for open"
         assert pfor.id in self.pdatas, \
@@ -1740,33 +1595,19 @@
                     if not field in itr.fields:
                         if len(self.pfors) > 1:
                             return ref # let the parent %for look it up
-<<<<<<< HEAD
-                        raise ValueError("in command pipeline starting on line"
-                                         " {cmd_line}, {ref} is undefined"
-=======
                         raise ValueError("In command pipeline starting on "
                                          "line {cmd_line}, {ref} is undefined"
->>>>>>> 3361c81f
                                          .format(cmd_line=cmd_line, ref=ref))
                     for pfor_par in reversed(self.pfors[:-1]):
                         pdata_par = self.pdatas[pfor_par.id]
                         if field in pdata_par.iterations[0].fields:
                             raise ValueError(
-<<<<<<< HEAD
-                                "in command pipeline starting on line"
-                                " {cmd_line}, {ref} is ambiguous\n"
-                                "defined in %data '{id0}' opened on line"
-                                " {line0}\n"
-                                "defined in %data '{id1}' opened on line"
-                                " {line1}"
-=======
                                 "In command pipeline starting on line "
                                 "{cmd_line}, {ref} is ambiguous\n"
                                 "defined in %data '{id0}' opened on line "
                                 "{line0}\n"
                                 "defined in %data '{id1}' opened on line "
                                 "{line1}"
->>>>>>> 3361c81f
                                 .format(cmd_line=cmd_line, ref=ref,
                                         id0=pfor.id,
                                         line0=pdata.line_number,
