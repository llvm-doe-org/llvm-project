from __future__ import absolute_import
import difflib
import errno
import functools
import io
import itertools
import getopt
import os, signal, subprocess, sys
import re
import stat
import platform
import shutil
import tempfile
import threading

import io
try:
    from StringIO import StringIO
except ImportError:
    from io import StringIO

from lit.ShCommands import GlobItem
import lit.ShUtil as ShUtil
import lit.Test as Test
import lit.util
from lit.util import to_bytes, to_string, to_unicode
from lit.BooleanExpression import BooleanExpression

class InternalShellError(Exception):
    def __init__(self, command, message):
        self.command = command
        self.message = message

kIsWindows = platform.system() == 'Windows'

# Don't use close_fds on Windows.
kUseCloseFDs = not kIsWindows

# Use temporary files to replace /dev/null on Windows.
kAvoidDevNull = kIsWindows
kDevNull = "/dev/null"

# A regex that matches %dbg(ARG), which lit inserts at the beginning of each
# run command pipeline such that ARG specifies the pipeline's source line
# number.  lit later expands each %dbg(ARG) to a command that behaves as a null
# command in the target shell so that the line number is seen in lit's verbose
# mode.
#
# This regex captures ARG.  ARG must not contain a right parenthesis, which
# terminates %dbg.  ARG must not contain quotes, in which ARG might be enclosed
# during expansion.
kPdbgRegex = '%dbg\\(([^)\'"]*)\\)'

class ShellEnvironment(object):

    """Mutable shell environment containing things like CWD and env vars.

    Environment variables are not implemented, but cwd tracking is.
    """

    def __init__(self, cwd, env):
        self.cwd = cwd
        self.env = dict(env)

class TimeoutHelper(object):
    """
        Object used to helper manage enforcing a timeout in
        _executeShCmd(). It is passed through recursive calls
        to collect processes that have been executed so that when
        the timeout happens they can be killed.
    """
    def __init__(self, timeout):
        self.timeout = timeout
        self._procs = []
        self._timeoutReached = False
        self._doneKillPass = False
        # This lock will be used to protect concurrent access
        # to _procs and _doneKillPass
        self._lock = None
        self._timer = None

    def cancel(self):
        if not self.active():
            return
        self._timer.cancel()

    def active(self):
        return self.timeout > 0

    def addProcess(self, proc):
        if not self.active():
            return
        needToRunKill = False
        with self._lock:
            self._procs.append(proc)
            # Avoid re-entering the lock by finding out if kill needs to be run
            # again here but call it if necessary once we have left the lock.
            # We could use a reentrant lock here instead but this code seems
            # clearer to me.
            needToRunKill = self._doneKillPass

        # The initial call to _kill() from the timer thread already happened so
        # we need to call it again from this thread, otherwise this process
        # will be left to run even though the timeout was already hit
        if needToRunKill:
            assert self.timeoutReached()
            self._kill()

    def startTimer(self):
        if not self.active():
            return

        # Do some late initialisation that's only needed
        # if there is a timeout set
        self._lock = threading.Lock()
        self._timer = threading.Timer(self.timeout, self._handleTimeoutReached)
        self._timer.start()

    def _handleTimeoutReached(self):
        self._timeoutReached = True
        self._kill()

    def timeoutReached(self):
        return self._timeoutReached

    def _kill(self):
        """
            This method may be called multiple times as we might get unlucky
            and be in the middle of creating a new process in _executeShCmd()
            which won't yet be in ``self._procs``. By locking here and in
            addProcess() we should be able to kill processes launched after
            the initial call to _kill()
        """
        with self._lock:
            for p in self._procs:
                lit.util.killProcessAndChildren(p.pid)
            # Empty the list and note that we've done a pass over the list
            self._procs = [] # Python2 doesn't have list.clear()
            self._doneKillPass = True

class ShellCommandResult(object):
    """Captures the result of an individual command."""

    def __init__(self, command, stdout, stderr, exitCode, timeoutReached,
                 outputFiles = []):
        self.command = command
        self.stdout = stdout
        self.stderr = stderr
        self.exitCode = exitCode
        self.timeoutReached = timeoutReached
        self.outputFiles = list(outputFiles)
               
def executeShCmd(cmd, shenv, results, timeout=0):
    """
        Wrapper around _executeShCmd that handles
        timeout
    """
    # Use the helper even when no timeout is required to make
    # other code simpler (i.e. avoid bunch of ``!= None`` checks)
    timeoutHelper = TimeoutHelper(timeout)
    if timeout > 0:
        timeoutHelper.startTimer()
    finalExitCode = _executeShCmd(cmd, shenv, results, timeoutHelper)
    timeoutHelper.cancel()
    timeoutInfo = None
    if timeoutHelper.timeoutReached():
        timeoutInfo = 'Reached timeout of {} seconds'.format(timeout)

    return (finalExitCode, timeoutInfo)

def expand_glob(arg, cwd):
    if isinstance(arg, GlobItem):
        return sorted(arg.resolve(cwd))
    return [arg]

def expand_glob_expressions(args, cwd):
    result = [args[0]]
    for arg in args[1:]:
        result.extend(expand_glob(arg, cwd))
    return result

def quote_windows_command(seq):
    """
    Reimplement Python's private subprocess.list2cmdline for MSys compatibility

    Based on CPython implementation here:
      https://hg.python.org/cpython/file/849826a900d2/Lib/subprocess.py#l422

    Some core util distributions (MSys) don't tokenize command line arguments
    the same way that MSVC CRT does. Lit rolls its own quoting logic similar to
    the stock CPython logic to paper over these quoting and tokenization rule
    differences.

    We use the same algorithm from MSDN as CPython
    (http://msdn.microsoft.com/en-us/library/17w5ykft.aspx), but we treat more
    characters as needing quoting, such as double quotes themselves.
    """
    result = []
    needquote = False
    for arg in seq:
        bs_buf = []

        # Add a space to separate this argument from the others
        if result:
            result.append(' ')

        # This logic differs from upstream list2cmdline.
        needquote = (" " in arg) or ("\t" in arg) or ("\"" in arg) or not arg
        if needquote:
            result.append('"')

        for c in arg:
            if c == '\\':
                # Don't know if we need to double yet.
                bs_buf.append(c)
            elif c == '"':
                # Double backslashes.
                result.append('\\' * len(bs_buf)*2)
                bs_buf = []
                result.append('\\"')
            else:
                # Normal char
                if bs_buf:
                    result.extend(bs_buf)
                    bs_buf = []
                result.append(c)

        # Add remaining backslashes, if any.
        if bs_buf:
            result.extend(bs_buf)

        if needquote:
            result.extend(bs_buf)
            result.append('"')

    return ''.join(result)

# cmd is export or env
def updateEnv(env, cmd):
    arg_idx = 1
    unset_next_env_var = False
    for arg_idx, arg in enumerate(cmd.args[1:]):
        # Support for the -u flag (unsetting) for env command
        # e.g., env -u FOO -u BAR will remove both FOO and BAR
        # from the environment.
        if arg == '-u':
            unset_next_env_var = True
            continue
        if unset_next_env_var:
            unset_next_env_var = False
            if arg in env.env:
                del env.env[arg]
            continue

        # Partition the string into KEY=VALUE.
        key, eq, val = arg.partition('=')
        # Stop if there was no equals.
        if eq == '':
            break
        env.env[key] = val
    cmd.args = cmd.args[arg_idx+1:]

def executeBuiltinEcho(cmd, shenv):
    """Interpret a redirected echo command"""
    opened_files = []
    stdin, stdout, stderr = processRedirects(cmd, subprocess.PIPE, shenv,
                                             opened_files)
    if stdin != subprocess.PIPE or stderr != subprocess.PIPE:
        raise InternalShellError(
                cmd, "stdin and stderr redirects not supported for echo")

    # Some tests have un-redirected echo commands to help debug test failures.
    # Buffer our output and return it to the caller.
    is_redirected = True
    encode = lambda x : x
    if stdout == subprocess.PIPE:
        is_redirected = False
        stdout = StringIO()
    elif kIsWindows:
        # Reopen stdout in binary mode to avoid CRLF translation. The versions
        # of echo we are replacing on Windows all emit plain LF, and the LLVM
        # tests now depend on this.
        # When we open as binary, however, this also means that we have to write
        # 'bytes' objects to stdout instead of 'str' objects.
        encode = lit.util.to_bytes
        stdout = open(stdout.name, stdout.mode + 'b')
        opened_files.append((None, None, stdout, None))

    # Implement echo flags. We only support -e and -n, and not yet in
    # combination. We have to ignore unknown flags, because `echo "-D FOO"`
    # prints the dash.
    args = cmd.args[1:]
    interpret_escapes = False
    write_newline = True
    while len(args) >= 1 and args[0] in ('-e', '-n'):
        flag = args[0]
        args = args[1:]
        if flag == '-e':
            interpret_escapes = True
        elif flag == '-n':
            write_newline = False

    def maybeUnescape(arg):
        if not interpret_escapes:
            return arg

        arg = lit.util.to_bytes(arg)
        codec = 'string_escape' if sys.version_info < (3,0) else 'unicode_escape'
        return arg.decode(codec)

    if args:
        for arg in args[:-1]:
            stdout.write(encode(maybeUnescape(arg)))
            stdout.write(encode(' '))
        stdout.write(encode(maybeUnescape(args[-1])))
    if write_newline:
        stdout.write(encode('\n'))

    for (name, mode, f, path) in opened_files:
        f.close()

    if not is_redirected:
        return stdout.getvalue()
    return ""

def executeBuiltinMkdir(cmd, cmd_shenv):
    """executeBuiltinMkdir - Create new directories."""
    args = expand_glob_expressions(cmd.args, cmd_shenv.cwd)[1:]
    try:
        opts, args = getopt.gnu_getopt(args, 'p')
    except getopt.GetoptError as err:
        raise InternalShellError(cmd, "Unsupported: 'mkdir':  %s" % str(err))

    parent = False
    for o, a in opts:
        if o == "-p":
            parent = True
        else:
            assert False, "unhandled option"

    if len(args) == 0:
        raise InternalShellError(cmd, "Error: 'mkdir' is missing an operand")

    stderr = StringIO()
    exitCode = 0
    for dir in args:
        cwd = cmd_shenv.cwd
        dir = to_unicode(dir) if kIsWindows else to_bytes(dir)
        cwd = to_unicode(cwd) if kIsWindows else to_bytes(cwd)
        if not os.path.isabs(dir):
            dir = os.path.realpath(os.path.join(cwd, dir))
        if parent:
            lit.util.mkdir_p(dir)
        else:
            try:
                lit.util.mkdir(dir)
            except OSError as err:
                stderr.write("Error: 'mkdir' command failed, %s\n" % str(err))
                exitCode = 1
    return ShellCommandResult(cmd, "", stderr.getvalue(), exitCode, False)

def executeBuiltinDiff(cmd, cmd_shenv):
    """executeBuiltinDiff - Compare files line by line."""
    args = expand_glob_expressions(cmd.args, cmd_shenv.cwd)[1:]
    try:
        opts, args = getopt.gnu_getopt(args, "wbur", ["strip-trailing-cr"])
    except getopt.GetoptError as err:
        raise InternalShellError(cmd, "Unsupported: 'diff':  %s" % str(err))

    filelines, filepaths, dir_trees = ([] for i in range(3))
    ignore_all_space = False
    ignore_space_change = False
    unified_diff = False
    recursive_diff = False
    strip_trailing_cr = False
    for o, a in opts:
        if o == "-w":
            ignore_all_space = True
        elif o == "-b":
            ignore_space_change = True
        elif o == "-u":
            unified_diff = True
        elif o == "-r":
            recursive_diff = True
        elif o == "--strip-trailing-cr":
            strip_trailing_cr = True
        else:
            assert False, "unhandled option"

    if len(args) != 2:
        raise InternalShellError(cmd, "Error:  missing or extra operand")

    def getDirTree(path, basedir=""):
        # Tree is a tuple of form (dirname, child_trees).
        # An empty dir has child_trees = [], a file has child_trees = None.
        child_trees = []
        for dirname, child_dirs, files in os.walk(os.path.join(basedir, path)):
            for child_dir in child_dirs:
                child_trees.append(getDirTree(child_dir, dirname))
            for filename in files:
                child_trees.append((filename, None))
            return path, sorted(child_trees)

    def compareTwoFiles(filepaths):
        compare_bytes = False
        encoding = None
        filelines = []
        for file in filepaths:
            try:
                with open(file, 'r') as f:
                    filelines.append(f.readlines())
            except UnicodeDecodeError:
                try:
                    with io.open(file, 'r', encoding="utf-8") as f:
                        filelines.append(f.readlines())
                    encoding = "utf-8"
                except:
                    compare_bytes = True

        if compare_bytes:
            return compareTwoBinaryFiles(filepaths)
        else:
            return compareTwoTextFiles(filepaths, encoding)

    def compareTwoBinaryFiles(filepaths):
        filelines = []
        for file in filepaths:
            with open(file, 'rb') as f:
                filelines.append(f.readlines())

        exitCode = 0
        if hasattr(difflib, 'diff_bytes'):
            # python 3.5 or newer
            diffs = difflib.diff_bytes(difflib.unified_diff, filelines[0], filelines[1], filepaths[0].encode(), filepaths[1].encode())
            diffs = [diff.decode() for diff in diffs]
        else:
            # python 2.7
            func = difflib.unified_diff if unified_diff else difflib.context_diff
            diffs = func(filelines[0], filelines[1], filepaths[0], filepaths[1])

        for diff in diffs:
            stdout.write(diff)
            exitCode = 1
        return exitCode

    def compareTwoTextFiles(filepaths, encoding):
        filelines = []
        for file in filepaths:
            if encoding is None:
                with open(file, 'r') as f:
                    filelines.append(f.readlines())
            else:
                with io.open(file, 'r', encoding=encoding) as f:
                    filelines.append(f.readlines())

        exitCode = 0
        def compose2(f, g):
            return lambda x: f(g(x))

        f = lambda x: x
        if strip_trailing_cr:
            f = compose2(lambda line: line.rstrip('\r'), f)
        if ignore_all_space or ignore_space_change:
            ignoreSpace = lambda line, separator: separator.join(line.split())
            ignoreAllSpaceOrSpaceChange = functools.partial(ignoreSpace, separator='' if ignore_all_space else ' ')
            f = compose2(ignoreAllSpaceOrSpaceChange, f)

        for idx, lines in enumerate(filelines):
            filelines[idx]= [f(line) for line in lines]

        func = difflib.unified_diff if unified_diff else difflib.context_diff
        for diff in func(filelines[0], filelines[1], filepaths[0], filepaths[1]):
            stdout.write(diff)
            exitCode = 1
        return exitCode

    def printDirVsFile(dir_path, file_path):
        if os.path.getsize(file_path):
            msg = "File %s is a directory while file %s is a regular file"
        else:
            msg = "File %s is a directory while file %s is a regular empty file"
        stdout.write(msg % (dir_path, file_path) + "\n")

    def printFileVsDir(file_path, dir_path):
        if os.path.getsize(file_path):
            msg = "File %s is a regular file while file %s is a directory"
        else:
            msg = "File %s is a regular empty file while file %s is a directory"
        stdout.write(msg % (file_path, dir_path) + "\n")

    def printOnlyIn(basedir, path, name):
        stdout.write("Only in %s: %s\n" % (os.path.join(basedir, path), name))

    def compareDirTrees(dir_trees, base_paths=["", ""]):
        # Dirnames of the trees are not checked, it's caller's responsibility,
        # as top-level dirnames are always different. Base paths are important
        # for doing os.walk, but we don't put it into tree's dirname in order
        # to speed up string comparison below and while sorting in getDirTree.
        left_tree, right_tree = dir_trees[0], dir_trees[1]
        left_base, right_base = base_paths[0], base_paths[1]

        # Compare two files or report file vs. directory mismatch.
        if left_tree[1] is None and right_tree[1] is None:
            return compareTwoFiles([os.path.join(left_base, left_tree[0]),
                                    os.path.join(right_base, right_tree[0])])

        if left_tree[1] is None and right_tree[1] is not None:
            printFileVsDir(os.path.join(left_base, left_tree[0]),
                           os.path.join(right_base, right_tree[0]))
            return 1

        if left_tree[1] is not None and right_tree[1] is None:
            printDirVsFile(os.path.join(left_base, left_tree[0]),
                           os.path.join(right_base, right_tree[0]))
            return 1

        # Compare two directories via recursive use of compareDirTrees.
        exitCode = 0
        left_names = [node[0] for node in left_tree[1]]
        right_names = [node[0] for node in right_tree[1]]
        l, r = 0, 0
        while l < len(left_names) and r < len(right_names):
            # Names are sorted in getDirTree, rely on that order.
            if left_names[l] < right_names[r]:
                exitCode = 1
                printOnlyIn(left_base, left_tree[0], left_names[l])
                l += 1
            elif left_names[l] > right_names[r]:
                exitCode = 1
                printOnlyIn(right_base, right_tree[0], right_names[r])
                r += 1
            else:
                exitCode |= compareDirTrees([left_tree[1][l], right_tree[1][r]],
                                            [os.path.join(left_base, left_tree[0]),
                                            os.path.join(right_base, right_tree[0])])
                l += 1
                r += 1

        # At least one of the trees has ended. Report names from the other tree.
        while l < len(left_names):
            exitCode = 1
            printOnlyIn(left_base, left_tree[0], left_names[l])
            l += 1
        while r < len(right_names):
            exitCode = 1
            printOnlyIn(right_base, right_tree[0], right_names[r])
            r += 1
        return exitCode

    stderr = StringIO()
    stdout = StringIO()
    exitCode = 0
    try:
        for file in args:
            if not os.path.isabs(file):
                file = os.path.realpath(os.path.join(cmd_shenv.cwd, file))
    
            if recursive_diff:
                dir_trees.append(getDirTree(file))
            else:
                filepaths.append(file)

        if not recursive_diff:
            exitCode = compareTwoFiles(filepaths)
        else:
            exitCode = compareDirTrees(dir_trees)

    except IOError as err:
        stderr.write("Error: 'diff' command failed, %s\n" % str(err))
        exitCode = 1

    return ShellCommandResult(cmd, stdout.getvalue(), stderr.getvalue(), exitCode, False)

def executeBuiltinRm(cmd, cmd_shenv):
    """executeBuiltinRm - Removes (deletes) files or directories."""
    args = expand_glob_expressions(cmd.args, cmd_shenv.cwd)[1:]
    try:
        opts, args = getopt.gnu_getopt(args, "frR", ["--recursive"])
    except getopt.GetoptError as err:
        raise InternalShellError(cmd, "Unsupported: 'rm':  %s" % str(err))

    force = False
    recursive = False
    for o, a in opts:
        if o == "-f":
            force = True
        elif o in ("-r", "-R", "--recursive"):
            recursive = True
        else:
            assert False, "unhandled option"

    if len(args) == 0:
        raise InternalShellError(cmd, "Error: 'rm' is missing an operand")

    def on_rm_error(func, path, exc_info):
        # path contains the path of the file that couldn't be removed
        # let's just assume that it's read-only and remove it.
        os.chmod(path, stat.S_IMODE( os.stat(path).st_mode) | stat.S_IWRITE)
        os.remove(path)

    stderr = StringIO()
    exitCode = 0
    for path in args:
        cwd = cmd_shenv.cwd
        path = to_unicode(path) if kIsWindows else to_bytes(path)
        cwd = to_unicode(cwd) if kIsWindows else to_bytes(cwd)
        if not os.path.isabs(path):
            path = os.path.realpath(os.path.join(cwd, path))
        if force and not os.path.exists(path):
            continue
        try:
            if os.path.isdir(path):
                if not recursive:
                    stderr.write("Error: %s is a directory\n" % path)
                    exitCode = 1
                if platform.system() == 'Windows':
                    # NOTE: use ctypes to access `SHFileOperationsW` on Windows to
                    # use the NT style path to get access to long file paths which
                    # cannot be removed otherwise.
                    from ctypes.wintypes import BOOL, HWND, LPCWSTR, UINT, WORD
                    from ctypes import addressof, byref, c_void_p, create_unicode_buffer
                    from ctypes import Structure
                    from ctypes import windll, WinError, POINTER

                    class SHFILEOPSTRUCTW(Structure):
                        _fields_ = [
                                ('hWnd', HWND),
                                ('wFunc', UINT),
                                ('pFrom', LPCWSTR),
                                ('pTo', LPCWSTR),
                                ('fFlags', WORD),
                                ('fAnyOperationsAborted', BOOL),
                                ('hNameMappings', c_void_p),
                                ('lpszProgressTitle', LPCWSTR),
                        ]

                    FO_MOVE, FO_COPY, FO_DELETE, FO_RENAME = range(1, 5)

                    FOF_SILENT = 4
                    FOF_NOCONFIRMATION = 16
                    FOF_NOCONFIRMMKDIR = 512
                    FOF_NOERRORUI = 1024

                    FOF_NO_UI = FOF_SILENT | FOF_NOCONFIRMATION | FOF_NOERRORUI | FOF_NOCONFIRMMKDIR

                    SHFileOperationW = windll.shell32.SHFileOperationW
                    SHFileOperationW.argtypes = [POINTER(SHFILEOPSTRUCTW)]

                    path = os.path.abspath(path)

                    pFrom = create_unicode_buffer(path, len(path) + 2)
                    pFrom[len(path)] = pFrom[len(path) + 1] = '\0'
                    operation = SHFILEOPSTRUCTW(wFunc=UINT(FO_DELETE),
                                                pFrom=LPCWSTR(addressof(pFrom)),
                                                fFlags=FOF_NO_UI)
                    result = SHFileOperationW(byref(operation))
                    if result:
                        raise WinError(result)
                else:
                    shutil.rmtree(path, onerror = on_rm_error if force else None)
            else:
                if force and not os.access(path, os.W_OK):
                    os.chmod(path,
                             stat.S_IMODE(os.stat(path).st_mode) | stat.S_IWRITE)
                os.remove(path)
        except OSError as err:
            stderr.write("Error: 'rm' command failed, %s" % str(err))
            exitCode = 1
    return ShellCommandResult(cmd, "", stderr.getvalue(), exitCode, False)

def processRedirects(cmd, stdin_source, cmd_shenv, opened_files):
    """Return the standard fds for cmd after applying redirects

    Returns the three standard file descriptors for the new child process.  Each
    fd may be an open, writable file object or a sentinel value from the
    subprocess module.
    """

    # Apply the redirections, we use (N,) as a sentinel to indicate stdin,
    # stdout, stderr for N equal to 0, 1, or 2 respectively. Redirects to or
    # from a file are represented with a list [file, mode, file-object]
    # where file-object is initially None.
    redirects = [(0,), (1,), (2,)]
    for (op, filename) in cmd.redirects:
        if op == ('>',2):
            redirects[2] = [filename, 'w', None]
        elif op == ('>>',2):
            redirects[2] = [filename, 'a', None]
        elif op == ('>&',2) and filename in '012':
            redirects[2] = redirects[int(filename)]
        elif op == ('>&',) or op == ('&>',):
            redirects[1] = redirects[2] = [filename, 'w', None]
        elif op == ('>',):
            redirects[1] = [filename, 'w', None]
        elif op == ('>>',):
            redirects[1] = [filename, 'a', None]
        elif op == ('<',):
            redirects[0] = [filename, 'r', None]
        else:
            raise InternalShellError(cmd, "Unsupported redirect: %r" % ((op, filename),))

    # Open file descriptors in a second pass.
    std_fds = [None, None, None]
    for (index, r) in enumerate(redirects):
        # Handle the sentinel values for defaults up front.
        if isinstance(r, tuple):
            if r == (0,):
                fd = stdin_source
            elif r == (1,):
                if index == 0:
                    raise InternalShellError(cmd, "Unsupported redirect for stdin")
                elif index == 1:
                    fd = subprocess.PIPE
                else:
                    fd = subprocess.STDOUT
            elif r == (2,):
                if index != 2:
                    raise InternalShellError(cmd, "Unsupported redirect on stdout")
                fd = subprocess.PIPE
            else:
                raise InternalShellError(cmd, "Bad redirect")
            std_fds[index] = fd
            continue

        (filename, mode, fd) = r

        # Check if we already have an open fd. This can happen if stdout and
        # stderr go to the same place.
        if fd is not None:
            std_fds[index] = fd
            continue

        redir_filename = None
        name = expand_glob(filename, cmd_shenv.cwd)
        if len(name) != 1:
           raise InternalShellError(cmd, "Unsupported: glob in "
                                    "redirect expanded to multiple files")
        name = name[0]
        if kAvoidDevNull and name == kDevNull:
            fd = tempfile.TemporaryFile(mode=mode)
        elif kIsWindows and name == '/dev/tty':
            # Simulate /dev/tty on Windows.
            # "CON" is a special filename for the console.
            fd = open("CON", mode)
        else:
            # Make sure relative paths are relative to the cwd.
            redir_filename = os.path.join(cmd_shenv.cwd, name)
            redir_filename = to_unicode(redir_filename) \
                    if kIsWindows else to_bytes(redir_filename)
            fd = open(redir_filename, mode)
        # Workaround a Win32 and/or subprocess bug when appending.
        #
        # FIXME: Actually, this is probably an instance of PR6753.
        if mode == 'a':
            fd.seek(0, 2)
        # Mutate the underlying redirect list so that we can redirect stdout
        # and stderr to the same place without opening the file twice.
        r[2] = fd
        opened_files.append((filename, mode, fd) + (redir_filename,))
        std_fds[index] = fd

    return std_fds

def _executeShCmd(cmd, shenv, results, timeoutHelper):
    if timeoutHelper.timeoutReached():
        # Prevent further recursion if the timeout has been hit
        # as we should try avoid launching more processes.
        return None

    if isinstance(cmd, ShUtil.Seq):
        if cmd.op == ';':
            res = _executeShCmd(cmd.lhs, shenv, results, timeoutHelper)
            return _executeShCmd(cmd.rhs, shenv, results, timeoutHelper)

        if cmd.op == '&':
            raise InternalShellError(cmd,"unsupported shell operator: '&'")

        if cmd.op == '||':
            res = _executeShCmd(cmd.lhs, shenv, results, timeoutHelper)
            if res != 0:
                res = _executeShCmd(cmd.rhs, shenv, results, timeoutHelper)
            return res

        if cmd.op == '&&':
            res = _executeShCmd(cmd.lhs, shenv, results, timeoutHelper)
            if res is None:
                return res

            if res == 0:
                res = _executeShCmd(cmd.rhs, shenv, results, timeoutHelper)
            return res

        raise ValueError('Unknown shell command: %r' % cmd.op)
    assert isinstance(cmd, ShUtil.Pipeline)

    # Handle shell builtins first.
    if cmd.commands[0].args[0] == 'cd':
        if len(cmd.commands) != 1:
            raise ValueError("'cd' cannot be part of a pipeline")
        if len(cmd.commands[0].args) != 2:
            raise ValueError("'cd' supports only one argument")
        newdir = cmd.commands[0].args[1]
        # Update the cwd in the parent environment.
        if os.path.isabs(newdir):
            shenv.cwd = newdir
        else:
            shenv.cwd = os.path.realpath(os.path.join(shenv.cwd, newdir))
        # The cd builtin always succeeds. If the directory does not exist, the
        # following Popen calls will fail instead.
        return 0

    # Handle "echo" as a builtin if it is not part of a pipeline. This greatly
    # speeds up tests that construct input files by repeatedly echo-appending to
    # a file.
    # FIXME: Standardize on the builtin echo implementation. We can use a
    # temporary file to sidestep blocking pipe write issues.
    if cmd.commands[0].args[0] == 'echo' and len(cmd.commands) == 1:
        output = executeBuiltinEcho(cmd.commands[0], shenv)
        results.append(ShellCommandResult(cmd.commands[0], output, "", 0,
                                          False))
        return 0

    if cmd.commands[0].args[0] == 'export':
        if len(cmd.commands) != 1:
            raise ValueError("'export' cannot be part of a pipeline")
        if len(cmd.commands[0].args) != 2:
            raise ValueError("'export' supports only one argument")
        updateEnv(shenv, cmd.commands[0])
        return 0

    if cmd.commands[0].args[0] == 'mkdir':
        if len(cmd.commands) != 1:
            raise InternalShellError(cmd.commands[0], "Unsupported: 'mkdir' "
                                     "cannot be part of a pipeline")
        cmdResult = executeBuiltinMkdir(cmd.commands[0], shenv)
        results.append(cmdResult)
        return cmdResult.exitCode

    if cmd.commands[0].args[0] == 'diff':
        if len(cmd.commands) != 1:
            raise InternalShellError(cmd.commands[0], "Unsupported: 'diff' "
                                     "cannot be part of a pipeline")
        cmdResult = executeBuiltinDiff(cmd.commands[0], shenv)
        results.append(cmdResult)
        return cmdResult.exitCode

    if cmd.commands[0].args[0] == 'rm':
        if len(cmd.commands) != 1:
            raise InternalShellError(cmd.commands[0], "Unsupported: 'rm' "
                                     "cannot be part of a pipeline")
        cmdResult = executeBuiltinRm(cmd.commands[0], shenv)
        results.append(cmdResult)
        return cmdResult.exitCode

    if cmd.commands[0].args[0] == ':':
        if len(cmd.commands) != 1:
            raise InternalShellError(cmd.commands[0], "Unsupported: ':' "
                                     "cannot be part of a pipeline")
        results.append(ShellCommandResult(cmd.commands[0], '', '', 0, False))
        return 0;

    procs = []
    default_stdin = subprocess.PIPE
    stderrTempFiles = []
    opened_files = []
    named_temp_files = []
    builtin_commands = set(['cat'])
    builtin_commands_dir = os.path.join(os.path.dirname(os.path.abspath(__file__)), "builtin_commands")
    # To avoid deadlock, we use a single stderr stream for piped
    # output. This is null until we have seen some output using
    # stderr.
    for i,j in enumerate(cmd.commands):
        # Reference the global environment by default.
        cmd_shenv = shenv
        if j.args[0] == 'env':
            # Create a copy of the global environment and modify it for this one
            # command. There might be multiple envs in a pipeline:
            #   env FOO=1 llc < %s | env BAR=2 llvm-mc | FileCheck %s
            cmd_shenv = ShellEnvironment(shenv.cwd, shenv.env)
            updateEnv(cmd_shenv, j)

        stdin, stdout, stderr = processRedirects(j, default_stdin, cmd_shenv,
                                                 opened_files)

        # If stderr wants to come from stdout, but stdout isn't a pipe, then put
        # stderr on a pipe and treat it as stdout.
        if (stderr == subprocess.STDOUT and stdout != subprocess.PIPE):
            stderr = subprocess.PIPE
            stderrIsStdout = True
        else:
            stderrIsStdout = False

            # Don't allow stderr on a PIPE except for the last
            # process, this could deadlock.
            #
            # FIXME: This is slow, but so is deadlock.
            if stderr == subprocess.PIPE and j != cmd.commands[-1]:
                stderr = tempfile.TemporaryFile(mode='w+b')
                stderrTempFiles.append((i, stderr))

        # Resolve the executable path ourselves.
        args = list(j.args)
        executable = None
        is_builtin_cmd = args[0] in builtin_commands;
        if not is_builtin_cmd:
            # For paths relative to cwd, use the cwd of the shell environment.
            if args[0].startswith('.'):
                exe_in_cwd = os.path.join(cmd_shenv.cwd, args[0])
                if os.path.isfile(exe_in_cwd):
                    executable = exe_in_cwd
            if not executable:
                executable = lit.util.which(args[0], cmd_shenv.env['PATH'])
            if not executable:
                raise InternalShellError(j, '%r: command not found' % j.args[0])

        # Replace uses of /dev/null with temporary files.
        if kAvoidDevNull:
            # In Python 2.x, basestring is the base class for all string (including unicode)
            # In Python 3.x, basestring no longer exist and str is always unicode
            try:
                str_type = basestring
            except NameError:
                str_type = str
            for i,arg in enumerate(args):
                if isinstance(arg, str_type) and kDevNull in arg:
                    f = tempfile.NamedTemporaryFile(delete=False)
                    f.close()
                    named_temp_files.append(f.name)
                    args[i] = arg.replace(kDevNull, f.name)

        # Expand all glob expressions
        args = expand_glob_expressions(args, cmd_shenv.cwd)
        if is_builtin_cmd:
            args.insert(0, sys.executable)
            args[1] = os.path.join(builtin_commands_dir ,args[1] + ".py")

        # On Windows, do our own command line quoting for better compatibility
        # with some core utility distributions.
        if kIsWindows:
            args = quote_windows_command(args)

        try:
            procs.append(subprocess.Popen(args, cwd=cmd_shenv.cwd,
                                          executable = executable,
                                          stdin = stdin,
                                          stdout = stdout,
                                          stderr = stderr,
                                          env = cmd_shenv.env,
                                          close_fds = kUseCloseFDs))
            # Let the helper know about this process
            timeoutHelper.addProcess(procs[-1])
        except OSError as e:
            raise InternalShellError(j, 'Could not create process ({}) due to {}'.format(executable, e))

        # Immediately close stdin for any process taking stdin from us.
        if stdin == subprocess.PIPE:
            procs[-1].stdin.close()
            procs[-1].stdin = None

        # Update the current stdin source.
        if stdout == subprocess.PIPE:
            default_stdin = procs[-1].stdout
        elif stderrIsStdout:
            default_stdin = procs[-1].stderr
        else:
            default_stdin = subprocess.PIPE

    # Explicitly close any redirected files. We need to do this now because we
    # need to release any handles we may have on the temporary files (important
    # on Win32, for example). Since we have already spawned the subprocess, our
    # handles have already been transferred so we do not need them anymore.
    for (name, mode, f, path) in opened_files:
        f.close()

    # FIXME: There is probably still deadlock potential here. Yawn.
    procData = [None] * len(procs)
    procData[-1] = procs[-1].communicate()

    for i in range(len(procs) - 1):
        if procs[i].stdout is not None:
            out = procs[i].stdout.read()
        else:
            out = ''
        if procs[i].stderr is not None:
            err = procs[i].stderr.read()
        else:
            err = ''
        procData[i] = (out,err)

    # Read stderr out of the temp files.
    for i,f in stderrTempFiles:
        f.seek(0, 0)
        procData[i] = (procData[i][0], f.read())
        f.close()

    exitCode = None
    for i,(out,err) in enumerate(procData):
        res = procs[i].wait()
        # Detect Ctrl-C in subprocess.
        if res == -signal.SIGINT:
            raise KeyboardInterrupt

        # Ensure the resulting output is always of string type.
        try:
            if out is None:
                out = ''
            else:
                out = to_string(out.decode('utf-8', errors='replace'))
        except:
            out = str(out)
        try:
            if err is None:
                err = ''
            else:
                err = to_string(err.decode('utf-8', errors='replace'))
        except:
            err = str(err)

        # Gather the redirected output files for failed commands.
        output_files = []
        if res != 0:
            for (name, mode, f, path) in sorted(opened_files):
                if path is not None and mode in ('w', 'a'):
                    try:
                        with open(path, 'rb') as f:
                            data = f.read()
                    except:
                        data = None
                    if data is not None:
                        output_files.append((name, path, data))
            
        results.append(ShellCommandResult(
            cmd.commands[i], out, err, res, timeoutHelper.timeoutReached(),
            output_files))
        if cmd.pipe_err:
            # Take the last failing exit code from the pipeline.
            if not exitCode or res != 0:
                exitCode = res
        else:
            exitCode = res

    # Remove any named temporary files we created.
    for f in named_temp_files:
        try:
            os.remove(f)
        except OSError:
            pass

    if cmd.negate:
        exitCode = not exitCode

    return exitCode

def executeScriptInternal(test, litConfig, tmpBase, commands, cwd):
    cmds = []
    for i, ln in enumerate(commands):
        ln = commands[i] = re.sub(kPdbgRegex, ": '\\1'; ", ln)
        try:
            cmds.append(ShUtil.ShParser(ln, litConfig.isWindows,
                                        test.config.pipefail).parse())
        except:
            return lit.Test.Result(Test.FAIL, "shell parser error on: %r" % ln)

    cmd = cmds[0]
    for c in cmds[1:]:
        cmd = ShUtil.Seq(cmd, '&&', c)

    results = []
    timeoutInfo = None
    try:
        shenv = ShellEnvironment(cwd, test.config.environment)
        exitCode, timeoutInfo = executeShCmd(cmd, shenv, results, timeout=litConfig.maxIndividualTestTime)
    except InternalShellError:
        e = sys.exc_info()[1]
        exitCode = 127
        results.append(
            ShellCommandResult(e.command, '', e.message, exitCode, False))

    out = err = ''
    for i,result in enumerate(results):
        # Write the command line run.
        out += '$ %s\n' % (' '.join('"%s"' % s
                                    for s in result.command.args),)

        # If nothing interesting happened, move on.
        if litConfig.maxIndividualTestTime == 0 and \
               result.exitCode == 0 and \
               not result.stdout.strip() and not result.stderr.strip():
            continue

        # Otherwise, something failed or was printed, show it.

        # Add the command output, if redirected.
        for (name, path, data) in result.outputFiles:
            if data.strip():
                out += "# redirected output from %r:\n" % (name,)
                data = to_string(data.decode('utf-8', errors='replace'))
                if len(data) > 1024:
                    out += data[:1024] + "\n...\n"
                    out += "note: data was truncated\n"
                else:
                    out += data
                out += "\n"
                    
        if result.stdout.strip():
            out += '# command output:\n%s\n' % (result.stdout,)
        if result.stderr.strip():
            out += '# command stderr:\n%s\n' % (result.stderr,)
        if not result.stdout.strip() and not result.stderr.strip():
            out += "note: command had no output on stdout or stderr\n"

        # Show the error conditions:
        if result.exitCode != 0:
            # On Windows, a negative exit code indicates a signal, and those are
            # easier to recognize or look up if we print them in hex.
            if litConfig.isWindows and result.exitCode < 0:
                codeStr = hex(int(result.exitCode & 0xFFFFFFFF)).rstrip("L")
            else:
                codeStr = str(result.exitCode)
            out += "error: command failed with exit status: %s\n" % (
                codeStr,)
        if litConfig.maxIndividualTestTime > 0:
            out += 'error: command reached timeout: %s\n' % (
                str(result.timeoutReached),)

    return out, err, exitCode, timeoutInfo

def executeScript(test, litConfig, tmpBase, commands, cwd):
    bashPath = litConfig.getBashPath()
    isWin32CMDEXE = (litConfig.isWindows and not bashPath)
    script = tmpBase + '.script'
    if isWin32CMDEXE:
        script += '.bat'

    # Write script file
    mode = 'w'
    open_kwargs = {}
    if litConfig.isWindows and not isWin32CMDEXE:
        mode += 'b'  # Avoid CRLFs when writing bash scripts.
    elif sys.version_info > (3,0):
        open_kwargs['encoding'] = 'utf-8'
    f = open(script, mode, **open_kwargs)
    if isWin32CMDEXE:
        for i, ln in enumerate(commands):
            commands[i] = re.sub(kPdbgRegex, "echo '\\1' > nul && ", ln)
        if litConfig.echo_all_commands:
            f.write('@echo on\n')
        else:
            f.write('@echo off\n')
        f.write('\n@if %ERRORLEVEL% NEQ 0 EXIT\n'.join(commands))
    else:
        for i, ln in enumerate(commands):
            commands[i] = re.sub(kPdbgRegex, ": '\\1'; ", ln)
        if test.config.pipefail:
            f.write(b'set -o pipefail;' if mode == 'wb' else 'set -o pipefail;')
        if litConfig.echo_all_commands:
            f.write(b'set -x;' if mode == 'wb' else 'set -x;')
        if sys.version_info > (3,0) and mode == 'wb':
            f.write(bytes('{ ' + '; } &&\n{ '.join(commands) + '; }', 'utf-8'))
        else:
            f.write('{ ' + '; } &&\n{ '.join(commands) + '; }')
    f.write(b'\n' if mode == 'wb' else '\n')
    f.close()

    if isWin32CMDEXE:
        command = ['cmd','/c', script]
    else:
        if bashPath:
            command = [bashPath, script]
        else:
            command = ['/bin/sh', script]
        if litConfig.useValgrind:
            # FIXME: Running valgrind on sh is overkill. We probably could just
            # run on clang with no real loss.
            command = litConfig.valgrindArgs + command

    try:
        out, err, exitCode = lit.util.executeCommand(command, cwd=cwd,
                                       env=test.config.environment,
                                       timeout=litConfig.maxIndividualTestTime)
        return (out, err, exitCode, None)
    except lit.util.ExecuteCommandTimeoutException as e:
        return (e.out, e.err, e.exitCode, e.msg)

def parseIntegratedTestScriptCommands(source_path, keywords):
    """
    parseIntegratedTestScriptCommands(source_path) -> commands

    Parse the commands in an integrated test script file into a list of
    (line_number, command_type, line).
    """

    # This code is carefully written to be dual compatible with Python 2.5+ and
    # Python 3 without requiring input files to always have valid codings. The
    # trick we use is to open the file in binary mode and use the regular
    # expression library to find the commands, with it scanning strings in
    # Python2 and bytes in Python3.
    #
    # Once we find a match, we do require each script line to be decodable to
    # UTF-8, so we convert the outputs to UTF-8 before returning. This way the
    # remaining code can work with "strings" agnostic of the executing Python
    # version.

    keywords_re = re.compile(
        to_bytes("(%s)(.*)\n" % ("|".join(re.escape(k) for k in keywords),)))

    f = open(source_path, 'rb')
    try:
        # Read the entire file contents.
        data = f.read()

        # Ensure the data ends with a newline.
        if not data.endswith(to_bytes('\n')):
            data = data + to_bytes('\n')

        # Iterate over the matches.
        line_number = 1
        last_match_position = 0
        for match in keywords_re.finditer(data):
            # Compute the updated line number by counting the intervening
            # newlines.
            match_position = match.start()
            line_number += data.count(to_bytes('\n'), last_match_position,
                                      match_position)
            last_match_position = match_position

            # Convert the keyword and line to UTF-8 strings and yield the
            # command. Note that we take care to return regular strings in
            # Python 2, to avoid other code having to differentiate between the
            # str and unicode types.
            #
            # Opening the file in binary mode prevented Windows \r newline
            # characters from being converted to Unix \n newlines, so manually
            # strip those from the yielded lines.
            keyword,ln = match.groups()
            yield (line_number, to_string(keyword.decode('utf-8')),
                   to_string(ln.decode('utf-8').rstrip('\r')))
    finally:
        f.close()

def getTempPaths(test):
    """Get the temporary location, this is always relative to the test suite
    root, not test source root."""
    execpath = test.getExecPath()
    execdir,execbase = os.path.split(execpath)
    tmpDir = os.path.join(execdir, 'Output')
    tmpBase = os.path.join(tmpDir, execbase)
    return tmpDir, tmpBase

def colonNormalizePath(path):
    if kIsWindows:
        return re.sub(r'^(.):', r'\1', path.replace('\\', '/'))
    else:
        assert path[0] == '/'
        return path[1:]

def getDefaultSubstitutions(test, tmpDir, tmpBase, normalize_slashes=False):
    sourcepath = test.getSourcePath()
    sourcedir = os.path.dirname(sourcepath)

    # Normalize slashes, if requested.
    if normalize_slashes:
        sourcepath = sourcepath.replace('\\', '/')
        sourcedir = sourcedir.replace('\\', '/')
        tmpDir = tmpDir.replace('\\', '/')
        tmpBase = tmpBase.replace('\\', '/')

    # We use #_MARKER_# to hide %% while we do the other substitutions.
    substitutions = []
    substitutions.extend([('%%', '#_MARKER_#')])
    substitutions.extend(test.config.substitutions)
    tmpName = tmpBase + '.tmp'
    baseName = os.path.basename(tmpBase)
    substitutions.extend([('%s', sourcepath),
                          ('%S', sourcedir),
                          ('%p', sourcedir),
                          ('%{pathsep}', os.pathsep),
                          ('%t', tmpName),
                          ('%basename_t', baseName),
                          ('%T', tmpDir),
                          ('#_MARKER_#', '%')])

    # "%/[STpst]" should be normalized.
    substitutions.extend([
            ('%/s', sourcepath.replace('\\', '/')),
            ('%/S', sourcedir.replace('\\', '/')),
            ('%/p', sourcedir.replace('\\', '/')),
            ('%/t', tmpBase.replace('\\', '/') + '.tmp'),
            ('%/T', tmpDir.replace('\\', '/')),
            ])

    # "%:[STpst]" are normalized paths without colons and without a leading
    # slash.
    substitutions.extend([
            ('%:s', colonNormalizePath(sourcepath)),
            ('%:S', colonNormalizePath(sourcedir)),
            ('%:p', colonNormalizePath(sourcedir)),
            ('%:t', colonNormalizePath(tmpBase + '.tmp')),
            ('%:T', colonNormalizePath(tmpDir)),
            ])
    return substitutions

def applySubstitutions(script, substitutions):
    """Apply substitutions to the script.  Allow full regular expression syntax.
    Replace each matching occurrence of regular expression pattern a with
    substitution b in line ln."""
    def processLine(ln):
        # Apply substitutions
        for a,b in substitutions:
            if kIsWindows:
                b = b.replace("\\","\\\\")
            ln = re.sub(a, b, ln)

        # Strip the trailing newline and any extra whitespace.
        return ln.strip()
    # Note Python 3 map() gives an iterator rather than a list so explicitly
    # convert to list before returning.
    return list(map(processLine, script))


class ParserKind(object):
    """
    An enumeration representing the style of an integrated test keyword or
    command.

    TAG: A keyword taking no value. Ex 'END.'
    COMMAND: A keyword taking a list of shell commands. Ex 'RUN:'
    LIST: A keyword taking a comma-separated list of values.
    BOOLEAN_EXPR: A keyword taking a comma-separated list of 
        boolean expressions. Ex 'XFAIL:'
    CUSTOM: A keyword with custom parsing semantics.
    """
    TAG = 0
    COMMAND = 1
    LIST = 2
    BOOLEAN_EXPR = 3
    CUSTOM = 4

    @staticmethod
    def allowedKeywordSuffixes(value):
        return { ParserKind.TAG:          ['.'],
                 ParserKind.COMMAND:      [':'],
                 ParserKind.LIST:         [':'],
                 ParserKind.BOOLEAN_EXPR: [':'],
                 ParserKind.CUSTOM:       [':', '.']
               } [value]

    @staticmethod
    def str(value):
        return { ParserKind.TAG:          'TAG',
                 ParserKind.COMMAND:      'COMMAND',
                 ParserKind.LIST:         'LIST',
                 ParserKind.BOOLEAN_EXPR: 'BOOLEAN_EXPR',
                 ParserKind.CUSTOM:       'CUSTOM'
               } [value]


class PdataPforState(object):
    """The state of %data and %for during command parsing.
    """

    ID_RE = '(?:[-_.a-zA-Z0-9]+)'
    ID_DIAG = "identifier consisting of only dashes, underscores, periods," \
              " letters, and digits"
    REF_RE = "%\[{tk}]|%'{tk}'".format(tk=ID_RE)
    IN_RUN = 0
    IN_PDATA = 1
    IN_PDATA_ITERATION = 2
    IN_FOR = 3

    class Pdata(object):
        def __init__(self, line_number):
            # Line where %data was opened.
            self.line_number = line_number
            # Each element is a PdataIteration.
            self.iterations = []

    class PdataIteration(object):
        def __init__(self, line_number):
            # Line where %data iteration was opened.
            self.line_number = line_number
            # The %data iteration's fields and their values.  Sh-quoting has
            # been dropped from the values.
            self.fields = {}

    class Pfor(object):
        def __init__(self, id, line_number):
            # %for identifier.
            self.id = id
            # Line where %for was opened.
            self.line_number = line_number
            # Lines accumulated so far.
            self.output = []

    def __init__(self, keyword):
        self.keyword = keyword
        self.context = self.IN_RUN
        # Each key is a %data id, and its value is a Pdata.
        self.pdatas = {}
        # This is set only while in %data.
        self.pdata_id = None
        # The stack of %for blocks being parsed.
        self.pfors = []

    # Returns the original output (throughout a %data block or at the opening
    # line of a %for), a new version of output (at the closing line of a %for),
    # or False (at other lines, including within a %for block).  In the first
    # two cases, the returned output fully integrates any new output from
    # line.  In the last case, the line must still be parsed by the caller.
    def parseAnyDirective(self, line_number, line, output):
        line_continued = output and output[-1][-1] == '\\'
        if self.context == self.IN_RUN:
            if line.find("%data") != -1:
                self.parsePdataOpenLine(line_number, line, line_continued)
                return output
            if line.find("%for") != -1:
                self.parsePforOpenLine(line_number, line, line_continued)
                return output
            match = re.search(self.REF_RE, line)
            if match:
                raise ValueError("outside %for, {ref} is undefined"
                                 .format(ref=match.group(0)))
            return False
        assert not line_continued, \
               "continued line expected to be reported at %data or %for open"
        if self.context == self.IN_PDATA:
            self.parseInPdata(line_number, line)
            return output
        if self.context == self.IN_PDATA_ITERATION:
            self.parseInPdataIteration(line_number, line, 0)
            return output
        if self.context == self.IN_FOR:
            return self.parseInPfor(line_number, line, output)
        assert False, "unhandled parsing context"

    def parsePdataOpenLine(self, line_number, line, line_continued):
        self.pdata_id = self.parsePdirOpenLine("%data", line_number, line,
                                               line_continued)
        if self.pdata_id in self.pdatas:
            raise ValueError("%data '{pdata_id}' already defined on line"
                             " {line}".format(
                                 pdata_id = self.pdata_id,
                                 line = self.pdatas[self.pdata_id]
                                        .line_number))
        if len(self.pdatas) >= 1 and (self.pdata_id == '' or
                                      '' in self.pdatas):
            # If self.pdata_id == '', then we pick some arbitrary previous
            # %data to report.  Otherwise, the only previous %data must be
            # %data '' because we would have already complained if it weren't.
            assert self.pdata_id == '' or len(self.pdatas) == 1, \
                   "expected error to be reported at previous %data"
            pdata_id = sorted(self.pdatas.keys())[0]
            assert (pdata_id == '') != (self.pdata_id == '')
            line = self.pdatas[pdata_id].line_number
            raise ValueError("%data '' must be the only %data in the file\n"
                             "%data '{pdata_id}' defined on line {line}"
                             .format(pdata_id=pdata_id, line = line))
        self.context = self.IN_PDATA
        self.pdatas[self.pdata_id] = self.Pdata(line_number)

    def parsePforOpenLine(self, line_number, line, line_continued):
        pfor_id = self.parsePdirOpenLine("%for", line_number, line,
                                         line_continued)
        if not pfor_id in self.pdatas:
            raise ValueError("%for specifies undefined %data identifier"
                             " '{pfor_id}'".format(pfor_id=pfor_id))
        self.context = self.IN_FOR
        self.pfors.append(self.Pfor(pfor_id, line_number))

    def parsePdirOpenLine(self, pdir, line_number, line, line_continued):
        assert pdir[0:1] == '%', "directive expected to start with %"
        match = re.match('\\s*(%{tk})'.format(tk=self.ID_RE), line)
        if not match or match.group(1) != pdir:
            raise ValueError("in line containing '{pdir}', '{pdir}' expected"
                             " immediately after '{keyword}'"
                             .format(pdir=pdir, keyword=self.keyword))
        match = re.compile('\\s*({tk}|{{)'.format(tk=self.ID_RE)) \
                .match(line, match.end())
        if not match:
            raise ValueError("after '{pdir}', expected opening '{{' or"
                             " {id_diag}".format(
                                 pdir=pdir, id_diag=self.ID_DIAG))
        if match.group(1) == '{':
            pdir_id = ''
        else:
            pdir_id = match.group(1)
            match = re.compile('\\s*{').match(line, match.end())
            if not match:
                raise ValueError("after '{pdir} {pdir_id}', expected opening"
                                 " '{{'".format(pdir=pdir, pdir_id=pdir_id))
        match = re.compile('\\s*$').match(line, match.end())
        if not match:
            raise ValueError("after {pdir} '{pdir_id}' opening '{{', expected"
                             " end of line".format(pdir=pdir, pdir_id=pdir_id))
        if line_continued:
            raise ValueError("{pdir} '{pdir_id}' opened after unterminated"
                             " run line".format(pdir=pdir, pdir_id=pdir_id))
        return pdir_id

    def parseInPdata(self, line_number, line):
        pdata = self.pdatas[self.pdata_id]
        if line.find("%data") != -1:
            raise ValueError("in %data '{pdata_id}' opened on line {line},"
                             " found nested %data".format(
                                 pdata_id=self.pdata_id,
                                 line=pdata.line_number))
        if line.find("%for") != -1:
            raise ValueError("in %data '{pdata_id}' opened on line {line},"
                             " found nested %for".format(
                                 pdata_id=self.pdata_id,
                                 line=pdata.line_number))
        itr_count = len(pdata.iterations)
        match = re.match('\\s*([(}])', line)
        if not match:
            if itr_count == 0:
                raise ValueError("in %data '{pdata_id}', expected '(' to open"
                                 " first iteration"
                                 .format(pdata_id=self.pdata_id))
            raise ValueError("in %data '{pdata_id}', expected '}}' to close"
                             " %data or '(' to open iteration {itr_next}"
                             .format(pdata_id=self.pdata_id,
                                     itr_next=itr_count + 1))
        if match.group(1) == '}': # end of %data
            if not re.compile('\\s*$').match(line, match.end()):
                raise ValueError("after %data '{pdata_id}' closing '}}',"
                                 " expected end of line".format(
                                     pdata_id=self.pdata_id))
            if itr_count == 0:
                raise ValueError("%data '{pdata_id}' has no iterations"
                                 .format(pdata_id=self.pdata_id))
            self.context = self.IN_RUN
            self.pdata_id = None
            return
        if match.group(1) == '(': # new iteration
            self.context = self.IN_PDATA_ITERATION
            pdata.iterations.append(self.PdataIteration(line_number))
            self.parseInPdataIteration(line_number, line, match.end())
            return
        assert False, "unhandled match"

    def parseInPdataIteration(self, line_number, line, line_pos):
        iterations = self.pdatas[self.pdata_id].iterations
        itr_count = len(iterations)
        if line.find("%data") != -1:
            raise ValueError("in %data '{pdata_id}' iteration {itr} opened on"
                             " line {line}, found nested %data".format(
                                 pdata_id=self.pdata_id, itr=itr_count,
                                 line=iterations[-1].line_number))
        if line.find("%for") != -1:
            raise ValueError("in %data '{pdata_id}' iteration {itr} opened on"
                             " line {line}, found nested %for".format(
                                 pdata_id=self.pdata_id, itr=itr_count,
                                 line=iterations[-1].line_number))
        while line_pos < len(line):
            match = re.compile('\\s*({tk}|\)|$)'.format(tk=self.ID_RE)) \
                    .match(line, line_pos)
            field_count = len(iterations[-1].fields)
            if not match:
                if field_count == 0:
                    raise ValueError("in %data '{pdata_id}' iteration {itr},"
                                     " expected first field {id_diag}".format(
                                         pdata_id=self.pdata_id,
                                         itr=itr_count, id_diag=self.ID_DIAG))
                raise ValueError("in %data '{pdata_id}' iteration {itr},"
                                 " expected either ')' to close iteration or"
                                 " field {field_next} {id_diag}".format(
                                     pdata_id=self.pdata_id, itr=itr_count,
                                     field_next=field_count + 1,
                                     id_diag=self.ID_DIAG))

            # check for end of iteration
            if match.group(1) == ')':
                if not re.compile('\\s*$').match(line, match.end()):
                    raise ValueError("after %data '{pdata_id}' iteration {itr}"
                                     " closing ')', expected end of line"
                                     .format(pdata_id=self.pdata_id,
                                             itr=itr_count))
                if field_count == 0:
                    raise ValueError("%data '{pdata_id}' iteration {itr} has"
                                     " no fields".format(
                                         pdata_id=self.pdata_id,
                                         itr=itr_count, field=field_count))
                if itr_count > 1 and len(iterations[-1].fields) != \
                                     len(iterations[-2].fields):
                    assert len(iterations[-1].fields) < \
                           len(iterations[-2].fields), \
                           "inconsistent fields expected to be filtered" \
                           " already"
                    fields=''
                    # sorting makes the output predictable for the sake of the
                    # test suite
                    for field in sorted(iterations[-2].fields):
                        if not field in iterations[-1].fields:
                            if len(fields) > 0:
                                fields += ', '
                            fields += "'{field}'".format(field=field)
                    raise ValueError("%data '{pdata_id}' iteration {itr} is"
                                     " missing the following fields, which are"
                                     " in previous iterations: {fields}"
                                     .format(pdata_id=self.pdata_id,
                                             itr=itr_count, fields=fields))
                self.context = self.IN_PDATA
                return

            # check for end of line
            if match.group(1) == '':
                return

            # handle new field
            field = match.group(1)
            line_pos = match.end()
            if line[line_pos : line_pos + 1] != '=':
                raise ValueError("after %data '{pdata_id}' iteration {itr}"
                                 " field identifier '{field}', expected '='"
                                 .format(pdata_id=self.pdata_id, itr=itr_count,
                                         field=field))
            line_pos += 1
            if itr_count > 1 and not field in iterations[-2].fields:
                 raise ValueError("%data '{pdata_id}' iteration {itr} has"
                                  " field '{field}', which does not exist in"
                                  " previous iterations".format(
                                      pdata_id=self.pdata_id, itr=itr_count,
                                      field=field))
            if field in iterations[-1].fields:
                 raise ValueError("%data '{pdata_id}' iteration {itr} field"
                                  " '{field}' defined multiple times".format(
                                      pdata_id=self.pdata_id, itr=itr_count,
                                      field=field))
            value_parser = self.PdataValueParser(line_number, line, line_pos,
                                                 self.pdata_id, itr_count,
                                                 field)
            iterations[-1].fields[field] = value_parser.value
            line_pos = value_parser.line_pos

    class PdataValueParser(object):
        def __init__(self, line_number, line, line_pos,
                     pdata_id, itr_count, field):
            self.line_number = line_number
            self.line = line
            self.line_pos = line_pos
            self.pdata_id = pdata_id
            self.itr_count = itr_count
            self.field = field
            self.value = ''
            while self.line_pos < len(self.line):
                if self.line[self.line_pos] == '\\':
                    self.parseBackslashQuoted()
                elif self.line[self.line_pos] == "'":
                    self.parseSingleQuoted()
                elif self.line[self.line_pos] == '"':
                    self.parseDoubleQuoted()
                elif -1 != '() \t'.find(self.line[self.line_pos]):
                    break
                else:
                    self.value += self.line[self.line_pos]
                    self.line_pos += 1

        def parseBackslashQuoted(self):
            assert self.line[self.line_pos] == '\\'
            if self.line_pos + 1 < len(self.line):
                self.value += self.line[self.line_pos + 1]
                self.line_pos += 2
                return
            raise ValueError("in %data '{pdata_id}' iteration {itr} field"
                             " '{field}' value, unexpected end of line after"
                             " backslash".format(
                                 pdata_id=self.pdata_id, itr=self.itr_count,
                                 field=self.field))

        def parseSingleQuoted(self):
            assert self.line[self.line_pos] == "'"
            close = self.line.find("'", self.line_pos + 1)
            if close != -1:
                self.value += self.line[self.line_pos + 1 : close]
                self.line_pos = close + 1
                return
            raise ValueError("in %data '{pdata_id}' iteration {itr} field"
                             " '{field}' value, unexpected end of line within"
                             " single-quotes: {seq}".format(
                                 pdata_id=self.pdata_id, itr=self.itr_count,
                                 field=self.field,
                                 seq=self.line[self.line_pos:]))

        def parseDoubleQuoted(self):
            assert self.line[self.line_pos] == '"'
            start = self.line_pos
            self.line_pos += 1
            while self.line_pos < len(self.line):
                if self.line[self.line_pos] == '\\':
                    self.parseBackslashQuoted()
                elif self.line[self.line_pos] == '"':
                    self.line_pos += 1
                    return
                else:
                    self.value += self.line[self.line_pos]
                    self.line_pos += 1
            raise ValueError("in %data '{pdata_id}' iteration {itr} field"
                             " '{field}' value, unexpected end of line within"
                             " double-quotes: {seq}".format(
                                 pdata_id=self.pdata_id, itr=self.itr_count,
                                 field=self.field, seq=self.line[start:]))

    def parseInPfor(self, line_number, line, output):
        pfor = self.pfors[-1]
        if line.find("%data") != -1:
            raise ValueError("in %for '{pfor_id}' opened on line {line}, found"
                             " nested %data".format(pfor_id=pfor.id,
                                                    line=pfor.line_number))
        line_continued = pfor.output and pfor.output[-1][-1] == '\\'
        if line.find("%for") != -1:
            self.parsePforOpenLine(line_number, line, line_continued)
            return output
        match = re.match('\\s*}', line)
        if not match:
            return False # just a run line
        # found %for closing line
        if not re.compile('\\s*$').match(line, match.end()):
            raise ValueError("after %for '{pfor_id}' closing '}}', expected"
                             " end of line".format(pfor_id=pfor.id))
        if not pfor.output:
            raise ValueError("%for '{pfor_id}' has no run lines"
                             .format(pfor_id=pfor.id))
        # Within a %for block, we do not consider a line starting with '}' to
        # be a continuation of a preceding line ending with '\'.  It's possible
        # that was the intention, but it seems unlikely in lit run lines.
        # Moreover, if we were to assume that was the intention when it wasn't,
        # the resulting error message, if any, would point at a line
        # potentially much later in the file and likely be harder to
        # understand.
        if line_continued:
            raise ValueError("%for '{pfor_id}' has unterminated run lines"
                             " (with '\\')".format(pfor_id=pfor.id))
        assert not output or output[-1][-1] != '\\', \
               "continued line expected to be reported at %for open"
        assert pfor.id in self.pdatas, \
               "%for with undefined %data identifier expected to be reported" \
               " at %for open"
        pdata = self.pdatas[pfor.id]
        # generate all iterations of command list, expanding the debugging
        # notes with %data iteration line numbers, and replacing the %data
        # field references with their values
        for itr in pdata.iterations:
            for cmd in pfor.output:
                match = re.match(kPdbgRegex, cmd)
                assert match, \
                       "expected to find %dbg(ARG) at start of run pipeline"
                pdbg_arg = match.group(1)
                match = re.match("{keyword} at line (\d+)"
                                 "(, data at lines? \d+(?:, \d+)*)?$".format(
                                     keyword=self.keyword),
                                 pdbg_arg)
                assert match, "expected specific format for ARG of %dbg(ARG)"
                cmd_line = match.group(1)
                data_msg = match.group(2)
                if not data_msg:
                    msg = ", data at line {line})".format(line=itr.line_number)
                    cmd = re.sub("\)", msg, cmd, 1)
                else:
                    msg = "data at lines {line},".format(line=itr.line_number)
                    cmd = re.sub("data at lines?", msg, cmd, 1)
                def replace_field_ref(match):
                    ref = match.group(0)
                    quote = ref[1]
                    field = ref[2:-1]
                    if not field in itr.fields:
                        if len(self.pfors) > 1:
                            return ref # let the parent %for look it up
                        raise ValueError("in command pipeline starting on line"
                                         " {cmd_line}, {ref} is undefined"
                                         .format(cmd_line=cmd_line, ref=ref))
                    for pfor_par in reversed(self.pfors[:-1]):
                        pdata_par = self.pdatas[pfor_par.id]
                        if field in pdata_par.iterations[0].fields:
                            raise ValueError(
                                "in command pipeline starting on line"
                                " {cmd_line}, {ref} is ambiguous\n"
                                "defined in %data '{id0}' opened on line"
                                " {line0}\n"
                                "defined in %data '{id1}' opened on line"
                                " {line1}"
                                .format(cmd_line=cmd_line, ref=ref,
                                        id0=pfor.id,
                                        line0=pdata.line_number,
                                        id1=pfor_par.id,
                                        line1=pdata_par.line_number))
                    value = itr.fields[field]
                    if quote == '[':
                        return value
                    if quote == "'":
                        return "'" + re.sub("'", "'\\''", value) + "'"
                    assert False, "unexpected %data value quoting style"
                cmd = re.sub(self.REF_RE, replace_field_ref, cmd)
                if len(self.pfors) > 1:
                    self.pfors[-2].output.append(cmd)
                else:
                    output.append(cmd)
        self.pfors.pop()
        if not self.pfors:
            self.context = self.IN_RUN
        return output

class IntegratedTestKeywordParser(object):
    """A parser for LLVM/Clang style integrated test scripts.

    keyword: The keyword to parse for. It must end in either '.' or ':'.
    kind: An value of ParserKind.
    parser: A custom parser. This value may only be specified with
            ParserKind.CUSTOM.
    """
    def __init__(self, keyword, kind, parser=None, initial_value=None):
        allowedSuffixes = ParserKind.allowedKeywordSuffixes(kind)
        if len(keyword) == 0 or keyword[-1] not in allowedSuffixes:
            if len(allowedSuffixes) == 1:
                raise ValueError("Keyword '%s' of kind '%s' must end in '%s'"
                                 % (keyword, ParserKind.str(kind),
                                    allowedSuffixes[0]))
            else:
                raise ValueError("Keyword '%s' of kind '%s' must end in "
                                 " one of '%s'"
                                 % (keyword, ParserKind.str(kind),
                                    ' '.join(allowedSuffixes)))

        if parser is not None and kind != ParserKind.CUSTOM:
            raise ValueError("custom parsers can only be specified with "
                             "ParserKind.CUSTOM")
        self.keyword = keyword
        self.kind = kind
        self.parsed_lines = []
        self.value = initial_value
        self.parser = parser
        self.pdata_pfor_state = PdataPforState(keyword)

        if kind == ParserKind.COMMAND:
            self.parser = lambda line_number, line, output: \
                                 self._handleCommand(line_number, line, output,
                                                     self.keyword,
                                                     self.pdata_pfor_state)
        elif kind == ParserKind.LIST:
            self.parser = self._handleList
        elif kind == ParserKind.BOOLEAN_EXPR:
            self.parser = self._handleBooleanExpr
        elif kind == ParserKind.TAG:
            self.parser = self._handleTag
        elif kind == ParserKind.CUSTOM:
            if parser is None:
                raise ValueError("ParserKind.CUSTOM requires a custom parser")
            self.parser = parser
        else:
            raise ValueError("Unknown kind '%s'" % kind)

    def parseLine(self, line_number, line):
        try:
            self.parsed_lines += [(line_number, line)]
            self.value = self.parser(line_number, line, self.value)
        except ValueError as e:
            raise ValueError(str(e) + ("\nin %s directive on test line %d" %
                                       (self.keyword, line_number)))

    def getValue(self):
        return self.value

    @staticmethod
    def _handleTag(line_number, line, output):
        """A helper for parsing TAG type keywords"""
        return (not line.strip() or output)

    @staticmethod
    def _handleCommand(line_number, line, output, keyword, pdata_pfor_state):
        """A helper for parsing COMMAND type keywords"""
        # Parse any %data or %for lines
        output_buf = pdata_pfor_state.parseAnyDirective(line_number, line,
                                                        output)
        if output_buf is not False:
            return output_buf

        # Trim trailing whitespace.
        line = line.rstrip()

        # Substitute line number expressions
<<<<<<< HEAD
        line = re.sub('%\(line\)', str(line_number), line)
=======
        line = re.sub(r'%\(line\)', str(line_number), line)

>>>>>>> 32551837
        def replace_line_number(match):
            if match.group(1) == '+':
                return str(line_number + int(match.group(2)))
            if match.group(1) == '-':
                return str(line_number - int(match.group(2)))
<<<<<<< HEAD
        line = re.sub('%\(line *([\+-]) *(\d+)\)', replace_line_number, line)

        # Select output
        if pdata_pfor_state.context == PdataPforState.IN_FOR:
            output_buf = pdata_pfor_state.pfors[-1].output
=======
        line = re.sub(r'%\(line *([\+-]) *(\d+)\)', replace_line_number, line)
        # Collapse lines with trailing '\\'.
        if output and output[-1][-1] == '\\':
            output[-1] = output[-1][:-1] + line
>>>>>>> 32551837
        else:
            if output is None:
                output = []
            output_buf = output

        # Collapse lines with trailing '\\', or add line with line number to
        # start a new pipeline.
        if output_buf and output_buf[-1][-1] == '\\':
            output_buf[-1] = output_buf[-1][:-1] + line
        else:
            pdbg = "%dbg({keyword} at line {line_number})".format(
                keyword=keyword,
                line_number=line_number)
            assert re.match(kPdbgRegex + "$", pdbg), \
                   "kPdbgRegex expected to match actual %dbg usage"
            line = "{pdbg} {real_command}".format(
                pdbg=pdbg,
                real_command=line)
            output_buf.append(line)
        return output

    @staticmethod
    def _handleList(line_number, line, output):
        """A parser for LIST type keywords"""
        if output is None:
            output = []
        output.extend([s.strip() for s in line.split(',')])
        return output

    @staticmethod
    def _handleBooleanExpr(line_number, line, output):
        """A parser for BOOLEAN_EXPR type keywords"""
        parts = [s.strip() for s in line.split(',') if s.strip() != '']
        if output and output[-1][-1] == '\\':
            output[-1] = output[-1][:-1] + parts[0]
            del parts[0]
        if output is None:
            output = []
        output.extend(parts)
        # Evaluate each expression to verify syntax.
        # We don't want any results, just the raised ValueError.
        for s in output:
            if s != '*' and not s.endswith('\\'):
                BooleanExpression.evaluate(s, [])
        return output

    @staticmethod
    def _handleRequiresAny(line_number, line, output):
        """A custom parser to transform REQUIRES-ANY: into REQUIRES:"""

        # Extract the conditions specified in REQUIRES-ANY: as written.
        conditions = []
        IntegratedTestKeywordParser._handleList(line_number, line, conditions)

        # Output a `REQUIRES: a || b || c` expression in its place.
        expression = ' || '.join(conditions)
        IntegratedTestKeywordParser._handleBooleanExpr(line_number,
                                                       expression, output)
        return output

def parseIntegratedTestScript(test, additional_parsers=[],
                              require_script=True):
    """parseIntegratedTestScript - Scan an LLVM/Clang style integrated test
    script and extract the lines to 'RUN' as well as 'XFAIL' and 'REQUIRES'
    and 'UNSUPPORTED' information.

    If additional parsers are specified then the test is also scanned for the
    keywords they specify and all matches are passed to the custom parser.

    If 'require_script' is False an empty script
    may be returned. This can be used for test formats where the actual script
    is optional or ignored.
    """

    # Install the built-in keyword parsers.
    script = []
    builtin_parsers = [
        IntegratedTestKeywordParser('RUN:', ParserKind.COMMAND,
                                    initial_value=script),
        IntegratedTestKeywordParser('XFAIL:', ParserKind.BOOLEAN_EXPR,
                                    initial_value=test.xfails),
        IntegratedTestKeywordParser('REQUIRES:', ParserKind.BOOLEAN_EXPR,
                                    initial_value=test.requires),
        IntegratedTestKeywordParser('REQUIRES-ANY:', ParserKind.CUSTOM,
                                    IntegratedTestKeywordParser._handleRequiresAny, 
                                    initial_value=test.requires), 
        IntegratedTestKeywordParser('UNSUPPORTED:', ParserKind.BOOLEAN_EXPR,
                                    initial_value=test.unsupported),
        IntegratedTestKeywordParser('END.', ParserKind.TAG)
    ]
    keyword_parsers = {p.keyword: p for p in builtin_parsers}
    
    # Install user-defined additional parsers.
    for parser in additional_parsers:
        if not isinstance(parser, IntegratedTestKeywordParser):
            raise ValueError('additional parser must be an instance of '
                             'IntegratedTestKeywordParser')
        if parser.keyword in keyword_parsers:
            raise ValueError("Parser for keyword '%s' already exists"
                             % parser.keyword)
        keyword_parsers[parser.keyword] = parser
        
    # Collect the test lines from the script.
    sourcepath = test.getSourcePath()
    for line_number, command_type, ln in \
            parseIntegratedTestScriptCommands(sourcepath,
                                              keyword_parsers.keys()):
        parser = keyword_parsers[command_type]
        parser.parseLine(line_number, ln)
        if command_type == 'END.' and parser.getValue() is True:
            break

    # Check for unclosed %data or %for
    pdata_pfor_state = keyword_parsers['RUN:'].pdata_pfor_state
    pdata_id = pdata_pfor_state.pdata_id
    if pdata_id is not None:
        pdata_line = pdata_pfor_state.pdatas[pdata_id].line_number
        return lit.Test.Result(Test.UNRESOLVED,
                               "Test has unclosed %data '{id}', opened on line"
                               " {line}".format(id=pdata_id, line=pdata_line))
    if pdata_pfor_state.pfors:
        pfor = pdata_pfor_state.pfors[-1]
        return lit.Test.Result(Test.UNRESOLVED,
                               "Test has unclosed %for '{id}', opened on line"
                               " {line}".format(
                                   id=pfor.id, line=pfor.line_number))

    # Verify the script contains a run line.
    if require_script and not script:
        return lit.Test.Result(Test.UNRESOLVED, "Test has no run line!")

    # Check for unterminated run lines.
    if script and script[-1][-1] == '\\':
        return lit.Test.Result(Test.UNRESOLVED,
                               "Test has unterminated run lines (with '\\')")

    # Check boolean expressions for unterminated lines.
    for key in keyword_parsers:
        kp = keyword_parsers[key]
        if kp.kind != ParserKind.BOOLEAN_EXPR:
            continue
        value = kp.getValue()
        if value and value[-1][-1] == '\\':
            raise ValueError("Test has unterminated %s lines (with '\\')" % key)

    # Enforce REQUIRES:
    missing_required_features = test.getMissingRequiredFeatures()
    if missing_required_features:
        msg = ', '.join(missing_required_features)
        return lit.Test.Result(Test.UNSUPPORTED,
                               "Test requires the following unavailable "
                               "features: %s" % msg)

    # Enforce UNSUPPORTED:
    unsupported_features = test.getUnsupportedFeatures()
    if unsupported_features:
        msg = ', '.join(unsupported_features)
        return lit.Test.Result(
            Test.UNSUPPORTED,
            "Test does not support the following features "
            "and/or targets: %s" % msg)

    # Enforce limit_to_features.
    if not test.isWithinFeatureLimits():
        msg = ', '.join(test.config.limit_to_features)
        return lit.Test.Result(Test.UNSUPPORTED,
                               "Test does not require any of the features "
                               "specified in limit_to_features: %s" % msg)

    return script


def _runShTest(test, litConfig, useExternalSh, script, tmpBase):
    # Create the output directory if it does not already exist.
    lit.util.mkdir_p(os.path.dirname(tmpBase))

    execdir = os.path.dirname(test.getExecPath())
    if useExternalSh:
        res = executeScript(test, litConfig, tmpBase, script, execdir)
    else:
        res = executeScriptInternal(test, litConfig, tmpBase, script, execdir)
    if isinstance(res, lit.Test.Result):
        return res

    out,err,exitCode,timeoutInfo = res
    if exitCode == 0:
        status = Test.PASS
    else:
        if timeoutInfo is None:
            status = Test.FAIL
        else:
            status = Test.TIMEOUT

    # Form the output log.
    output = """Script:\n--\n%s\n--\nExit Code: %d\n""" % (
        '\n'.join(script), exitCode)

    if timeoutInfo is not None:
        output += """Timeout: %s\n""" % (timeoutInfo,)
    output += "\n"

    # Append the outputs, if present.
    if out:
        output += """Command Output (stdout):\n--\n%s\n--\n""" % (out,)
    if err:
        output += """Command Output (stderr):\n--\n%s\n--\n""" % (err,)

    return lit.Test.Result(status, output)


def executeShTest(test, litConfig, useExternalSh,
                  extra_substitutions=[]):
    if test.config.unsupported:
        return lit.Test.Result(Test.UNSUPPORTED, 'Test is unsupported')

    script = parseIntegratedTestScript(test)
    if isinstance(script, lit.Test.Result):
        return script
    if litConfig.noExecute:
        return lit.Test.Result(Test.PASS)

    tmpDir, tmpBase = getTempPaths(test)
    substitutions = list(extra_substitutions)
    substitutions += getDefaultSubstitutions(test, tmpDir, tmpBase,
                                             normalize_slashes=useExternalSh)
    script = applySubstitutions(script, substitutions)

    # Re-run failed tests up to test_retry_attempts times.
    attempts = 1
    if hasattr(test.config, 'test_retry_attempts'):
        attempts += test.config.test_retry_attempts
    for i in range(attempts):
        res = _runShTest(test, litConfig, useExternalSh, script, tmpBase)
        if res.code != Test.FAIL:
            break
    # If we had to run the test more than once, count it as a flaky pass. These
    # will be printed separately in the test summary.
    if i > 0 and res.code == Test.PASS:
        res.code = Test.FLAKYPASS
    return res<|MERGE_RESOLUTION|>--- conflicted
+++ resolved
@@ -1877,29 +1877,17 @@
         line = line.rstrip()
 
         # Substitute line number expressions
-<<<<<<< HEAD
-        line = re.sub('%\(line\)', str(line_number), line)
-=======
         line = re.sub(r'%\(line\)', str(line_number), line)
-
->>>>>>> 32551837
         def replace_line_number(match):
             if match.group(1) == '+':
                 return str(line_number + int(match.group(2)))
             if match.group(1) == '-':
                 return str(line_number - int(match.group(2)))
-<<<<<<< HEAD
-        line = re.sub('%\(line *([\+-]) *(\d+)\)', replace_line_number, line)
+        line = re.sub(r'%\(line *([\+-]) *(\d+)\)', replace_line_number, line)
 
         # Select output
         if pdata_pfor_state.context == PdataPforState.IN_FOR:
             output_buf = pdata_pfor_state.pfors[-1].output
-=======
-        line = re.sub(r'%\(line *([\+-]) *(\d+)\)', replace_line_number, line)
-        # Collapse lines with trailing '\\'.
-        if output and output[-1][-1] == '\\':
-            output[-1] = output[-1][:-1] + line
->>>>>>> 32551837
         else:
             if output is None:
                 output = []
