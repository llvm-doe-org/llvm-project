--- conflicted
+++ resolved
@@ -1,15 +1,6 @@
 # RUN: %{lit} %{inputs}/discovery | FileCheck --check-prefix=CHECK-BASIC %s
 # CHECK-BASIC: Testing: 5 tests
 
-<<<<<<< HEAD
-# Check that regex-filtering works, is case-insensitive, and can be configured via env var.
-#
-# RUN: %{lit} --filter 'o[a-z]e' %{inputs}/discovery | FileCheck --check-prefix=CHECK-FILTER %s
-# RUN: %{lit} --filter 'O[A-Z]E' %{inputs}/discovery | FileCheck --check-prefix=CHECK-FILTER %s
-# RUN: env LIT_FILTER='o[a-z]e' %{lit} %{inputs}/discovery | FileCheck --check-prefix=CHECK-FILTER %s
-# CHECK-FILTER: Testing: 2 of 5 tests
-
-=======
 
 # Check that we exit with an error if we do not discover any tests.
 #
@@ -30,7 +21,6 @@
 # CHECK-FILTER: Testing: 2 of 5 tests
 
 
->>>>>>> c79f07dd
 # Check that maximum counts work
 #
 # RUN: %{lit} --max-tests 3 %{inputs}/discovery | FileCheck --check-prefix=CHECK-MAX %s
