# Check the internal shell handling component of the ShTest format.
#
# RUN: not %{lit} -j 1 -v %{inputs}/shtest-shell > %t.out
# FIXME: Temporarily dump test output so we can debug failing tests on
# buildbots.
# RUN: cat %t.out
# RUN: FileCheck --input-file %t.out %s
#
# END.

# CHECK: -- Testing:

# CHECK: FAIL: shtest-shell :: cat-error-0.txt
# CHECK: *** TEST 'shtest-shell :: cat-error-0.txt' FAILED ***
# CHECK: $ "cat" "-b" "temp1.txt"
# CHECK: # command stderr:
# CHECK: Unsupported: 'cat':  option -b not recognized
# CHECK: error: command failed with exit status: 1
# CHECK: ***

# CHECK: FAIL: shtest-shell :: cat-error-1.txt
# CHECK: *** TEST 'shtest-shell :: cat-error-1.txt' FAILED ***
# CHECK: $ "cat" "temp1.txt"
# CHECK: # command stderr:
# CHECK: [Errno 2] No such file or directory: 'temp1.txt'
# CHECK: error: command failed with exit status: 1
# CHECK: ***

# CHECK: FAIL: shtest-shell :: colon-error.txt
# CHECK: *** TEST 'shtest-shell :: colon-error.txt' FAILED ***
# CHECK: $ ":"
# CHECK: # command stderr:
# CHECK: Unsupported: ':' cannot be part of a pipeline
# CHECK: error: command failed with exit status: 127
# CHECK: ***


# CHECK: FAIL: shtest-shell :: diff-encodings.txt
# CHECK: *** TEST 'shtest-shell :: diff-encodings.txt' FAILED ***

# CHECK: $ "diff" "-u" "diff-in.bin" "diff-in.bin"
# CHECK-NOT: error

# CHECK: $ "diff" "-u" "diff-in.utf16" "diff-in.bin"
# CHECK: # command output:
# CHECK-NEXT: ---
# CHECK-NEXT: +++
# CHECK-NEXT: @@
# CHECK-NEXT: {{^ .f.o.o.$}}
# CHECK-NEXT: {{^-.b.a.r.$}}
# CHECK-NEXT: {{^\+.b.a.r..}}
# CHECK-NEXT: {{^ .b.a.z.$}}
# CHECK: error: command failed with exit status: 1
# CHECK: $ "true"

# CHECK: $ "diff" "-u" "diff-in.utf8" "diff-in.bin"
# CHECK: # command output:
# CHECK-NEXT: ---
# CHECK-NEXT: +++
# CHECK-NEXT: @@
# CHECK-NEXT: -foo
# CHECK-NEXT: -bar
# CHECK-NEXT: -baz
# CHECK-NEXT: {{^\+.f.o.o.$}}
# CHECK-NEXT: {{^\+.b.a.r..}}
# CHECK-NEXT: {{^\+.b.a.z.$}}
# CHECK: error: command failed with exit status: 1
# CHECK: $ "true"

# CHECK: $ "diff" "-u" "diff-in.bin" "diff-in.utf8"
# CHECK: # command output:
# CHECK-NEXT: ---
# CHECK-NEXT: +++
# CHECK-NEXT: @@
# CHECK-NEXT: {{^\-.f.o.o.$}}
# CHECK-NEXT: {{^\-.b.a.r..}}
# CHECK-NEXT: {{^\-.b.a.z.$}}
# CHECK-NEXT: +foo
# CHECK-NEXT: +bar
# CHECK-NEXT: +baz
# CHECK: error: command failed with exit status: 1
# CHECK: $ "true"

<<<<<<< HEAD
# CHECK: $ "false"

# CHECK: ***


# CHECK: FAIL: shtest-shell :: diff-error-0.txt
# CHECK: *** TEST 'shtest-shell :: diff-error-0.txt' FAILED ***
# CHECK: $ "diff" "diff-error-0.txt" "diff-error-0.txt"
# CHECK: # command stderr:
# CHECK: Unsupported: 'diff' cannot be part of a pipeline
# CHECK: error: command failed with exit status: 127
=======
# CHECK: $ "cat" "diff-in.bin"
# CHECK-NOT: error
# CHECK: $ "diff" "-u" "-" "diff-in.bin"
# CHECK-NOT: error

# CHECK: $ "cat" "diff-in.bin"
# CHECK-NOT: error
# CHECK: $ "diff" "-u" "diff-in.bin" "-"
# CHECK-NOT: error

# CHECK: $ "cat" "diff-in.bin"
# CHECK-NOT: error
# CHECK: $ "diff" "-u" "diff-in.utf16" "-"
# CHECK: # command output:
# CHECK-NEXT: ---
# CHECK-NEXT: +++
# CHECK-NEXT: @@
# CHECK-NEXT: {{^ .f.o.o.$}}
# CHECK-NEXT: {{^-.b.a.r.$}}
# CHECK-NEXT: {{^\+.b.a.r..}}
# CHECK-NEXT: {{^ .b.a.z.$}}
# CHECK: error: command failed with exit status: 1
# CHECK: $ "true"

# CHECK: $ "cat" "diff-in.bin"
# CHECK-NOT: error
# CHECK: $ "diff" "-u" "diff-in.utf8" "-"
# CHECK: # command output:
# CHECK-NEXT: ---
# CHECK-NEXT: +++
# CHECK-NEXT: @@
# CHECK-NEXT: -foo
# CHECK-NEXT: -bar
# CHECK-NEXT: -baz
# CHECK-NEXT: {{^\+.f.o.o.$}}
# CHECK-NEXT: {{^\+.b.a.r..}}
# CHECK-NEXT: {{^\+.b.a.z.$}}
# CHECK: error: command failed with exit status: 1
# CHECK: $ "true"

# CHECK: $ "diff" "-u" "-" "diff-in.utf8"
# CHECK: # command output:
# CHECK-NEXT: ---
# CHECK-NEXT: +++
# CHECK-NEXT: @@
# CHECK-NEXT: {{^\-.f.o.o.$}}
# CHECK-NEXT: {{^\-.b.a.r..}}
# CHECK-NEXT: {{^\-.b.a.z.$}}
# CHECK-NEXT: +foo
# CHECK-NEXT: +bar
# CHECK-NEXT: +baz
# CHECK: error: command failed with exit status: 1
# CHECK: $ "true"

# CHECK: $ "false"

>>>>>>> c79f07dd
# CHECK: ***


# CHECK: FAIL: shtest-shell :: diff-error-1.txt
# CHECK: *** TEST 'shtest-shell :: diff-error-1.txt' FAILED ***
# CHECK: $ "diff" "-B" "temp1.txt" "temp2.txt"
# CHECK: # command stderr:
# CHECK: Unsupported: 'diff': option -B not recognized
# CHECK: error: command failed with exit status: 1
# CHECK: ***

# CHECK: FAIL: shtest-shell :: diff-error-2.txt
# CHECK: *** TEST 'shtest-shell :: diff-error-2.txt' FAILED ***
# CHECK: $ "diff" "temp.txt"
# CHECK: # command stderr:
# CHECK: Error: missing or extra operand
# CHECK: error: command failed with exit status: 1
# CHECK: ***

# CHECK: FAIL: shtest-shell :: diff-error-3.txt
# CHECK: *** TEST 'shtest-shell :: diff-error-3.txt' FAILED ***
# CHECK: $ "diff" "temp.txt" "temp1.txt"
# CHECK: # command stderr:
# CHECK: Error: 'diff' command failed
# CHECK: error: command failed with exit status: 1
# CHECK: ***

# CHECK: FAIL: shtest-shell :: diff-error-4.txt
# CHECK: *** TEST 'shtest-shell :: diff-error-4.txt' FAILED ***
# CHECK: Exit Code: 1
# CHECK: # command output:
# CHECK: diff-error-4.txt.tmp
# CHECK: diff-error-4.txt.tmp1
# CHECK: *** 1 ****
# CHECK: ! hello-first
# CHECK: --- 1 ----
# CHECK: ! hello-second
# CHECK: ***

# CHECK: FAIL: shtest-shell :: diff-error-5.txt
# CHECK: *** TEST 'shtest-shell :: diff-error-5.txt' FAILED ***
# CHECK: $ "diff"
# CHECK: # command stderr:
# CHECK: Error: missing or extra operand
# CHECK: error: command failed with exit status: 1
# CHECK: ***

# CHECK: FAIL: shtest-shell :: diff-error-6.txt
# CHECK: *** TEST 'shtest-shell :: diff-error-6.txt' FAILED ***
# CHECK: $ "diff"
# CHECK: # command stderr:
# CHECK: Error: missing or extra operand
# CHECK: error: command failed with exit status: 1
# CHECK: ***


# CHECK: FAIL: shtest-shell :: diff-pipes.txt

# CHECK: *** TEST 'shtest-shell :: diff-pipes.txt' FAILED ***

# CHECK: $ "diff" "{{[^"]*}}.foo" "{{[^"]*}}.foo"
# CHECK-NOT: note
# CHECK-NOT: error
# CHECK: $ "FileCheck"
# CHECK-NOT: note
# CHECK-NOT: error

# CHECK: $ "diff" "-u" "{{[^"]*}}.foo" "{{[^"]*}}.bar"
# CHECK: note: command had no output on stdout or stderr
# CHECK: error: command failed with exit status: 1
# CHECK: $ "FileCheck"
# CHECK-NOT: note
# CHECK-NOT: error
# CHECK: $ "true"

# CHECK: $ "cat" "{{[^"]*}}.foo"
# CHECK: $ "diff" "-u" "-" "{{[^"]*}}.foo"
# CHECK-NOT: note
# CHECK-NOT: error

# CHECK: $ "cat" "{{[^"]*}}.foo"
# CHECK: $ "diff" "-u" "{{[^"]*}}.foo" "-"
# CHECK-NOT: note
# CHECK-NOT: error

# CHECK: $ "cat" "{{[^"]*}}.bar"
# CHECK: $ "diff" "-u" "{{[^"]*}}.foo" "-"
# CHECK: # command output:
# CHECK: @@
# CHECK-NEXT: -foo
# CHECK-NEXT: +bar
# CHECK: error: command failed with exit status: 1
# CHECK: $ "true"

# CHECK: $ "cat" "{{[^"]*}}.bar"
# CHECK: $ "diff" "-u" "-" "{{[^"]*}}.foo"
# CHECK: # command output:
# CHECK: @@
# CHECK-NEXT: -bar
# CHECK-NEXT: +foo
# CHECK: error: command failed with exit status: 1
# CHECK: $ "true"

# CHECK: $ "cat" "{{[^"]*}}.foo"
# CHECK: $ "diff" "-" "{{[^"]*}}.foo"
# CHECK-NOT: note
# CHECK-NOT: error
# CHECK: $ "FileCheck"
# CHECK-NOT: note
# CHECK-NOT: error

# CHECK: $ "cat" "{{[^"]*}}.bar"
# CHECK: $ "diff" "-u" "{{[^"]*}}.foo" "-"
# CHECK: note: command had no output on stdout or stderr
# CHECK: error: command failed with exit status: 1
# CHECK: $ "FileCheck"
# CHECK-NOT: note
# CHECK-NOT: error
# CHECK: $ "true"

# CHECK: $ "false"

# CHECK: ***


# CHECK: FAIL: shtest-shell :: diff-r-error-0.txt
# CHECK: *** TEST 'shtest-shell :: diff-r-error-0.txt' FAILED ***
# CHECK: $ "diff" "-r" 
# CHECK: # command output:
# CHECK: Only in {{.*}}dir1: dir1unique
# CHECK: Only in {{.*}}dir2: dir2unique
# CHECK: error: command failed with exit status: 1

# CHECK: FAIL: shtest-shell :: diff-r-error-1.txt
# CHECK: *** TEST 'shtest-shell :: diff-r-error-1.txt' FAILED ***
# CHECK: $ "diff" "-r" 
# CHECK: # command output:
# CHECK: *** {{.*}}dir1{{.*}}subdir{{.*}}f01
# CHECK: --- {{.*}}dir2{{.*}}subdir{{.*}}f01
# CHECK: 12345
# CHECK: 00000
# CHECK: error: command failed with exit status: 1

# CHECK: FAIL: shtest-shell :: diff-r-error-2.txt
# CHECK: *** TEST 'shtest-shell :: diff-r-error-2.txt' FAILED ***
# CHECK: $ "diff" "-r" 
# CHECK: # command output:
# CHECK: Only in {{.*}}dir2: extrafile
# CHECK: error: command failed with exit status: 1

# CHECK: FAIL: shtest-shell :: diff-r-error-3.txt
# CHECK: *** TEST 'shtest-shell :: diff-r-error-3.txt' FAILED ***
# CHECK: $ "diff" "-r" 
# CHECK: # command output:
# CHECK: Only in {{.*}}dir1: extra_subdir
# CHECK: error: command failed with exit status: 1

# CHECK: FAIL: shtest-shell :: diff-r-error-4.txt
# CHECK: *** TEST 'shtest-shell :: diff-r-error-4.txt' FAILED ***
# CHECK: $ "diff" "-r" 
# CHECK: # command output:
# CHECK: File {{.*}}dir1{{.*}}extra_subdir is a directory while file {{.*}}dir2{{.*}}extra_subdir is a regular file
# CHECK: error: command failed with exit status: 1

# CHECK: FAIL: shtest-shell :: diff-r-error-5.txt
# CHECK: *** TEST 'shtest-shell :: diff-r-error-5.txt' FAILED ***
# CHECK: $ "diff" "-r" 
# CHECK: # command output:
# CHECK: Only in {{.*}}dir1: extra_subdir
# CHECK: error: command failed with exit status: 1

# CHECK: FAIL: shtest-shell :: diff-r-error-6.txt
# CHECK: *** TEST 'shtest-shell :: diff-r-error-6.txt' FAILED ***
# CHECK: $ "diff" "-r" 
# CHECK: # command output:
# CHECK: File {{.*}}dir1{{.*}}extra_file is a regular empty file while file {{.*}}dir2{{.*}}extra_file is a directory
# CHECK: error: command failed with exit status: 1

# CHECK: FAIL: shtest-shell :: diff-r-error-7.txt
# CHECK: *** TEST 'shtest-shell :: diff-r-error-7.txt' FAILED ***
# CHECK: $ "diff" "-r" "-" "{{[^"]*}}"
# CHECK: # command stderr:
# CHECK: Error: cannot recursively compare '-'
# CHECK: error: command failed with exit status: 1

# CHECK: FAIL: shtest-shell :: diff-r-error-8.txt
# CHECK: *** TEST 'shtest-shell :: diff-r-error-8.txt' FAILED ***
# CHECK: $ "diff" "-r" "{{[^"]*}}" "-"
# CHECK: # command stderr:
# CHECK: Error: cannot recursively compare '-'
# CHECK: error: command failed with exit status: 1

# CHECK: PASS: shtest-shell :: diff-r.txt


# CHECK: FAIL: shtest-shell :: diff-strip-trailing-cr.txt

# CHECK: *** TEST 'shtest-shell :: diff-strip-trailing-cr.txt' FAILED ***

# CHECK: $ "diff" "-u" "diff-in.dos" "diff-in.unix"
# CHECK: # command output:
# CHECK: @@
# CHECK-NEXT: -In this file, the
# CHECK-NEXT: -sequence "\r\n"
# CHECK-NEXT: -terminates lines.
# CHECK-NEXT: +In this file, the
# CHECK-NEXT: +sequence "\n"
# CHECK-NEXT: +terminates lines.
# CHECK: error: command failed with exit status: 1
# CHECK: $ "true"

# CHECK: $ "diff" "-u" "diff-in.unix" "diff-in.dos"
# CHECK: # command output:
# CHECK: @@
# CHECK-NEXT: -In this file, the
# CHECK-NEXT: -sequence "\n"
# CHECK-NEXT: -terminates lines.
# CHECK-NEXT: +In this file, the
# CHECK-NEXT: +sequence "\r\n"
# CHECK-NEXT: +terminates lines.
# CHECK: error: command failed with exit status: 1
# CHECK: $ "true"

# CHECK: $ "diff" "-u" "--strip-trailing-cr" "diff-in.dos" "diff-in.unix"
# CHECK: # command output:
# CHECK: @@
# CHECK-NEXT:  In this file, the
# CHECK-NEXT: -sequence "\r\n"
# CHECK-NEXT: +sequence "\n"
# CHECK-NEXT:  terminates lines.
# CHECK: error: command failed with exit status: 1
# CHECK: $ "true"

# CHECK: $ "diff" "-u" "--strip-trailing-cr" "diff-in.unix" "diff-in.dos"
# CHECK: # command output:
# CHECK: @@
# CHECK-NEXT:  In this file, the
# CHECK-NEXT: -sequence "\n"
# CHECK-NEXT: +sequence "\r\n"
# CHECK-NEXT:  terminates lines.
# CHECK: error: command failed with exit status: 1
# CHECK: $ "true"

# CHECK: $ "false"

# CHECK: ***


<<<<<<< HEAD
# CHECK: FAIL: shtest-shell :: diff-unified-error-0.txt
# CHECK: *** TEST 'shtest-shell :: diff-unified-error-0.txt' FAILED ***
# CHECK: $ "diff" "-U" "30.1" "{{[^"]*}}" "{{[^"]*}}"
# CHECK: # command stderr:
# CHECK: Error: invalid '-U' argument: 30.1
# CHECK: error: command failed with exit status: 127
# CHECK: ***

# CHECK: FAIL: shtest-shell :: diff-unified-error-1.txt
# CHECK: *** TEST 'shtest-shell :: diff-unified-error-1.txt' FAILED ***
# CHECK: $ "diff" "-U-1" "{{[^"]*}}" "{{[^"]*}}"
# CHECK: # command stderr:
# CHECK: Error: invalid '-U' argument: -1
# CHECK: error: command failed with exit status: 127
# CHECK: ***


=======
>>>>>>> c79f07dd
# CHECK: FAIL: shtest-shell :: diff-unified.txt

# CHECK: *** TEST 'shtest-shell :: diff-unified.txt' FAILED ***

# CHECK: $ "diff" "-u" "{{[^"]*}}.foo" "{{[^"]*}}.bar"
# CHECK: # command output:
# CHECK: @@ {{.*}} @@
# CHECK-NEXT: 3
# CHECK-NEXT: 4
# CHECK-NEXT: 5
# CHECK-NEXT: -6 foo
# CHECK-NEXT: +6 bar
# CHECK-NEXT: 7
# CHECK-NEXT: 8
# CHECK-NEXT: 9
# CHECK-EMPTY:
# CHECK-NEXT: error: command failed with exit status: 1
# CHECK-NEXT: $ "true"

# CHECK: $ "diff" "-U" "2" "{{[^"]*}}.foo" "{{[^"]*}}.bar"
# CHECK: # command output:
# CHECK: @@ {{.*}} @@
# CHECK-NEXT: 4
# CHECK-NEXT: 5
# CHECK-NEXT: -6 foo
# CHECK-NEXT: +6 bar
# CHECK-NEXT: 7
# CHECK-NEXT: 8
# CHECK-EMPTY:
# CHECK-NEXT: error: command failed with exit status: 1
# CHECK-NEXT: $ "true"

# CHECK: $ "diff" "-U4" "{{[^"]*}}.foo" "{{[^"]*}}.bar"
# CHECK: # command output:
# CHECK: @@ {{.*}} @@
# CHECK-NEXT: 2
# CHECK-NEXT: 3
# CHECK-NEXT: 4
# CHECK-NEXT: 5
# CHECK-NEXT: -6 foo
# CHECK-NEXT: +6 bar
# CHECK-NEXT: 7
# CHECK-NEXT: 8
# CHECK-NEXT: 9
# CHECK-NEXT: 10
# CHECK-EMPTY:
# CHECK-NEXT: error: command failed with exit status: 1
# CHECK-NEXT: $ "true"

# CHECK: $ "diff" "-U0" "{{[^"]*}}.foo" "{{[^"]*}}.bar"
# CHECK: # command output:
# CHECK: @@ {{.*}} @@
# CHECK-NEXT: -6 foo
# CHECK-NEXT: +6 bar
# CHECK-EMPTY:
# CHECK-NEXT: error: command failed with exit status: 1
# CHECK-NEXT: $ "true"

<<<<<<< HEAD
=======
# CHECK: $ "diff" "-U" "30.1" "{{[^"]*}}" "{{[^"]*}}"
# CHECK: # command stderr:
# CHECK: Error: invalid '-U' argument: 30.1
# CHECK: error: command failed with exit status: 1
# CHECK: $ "true"

# CHECK: $ "diff" "-U-1" "{{[^"]*}}" "{{[^"]*}}"
# CHECK: # command stderr:
# CHECK: Error: invalid '-U' argument: -1
# CHECK: error: command failed with exit status: 1
# CHECK: $ "true"

>>>>>>> c79f07dd
# CHECK: $ "false"

# CHECK: ***


# CHECK: FAIL: shtest-shell :: error-0.txt
# CHECK: *** TEST 'shtest-shell :: error-0.txt' FAILED ***
# CHECK: $ "not-a-real-command"
# CHECK: # command stderr:
# CHECK: 'not-a-real-command': command not found
# CHECK: error: command failed with exit status: 127
# CHECK: ***

# FIXME: The output here sucks.
#
# CHECK: FAIL: shtest-shell :: error-1.txt
# CHECK: *** TEST 'shtest-shell :: error-1.txt' FAILED ***
# CHECK: shell parser error on: ': \'RUN: at line 3\'; echo "missing quote'
# CHECK: ***

# CHECK: FAIL: shtest-shell :: error-2.txt
# CHECK: *** TEST 'shtest-shell :: error-2.txt' FAILED ***
# CHECK: Unsupported redirect:
# CHECK: ***

# CHECK: FAIL: shtest-shell :: mkdir-error-0.txt
# CHECK: *** TEST 'shtest-shell :: mkdir-error-0.txt' FAILED ***
# CHECK: $ "mkdir" "-p" "temp"
# CHECK: # command stderr:
# CHECK: Unsupported: 'mkdir' cannot be part of a pipeline
# CHECK: error: command failed with exit status: 127
# CHECK: ***

# CHECK: FAIL: shtest-shell :: mkdir-error-1.txt
# CHECK: *** TEST 'shtest-shell :: mkdir-error-1.txt' FAILED ***
# CHECK: $ "mkdir" "-p" "-m" "777" "temp"
# CHECK: # command stderr:
# CHECK: Unsupported: 'mkdir': option -m not recognized
# CHECK: error: command failed with exit status: 127
# CHECK: ***

# CHECK: FAIL: shtest-shell :: mkdir-error-2.txt
# CHECK: *** TEST 'shtest-shell :: mkdir-error-2.txt' FAILED ***
# CHECK: $ "mkdir" "-p"
# CHECK: # command stderr:
# CHECK: Error: 'mkdir' is missing an operand
# CHECK: error: command failed with exit status: 127
# CHECK: ***

# CHECK: PASS: shtest-shell :: redirects.txt

# CHECK: FAIL: shtest-shell :: rm-error-0.txt
# CHECK: *** TEST 'shtest-shell :: rm-error-0.txt' FAILED ***
# CHECK: $ "rm" "-rf" "temp"
# CHECK: # command stderr:
# CHECK: Unsupported: 'rm' cannot be part of a pipeline
# CHECK: error: command failed with exit status: 127
# CHECK: ***

# CHECK: FAIL: shtest-shell :: rm-error-1.txt
# CHECK: *** TEST 'shtest-shell :: rm-error-1.txt' FAILED ***
# CHECK: $ "rm" "-f" "-v" "temp"
# CHECK: # command stderr:
# CHECK: Unsupported: 'rm': option -v not recognized
# CHECK: error: command failed with exit status: 127
# CHECK: ***

# CHECK: FAIL: shtest-shell :: rm-error-2.txt
# CHECK: *** TEST 'shtest-shell :: rm-error-2.txt' FAILED ***
# CHECK: $ "rm" "-r" "hello"
# CHECK: # command stderr:
# CHECK: Error: 'rm' command failed
# CHECK: error: command failed with exit status: 1
# CHECK: ***

# CHECK: FAIL: shtest-shell :: rm-error-3.txt
# CHECK: *** TEST 'shtest-shell :: rm-error-3.txt' FAILED ***
# CHECK: Exit Code: 1
# CHECK: ***

# CHECK: PASS: shtest-shell :: rm-unicode-0.txt
# CHECK: PASS: shtest-shell :: sequencing-0.txt
# CHECK: XFAIL: shtest-shell :: sequencing-1.txt

# CHECK: FAIL: shtest-shell :: stdout-encoding.txt
# CHECK: *** TEST 'shtest-shell :: stdout-encoding.txt' FAILED ***
# CHECK: $ "cat" "diff-in.bin"
# CHECK: # command output:
# CHECK-NEXT: {{^.f.o.o.$}}
# CHECK-NEXT: {{^.b.a.r..}}
# CHECK-NEXT: {{^.b.a.z.$}}
# CHECK-NOT: error
# CHECK: $ "false"
# CHECK: ***

# CHECK: PASS: shtest-shell :: valid-shell.txt
<<<<<<< HEAD
# CHECK: Failing Tests (32)
=======
# CHECK: Failing Tests (33)
>>>>>>> c79f07dd
<|MERGE_RESOLUTION|>--- conflicted
+++ resolved
@@ -81,19 +81,6 @@
 # CHECK: error: command failed with exit status: 1
 # CHECK: $ "true"
 
-<<<<<<< HEAD
-# CHECK: $ "false"
-
-# CHECK: ***
-
-
-# CHECK: FAIL: shtest-shell :: diff-error-0.txt
-# CHECK: *** TEST 'shtest-shell :: diff-error-0.txt' FAILED ***
-# CHECK: $ "diff" "diff-error-0.txt" "diff-error-0.txt"
-# CHECK: # command stderr:
-# CHECK: Unsupported: 'diff' cannot be part of a pipeline
-# CHECK: error: command failed with exit status: 127
-=======
 # CHECK: $ "cat" "diff-in.bin"
 # CHECK-NOT: error
 # CHECK: $ "diff" "-u" "-" "diff-in.bin"
@@ -150,7 +137,6 @@
 
 # CHECK: $ "false"
 
->>>>>>> c79f07dd
 # CHECK: ***
 
 
@@ -399,26 +385,6 @@
 # CHECK: ***
 
 
-<<<<<<< HEAD
-# CHECK: FAIL: shtest-shell :: diff-unified-error-0.txt
-# CHECK: *** TEST 'shtest-shell :: diff-unified-error-0.txt' FAILED ***
-# CHECK: $ "diff" "-U" "30.1" "{{[^"]*}}" "{{[^"]*}}"
-# CHECK: # command stderr:
-# CHECK: Error: invalid '-U' argument: 30.1
-# CHECK: error: command failed with exit status: 127
-# CHECK: ***
-
-# CHECK: FAIL: shtest-shell :: diff-unified-error-1.txt
-# CHECK: *** TEST 'shtest-shell :: diff-unified-error-1.txt' FAILED ***
-# CHECK: $ "diff" "-U-1" "{{[^"]*}}" "{{[^"]*}}"
-# CHECK: # command stderr:
-# CHECK: Error: invalid '-U' argument: -1
-# CHECK: error: command failed with exit status: 127
-# CHECK: ***
-
-
-=======
->>>>>>> c79f07dd
 # CHECK: FAIL: shtest-shell :: diff-unified.txt
 
 # CHECK: *** TEST 'shtest-shell :: diff-unified.txt' FAILED ***
@@ -477,8 +443,6 @@
 # CHECK-NEXT: error: command failed with exit status: 1
 # CHECK-NEXT: $ "true"
 
-<<<<<<< HEAD
-=======
 # CHECK: $ "diff" "-U" "30.1" "{{[^"]*}}" "{{[^"]*}}"
 # CHECK: # command stderr:
 # CHECK: Error: invalid '-U' argument: 30.1
@@ -491,7 +455,6 @@
 # CHECK: error: command failed with exit status: 1
 # CHECK: $ "true"
 
->>>>>>> c79f07dd
 # CHECK: $ "false"
 
 # CHECK: ***
@@ -588,8 +551,4 @@
 # CHECK: ***
 
 # CHECK: PASS: shtest-shell :: valid-shell.txt
-<<<<<<< HEAD
-# CHECK: Failing Tests (32)
-=======
-# CHECK: Failing Tests (33)
->>>>>>> c79f07dd
+# CHECK: Failing Tests (33)