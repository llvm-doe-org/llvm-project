--- conflicted
+++ resolved
@@ -114,11 +114,8 @@
   add_subdirectory(tools)
 endif()
 
-<<<<<<< HEAD
-=======
 option(OPENMP_MSVC_NAME_SCHEME "Build dll with MSVC naming scheme." OFF)
 
->>>>>>> 3f8edce4
 # Build documentation
 add_subdirectory(docs)
 
