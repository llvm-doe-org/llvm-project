--- conflicted
+++ resolved
@@ -55,25 +55,9 @@
 }
 
 /// Current indentation level for the function trace. Only accessed by thread 0.
-<<<<<<< HEAD
-static uint32_t Level = 0;
-// FIXME: Suppressing this directive for amdgcn suppresses an amdgcn-link error
-// when compiling the application:
-//
-//   <unknown>:0: error: _ZL5Level: unsupported initializer for address space
-//   clang-14: error: amdgcn-link command failed with exit code 1 (use -v to see invocation)
-//
-// We're not sure what impact losing this directive has, but amdgcn doesn't
-// currently support printing to stdio anyway, so it probably doesn't matter
-// too much.  This workaround does not appear upstream.  We're hoping AMD will
-// determine an appropriate fix when the new device runtime becomes the default.
-#ifndef __AMDGCN__
-=======
 __attribute__((loader_uninitialized))
 static uint32_t Level;
->>>>>>> 3f8edce4
 #pragma omp allocate(Level) allocator(omp_pteam_mem_alloc)
-#endif
 
 DebugEntryRAII::DebugEntryRAII(const char *File, const unsigned Line,
                                const char *Function) {
