--- conflicted
+++ resolved
@@ -104,31 +104,6 @@
   endif()
 endforeach()
 
-<<<<<<< HEAD
-  # NVPTX runtime library has to be statically linked. Dynamic linking is not
-  # yet supported by the CUDA toolchain on the device.
-  set(BUILD_SHARED_LIBS OFF)
-  set(CUDA_SEPARABLE_COMPILATION ON)
-  list(APPEND CUDA_NVCC_FLAGS -I${devicertl_base_directory}
-                              -I${devicertl_nvptx_directory}/src)
-  cuda_add_library(omptarget-nvptx STATIC ${cuda_src_files} ${omp_data_objects}
-      OPTIONS ${CUDA_ARCH} ${CUDA_DEBUG} ${MAX_SM_DEFINITION})
-  if(OPENMP_CLANG_LIB_SUBDIR AND NOT OPENMP_STANDALONE_BUILD)
-    add_custom_command(TARGET "omptarget-nvptx" POST_BUILD
-      COMMAND ${CMAKE_COMMAND} -E make_directory
-        $<TARGET_FILE_DIR:omptarget-nvptx>/${OPENMP_CLANG_LIB_SUBDIR}
-      COMMAND ${CMAKE_COMMAND} -E copy $<TARGET_FILE:omptarget-nvptx>
-        $<TARGET_FILE_DIR:omptarget-nvptx>/${OPENMP_CLANG_LIB_SUBDIR}
-    )
-  endif()
-
-  # Install device RTL under the lib destination folder.
-  install(TARGETS omptarget-nvptx ARCHIVE DESTINATION "${OPENMP_INSTALL_LIBDIR}")
-  if(OPENMP_CLANG_LIB_SUBDIR)
-    install(TARGETS omptarget-nvptx ARCHIVE DESTINATION
-      "${OPENMP_INSTALL_LIBDIR}/${OPENMP_CLANG_LIB_SUBDIR}")
-  endif()
-=======
 # Override default MAX_SM in src/target_impl.h if requested
 if (DEFINED LIBOMPTARGET_NVPTX_MAX_SM)
   set(MAX_SM_DEFINITION "-DMAX_SM=${LIBOMPTARGET_NVPTX_MAX_SM}")
@@ -171,7 +146,6 @@
 else()
   list(APPEND bc_flags -DOMPTARGET_NVPTX_DEBUG=0)
 endif()
->>>>>>> b68a6b09
 
 # Create target to build all Bitcode libraries.
 add_custom_target(omptarget-nvptx-bc)
@@ -235,40 +209,28 @@
     add_custom_target(${bclib_target_name} ALL DEPENDS ${CMAKE_CURRENT_BINARY_DIR}/${bclib_name})
     add_dependencies(omptarget-nvptx-bc ${bclib_target_name})
 
-<<<<<<< HEAD
-      # Copy library to destination.
-      add_custom_command(TARGET omptarget-nvptx-${sm}-bc POST_BUILD
-                         COMMAND ${CMAKE_COMMAND} -E copy ${CMAKE_CURRENT_BINARY_DIR}/libomptarget-nvptx-sm_${sm}.bc
-                         $<TARGET_FILE_DIR:omptarget-nvptx>)
-      if(OPENMP_CLANG_LIB_SUBDIR AND NOT OPENMP_STANDALONE_BUILD)
-        add_custom_command(TARGET omptarget-nvptx-${sm}-bc POST_BUILD
-          COMMAND ${CMAKE_COMMAND} -E make_directory
-            $<TARGET_FILE_DIR:omptarget-nvptx>/${OPENMP_CLANG_LIB_SUBDIR}
-          COMMAND ${CMAKE_COMMAND} -E copy
-            ${CMAKE_CURRENT_BINARY_DIR}/libomptarget-nvptx-sm_${sm}.bc
-            $<TARGET_FILE_DIR:omptarget-nvptx>/${OPENMP_CLANG_LIB_SUBDIR}
-        )
-      endif()
-
-      # Install bitcode library under the lib destination folder.
-      install(FILES ${CMAKE_CURRENT_BINARY_DIR}/libomptarget-nvptx-sm_${sm}.bc DESTINATION "${OPENMP_INSTALL_LIBDIR}")
-      if(OPENMP_CLANG_LIB_SUBDIR)
-        install(FILES ${CMAKE_CURRENT_BINARY_DIR}/libomptarget-nvptx-sm_${sm}.bc
-          DESTINATION "${OPENMP_INSTALL_LIBDIR}/${OPENMP_CLANG_LIB_SUBDIR}")
-      endif()
-    endforeach()
-  endif()
-=======
     # Copy library to destination.
     add_custom_command(TARGET ${bclib_target_name} POST_BUILD
                       COMMAND ${CMAKE_COMMAND} -E copy ${CMAKE_CURRENT_BINARY_DIR}/${bclib_name}
                       ${LIBOMPTARGET_LIBRARY_DIR})
+    if(OPENMP_CLANG_LIB_SUBDIR AND NOT OPENMP_STANDALONE_BUILD)
+      add_custom_command(TARGET ${bclib_target_name} POST_BUILD
+        COMMAND ${CMAKE_COMMAND} -E make_directory
+          ${LIBOMPTARGET_LIBRARY_DIR}/${OPENMP_CLANG_LIB_SUBDIR}
+        COMMAND ${CMAKE_COMMAND} -E copy
+          ${CMAKE_CURRENT_BINARY_DIR}/${bclib_name}
+          ${LIBOMPTARGET_LIBRARY_DIR}/${OPENMP_CLANG_LIB_SUBDIR}
+      )
+    endif()
 
     # Install bitcode library under the lib destination folder.
     install(FILES ${CMAKE_CURRENT_BINARY_DIR}/${bclib_name} DESTINATION "${OPENMP_INSTALL_LIBDIR}")
+    if(OPENMP_CLANG_LIB_SUBDIR)
+      install(FILES ${CMAKE_CURRENT_BINARY_DIR}/${bclib_name}
+        DESTINATION "${OPENMP_INSTALL_LIBDIR}/${OPENMP_CLANG_LIB_SUBDIR}")
+    endif()
   endforeach()
 endforeach()
->>>>>>> b68a6b09
 
 # Test will be enabled if the building machine supports CUDA
 if (LIBOMPTARGET_DEP_CUDA_FOUND)
