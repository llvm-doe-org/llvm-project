--- conflicted
+++ resolved
@@ -177,29 +177,6 @@
 
   set(bclib_name "libomptarget-nvptx-sm_${sm}.bc")
 
-<<<<<<< HEAD
-    # Copy library to destination.
-    add_custom_command(TARGET ${bclib_target_name} POST_BUILD
-                      COMMAND ${CMAKE_COMMAND} -E copy ${CMAKE_CURRENT_BINARY_DIR}/${bclib_name}
-                      ${LIBOMPTARGET_LIBRARY_DIR})
-    if(OPENMP_CLANG_LIB_SUBDIR AND NOT OPENMP_STANDALONE_BUILD)
-      add_custom_command(TARGET ${bclib_target_name} POST_BUILD
-        COMMAND ${CMAKE_COMMAND} -E make_directory
-          ${LIBOMPTARGET_LIBRARY_DIR}/${OPENMP_CLANG_LIB_SUBDIR}
-        COMMAND ${CMAKE_COMMAND} -E copy
-          ${CMAKE_CURRENT_BINARY_DIR}/${bclib_name}
-          ${LIBOMPTARGET_LIBRARY_DIR}/${OPENMP_CLANG_LIB_SUBDIR}
-      )
-    endif()
-
-    # Install bitcode library under the lib destination folder.
-    install(FILES ${CMAKE_CURRENT_BINARY_DIR}/${bclib_name} DESTINATION "${OPENMP_INSTALL_LIBDIR}")
-    if(OPENMP_CLANG_LIB_SUBDIR)
-      install(FILES ${CMAKE_CURRENT_BINARY_DIR}/${bclib_name}
-        DESTINATION "${OPENMP_INSTALL_LIBDIR}/${OPENMP_CLANG_LIB_SUBDIR}")
-    endif()
-  endforeach()
-=======
   # Link to a bitcode library.
   add_custom_command(OUTPUT ${CMAKE_CURRENT_BINARY_DIR}/${bclib_name}
       COMMAND ${bc_linker}
@@ -218,10 +195,22 @@
   add_custom_command(TARGET ${bclib_target_name} POST_BUILD
                     COMMAND ${CMAKE_COMMAND} -E copy ${CMAKE_CURRENT_BINARY_DIR}/${bclib_name}
                     ${LIBOMPTARGET_LIBRARY_DIR})
+  if(OPENMP_CLANG_LIB_SUBDIR AND NOT OPENMP_STANDALONE_BUILD)
+    add_custom_command(TARGET ${bclib_target_name} POST_BUILD
+      COMMAND ${CMAKE_COMMAND} -E make_directory
+        ${LIBOMPTARGET_LIBRARY_DIR}/${OPENMP_CLANG_LIB_SUBDIR}
+      COMMAND ${CMAKE_COMMAND} -E copy
+        ${CMAKE_CURRENT_BINARY_DIR}/${bclib_name}
+        ${LIBOMPTARGET_LIBRARY_DIR}/${OPENMP_CLANG_LIB_SUBDIR}
+    )
+  endif()
 
   # Install bitcode library under the lib destination folder.
   install(FILES ${CMAKE_CURRENT_BINARY_DIR}/${bclib_name} DESTINATION "${OPENMP_INSTALL_LIBDIR}")
->>>>>>> d1a1798e
+  if(OPENMP_CLANG_LIB_SUBDIR)
+    install(FILES ${CMAKE_CURRENT_BINARY_DIR}/${bclib_name}
+      DESTINATION "${OPENMP_INSTALL_LIBDIR}/${OPENMP_CLANG_LIB_SUBDIR}")
+  endif()
 endforeach()
 
 # Test will be enabled if the building machine supports CUDA
