//===-------- omptarget.h - Target independent OpenMP target RTL -- C++ -*-===//
//
// Part of the LLVM Project, under the Apache License v2.0 with LLVM Exceptions.
// See https://llvm.org/LICENSE.txt for license information.
// SPDX-License-Identifier: Apache-2.0 WITH LLVM-exception
//
//===----------------------------------------------------------------------===//
//
// Interface to be used by Clang during the codegen of a
// target region.
//
//===----------------------------------------------------------------------===//

#ifndef _OMPTARGET_H_
#define _OMPTARGET_H_

<<<<<<< HEAD
#include <omp.h> // for omp_device_t
=======
#include <deque>
>>>>>>> ad532be0
#include <stddef.h>
#include <stdint.h>

#include <SourceInfo.h>

#define OFFLOAD_SUCCESS (0)
#define OFFLOAD_FAIL (~0)

#define OFFLOAD_DEVICE_DEFAULT -1

// Don't format out enums and structs.
// clang-format off

/// Data attributes for each data reference used in an OpenMP target region.
enum tgt_map_type {
  // No flags
  OMP_TGT_MAPTYPE_NONE            = 0x000,
  // copy data from host to device
  OMP_TGT_MAPTYPE_TO              = 0x001,
  // copy data from device to host
  OMP_TGT_MAPTYPE_FROM            = 0x002,
  // copy regardless of the reference count
  OMP_TGT_MAPTYPE_ALWAYS          = 0x004,
  // force unmapping of data
  OMP_TGT_MAPTYPE_DELETE          = 0x008,
  // map the pointer as well as the pointee
  OMP_TGT_MAPTYPE_PTR_AND_OBJ     = 0x010,
  // pass device base address to kernel
  OMP_TGT_MAPTYPE_TARGET_PARAM    = 0x020,
  // return base device address of mapped data
  OMP_TGT_MAPTYPE_RETURN_PARAM    = 0x040,
  // private variable - not mapped
  OMP_TGT_MAPTYPE_PRIVATE         = 0x080,
  // copy by value - not mapped
  OMP_TGT_MAPTYPE_LITERAL         = 0x100,
  // mapping is implicit
  OMP_TGT_MAPTYPE_IMPLICIT        = 0x200,
  // copy data to device
  OMP_TGT_MAPTYPE_CLOSE           = 0x400,
  // runtime error if not already allocated
  OMP_TGT_MAPTYPE_PRESENT         = 0x1000,
  // skip allocation if not already allocated
  // This is an OpenMP extension for the sake of OpenACC support.
  // TODO: Currently, it is not well tested outside of translations from OpenACC
  // to OpenMP, so it is not yet recommended for general use in OpenMP code.
  OMP_TGT_MAPTYPE_NO_ALLOC        = 0x2000,
  // use a separate reference counter so that the data cannot be deallocated
  // within the structured region
  // This is an OpenMP extension for the sake of OpenACC support.
  // TODO: Currently, it is not well tested outside of translations from OpenACC
  // to OpenMP, so it is not yet recommended for general use in OpenMP code.
  OMP_TGT_MAPTYPE_HOLD            = 0x4000,
  // descriptor for non-contiguous target-update
  OMP_TGT_MAPTYPE_NON_CONTIG      = 0x100000000000,
  // member of struct, member given by [16 MSBs] - 1
  OMP_TGT_MAPTYPE_MEMBER_OF       = 0xffff000000000000
};

enum OpenMPOffloadingDeclareTargetFlags {
  /// Mark the entry as having a 'link' attribute.
  OMP_DECLARE_TARGET_LINK = 0x01,
  /// Mark the entry as being a global constructor.
  OMP_DECLARE_TARGET_CTOR = 0x02,
  /// Mark the entry as being a global destructor.
  OMP_DECLARE_TARGET_DTOR = 0x04
};

enum OpenMPOffloadingRequiresDirFlags {
  /// flag undefined.
  OMP_REQ_UNDEFINED               = 0x000,
  /// no requires directive present.
  OMP_REQ_NONE                    = 0x001,
  /// reverse_offload clause.
  OMP_REQ_REVERSE_OFFLOAD         = 0x002,
  /// unified_address clause.
  OMP_REQ_UNIFIED_ADDRESS         = 0x004,
  /// unified_shared_memory clause.
  OMP_REQ_UNIFIED_SHARED_MEMORY   = 0x008,
  /// dynamic_allocators clause.
  OMP_REQ_DYNAMIC_ALLOCATORS      = 0x010
};

/// This struct is a record of an entry point or global. For a function
/// entry point the size is expected to be zero
struct __tgt_offload_entry {
  void *addr;   // Pointer to the offload entry info (function or global)
  char *name;   // Name of the function or global
  size_t size;  // Size of the entry info (0 if it is a function)
  int32_t flags; // Flags associated with the entry, e.g. 'link'.
  int32_t reserved; // Reserved, to be used by the runtime library.
};

/// This struct is a record of the device image information
struct __tgt_device_image {
  void *ImageStart;                  // Pointer to the target code start
  void *ImageEnd;                    // Pointer to the target code end
  __tgt_offload_entry *EntriesBegin; // Begin of table with all target entries
  __tgt_offload_entry *EntriesEnd;   // End of table (non inclusive)
};

/// This struct is a record of all the host code that may be offloaded to a
/// target.
struct __tgt_bin_desc {
  int32_t NumDeviceImages;           // Number of device types supported
  __tgt_device_image *DeviceImages;  // Array of device images (1 per dev. type)
  __tgt_offload_entry *HostEntriesBegin; // Begin of table with all host entries
  __tgt_offload_entry *HostEntriesEnd;   // End of table (non inclusive)
};

/// This struct contains the offload entries identified by the target runtime
struct __tgt_target_table {
  __tgt_offload_entry *EntriesBegin; // Begin of the table with all the entries
  __tgt_offload_entry
      *EntriesEnd; // End of the table with all the entries (non inclusive)
};

// clang-format on

/// This struct contains information exchanged between different asynchronous
/// operations for device-dependent optimization and potential synchronization
struct __tgt_async_info {
  // A pointer to a queue-like structure where offloading operations are issued.
  // We assume to use this structure to do synchronization. In CUDA backend, it
  // is CUstream.
  void *Queue = nullptr;
};

struct DeviceTy;

/// The libomptarget wrapper around a __tgt_async_info object directly
/// associated with a libomptarget layer device. RAII semantics to avoid
/// mistakes.
class AsyncInfoTy {
  /// Locations we used in (potentially) asynchronous calls which should live
  /// as long as this AsyncInfoTy object.
  std::deque<void *> BufferLocations;

  __tgt_async_info AsyncInfo;
  DeviceTy &Device;

public:
  AsyncInfoTy(DeviceTy &Device) : Device(Device) {}
  ~AsyncInfoTy() { synchronize(); }

  /// Implicit conversion to the __tgt_async_info which is used in the
  /// plugin interface.
  operator __tgt_async_info *() { return &AsyncInfo; }

  /// Synchronize all pending actions.
  ///
  /// \returns OFFLOAD_FAIL or OFFLOAD_SUCCESS appropriately.
  int synchronize();

  /// Return a void* reference with a lifetime that is at least as long as this
  /// AsyncInfoTy object. The location can be used as intermediate buffer.
  void *&getVoidPtrLocation();
};

/// This struct is a record of non-contiguous information
struct __tgt_target_non_contig {
  uint64_t Offset;
  uint64_t Count;
  uint64_t Stride;
};

#ifdef __cplusplus
extern "C" {
#endif

int omp_get_num_devices(void);
int omp_get_initial_device(void);
void *omp_target_alloc(size_t size, int device_num);
void omp_target_free(void *device_ptr, int device_num);
// FIXME: OpenMP 5.0 and 5.1 say const void *ptr.
int omp_target_is_present(void *ptr, int device_num);
int omp_target_is_accessible(const void *ptr, size_t size, int device_num);
int omp_target_memcpy(void *dst, void *src, size_t length, size_t dst_offset,
                      size_t src_offset, int dst_device, int src_device);
int omp_target_memcpy_rect(void *dst, void *src, size_t element_size,
                           int num_dims, const size_t *volume,
                           const size_t *dst_offsets, const size_t *src_offsets,
                           const size_t *dst_dimensions,
                           const size_t *src_dimensions, int dst_device,
                           int src_device);
int omp_target_associate_ptr(void *host_ptr, void *device_ptr, size_t size,
                             size_t device_offset, int device_num);
int omp_target_disassociate_ptr(void *host_ptr, int device_num);
void *omp_get_mapped_ptr(const void *ptr, int device_num);
void *omp_get_mapped_hostptr(const void *ptr, int device_num);
size_t omp_get_accessible_buffer(const void *ptr, size_t size, int device_num,
                                 void **buffer_host, void **buffer_device);
void *omp_target_map_to(void *ptr, size_t size, int device_num);
void omp_target_map_from(void *ptr, size_t size, int device_num);
void omp_target_map_from_delete(void *ptr, size_t size, int device_num);
void *omp_target_map_alloc(void *ptr, size_t size, int device_num);
void omp_target_map_release(void *ptr, size_t size, int device_num);
void omp_target_map_delete(void *ptr, size_t size, int device_num);
void omp_target_update_to(void *ptr, size_t size, int device_num);
void omp_target_update_from(void *ptr, size_t size, int device_num);

/// add the clauses of the requires directives in a given file
void __tgt_register_requires(int64_t flags);

/// adds a target shared library to the target execution image
void __tgt_register_lib(__tgt_bin_desc *desc);

/// removes a target shared library from the target execution image
void __tgt_unregister_lib(__tgt_bin_desc *desc);

// creates the host to target data mapping, stores it in the
// libomptarget.so internal structure (an entry in a stack of data maps) and
// passes the data to the device;
void __tgt_target_data_begin(int64_t device_id, int32_t arg_num,
                             void **args_base, void **args, int64_t *arg_sizes,
                             int64_t *arg_types);
void __tgt_target_data_begin_nowait(int64_t device_id, int32_t arg_num,
                                    void **args_base, void **args,
                                    int64_t *arg_sizes, int64_t *arg_types,
                                    int32_t depNum, void *depList,
                                    int32_t noAliasDepNum,
                                    void *noAliasDepList);
void __tgt_target_data_begin_mapper(ident_t *loc, int64_t device_id,
                                    int32_t arg_num, void **args_base,
                                    void **args, int64_t *arg_sizes,
                                    int64_t *arg_types,
                                    map_var_info_t *arg_names,
                                    void **arg_mappers);
void __tgt_target_data_begin_nowait_mapper(
    ident_t *loc, int64_t device_id, int32_t arg_num, void **args_base,
    void **args, int64_t *arg_sizes, int64_t *arg_types,
    map_var_info_t *arg_names, void **arg_mappers, int32_t depNum,
    void *depList, int32_t noAliasDepNum, void *noAliasDepList);

// passes data from the target, release target memory and destroys the
// host-target mapping (top entry from the stack of data maps) created by
// the last __tgt_target_data_begin
void __tgt_target_data_end(int64_t device_id, int32_t arg_num, void **args_base,
                           void **args, int64_t *arg_sizes, int64_t *arg_types);
void __tgt_target_data_end_nowait(int64_t device_id, int32_t arg_num,
                                  void **args_base, void **args,
                                  int64_t *arg_sizes, int64_t *arg_types,
                                  int32_t depNum, void *depList,
                                  int32_t noAliasDepNum, void *noAliasDepList);
void __tgt_target_data_end_mapper(ident_t *loc, int64_t device_id,
                                  int32_t arg_num, void **args_base,
                                  void **args, int64_t *arg_sizes,
                                  int64_t *arg_types, map_var_info_t *arg_names,
                                  void **arg_mappers);
void __tgt_target_data_end_nowait_mapper(
    ident_t *loc, int64_t device_id, int32_t arg_num, void **args_base,
    void **args, int64_t *arg_sizes, int64_t *arg_types,
    map_var_info_t *arg_names, void **arg_mappers, int32_t depNum,
    void *depList, int32_t noAliasDepNum, void *noAliasDepList);

/// passes data to/from the target
void __tgt_target_data_update(int64_t device_id, int32_t arg_num,
                              void **args_base, void **args, int64_t *arg_sizes,
                              int64_t *arg_types);
void __tgt_target_data_update_nowait(int64_t device_id, int32_t arg_num,
                                     void **args_base, void **args,
                                     int64_t *arg_sizes, int64_t *arg_types,
                                     int32_t depNum, void *depList,
                                     int32_t noAliasDepNum,
                                     void *noAliasDepList);
void __tgt_target_data_update_mapper(ident_t *loc, int64_t device_id,
                                     int32_t arg_num, void **args_base,
                                     void **args, int64_t *arg_sizes,
                                     int64_t *arg_types,
                                     map_var_info_t *arg_names,
                                     void **arg_mappers);
void __tgt_target_data_update_nowait_mapper(
    ident_t *loc, int64_t device_id, int32_t arg_num, void **args_base,
    void **args, int64_t *arg_sizes, int64_t *arg_types,
    map_var_info_t *arg_names, void **arg_mappers, int32_t depNum,
    void *depList, int32_t noAliasDepNum, void *noAliasDepList);

// Performs the same actions as data_begin in case arg_num is non-zero
// and initiates run of offloaded region on target platform; if arg_num
// is non-zero after the region execution is done it also performs the
// same action as data_end above. The following types are used; this
// function returns 0 if it was able to transfer the execution to a
// target and an int different from zero otherwise.
int __tgt_target(int64_t device_id, void *host_ptr, int32_t arg_num,
                 void **args_base, void **args, int64_t *arg_sizes,
                 int64_t *arg_types);
int __tgt_target_nowait(int64_t device_id, void *host_ptr, int32_t arg_num,
                        void **args_base, void **args, int64_t *arg_sizes,
                        int64_t *arg_types, int32_t depNum, void *depList,
                        int32_t noAliasDepNum, void *noAliasDepList);
int __tgt_target_mapper(ident_t *loc, int64_t device_id, void *host_ptr,
                        int32_t arg_num, void **args_base, void **args,
                        int64_t *arg_sizes, int64_t *arg_types,
                        map_var_info_t *arg_names, void **arg_mappers);
int __tgt_target_nowait_mapper(ident_t *loc, int64_t device_id, void *host_ptr,
                               int32_t arg_num, void **args_base, void **args,
                               int64_t *arg_sizes, int64_t *arg_types,
                               map_var_info_t *arg_names, void **arg_mappers,
                               int32_t depNum, void *depList,
                               int32_t noAliasDepNum, void *noAliasDepList);

int __tgt_target_teams(int64_t device_id, void *host_ptr, int32_t arg_num,
                       void **args_base, void **args, int64_t *arg_sizes,
                       int64_t *arg_types, int32_t num_teams,
                       int32_t thread_limit);
int __tgt_target_teams_nowait(int64_t device_id, void *host_ptr,
                              int32_t arg_num, void **args_base, void **args,
                              int64_t *arg_sizes, int64_t *arg_types,
                              int32_t num_teams, int32_t thread_limit,
                              int32_t depNum, void *depList,
                              int32_t noAliasDepNum, void *noAliasDepList);
int __tgt_target_teams_mapper(ident_t *loc, int64_t device_id, void *host_ptr,
                              int32_t arg_num, void **args_base, void **args,
                              int64_t *arg_sizes, int64_t *arg_types,
                              map_var_info_t *arg_names, void **arg_mappers,
                              int32_t num_teams, int32_t thread_limit);
int __tgt_target_teams_nowait_mapper(
    ident_t *loc, int64_t device_id, void *host_ptr, int32_t arg_num,
    void **args_base, void **args, int64_t *arg_sizes, int64_t *arg_types,
    map_var_info_t *arg_names, void **arg_mappers, int32_t num_teams,
    int32_t thread_limit, int32_t depNum, void *depList, int32_t noAliasDepNum,
    void *noAliasDepList);

void __kmpc_push_target_tripcount(ident_t *loc, int64_t device_id,
                                  uint64_t loop_tripcount);

#ifdef __cplusplus
}
#endif

#ifdef __cplusplus
#define EXTERN extern "C"
#else
#define EXTERN extern
#endif

#endif // _OMPTARGET_H_<|MERGE_RESOLUTION|>--- conflicted
+++ resolved
@@ -14,11 +14,8 @@
 #ifndef _OMPTARGET_H_
 #define _OMPTARGET_H_
 
-<<<<<<< HEAD
+#include <deque>
 #include <omp.h> // for omp_device_t
-=======
-#include <deque>
->>>>>>> ad532be0
 #include <stddef.h>
 #include <stdint.h>
 
