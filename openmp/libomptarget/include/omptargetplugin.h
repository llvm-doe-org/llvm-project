//===-- omptargetplugin.h - Target dependent OpenMP Plugin API --*- C++ -*-===//
//
// Part of the LLVM Project, under the Apache License v2.0 with LLVM Exceptions.
// See https://llvm.org/LICENSE.txt for license information.
// SPDX-License-Identifier: Apache-2.0 WITH LLVM-exception
//
//===----------------------------------------------------------------------===//
//
// This file defines an interface between target independent OpenMP offload
// runtime library libomptarget and target dependent plugin.
//
//===----------------------------------------------------------------------===//

#ifndef _OMPTARGETPLUGIN_H_
#define _OMPTARGETPLUGIN_H_

#include <omptarget.h>

#define OMPT_FOR_LIBOMPTARGET
#include "../../runtime/src/ompt-internal.h"

#ifdef __cplusplus
extern "C" {
#endif

// Return the number of available devices of the type supported by the
// target RTL.
int32_t __tgt_rtl_number_of_devices(void);

// Return an integer different from zero if the provided device image can be
// supported by the runtime. The functionality is similar to comparing the
// result of __tgt__rtl__load__binary to NULL. However, this is meant to be a
// lightweight query to determine if the RTL is suitable for an image without
// having to load the library, which can be expensive.
int32_t __tgt_rtl_is_valid_binary(__tgt_device_image *Image);

// Initialize the requires flags for the device.
int64_t __tgt_rtl_init_requires(int64_t RequiresFlags);

// Initialize the specified device. In case of success return 0; otherwise
// return an error code.
int32_t __tgt_rtl_init_device(int32_t ID);

// Pass an executable image section described by image to the specified
// device and prepare an address table of target entities. In case of error,
// return NULL. Otherwise, return a pointer to the built address table.
// Individual entries in the table may also be NULL, when the corresponding
// offload region is not supported on the target device.
__tgt_target_table *__tgt_rtl_load_binary(int32_t ID,
                                          __tgt_device_image *Image);

// Allocate data on the particular target device, of the specified size.
// HostPtr is a address of the host data the allocated target data
// will be associated with (HostPtr may be NULL if it is not known at
// allocation time, like for example it would be for target data that
// is allocated by omp_target_alloc() API). Return address of the
// allocated data on the target that will be used by libomptarget.so to
// initialize the target data mapping structures. These addresses are
// used to generate a table of target variables to pass to
// __tgt_rtl_run_region(). The __tgt_rtl_data_alloc() returns NULL in
// case an error occurred on the target device.
void *__tgt_rtl_data_alloc(int32_t ID, int64_t Size, void *HostPtr);

// Pass the data content to the target device using the target address. In case
// of success, return zero. Otherwise, return an error code.
int32_t __tgt_rtl_data_submit(int32_t ID, void *TargetPtr, void *HostPtr,
                              int64_t Size);

int32_t __tgt_rtl_data_submit_async(int32_t ID, void *TargetPtr, void *HostPtr,
                                    int64_t Size,
                                    __tgt_async_info *AsyncInfoPtr);

// Retrieve the data content from the target device using its address. In case
// of success, return zero. Otherwise, return an error code.
int32_t __tgt_rtl_data_retrieve(int32_t ID, void *HostPtr, void *TargetPtr,
                                int64_t Size);

// Asynchronous version of __tgt_rtl_data_retrieve
int32_t __tgt_rtl_data_retrieve_async(int32_t ID, void *HostPtr,
                                      void *TargetPtr, int64_t Size,
                                      __tgt_async_info *AsyncInfoPtr);

// De-allocate the data referenced by target ptr on the device. In case of
// success, return zero. Otherwise, return an error code.
int32_t __tgt_rtl_data_delete(int32_t ID, void *TargetPtr);

// Transfer control to the offloaded entry Entry on the target device.
// Args and Offsets are arrays of NumArgs size of target addresses and
// offsets. An offset should be added to the target address before passing it
// to the outlined function on device side. If AsyncInfoPtr is nullptr, it is
// synchronous; otherwise it is asynchronous. However, AsyncInfoPtr may be
// ignored on some platforms, like x86_64. In that case, it is synchronous. In
// case of success, return zero. Otherwise, return an error code.
int32_t __tgt_rtl_run_target_region(int32_t ID, void *Entry, void **Args,
                                    ptrdiff_t *Offsets, int32_t NumArgs
                                    OMPT_SUPPORT_IF(, ompt_id_t target_di));

// Asynchronous version of __tgt_rtl_run_target_region
int32_t __tgt_rtl_run_target_region_async(int32_t ID, void *Entry, void **Args,
                                          ptrdiff_t *Offsets, int32_t NumArgs,
                                          __tgt_async_info *AsyncInfoPtr);

// Similar to __tgt_rtl_run_target_region, but additionally specify the
<<<<<<< HEAD
// number of teams to be created and a number of threads in each team.
int32_t __tgt_rtl_run_target_team_region(
    int32_t ID, void *Entry, void **Args, ptrdiff_t *Offsets, int32_t NumArgs,
    int32_t NumTeams, int32_t ThreadLimit, uint64_t loop_tripcount
    OMPT_SUPPORT_IF(, ompt_id_t target_id));
=======
// number of teams to be created and a number of threads in each team. If
// AsyncInfoPtr is nullptr, it is synchronous; otherwise it is asynchronous.
// However, AsyncInfoPtr may be ignored on some platforms, like x86_64. In that
// case, it is synchronous.
int32_t __tgt_rtl_run_target_team_region(int32_t ID, void *Entry, void **Args,
                                         ptrdiff_t *Offsets, int32_t NumArgs,
                                         int32_t NumTeams, int32_t ThreadLimit,
                                         uint64_t loop_tripcount);
>>>>>>> a394cd67

// Asynchronous version of __tgt_rtl_run_target_team_region
int32_t __tgt_rtl_run_target_team_region_async(
    int32_t ID, void *Entry, void **Args, ptrdiff_t *Offsets, int32_t NumArgs,
    int32_t NumTeams, int32_t ThreadLimit, uint64_t loop_tripcount,
    __tgt_async_info *AsyncInfoPtr);

// Device synchronization. In case of success, return zero. Otherwise, return an
// error code.
int32_t __tgt_rtl_synchronize(int32_t ID, __tgt_async_info *AsyncInfoPtr);

#ifdef __cplusplus
}
#endif

#endif // _OMPTARGETPLUGIN_H_<|MERGE_RESOLUTION|>--- conflicted
+++ resolved
@@ -93,36 +93,28 @@
 // case of success, return zero. Otherwise, return an error code.
 int32_t __tgt_rtl_run_target_region(int32_t ID, void *Entry, void **Args,
                                     ptrdiff_t *Offsets, int32_t NumArgs
-                                    OMPT_SUPPORT_IF(, ompt_id_t target_di));
+                                    OMPT_SUPPORT_IF(, ompt_id_t target_id));
 
 // Asynchronous version of __tgt_rtl_run_target_region
-int32_t __tgt_rtl_run_target_region_async(int32_t ID, void *Entry, void **Args,
-                                          ptrdiff_t *Offsets, int32_t NumArgs,
-                                          __tgt_async_info *AsyncInfoPtr);
+int32_t __tgt_rtl_run_target_region_async(
+    int32_t ID, void *Entry, void **Args, ptrdiff_t *Offsets, int32_t NumArgs,
+    __tgt_async_info *AsyncInfoPtr OMPT_SUPPORT_IF(, ompt_id_t target_id));
 
 // Similar to __tgt_rtl_run_target_region, but additionally specify the
-<<<<<<< HEAD
-// number of teams to be created and a number of threads in each team.
+// number of teams to be created and a number of threads in each team. If
+// AsyncInfoPtr is nullptr, it is synchronous; otherwise it is asynchronous.
+// However, AsyncInfoPtr may be ignored on some platforms, like x86_64. In that
+// case, it is synchronous.
 int32_t __tgt_rtl_run_target_team_region(
     int32_t ID, void *Entry, void **Args, ptrdiff_t *Offsets, int32_t NumArgs,
     int32_t NumTeams, int32_t ThreadLimit, uint64_t loop_tripcount
     OMPT_SUPPORT_IF(, ompt_id_t target_id));
-=======
-// number of teams to be created and a number of threads in each team. If
-// AsyncInfoPtr is nullptr, it is synchronous; otherwise it is asynchronous.
-// However, AsyncInfoPtr may be ignored on some platforms, like x86_64. In that
-// case, it is synchronous.
-int32_t __tgt_rtl_run_target_team_region(int32_t ID, void *Entry, void **Args,
-                                         ptrdiff_t *Offsets, int32_t NumArgs,
-                                         int32_t NumTeams, int32_t ThreadLimit,
-                                         uint64_t loop_tripcount);
->>>>>>> a394cd67
 
 // Asynchronous version of __tgt_rtl_run_target_team_region
 int32_t __tgt_rtl_run_target_team_region_async(
     int32_t ID, void *Entry, void **Args, ptrdiff_t *Offsets, int32_t NumArgs,
     int32_t NumTeams, int32_t ThreadLimit, uint64_t loop_tripcount,
-    __tgt_async_info *AsyncInfoPtr);
+    __tgt_async_info *AsyncInfoPtr OMPT_SUPPORT_IF(, ompt_id_t target_id));
 
 // Device synchronization. In case of success, return zero. Otherwise, return an
 // error code.
