//===-- omptargetplugin.h - Target dependent OpenMP Plugin API --*- C++ -*-===//
//
// Part of the LLVM Project, under the Apache License v2.0 with LLVM Exceptions.
// See https://llvm.org/LICENSE.txt for license information.
// SPDX-License-Identifier: Apache-2.0 WITH LLVM-exception
//
//===----------------------------------------------------------------------===//
//
// This file defines an interface between target independent OpenMP offload
// runtime library libomptarget and target dependent plugin.
//
//===----------------------------------------------------------------------===//

#ifndef _OMPTARGETPLUGIN_H_
#define _OMPTARGETPLUGIN_H_

#include <omptarget.h>

#include "ompt-target.h"

#ifdef __cplusplus
extern "C" {
#endif

// Return the number of available devices of the type supported by the
// target RTL.
int32_t __tgt_rtl_number_of_devices(void);

// Return the member of omp_device_t for this RTL.
int32_t __tgt_rtl_get_device_type();

// Return an integer different from zero if the provided device image can be
// supported by the runtime. The functionality is similar to comparing the
// result of __tgt__rtl__load__binary to NULL. However, this is meant to be a
// lightweight query to determine if the RTL is suitable for an image without
// having to load the library, which can be expensive.
int32_t __tgt_rtl_is_valid_binary(__tgt_device_image *Image);

// This provides the same functionality as __tgt_rtl_is_valid_binary except we
// also use additional information to determine if the image is valid. This
// allows us to determine if an image has a compatible architecture.
int32_t __tgt_rtl_is_valid_binary_info(__tgt_device_image *Image,
                                       __tgt_image_info *Info);

// Return an integer other than zero if the data can be exchaned from SrcDevId
// to DstDevId. If it is data exchangable, the device plugin should provide
// function to move data from source device to destination device directly.
int32_t __tgt_rtl_is_data_exchangable(int32_t SrcDevId, int32_t DstDevId);

// Return an integer other than zero if the plugin can handle images which do
// not contain target regions and global variables (but can contain other
// functions)
int32_t __tgt_rtl_supports_empty_images();

// Initialize the requires flags for the device.
int64_t __tgt_rtl_init_requires(int64_t RequiresFlags);

// Initialize the specified device. In case of success return 0; otherwise
// return an error code.
int32_t __tgt_rtl_init_device(int32_t ID);

// Deinitialize the specified device. In case of success return 0; otherwise
// return an error code.
int32_t __tgt_rtl_deinit_device(int32_t ID);

// Pass an executable image section described by image to the specified
// device and prepare an address table of target entities. In case of error,
// return NULL. Otherwise, return a pointer to the built address table.
// Individual entries in the table may also be NULL, when the corresponding
// offload region is not supported on the target device.
__tgt_target_table *__tgt_rtl_load_binary(int32_t ID,
                                          __tgt_device_image *Image);

// Allocate data on the particular target device, of the specified size.
// HostPtr is a address of the host data the allocated target data
// will be associated with (HostPtr may be NULL if it is not known at
// allocation time, like for example it would be for target data that
// is allocated by omp_target_alloc() API). Return address of the
// allocated data on the target that will be used by libomptarget.so to
// initialize the target data mapping structures. These addresses are
// used to generate a table of target variables to pass to
// __tgt_rtl_run_region(). The __tgt_rtl_data_alloc() returns NULL in
// case an error occurred on the target device. Kind dictates what allocator
// to use (e.g. shared, host, device).
void *__tgt_rtl_data_alloc(int32_t ID, int64_t Size, void *HostPtr,
                           int32_t Kind);

// Pass the data content to the target device using the target address. In case
// of success, return zero. Otherwise, return an error code.
int32_t __tgt_rtl_data_submit(
    int32_t ID, void *TargetPtr, void *HostPtr, int64_t Size
    OMPT_SUPPORT_IF(, const ompt_plugin_api_t *ompt_api));

int32_t __tgt_rtl_data_submit_async(
    int32_t ID, void *TargetPtr, void *HostPtr, int64_t Size,
    __tgt_async_info *AsyncInfo
    OMPT_SUPPORT_IF(, const ompt_plugin_api_t *ompt_api));

// Retrieve the data content from the target device using its address. In case
// of success, return zero. Otherwise, return an error code.
int32_t __tgt_rtl_data_retrieve(
    int32_t ID, void *HostPtr, void *TargetPtr, int64_t Size
    OMPT_SUPPORT_IF(, const ompt_plugin_api_t *ompt_api));

// Asynchronous version of __tgt_rtl_data_retrieve
int32_t __tgt_rtl_data_retrieve_async(
    int32_t ID, void *HostPtr, void *TargetPtr, int64_t Size,
    __tgt_async_info *AsyncInfo
    OMPT_SUPPORT_IF(, const ompt_plugin_api_t *ompt_api));

// Copy the data content from one target device to another target device using
// its address. This operation does not need to copy data back to host and then
// from host to another device. In case of success, return zero. Otherwise,
// return an error code.
int32_t __tgt_rtl_data_exchange(int32_t SrcID, void *SrcPtr, int32_t DstID,
                                void *DstPtr, int64_t Size);

// Asynchronous version of __tgt_rtl_data_exchange
int32_t __tgt_rtl_data_exchange_async(int32_t SrcID, void *SrcPtr,
                                      int32_t DesID, void *DstPtr, int64_t Size,
                                      __tgt_async_info *AsyncInfo);

// De-allocate the data referenced by target ptr on the device. In case of
// success, return zero. Otherwise, return an error code.
int32_t __tgt_rtl_data_delete(int32_t ID, void *TargetPtr);

// Transfer control to the offloaded entry Entry on the target device.
// Args and Offsets are arrays of NumArgs size of target addresses and
// offsets. An offset should be added to the target address before passing it
// to the outlined function on device side. If AsyncInfo is nullptr, it is
// synchronous; otherwise it is asynchronous. However, AsyncInfo may be
// ignored on some platforms, like x86_64. In that case, it is synchronous. In
// case of success, return zero. Otherwise, return an error code.
int32_t __tgt_rtl_run_target_region(
    int32_t ID, void *Entry, void **Args, ptrdiff_t *Offsets, int32_t NumArgs
    OMPT_SUPPORT_IF(, const ompt_plugin_api_t *ompt_api));

// Asynchronous version of __tgt_rtl_run_target_region
int32_t __tgt_rtl_run_target_region_async(
    int32_t ID, void *Entry, void **Args, ptrdiff_t *Offsets, int32_t NumArgs,
    __tgt_async_info *AsyncInfo
    OMPT_SUPPORT_IF(, const ompt_plugin_api_t *ompt_api));

// Similar to __tgt_rtl_run_target_region, but additionally specify the
// number of teams to be created and a number of threads in each team. If
// AsyncInfo is nullptr, it is synchronous; otherwise it is asynchronous.
// However, AsyncInfo may be ignored on some platforms, like x86_64. In that
// case, it is synchronous.
<<<<<<< HEAD
int32_t __tgt_rtl_run_target_team_region(
    int32_t ID, void *Entry, void **Args, ptrdiff_t *Offsets, int32_t NumArgs,
    int32_t NumTeams, int32_t ThreadLimit, uint64_t loop_tripcount
    OMPT_SUPPORT_IF(, const ompt_plugin_api_t *ompt_api));
=======
int32_t __tgt_rtl_run_target_team_region(int32_t ID, void *Entry, void **Args,
                                         ptrdiff_t *Offsets, int32_t NumArgs,
                                         int32_t NumTeams, int32_t ThreadLimit,
                                         uint64_t LoopTripcount);
>>>>>>> 5fb41342

// Asynchronous version of __tgt_rtl_run_target_team_region
int32_t __tgt_rtl_run_target_team_region_async(
    int32_t ID, void *Entry, void **Args, ptrdiff_t *Offsets, int32_t NumArgs,
<<<<<<< HEAD
    int32_t NumTeams, int32_t ThreadLimit, uint64_t loop_tripcount,
    __tgt_async_info *AsyncInfo
    OMPT_SUPPORT_IF(, const ompt_plugin_api_t *ompt_api));
=======
    int32_t NumTeams, int32_t ThreadLimit, uint64_t LoopTripcount,
    __tgt_async_info *AsyncInfo);
>>>>>>> 5fb41342

// Device synchronization. In case of success, return zero. Otherwise, return an
// error code.
int32_t __tgt_rtl_synchronize(int32_t ID, __tgt_async_info *AsyncInfo);

// Set plugin's internal information flag externally.
void __tgt_rtl_set_info_flag(uint32_t);

// Print the device information
void __tgt_rtl_print_device_info(int32_t ID);

// Event related interfaces. It is expected to use the interfaces in the
// following way:
// 1) Create an event on the target device (__tgt_rtl_create_event).
// 2) Record the event based on the status of \p AsyncInfo->Queue at the moment
// of function call to __tgt_rtl_record_event. An event becomes "meaningful"
// once it is recorded, such that others can depend on it.
// 3) Call __tgt_rtl_wait_event to set dependence on the event. Whether the
// operation is blocking or non-blocking depends on the target. It is expected
// to be non-blocking, just set dependence and return.
// 4) Call __tgt_rtl_sync_event to sync the event. It is expected to block the
// thread calling the function.
// 5) Destroy the event (__tgt_rtl_destroy_event).
// {
int32_t __tgt_rtl_create_event(int32_t ID, void **Event);

int32_t __tgt_rtl_record_event(int32_t ID, void *Event,
                               __tgt_async_info *AsyncInfo);

int32_t __tgt_rtl_wait_event(int32_t ID, void *Event,
                             __tgt_async_info *AsyncInfo);

int32_t __tgt_rtl_sync_event(int32_t ID, void *Event);

int32_t __tgt_rtl_destroy_event(int32_t ID, void *Event);
// }

int32_t __tgt_rtl_init_async_info(int32_t ID, __tgt_async_info **AsyncInfoPtr);
int32_t __tgt_rtl_init_device_info(int32_t ID, __tgt_device_info *DeviceInfoPtr,
                                   const char **ErrStr);

#ifdef __cplusplus
}
#endif

#endif // _OMPTARGETPLUGIN_H_<|MERGE_RESOLUTION|>--- conflicted
+++ resolved
@@ -89,24 +89,24 @@
 // of success, return zero. Otherwise, return an error code.
 int32_t __tgt_rtl_data_submit(
     int32_t ID, void *TargetPtr, void *HostPtr, int64_t Size
-    OMPT_SUPPORT_IF(, const ompt_plugin_api_t *ompt_api));
+    OMPT_SUPPORT_IF(, const ompt_plugin_api_t *OmptApi));
 
 int32_t __tgt_rtl_data_submit_async(
     int32_t ID, void *TargetPtr, void *HostPtr, int64_t Size,
     __tgt_async_info *AsyncInfo
-    OMPT_SUPPORT_IF(, const ompt_plugin_api_t *ompt_api));
+    OMPT_SUPPORT_IF(, const ompt_plugin_api_t *OmptApi));
 
 // Retrieve the data content from the target device using its address. In case
 // of success, return zero. Otherwise, return an error code.
 int32_t __tgt_rtl_data_retrieve(
     int32_t ID, void *HostPtr, void *TargetPtr, int64_t Size
-    OMPT_SUPPORT_IF(, const ompt_plugin_api_t *ompt_api));
+    OMPT_SUPPORT_IF(, const ompt_plugin_api_t *OmptApi));
 
 // Asynchronous version of __tgt_rtl_data_retrieve
 int32_t __tgt_rtl_data_retrieve_async(
     int32_t ID, void *HostPtr, void *TargetPtr, int64_t Size,
     __tgt_async_info *AsyncInfo
-    OMPT_SUPPORT_IF(, const ompt_plugin_api_t *ompt_api));
+    OMPT_SUPPORT_IF(, const ompt_plugin_api_t *OmptApi));
 
 // Copy the data content from one target device to another target device using
 // its address. This operation does not need to copy data back to host and then
@@ -133,42 +133,30 @@
 // case of success, return zero. Otherwise, return an error code.
 int32_t __tgt_rtl_run_target_region(
     int32_t ID, void *Entry, void **Args, ptrdiff_t *Offsets, int32_t NumArgs
-    OMPT_SUPPORT_IF(, const ompt_plugin_api_t *ompt_api));
+    OMPT_SUPPORT_IF(, const ompt_plugin_api_t *OmptApi));
 
 // Asynchronous version of __tgt_rtl_run_target_region
 int32_t __tgt_rtl_run_target_region_async(
     int32_t ID, void *Entry, void **Args, ptrdiff_t *Offsets, int32_t NumArgs,
     __tgt_async_info *AsyncInfo
-    OMPT_SUPPORT_IF(, const ompt_plugin_api_t *ompt_api));
+    OMPT_SUPPORT_IF(, const ompt_plugin_api_t *OmptApi));
 
 // Similar to __tgt_rtl_run_target_region, but additionally specify the
 // number of teams to be created and a number of threads in each team. If
 // AsyncInfo is nullptr, it is synchronous; otherwise it is asynchronous.
 // However, AsyncInfo may be ignored on some platforms, like x86_64. In that
 // case, it is synchronous.
-<<<<<<< HEAD
 int32_t __tgt_rtl_run_target_team_region(
     int32_t ID, void *Entry, void **Args, ptrdiff_t *Offsets, int32_t NumArgs,
-    int32_t NumTeams, int32_t ThreadLimit, uint64_t loop_tripcount
-    OMPT_SUPPORT_IF(, const ompt_plugin_api_t *ompt_api));
-=======
-int32_t __tgt_rtl_run_target_team_region(int32_t ID, void *Entry, void **Args,
-                                         ptrdiff_t *Offsets, int32_t NumArgs,
-                                         int32_t NumTeams, int32_t ThreadLimit,
-                                         uint64_t LoopTripcount);
->>>>>>> 5fb41342
+    int32_t NumTeams, int32_t ThreadLimit, uint64_t LoopTripcount
+    OMPT_SUPPORT_IF(, const ompt_plugin_api_t *OmptApi));
 
 // Asynchronous version of __tgt_rtl_run_target_team_region
 int32_t __tgt_rtl_run_target_team_region_async(
     int32_t ID, void *Entry, void **Args, ptrdiff_t *Offsets, int32_t NumArgs,
-<<<<<<< HEAD
-    int32_t NumTeams, int32_t ThreadLimit, uint64_t loop_tripcount,
-    __tgt_async_info *AsyncInfo
-    OMPT_SUPPORT_IF(, const ompt_plugin_api_t *ompt_api));
-=======
     int32_t NumTeams, int32_t ThreadLimit, uint64_t LoopTripcount,
-    __tgt_async_info *AsyncInfo);
->>>>>>> 5fb41342
+    __tgt_async_info *AsyncInfo
+    OMPT_SUPPORT_IF(, const ompt_plugin_api_t *OmptApi));
 
 // Device synchronization. In case of success, return zero. Otherwise, return an
 // error code.
