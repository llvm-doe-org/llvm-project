//===-- omptargetplugin.h - Target dependent OpenMP Plugin API --*- C++ -*-===//
//
// Part of the LLVM Project, under the Apache License v2.0 with LLVM Exceptions.
// See https://llvm.org/LICENSE.txt for license information.
// SPDX-License-Identifier: Apache-2.0 WITH LLVM-exception
//
//===----------------------------------------------------------------------===//
//
// This file defines an interface between target independent OpenMP offload
// runtime library libomptarget and target dependent plugin.
//
//===----------------------------------------------------------------------===//

#ifndef _OMPTARGETPLUGIN_H_
#define _OMPTARGETPLUGIN_H_

#include <omptarget.h>

#define OMPT_FOR_LIBOMPTARGET
#include "../../runtime/src/ompt-internal.h"

#ifdef __cplusplus
extern "C" {
#endif

// Return the number of available devices of the type supported by the
// target RTL.
int32_t __tgt_rtl_number_of_devices(void);

// Return the member of omp_device_t for this RTL.
int32_t __tgt_rtl_get_device_type();

// Return an integer different from zero if the provided device image can be
// supported by the runtime. The functionality is similar to comparing the
// result of __tgt__rtl__load__binary to NULL. However, this is meant to be a
// lightweight query to determine if the RTL is suitable for an image without
// having to load the library, which can be expensive.
int32_t __tgt_rtl_is_valid_binary(__tgt_device_image *Image);

// Return an integer other than zero if the data can be exchaned from SrcDevId
// to DstDevId. If it is data exchangable, the device plugin should provide
// function to move data from source device to destination device directly.
int32_t __tgt_rtl_is_data_exchangable(int32_t SrcDevId, int32_t DstDevId);

// Return an integer other than zero if the plugin can handle images which do
// not contain target regions and global variables (but can contain other
// functions)
int32_t __tgt_rtl_supports_empty_images();

// Initialize the requires flags for the device.
int64_t __tgt_rtl_init_requires(int64_t RequiresFlags);

// Initialize the specified device. In case of success return 0; otherwise
// return an error code.
int32_t __tgt_rtl_init_device(int32_t ID);

// Pass an executable image section described by image to the specified
// device and prepare an address table of target entities. In case of error,
// return NULL. Otherwise, return a pointer to the built address table.
// Individual entries in the table may also be NULL, when the corresponding
// offload region is not supported on the target device.
__tgt_target_table *__tgt_rtl_load_binary(int32_t ID,
                                          __tgt_device_image *Image);

// Allocate data on the particular target device, of the specified size.
// HostPtr is a address of the host data the allocated target data
// will be associated with (HostPtr may be NULL if it is not known at
// allocation time, like for example it would be for target data that
// is allocated by omp_target_alloc() API). Return address of the
// allocated data on the target that will be used by libomptarget.so to
// initialize the target data mapping structures. These addresses are
// used to generate a table of target variables to pass to
// __tgt_rtl_run_region(). The __tgt_rtl_data_alloc() returns NULL in
// case an error occurred on the target device. Kind dictates what allocator
// to use (e.g. shared, host, device).
void *__tgt_rtl_data_alloc(int32_t ID, int64_t Size, void *HostPtr,
                           int32_t Kind);

// Pass the data content to the target device using the target address. In case
// of success, return zero. Otherwise, return an error code.
int32_t __tgt_rtl_data_submit(
    int32_t ID, void *TargetPtr, void *HostPtr, int64_t Size
    OMPT_SUPPORT_IF(, const ompt_plugin_api_t *ompt_api));

<<<<<<< HEAD
int32_t __tgt_rtl_data_submit_async(
    int32_t ID, void *TargetPtr, void *HostPtr, int64_t Size,
    __tgt_async_info *AsyncInfoPtr
    OMPT_SUPPORT_IF(, const ompt_plugin_api_t *ompt_api));
=======
int32_t __tgt_rtl_data_submit_async(int32_t ID, void *TargetPtr, void *HostPtr,
                                    int64_t Size, __tgt_async_info *AsyncInfo);
>>>>>>> d1a1798e

// Retrieve the data content from the target device using its address. In case
// of success, return zero. Otherwise, return an error code.
int32_t __tgt_rtl_data_retrieve(
    int32_t ID, void *HostPtr, void *TargetPtr, int64_t Size
    OMPT_SUPPORT_IF(, const ompt_plugin_api_t *ompt_api));

// Asynchronous version of __tgt_rtl_data_retrieve
<<<<<<< HEAD
int32_t __tgt_rtl_data_retrieve_async(
    int32_t ID, void *HostPtr, void *TargetPtr, int64_t Size,
    __tgt_async_info *AsyncInfoPtr
    OMPT_SUPPORT_IF(, const ompt_plugin_api_t *ompt_api));
=======
int32_t __tgt_rtl_data_retrieve_async(int32_t ID, void *HostPtr,
                                      void *TargetPtr, int64_t Size,
                                      __tgt_async_info *AsyncInfo);
>>>>>>> d1a1798e

// Copy the data content from one target device to another target device using
// its address. This operation does not need to copy data back to host and then
// from host to another device. In case of success, return zero. Otherwise,
// return an error code.
int32_t __tgt_rtl_data_exchange(int32_t SrcID, void *SrcPtr, int32_t DstID,
                                void *DstPtr, int64_t Size);

// Asynchronous version of __tgt_rtl_data_exchange
int32_t __tgt_rtl_data_exchange_async(int32_t SrcID, void *SrcPtr,
                                      int32_t DesID, void *DstPtr, int64_t Size,
                                      __tgt_async_info *AsyncInfo);

// De-allocate the data referenced by target ptr on the device. In case of
// success, return zero. Otherwise, return an error code.
int32_t __tgt_rtl_data_delete(int32_t ID, void *TargetPtr);

// Transfer control to the offloaded entry Entry on the target device.
// Args and Offsets are arrays of NumArgs size of target addresses and
// offsets. An offset should be added to the target address before passing it
// to the outlined function on device side. If AsyncInfo is nullptr, it is
// synchronous; otherwise it is asynchronous. However, AsyncInfo may be
// ignored on some platforms, like x86_64. In that case, it is synchronous. In
// case of success, return zero. Otherwise, return an error code.
int32_t __tgt_rtl_run_target_region(
    int32_t ID, void *Entry, void **Args, ptrdiff_t *Offsets, int32_t NumArgs
    OMPT_SUPPORT_IF(, const ompt_plugin_api_t *ompt_api));

// Asynchronous version of __tgt_rtl_run_target_region
<<<<<<< HEAD
int32_t __tgt_rtl_run_target_region_async(
    int32_t ID, void *Entry, void **Args, ptrdiff_t *Offsets, int32_t NumArgs,
    __tgt_async_info *AsyncInfoPtr
    OMPT_SUPPORT_IF(, const ompt_plugin_api_t *ompt_api));
=======
int32_t __tgt_rtl_run_target_region_async(int32_t ID, void *Entry, void **Args,
                                          ptrdiff_t *Offsets, int32_t NumArgs,
                                          __tgt_async_info *AsyncInfo);
>>>>>>> d1a1798e

// Similar to __tgt_rtl_run_target_region, but additionally specify the
// number of teams to be created and a number of threads in each team. If
// AsyncInfo is nullptr, it is synchronous; otherwise it is asynchronous.
// However, AsyncInfo may be ignored on some platforms, like x86_64. In that
// case, it is synchronous.
int32_t __tgt_rtl_run_target_team_region(
    int32_t ID, void *Entry, void **Args, ptrdiff_t *Offsets, int32_t NumArgs,
    int32_t NumTeams, int32_t ThreadLimit, uint64_t loop_tripcount
    OMPT_SUPPORT_IF(, const ompt_plugin_api_t *ompt_api));

// Asynchronous version of __tgt_rtl_run_target_team_region
int32_t __tgt_rtl_run_target_team_region_async(
    int32_t ID, void *Entry, void **Args, ptrdiff_t *Offsets, int32_t NumArgs,
    int32_t NumTeams, int32_t ThreadLimit, uint64_t loop_tripcount,
<<<<<<< HEAD
    __tgt_async_info *AsyncInfoPtr
    OMPT_SUPPORT_IF(, const ompt_plugin_api_t *ompt_api));
=======
    __tgt_async_info *AsyncInfo);
>>>>>>> d1a1798e

// Device synchronization. In case of success, return zero. Otherwise, return an
// error code.
int32_t __tgt_rtl_synchronize(int32_t ID, __tgt_async_info *AsyncInfo);

#ifdef __cplusplus
}
#endif

#endif // _OMPTARGETPLUGIN_H_<|MERGE_RESOLUTION|>--- conflicted
+++ resolved
@@ -82,15 +82,10 @@
     int32_t ID, void *TargetPtr, void *HostPtr, int64_t Size
     OMPT_SUPPORT_IF(, const ompt_plugin_api_t *ompt_api));
 
-<<<<<<< HEAD
 int32_t __tgt_rtl_data_submit_async(
     int32_t ID, void *TargetPtr, void *HostPtr, int64_t Size,
-    __tgt_async_info *AsyncInfoPtr
+    __tgt_async_info *AsyncInfo
     OMPT_SUPPORT_IF(, const ompt_plugin_api_t *ompt_api));
-=======
-int32_t __tgt_rtl_data_submit_async(int32_t ID, void *TargetPtr, void *HostPtr,
-                                    int64_t Size, __tgt_async_info *AsyncInfo);
->>>>>>> d1a1798e
 
 // Retrieve the data content from the target device using its address. In case
 // of success, return zero. Otherwise, return an error code.
@@ -99,16 +94,10 @@
     OMPT_SUPPORT_IF(, const ompt_plugin_api_t *ompt_api));
 
 // Asynchronous version of __tgt_rtl_data_retrieve
-<<<<<<< HEAD
 int32_t __tgt_rtl_data_retrieve_async(
     int32_t ID, void *HostPtr, void *TargetPtr, int64_t Size,
-    __tgt_async_info *AsyncInfoPtr
+    __tgt_async_info *AsyncInfo
     OMPT_SUPPORT_IF(, const ompt_plugin_api_t *ompt_api));
-=======
-int32_t __tgt_rtl_data_retrieve_async(int32_t ID, void *HostPtr,
-                                      void *TargetPtr, int64_t Size,
-                                      __tgt_async_info *AsyncInfo);
->>>>>>> d1a1798e
 
 // Copy the data content from one target device to another target device using
 // its address. This operation does not need to copy data back to host and then
@@ -138,16 +127,10 @@
     OMPT_SUPPORT_IF(, const ompt_plugin_api_t *ompt_api));
 
 // Asynchronous version of __tgt_rtl_run_target_region
-<<<<<<< HEAD
 int32_t __tgt_rtl_run_target_region_async(
     int32_t ID, void *Entry, void **Args, ptrdiff_t *Offsets, int32_t NumArgs,
-    __tgt_async_info *AsyncInfoPtr
+    __tgt_async_info *AsyncInfo
     OMPT_SUPPORT_IF(, const ompt_plugin_api_t *ompt_api));
-=======
-int32_t __tgt_rtl_run_target_region_async(int32_t ID, void *Entry, void **Args,
-                                          ptrdiff_t *Offsets, int32_t NumArgs,
-                                          __tgt_async_info *AsyncInfo);
->>>>>>> d1a1798e
 
 // Similar to __tgt_rtl_run_target_region, but additionally specify the
 // number of teams to be created and a number of threads in each team. If
@@ -163,12 +146,8 @@
 int32_t __tgt_rtl_run_target_team_region_async(
     int32_t ID, void *Entry, void **Args, ptrdiff_t *Offsets, int32_t NumArgs,
     int32_t NumTeams, int32_t ThreadLimit, uint64_t loop_tripcount,
-<<<<<<< HEAD
-    __tgt_async_info *AsyncInfoPtr
+    __tgt_async_info *AsyncInfo
     OMPT_SUPPORT_IF(, const ompt_plugin_api_t *ompt_api));
-=======
-    __tgt_async_info *AsyncInfo);
->>>>>>> d1a1798e
 
 // Device synchronization. In case of success, return zero. Otherwise, return an
 // error code.
