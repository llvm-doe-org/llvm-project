--- conflicted
+++ resolved
@@ -59,24 +59,9 @@
   typedef int32_t(data_exchange_async_ty)(int32_t, void *, int32_t, void *,
                                           int64_t, __tgt_async_info *);
   typedef int32_t(data_delete_ty)(int32_t, void *, int32_t);
-<<<<<<< HEAD
-  typedef int32_t(run_region_ty)(
-      int32_t, void *, void **, ptrdiff_t *, int32_t
-      OMPT_SUPPORT_IF(, const ompt_plugin_api_t *ompt_api));
-  typedef int32_t(run_region_async_ty)(
-      int32_t, void *, void **, ptrdiff_t *, int32_t, __tgt_async_info *
-      OMPT_SUPPORT_IF(, const ompt_plugin_api_t *ompt_api));
-  typedef int32_t(run_team_region_ty)(
-      int32_t, void *, void **, ptrdiff_t *, int32_t, int32_t, int32_t, uint64_t
-      OMPT_SUPPORT_IF(, const ompt_plugin_api_t *ompt_api));
-  typedef int32_t(run_team_region_async_ty)(
-      int32_t, void *, void **, ptrdiff_t *, int32_t, int32_t, int32_t,
-      uint64_t, __tgt_async_info *
-      OMPT_SUPPORT_IF(, const ompt_plugin_api_t *ompt_api));
-=======
-  typedef int32_t(launch_kernel_ty)(int32_t, void *, void **, ptrdiff_t *,
-                                    const KernelArgsTy *, __tgt_async_info *);
->>>>>>> 618caf6f
+  typedef int32_t(launch_kernel_ty)(
+      int32_t, void *, void **, ptrdiff_t *, const KernelArgsTy *,
+      __tgt_async_info * OMPT_SUPPORT_IF(, const ompt_plugin_api_t *ompt_api));
   typedef int64_t(init_requires_ty)(int64_t);
   typedef int32_t(synchronize_ty)(int32_t, __tgt_async_info *);
   typedef int32_t(query_async_ty)(int32_t, __tgt_async_info *);
