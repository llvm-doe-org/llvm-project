--- conflicted
+++ resolved
@@ -880,25 +880,19 @@
   return (bool)Err;
 }
 
-<<<<<<< HEAD
+int32_t __tgt_rtl_query_async(int32_t DeviceId,
+                              __tgt_async_info *AsyncInfoPtr) {
+  auto Err = Plugin::get().getDevice(DeviceId).queryAsync(AsyncInfoPtr);
+  if (Err)
+    REPORT("Failure to query stream %p: %s\n", AsyncInfoPtr->Queue,
+           toString(std::move(Err)).data());
+
+  return (bool)Err;
+}
+
 int32_t __tgt_rtl_run_target_region(
     int32_t DeviceId, void *TgtEntryPtr, void **TgtArgs, ptrdiff_t *TgtOffsets,
     int32_t NumArgs OMPT_SUPPORT_IF(, const ompt_plugin_api_t *OmptApi)) {
-=======
-int32_t __tgt_rtl_query_async(int32_t DeviceId,
-                              __tgt_async_info *AsyncInfoPtr) {
-  auto Err = Plugin::get().getDevice(DeviceId).queryAsync(AsyncInfoPtr);
-  if (Err)
-    REPORT("Failure to query stream %p: %s\n", AsyncInfoPtr->Queue,
-           toString(std::move(Err)).data());
-
-  return (bool)Err;
-}
-
-int32_t __tgt_rtl_run_target_region(int32_t DeviceId, void *TgtEntryPtr,
-                                    void **TgtArgs, ptrdiff_t *TgtOffsets,
-                                    int32_t NumArgs) {
->>>>>>> 3bbdd9f5
   return __tgt_rtl_run_target_region_async(DeviceId, TgtEntryPtr, TgtArgs,
                                            TgtOffsets, NumArgs,
                                            /* AsyncInfoPtr */ nullptr
