--- conflicted
+++ resolved
@@ -218,12 +218,6 @@
   return initImpl(GenericDevice, Image);
 }
 
-<<<<<<< HEAD
-Error GenericKernelTy::launch(
-    GenericDeviceTy &GenericDevice, void **ArgPtrs, ptrdiff_t *ArgOffsets,
-    KernelArgsTy &KernelArgs, AsyncInfoWrapperTy &AsyncInfoWrapper
-    OMPT_SUPPORT_IF(, const ompt_plugin_api_t *OmptApi)) const {
-=======
 Error GenericKernelTy::printLaunchInfo(GenericDeviceTy &GenericDevice,
                                        KernelArgsTy &KernelArgs,
                                        uint32_t NumThreads,
@@ -243,10 +237,10 @@
   return Plugin::success();
 }
 
-Error GenericKernelTy::launch(GenericDeviceTy &GenericDevice, void **ArgPtrs,
-                              ptrdiff_t *ArgOffsets, KernelArgsTy &KernelArgs,
-                              AsyncInfoWrapperTy &AsyncInfoWrapper) const {
->>>>>>> fe758254
+Error GenericKernelTy::launch(
+    GenericDeviceTy &GenericDevice, void **ArgPtrs, ptrdiff_t *ArgOffsets,
+    KernelArgsTy &KernelArgs, AsyncInfoWrapperTy &AsyncInfoWrapper
+    OMPT_SUPPORT_IF(, const ompt_plugin_api_t *OmptApi)) const {
   llvm::SmallVector<void *, 16> Args;
   llvm::SmallVector<void *, 16> Ptrs;
 
@@ -1277,37 +1271,32 @@
   return OFFLOAD_SUCCESS;
 }
 
-<<<<<<< HEAD
+int32_t __tgt_rtl_data_notify_mapped(int32_t DeviceId, void *HstPtr,
+                                     int64_t Size) {
+  auto Err = Plugin::get().getDevice(DeviceId).notifyDataMapped(HstPtr, Size);
+  if (Err) {
+    REPORT("Failure to notify data mapped %p: %s\n", HstPtr,
+           toString(std::move(Err)).data());
+    return OFFLOAD_FAIL;
+  }
+
+  return OFFLOAD_SUCCESS;
+}
+
+int32_t __tgt_rtl_data_notify_unmapped(int32_t DeviceId, void *HstPtr) {
+  auto Err = Plugin::get().getDevice(DeviceId).notifyDataUnmapped(HstPtr);
+  if (Err) {
+    REPORT("Failure to notify data unmapped %p: %s\n", HstPtr,
+           toString(std::move(Err)).data());
+    return OFFLOAD_FAIL;
+  }
+
+  return OFFLOAD_SUCCESS;
+}
+
 int32_t __tgt_rtl_data_submit(
     int32_t DeviceId, void *TgtPtr, void *HstPtr, int64_t Size
     OMPT_SUPPORT_IF(, const ompt_plugin_api_t *OmptApi)) {
-=======
-int32_t __tgt_rtl_data_notify_mapped(int32_t DeviceId, void *HstPtr,
-                                     int64_t Size) {
-  auto Err = Plugin::get().getDevice(DeviceId).notifyDataMapped(HstPtr, Size);
-  if (Err) {
-    REPORT("Failure to notify data mapped %p: %s\n", HstPtr,
-           toString(std::move(Err)).data());
-    return OFFLOAD_FAIL;
-  }
-
-  return OFFLOAD_SUCCESS;
-}
-
-int32_t __tgt_rtl_data_notify_unmapped(int32_t DeviceId, void *HstPtr) {
-  auto Err = Plugin::get().getDevice(DeviceId).notifyDataUnmapped(HstPtr);
-  if (Err) {
-    REPORT("Failure to notify data unmapped %p: %s\n", HstPtr,
-           toString(std::move(Err)).data());
-    return OFFLOAD_FAIL;
-  }
-
-  return OFFLOAD_SUCCESS;
-}
-
-int32_t __tgt_rtl_data_submit(int32_t DeviceId, void *TgtPtr, void *HstPtr,
-                              int64_t Size) {
->>>>>>> fe758254
   return __tgt_rtl_data_submit_async(DeviceId, TgtPtr, HstPtr, Size,
                                      /* AsyncInfoPtr */ nullptr
                                      OMPT_SUPPORT_IF(, OmptApi));
