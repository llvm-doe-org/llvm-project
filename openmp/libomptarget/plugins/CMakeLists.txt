##===----------------------------------------------------------------------===##
#
# Part of the LLVM Project, under the Apache License v2.0 with LLVM Exceptions.
# See https://llvm.org/LICENSE.txt for license information.
# SPDX-License-Identifier: Apache-2.0 WITH LLVM-exception
#
##===----------------------------------------------------------------------===##
#
# Build plugins for the user system if available.
#
##===----------------------------------------------------------------------===##

add_subdirectory(common)

# void build_generic_elf64(string tmachine, string tmachine_name, string tmachine_libname, string elf_machine_id);
# - build a plugin for an ELF based generic 64-bit target based on libffi.
# - tmachine: name of the machine processor as used in the cmake build system.
# - tmachine_name: name of the machine to be printed with the debug messages.
# - tmachine_libname: machine name to be appended to the plugin library name.
macro(build_generic_elf64 tmachine tmachine_name tmachine_libname tmachine_triple elf_machine_id)
if(CMAKE_SYSTEM_PROCESSOR MATCHES "${tmachine}$")
  if(LIBOMPTARGET_DEP_LIBELF_FOUND)
    if(LIBOMPTARGET_DEP_LIBFFI_FOUND)
<<<<<<< HEAD
      set(optional_args ${ARGN})
      list(LENGTH optional_args num_optional_args)
      if (${num_optional_args} GREATER 0)
        list(GET optional_args 0 target_omp_device_t)
      endif()
    
=======

>>>>>>> b68a6b09
      libomptarget_say("Building ${tmachine_name} offloading plugin.")

      include_directories(${LIBOMPTARGET_DEP_LIBFFI_INCLUDE_DIR})
      include_directories(${LIBOMPTARGET_DEP_LIBELF_INCLUDE_DIR})

<<<<<<< HEAD
      # Set the -I for headers from the runtime.
      include_directories(${CMAKE_CURRENT_BINARY_DIR}/../../../runtime/src)
      
=======
>>>>>>> b68a6b09
      # Define macro to be used as prefix of the runtime messages for this target.
      add_definitions("-DTARGET_NAME=${tmachine_name}")

      # Define macro with the ELF ID for this target.
      add_definitions("-DTARGET_ELF_ID=${elf_machine_id}")
<<<<<<< HEAD
    
      # Define macro with the omp_device_t for this target, if supplied.  Some
      # targets don't have omp_device_t entries yet, but eventually all should.
      if(DEFINED target_omp_device_t)
        add_definitions("-DTARGET_OMP_DEVICE_T=${target_omp_device_t}")
      endif()

      add_library("omptarget.rtl.${tmachine_libname}" SHARED 
        ${CMAKE_CURRENT_SOURCE_DIR}/../generic-elf-64bit/src/rtl.cpp)
      if(OPENMP_CLANG_LIB_SUBDIR AND NOT OPENMP_STANDALONE_BUILD)
        add_custom_command(TARGET "omptarget.rtl.${tmachine_libname}"
          POST_BUILD
          COMMAND ${CMAKE_COMMAND} -E make_directory
            $<TARGET_FILE_DIR:omptarget.rtl.${tmachine_libname}>/${OPENMP_CLANG_LIB_SUBDIR}
          COMMAND ${CMAKE_COMMAND} -E copy
            $<TARGET_FILE:omptarget.rtl.${tmachine_libname}>
            $<TARGET_FILE_DIR:omptarget.rtl.${tmachine_libname}>/${OPENMP_CLANG_LIB_SUBDIR}
        )
      endif()
        
=======

      add_library("omptarget.rtl.${tmachine_libname}" SHARED
        ${CMAKE_CURRENT_SOURCE_DIR}/../generic-elf-64bit/src/rtl.cpp)

>>>>>>> b68a6b09
      # Install plugin under the lib destination folder.
      install(TARGETS "omptarget.rtl.${tmachine_libname}"
        LIBRARY DESTINATION "${OPENMP_INSTALL_LIBDIR}")
<<<<<<< HEAD
      if(OPENMP_CLANG_LIB_SUBDIR)
        install(TARGETS "omptarget.rtl.${tmachine_libname}"
          LIBRARY DESTINATION
          "${OPENMP_INSTALL_LIBDIR}/${OPENMP_CLANG_LIB_SUBDIR}")
      endif()
        
=======

>>>>>>> b68a6b09
      target_link_libraries(
        "omptarget.rtl.${tmachine_libname}"
        elf_common
        ${LIBOMPTARGET_DEP_LIBFFI_LIBRARIES}
        ${LIBOMPTARGET_DEP_LIBELF_LIBRARIES}
        dl
        ${OPENMP_PTHREAD_LIB}
        "-Wl,--version-script=${CMAKE_CURRENT_SOURCE_DIR}/../exports")

      list(APPEND LIBOMPTARGET_TESTED_PLUGINS
        "omptarget.rtl.${tmachine_libname}")

      # Report to the parent scope that we are building a plugin.
      set(LIBOMPTARGET_SYSTEM_TARGETS
        "${LIBOMPTARGET_SYSTEM_TARGETS} ${tmachine_triple}" PARENT_SCOPE)
      set(LIBOMPTARGET_TESTED_PLUGINS
        "${LIBOMPTARGET_TESTED_PLUGINS}" PARENT_SCOPE)

    else(LIBOMPTARGET_DEP_LIBFFI_FOUND)
      libomptarget_say("Not building ${tmachine_name} offloading plugin: libffi dependency not found.")
    endif(LIBOMPTARGET_DEP_LIBFFI_FOUND)
  else(LIBOMPTARGET_DEP_LIBELF_FOUND)
    libomptarget_say("Not building ${tmachine_name} offloading plugin: libelf dependency not found.")
  endif(LIBOMPTARGET_DEP_LIBELF_FOUND)
else()
  libomptarget_say("Not building ${tmachine_name} offloading plugin: machine not found in the system.")
endif()
endmacro()

add_subdirectory(aarch64)
add_subdirectory(cuda)
add_subdirectory(ppc64)
add_subdirectory(ppc64le)
add_subdirectory(ve)
add_subdirectory(x86_64)
add_subdirectory(remote)

# Make sure the parent scope can see the plugins that will be created.
set(LIBOMPTARGET_SYSTEM_TARGETS "${LIBOMPTARGET_SYSTEM_TARGETS}" PARENT_SCOPE)
set(LIBOMPTARGET_TESTED_PLUGINS "${LIBOMPTARGET_TESTED_PLUGINS}" PARENT_SCOPE)
<|MERGE_RESOLUTION|>--- conflicted
+++ resolved
@@ -21,41 +21,33 @@
 if(CMAKE_SYSTEM_PROCESSOR MATCHES "${tmachine}$")
   if(LIBOMPTARGET_DEP_LIBELF_FOUND)
     if(LIBOMPTARGET_DEP_LIBFFI_FOUND)
-<<<<<<< HEAD
       set(optional_args ${ARGN})
       list(LENGTH optional_args num_optional_args)
       if (${num_optional_args} GREATER 0)
         list(GET optional_args 0 target_omp_device_t)
       endif()
-    
-=======
 
->>>>>>> b68a6b09
       libomptarget_say("Building ${tmachine_name} offloading plugin.")
 
       include_directories(${LIBOMPTARGET_DEP_LIBFFI_INCLUDE_DIR})
       include_directories(${LIBOMPTARGET_DEP_LIBELF_INCLUDE_DIR})
 
-<<<<<<< HEAD
       # Set the -I for headers from the runtime.
       include_directories(${CMAKE_CURRENT_BINARY_DIR}/../../../runtime/src)
-      
-=======
->>>>>>> b68a6b09
+
       # Define macro to be used as prefix of the runtime messages for this target.
       add_definitions("-DTARGET_NAME=${tmachine_name}")
 
       # Define macro with the ELF ID for this target.
       add_definitions("-DTARGET_ELF_ID=${elf_machine_id}")
-<<<<<<< HEAD
-    
+
       # Define macro with the omp_device_t for this target, if supplied.  Some
       # targets don't have omp_device_t entries yet, but eventually all should.
       if(DEFINED target_omp_device_t)
         add_definitions("-DTARGET_OMP_DEVICE_T=${target_omp_device_t}")
       endif()
 
-      add_library("omptarget.rtl.${tmachine_libname}" SHARED 
+      add_library("omptarget.rtl.${tmachine_libname}" SHARED
         ${CMAKE_CURRENT_SOURCE_DIR}/../generic-elf-64bit/src/rtl.cpp)
       if(OPENMP_CLANG_LIB_SUBDIR AND NOT OPENMP_STANDALONE_BUILD)
         add_custom_command(TARGET "omptarget.rtl.${tmachine_libname}"
@@ -67,26 +59,14 @@
             $<TARGET_FILE_DIR:omptarget.rtl.${tmachine_libname}>/${OPENMP_CLANG_LIB_SUBDIR}
         )
       endif()
-        
-=======
 
-      add_library("omptarget.rtl.${tmachine_libname}" SHARED
-        ${CMAKE_CURRENT_SOURCE_DIR}/../generic-elf-64bit/src/rtl.cpp)
-
->>>>>>> b68a6b09
       # Install plugin under the lib destination folder.
-      install(TARGETS "omptarget.rtl.${tmachine_libname}"
-        LIBRARY DESTINATION "${OPENMP_INSTALL_LIBDIR}")
-<<<<<<< HEAD
       if(OPENMP_CLANG_LIB_SUBDIR)
         install(TARGETS "omptarget.rtl.${tmachine_libname}"
           LIBRARY DESTINATION
           "${OPENMP_INSTALL_LIBDIR}/${OPENMP_CLANG_LIB_SUBDIR}")
       endif()
-        
-=======
 
->>>>>>> b68a6b09
       target_link_libraries(
         "omptarget.rtl.${tmachine_libname}"
         elf_common
