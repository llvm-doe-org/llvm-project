##===----------------------------------------------------------------------===##
#
# Part of the LLVM Project, under the Apache License v2.0 with LLVM Exceptions.
# See https://llvm.org/LICENSE.txt for license information.
# SPDX-License-Identifier: Apache-2.0 WITH LLVM-exception
#
##===----------------------------------------------------------------------===##
#
# Build plugins for the user system if available.
#
##===----------------------------------------------------------------------===##

add_subdirectory(common)

# void build_generic_elf64(string tmachine, string tmachine_name, string tmachine_libname, string elf_machine_id);
# - build a plugin for an ELF based generic 64-bit target based on libffi.
# - tmachine: name of the machine processor as used in the cmake build system.
# - tmachine_name: name of the machine to be printed with the debug messages.
# - tmachine_libname: machine name to be appended to the plugin library name.
macro(build_generic_elf64 tmachine tmachine_name tmachine_libname tmachine_triple elf_machine_id)
if(CMAKE_SYSTEM_PROCESSOR MATCHES "${tmachine}$")
  if(LIBOMPTARGET_DEP_LIBELF_FOUND)
    if(LIBOMPTARGET_DEP_LIBFFI_FOUND)
      set(optional_args ${ARGN})
      list(LENGTH optional_args num_optional_args)
      if (${num_optional_args} GREATER 0)
        list(GET optional_args 0 target_omp_device_t)
      endif()

      libomptarget_say("Building ${tmachine_name} offloading plugin.")

      # Set the -I for headers from the runtime.
      include_directories(${CMAKE_CURRENT_BINARY_DIR}/../../../runtime/src)

      # Define macro to be used as prefix of the runtime messages for this target.
      add_definitions("-DTARGET_NAME=${tmachine_name}")

      # Define macro with the ELF ID for this target.
      add_definitions("-DTARGET_ELF_ID=${elf_machine_id}")

<<<<<<< HEAD
      # Define macro with the omp_device_t for this target, if supplied.  Some
      # targets don't have omp_device_t entries yet, but eventually all should.
      if(DEFINED target_omp_device_t)
        add_definitions("-DTARGET_OMP_DEVICE_T=${target_omp_device_t}")
      endif()

      add_library("omptarget.rtl.${tmachine_libname}" SHARED
        ${CMAKE_CURRENT_SOURCE_DIR}/../generic-elf-64bit/src/rtl.cpp)
      if(OPENMP_CLANG_LIB_SUBDIR AND NOT OPENMP_STANDALONE_BUILD)
        add_custom_command(TARGET "omptarget.rtl.${tmachine_libname}"
          POST_BUILD
          COMMAND ${CMAKE_COMMAND} -E make_directory
            $<TARGET_FILE_DIR:omptarget.rtl.${tmachine_libname}>/${OPENMP_CLANG_LIB_SUBDIR}
          COMMAND ${CMAKE_COMMAND} -E copy
            $<TARGET_FILE:omptarget.rtl.${tmachine_libname}>
            $<TARGET_FILE_DIR:omptarget.rtl.${tmachine_libname}>/${OPENMP_CLANG_LIB_SUBDIR}
        )
      endif()

      # Install plugin under the lib destination folder.
      install(TARGETS "omptarget.rtl.${tmachine_libname}"
        LIBRARY DESTINATION "${OPENMP_INSTALL_LIBDIR}")
      if(OPENMP_CLANG_LIB_SUBDIR)
        install(TARGETS "omptarget.rtl.${tmachine_libname}"
          LIBRARY DESTINATION
          "${OPENMP_INSTALL_LIBDIR}/${OPENMP_CLANG_LIB_SUBDIR}")
      endif()
=======
      add_llvm_library("omptarget.rtl.${tmachine_libname}"
        SHARED

        ${CMAKE_CURRENT_SOURCE_DIR}/../generic-elf-64bit/src/rtl.cpp
>>>>>>> 5fb41342

        ADDITIONAL_HEADER_DIRS
        ${LIBOMPTARGET_INCLUDE_DIR}
        ${LIBOMPTARGET_DEP_LIBFFI_INCLUDE_DIR}
        ${LIBOMPTARGET_DEP_LIBELF_INCLUDE_DIR}

        LINK_LIBS 
        PRIVATE
        elf_common
        ${LIBOMPTARGET_DEP_LIBFFI_LIBRARIES}
        ${LIBOMPTARGET_DEP_LIBELF_LIBRARIES}
        dl
        ${OPENMP_PTHREAD_LIB}
        "-Wl,--version-script=${CMAKE_CURRENT_SOURCE_DIR}/../exports"

        NO_INSTALL_RPATH
      )

      # Install plugin under the lib destination folder.
      install(TARGETS "omptarget.rtl.${tmachine_libname}"
        LIBRARY DESTINATION "${OPENMP_INSTALL_LIBDIR}")
      set_target_properties("omptarget.rtl.${tmachine_libname}" PROPERTIES 
        INSTALL_RPATH "$ORIGIN" BUILD_RPATH "$ORIGIN:${CMAKE_CURRENT_BINARY_DIR}/..")

      target_include_directories( "omptarget.rtl.${tmachine_libname}" PRIVATE
        ${LIBOMPTARGET_INCLUDE_DIR}
        ${LIBOMPTARGET_DEP_LIBFFI_INCLUDE_DIR}
        ${LIBOMPTARGET_DEP_LIBELF_INCLUDE_DIR})

      list(APPEND LIBOMPTARGET_TESTED_PLUGINS
        "omptarget.rtl.${tmachine_libname}")

      # Report to the parent scope that we are building a plugin.
      set(LIBOMPTARGET_SYSTEM_TARGETS
        "${LIBOMPTARGET_SYSTEM_TARGETS} ${tmachine_triple} ${tmachine_triple}-oldDriver" PARENT_SCOPE)
      set(LIBOMPTARGET_SYSTEM_TARGETS
        "${LIBOMPTARGET_SYSTEM_TARGETS} ${tmachine_triple} ${tmachine_triple}-LTO" PARENT_SCOPE)
      set(LIBOMPTARGET_TESTED_PLUGINS
        "${LIBOMPTARGET_TESTED_PLUGINS}" PARENT_SCOPE)

    else(LIBOMPTARGET_DEP_LIBFFI_FOUND)
      libomptarget_say("Not building ${tmachine_name} offloading plugin: libffi dependency not found.")
    endif(LIBOMPTARGET_DEP_LIBFFI_FOUND)
  else(LIBOMPTARGET_DEP_LIBELF_FOUND)
    libomptarget_say("Not building ${tmachine_name} offloading plugin: libelf dependency not found.")
  endif(LIBOMPTARGET_DEP_LIBELF_FOUND)
else()
  libomptarget_say("Not building ${tmachine_name} offloading plugin: machine not found in the system.")
endif()
endmacro()

add_subdirectory(aarch64)
add_subdirectory(amdgpu)
add_subdirectory(cuda)
add_subdirectory(ppc64)
add_subdirectory(ppc64le)
add_subdirectory(ve)
add_subdirectory(x86_64)
add_subdirectory(remote)

# Make sure the parent scope can see the plugins that will be created.
set(LIBOMPTARGET_SYSTEM_TARGETS "${LIBOMPTARGET_SYSTEM_TARGETS}" PARENT_SCOPE)
set(LIBOMPTARGET_TESTED_PLUGINS "${LIBOMPTARGET_TESTED_PLUGINS}" PARENT_SCOPE)
<|MERGE_RESOLUTION|>--- conflicted
+++ resolved
@@ -38,40 +38,16 @@
       # Define macro with the ELF ID for this target.
       add_definitions("-DTARGET_ELF_ID=${elf_machine_id}")
 
-<<<<<<< HEAD
       # Define macro with the omp_device_t for this target, if supplied.  Some
       # targets don't have omp_device_t entries yet, but eventually all should.
       if(DEFINED target_omp_device_t)
         add_definitions("-DTARGET_OMP_DEVICE_T=${target_omp_device_t}")
       endif()
 
-      add_library("omptarget.rtl.${tmachine_libname}" SHARED
-        ${CMAKE_CURRENT_SOURCE_DIR}/../generic-elf-64bit/src/rtl.cpp)
-      if(OPENMP_CLANG_LIB_SUBDIR AND NOT OPENMP_STANDALONE_BUILD)
-        add_custom_command(TARGET "omptarget.rtl.${tmachine_libname}"
-          POST_BUILD
-          COMMAND ${CMAKE_COMMAND} -E make_directory
-            $<TARGET_FILE_DIR:omptarget.rtl.${tmachine_libname}>/${OPENMP_CLANG_LIB_SUBDIR}
-          COMMAND ${CMAKE_COMMAND} -E copy
-            $<TARGET_FILE:omptarget.rtl.${tmachine_libname}>
-            $<TARGET_FILE_DIR:omptarget.rtl.${tmachine_libname}>/${OPENMP_CLANG_LIB_SUBDIR}
-        )
-      endif()
-
-      # Install plugin under the lib destination folder.
-      install(TARGETS "omptarget.rtl.${tmachine_libname}"
-        LIBRARY DESTINATION "${OPENMP_INSTALL_LIBDIR}")
-      if(OPENMP_CLANG_LIB_SUBDIR)
-        install(TARGETS "omptarget.rtl.${tmachine_libname}"
-          LIBRARY DESTINATION
-          "${OPENMP_INSTALL_LIBDIR}/${OPENMP_CLANG_LIB_SUBDIR}")
-      endif()
-=======
       add_llvm_library("omptarget.rtl.${tmachine_libname}"
         SHARED
 
         ${CMAKE_CURRENT_SOURCE_DIR}/../generic-elf-64bit/src/rtl.cpp
->>>>>>> 5fb41342
 
         ADDITIONAL_HEADER_DIRS
         ${LIBOMPTARGET_INCLUDE_DIR}
