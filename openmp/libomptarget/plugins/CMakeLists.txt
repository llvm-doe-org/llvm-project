--- conflicted
+++ resolved
@@ -29,15 +29,9 @@
 
       libomptarget_say("Building ${tmachine_name} offloading plugin.")
 
-<<<<<<< HEAD
-      include_directories(${LIBOMPTARGET_DEP_LIBFFI_INCLUDE_DIR})
-      include_directories(${LIBOMPTARGET_DEP_LIBELF_INCLUDE_DIR})
-
       # Set the -I for headers from the runtime.
       include_directories(${CMAKE_CURRENT_BINARY_DIR}/../../../runtime/src)
 
-=======
->>>>>>> 5179f885
       # Define macro to be used as prefix of the runtime messages for this target.
       add_definitions("-DTARGET_NAME=${tmachine_name}")
 
