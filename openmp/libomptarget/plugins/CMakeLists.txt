##===----------------------------------------------------------------------===##
#
# Part of the LLVM Project, under the Apache License v2.0 with LLVM Exceptions.
# See https://llvm.org/LICENSE.txt for license information.
# SPDX-License-Identifier: Apache-2.0 WITH LLVM-exception
#
##===----------------------------------------------------------------------===##
#
# Build plugins for the user system if available.
#
##===----------------------------------------------------------------------===##

add_subdirectory(common)

# void build_generic_elf64(string tmachine, string tmachine_name, string tmachine_libname, string elf_machine_id);
# - build a plugin for an ELF based generic 64-bit target based on libffi.
# - tmachine: name of the machine processor as used in the cmake build system.
# - tmachine_name: name of the machine to be printed with the debug messages.
# - tmachine_libname: machine name to be appended to the plugin library name.
macro(build_generic_elf64 tmachine tmachine_name tmachine_libname tmachine_triple elf_machine_id)
if(CMAKE_SYSTEM_PROCESSOR MATCHES "${tmachine}$")
<<<<<<< HEAD
  if(LIBOMPTARGET_DEP_LIBELF_FOUND)
    if(LIBOMPTARGET_DEP_LIBFFI_FOUND)
      set(optional_args ${ARGN})
      list(LENGTH optional_args num_optional_args)
      if (${num_optional_args} GREATER 0)
        list(GET optional_args 0 target_omp_device_t)
      endif()
=======
  if(LIBOMPTARGET_DEP_LIBFFI_FOUND)
>>>>>>> 4e43a14b

    libomptarget_say("Building ${tmachine_name} offloading plugin.")

<<<<<<< HEAD
      # Set the -I for headers from the runtime.
      include_directories(${CMAKE_CURRENT_BINARY_DIR}/../../../runtime/src)

      # Define macro to be used as prefix of the runtime messages for this target.
      add_definitions("-DTARGET_NAME=${tmachine_name}")
=======
    # Define macro to be used as prefix of the runtime messages for this target.
    add_definitions("-DTARGET_NAME=${tmachine_name}")
>>>>>>> 4e43a14b

    # Define macro with the ELF ID for this target.
    add_definitions("-DTARGET_ELF_ID=${elf_machine_id}")

<<<<<<< HEAD
      # Define macro with the omp_device_t for this target, if supplied.  Some
      # targets don't have omp_device_t entries yet, but eventually all should.
      if(DEFINED target_omp_device_t)
        add_definitions("-DTARGET_OMP_DEVICE_T=${target_omp_device_t}")
      endif()

      add_llvm_library("omptarget.rtl.${tmachine_libname}"
        SHARED
=======
    add_llvm_library("omptarget.rtl.${tmachine_libname}"
      SHARED
>>>>>>> 4e43a14b

      ${CMAKE_CURRENT_SOURCE_DIR}/../generic-elf-64bit/src/rtl.cpp

      ADDITIONAL_HEADER_DIRS
      ${LIBOMPTARGET_INCLUDE_DIR}
      ${LIBOMPTARGET_DEP_LIBFFI_INCLUDE_DIR}

        LINK_LIBS 
        PRIVATE
        elf_common
        ${LIBOMPTARGET_DEP_LIBFFI_LIBRARIES}
        ${OPENMP_PTHREAD_LIB}
        "-Wl,--version-script=${CMAKE_CURRENT_SOURCE_DIR}/../exports"

      NO_INSTALL_RPATH
    )

    # Install plugin under the lib destination folder.
    install(TARGETS "omptarget.rtl.${tmachine_libname}"
      LIBRARY DESTINATION "${OPENMP_INSTALL_LIBDIR}")
    set_target_properties("omptarget.rtl.${tmachine_libname}" PROPERTIES
      INSTALL_RPATH "$ORIGIN" BUILD_RPATH "$ORIGIN:${CMAKE_CURRENT_BINARY_DIR}/..")

    target_include_directories( "omptarget.rtl.${tmachine_libname}" PRIVATE
      ${LIBOMPTARGET_INCLUDE_DIR}
      ${LIBOMPTARGET_DEP_LIBFFI_INCLUDE_DIR})

    list(APPEND LIBOMPTARGET_TESTED_PLUGINS
      "omptarget.rtl.${tmachine_libname}")

    # Report to the parent scope that we are building a plugin.
    set(LIBOMPTARGET_SYSTEM_TARGETS
      "${LIBOMPTARGET_SYSTEM_TARGETS} ${tmachine_triple} ${tmachine_triple}-oldDriver" PARENT_SCOPE)
    set(LIBOMPTARGET_SYSTEM_TARGETS
      "${LIBOMPTARGET_SYSTEM_TARGETS} ${tmachine_triple} ${tmachine_triple}-LTO" PARENT_SCOPE)
    set(LIBOMPTARGET_TESTED_PLUGINS
      "${LIBOMPTARGET_TESTED_PLUGINS}" PARENT_SCOPE)

  else(LIBOMPTARGET_DEP_LIBFFI_FOUND)
    libomptarget_say("Not building ${tmachine_name} offloading plugin: libffi dependency not found.")
  endif(LIBOMPTARGET_DEP_LIBFFI_FOUND)
else()
  libomptarget_say("Not building ${tmachine_name} offloading plugin: machine not found in the system.")
endif()
endmacro()

add_subdirectory(aarch64)
add_subdirectory(amdgpu)
add_subdirectory(cuda)
add_subdirectory(ppc64)
add_subdirectory(ppc64le)
add_subdirectory(ve)
add_subdirectory(x86_64)
add_subdirectory(remote)

# Make sure the parent scope can see the plugins that will be created.
set(LIBOMPTARGET_SYSTEM_TARGETS "${LIBOMPTARGET_SYSTEM_TARGETS}" PARENT_SCOPE)
set(LIBOMPTARGET_TESTED_PLUGINS "${LIBOMPTARGET_TESTED_PLUGINS}" PARENT_SCOPE)
<|MERGE_RESOLUTION|>--- conflicted
+++ resolved
@@ -19,47 +19,32 @@
 # - tmachine_libname: machine name to be appended to the plugin library name.
 macro(build_generic_elf64 tmachine tmachine_name tmachine_libname tmachine_triple elf_machine_id)
 if(CMAKE_SYSTEM_PROCESSOR MATCHES "${tmachine}$")
-<<<<<<< HEAD
-  if(LIBOMPTARGET_DEP_LIBELF_FOUND)
-    if(LIBOMPTARGET_DEP_LIBFFI_FOUND)
-      set(optional_args ${ARGN})
-      list(LENGTH optional_args num_optional_args)
-      if (${num_optional_args} GREATER 0)
-        list(GET optional_args 0 target_omp_device_t)
-      endif()
-=======
   if(LIBOMPTARGET_DEP_LIBFFI_FOUND)
->>>>>>> 4e43a14b
+    set(optional_args ${ARGN})
+    list(LENGTH optional_args num_optional_args)
+    if (${num_optional_args} GREATER 0)
+      list(GET optional_args 0 target_omp_device_t)
+    endif()
 
     libomptarget_say("Building ${tmachine_name} offloading plugin.")
 
-<<<<<<< HEAD
-      # Set the -I for headers from the runtime.
-      include_directories(${CMAKE_CURRENT_BINARY_DIR}/../../../runtime/src)
+    # Set the -I for headers from the runtime.
+    include_directories(${CMAKE_CURRENT_BINARY_DIR}/../../../runtime/src)
 
-      # Define macro to be used as prefix of the runtime messages for this target.
-      add_definitions("-DTARGET_NAME=${tmachine_name}")
-=======
     # Define macro to be used as prefix of the runtime messages for this target.
     add_definitions("-DTARGET_NAME=${tmachine_name}")
->>>>>>> 4e43a14b
 
     # Define macro with the ELF ID for this target.
     add_definitions("-DTARGET_ELF_ID=${elf_machine_id}")
 
-<<<<<<< HEAD
-      # Define macro with the omp_device_t for this target, if supplied.  Some
-      # targets don't have omp_device_t entries yet, but eventually all should.
-      if(DEFINED target_omp_device_t)
-        add_definitions("-DTARGET_OMP_DEVICE_T=${target_omp_device_t}")
-      endif()
+    # Define macro with the omp_device_t for this target, if supplied.  Some
+    # targets don't have omp_device_t entries yet, but eventually all should.
+    if(DEFINED target_omp_device_t)
+      add_definitions("-DTARGET_OMP_DEVICE_T=${target_omp_device_t}")
+    endif()
 
-      add_llvm_library("omptarget.rtl.${tmachine_libname}"
-        SHARED
-=======
     add_llvm_library("omptarget.rtl.${tmachine_libname}"
       SHARED
->>>>>>> 4e43a14b
 
       ${CMAKE_CURRENT_SOURCE_DIR}/../generic-elf-64bit/src/rtl.cpp
 
