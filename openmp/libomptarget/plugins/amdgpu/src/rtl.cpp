//===--- amdgpu/src/rtl.cpp --------------------------------------- C++ -*-===//
//
// Part of the LLVM Project, under the Apache License v2.0 with LLVM Exceptions.
// See https://llvm.org/LICENSE.txt for license information.
// SPDX-License-Identifier: Apache-2.0 WITH LLVM-exception
//
//===----------------------------------------------------------------------===//
//
// RTL for AMD hsa machine
//
//===----------------------------------------------------------------------===//

#include <algorithm>
#include <assert.h>
#include <cstdio>
#include <cstdlib>
#include <cstring>
#include <functional>
#include <libelf.h>
#include <list>
#include <memory>
#include <mutex>
#include <shared_mutex>
#include <unordered_map>
#include <vector>

#include "impl_runtime.h"
#include "interop_hsa.h"

#include "internal.h"
#include "rt.h"

#include "DeviceEnvironment.h"
#include "get_elf_mach_gfx_name.h"
#include "omptargetplugin.h"
#include "print_tracing.h"

#include "llvm/Frontend/OpenMP/OMPConstants.h"
#include "llvm/Frontend/OpenMP/OMPGridValues.h"

// hostrpc interface, FIXME: consider moving to its own include these are
// statically linked into amdgpu/plugin if present from hostrpc_services.a,
// linked as --whole-archive to override the weak symbols that are used to
// implement a fallback for toolchains that do not yet have a hostrpc library.
extern "C" {
uint64_t hostrpc_assign_buffer(hsa_agent_t Agent, hsa_queue_t *ThisQ,
                               uint32_t DeviceId);
hsa_status_t hostrpc_init();
hsa_status_t hostrpc_terminate();

__attribute__((weak)) hsa_status_t hostrpc_init() { return HSA_STATUS_SUCCESS; }
__attribute__((weak)) hsa_status_t hostrpc_terminate() {
  return HSA_STATUS_SUCCESS;
}
__attribute__((weak)) uint64_t hostrpc_assign_buffer(hsa_agent_t, hsa_queue_t *,
                                                     uint32_t DeviceId) {
  DP("Warning: Attempting to assign hostrpc to device %u, but hostrpc library "
     "missing\n",
     DeviceId);
  return 0;
}
}

// Heuristic parameters used for kernel launch
// Number of teams per CU to allow scheduling flexibility
static const unsigned DefaultTeamsPerCU = 4;

int print_kernel_trace;

#ifdef OMPTARGET_DEBUG
#define check(msg, status)                                                     \
  if (status != HSA_STATUS_SUCCESS) {                                          \
    DP(#msg " failed\n");                                                      \
  } else {                                                                     \
    DP(#msg " succeeded\n");                                                   \
  }
#else
#define check(msg, status)                                                     \
  {}
#endif

#include "elf_common.h"

namespace hsa {
template <typename C> hsa_status_t iterate_agents(C Cb) {
  auto L = [](hsa_agent_t Agent, void *Data) -> hsa_status_t {
    C *Unwrapped = static_cast<C *>(Data);
    return (*Unwrapped)(Agent);
  };
  return hsa_iterate_agents(L, static_cast<void *>(&Cb));
}

template <typename C>
hsa_status_t amd_agent_iterate_memory_pools(hsa_agent_t Agent, C Cb) {
  auto L = [](hsa_amd_memory_pool_t MemoryPool, void *Data) -> hsa_status_t {
    C *Unwrapped = static_cast<C *>(Data);
    return (*Unwrapped)(MemoryPool);
  };

  return hsa_amd_agent_iterate_memory_pools(Agent, L, static_cast<void *>(&Cb));
}

} // namespace hsa

/// Keep entries table per device
struct FuncOrGblEntryTy {
  __tgt_target_table Table;
  std::vector<__tgt_offload_entry> Entries;
};

struct KernelArgPool {
private:
  static pthread_mutex_t Mutex;

public:
  uint32_t KernargSegmentSize;
  void *KernargRegion = nullptr;
  std::queue<int> FreeKernargSegments;

  uint32_t kernargSizeIncludingImplicit() {
    return KernargSegmentSize + sizeof(impl_implicit_args_t);
  }

  ~KernelArgPool() {
    if (KernargRegion) {
      auto R = hsa_amd_memory_pool_free(KernargRegion);
      if (R != HSA_STATUS_SUCCESS) {
        DP("hsa_amd_memory_pool_free failed: %s\n", get_error_string(R));
      }
    }
  }

  // Can't really copy or move a mutex
  KernelArgPool() = default;
  KernelArgPool(const KernelArgPool &) = delete;
  KernelArgPool(KernelArgPool &&) = delete;

  KernelArgPool(uint32_t KernargSegmentSize, hsa_amd_memory_pool_t &MemoryPool)
      : KernargSegmentSize(KernargSegmentSize) {

    // impl uses one pool per kernel for all gpus, with a fixed upper size
    // preserving that exact scheme here, including the queue<int>

    hsa_status_t Err = hsa_amd_memory_pool_allocate(
        MemoryPool, kernargSizeIncludingImplicit() * MAX_NUM_KERNELS, 0,
        &KernargRegion);

    if (Err != HSA_STATUS_SUCCESS) {
      DP("hsa_amd_memory_pool_allocate failed: %s\n", get_error_string(Err));
      KernargRegion = nullptr; // paranoid
      return;
    }

    Err = core::allow_access_to_all_gpu_agents(KernargRegion);
    if (Err != HSA_STATUS_SUCCESS) {
      DP("hsa allow_access_to_all_gpu_agents failed: %s\n",
         get_error_string(Err));
      auto R = hsa_amd_memory_pool_free(KernargRegion);
      if (R != HSA_STATUS_SUCCESS) {
        // if free failed, can't do anything more to resolve it
        DP("hsa memory poll free failed: %s\n", get_error_string(Err));
      }
      KernargRegion = nullptr;
      return;
    }

    for (int I = 0; I < MAX_NUM_KERNELS; I++) {
      FreeKernargSegments.push(I);
    }
  }

  void *allocate(uint64_t ArgNum) {
    assert((ArgNum * sizeof(void *)) == KernargSegmentSize);
    Lock L(&Mutex);
    void *Res = nullptr;
    if (!FreeKernargSegments.empty()) {

      int FreeIdx = FreeKernargSegments.front();
      Res = static_cast<void *>(static_cast<char *>(KernargRegion) +
                                (FreeIdx * kernargSizeIncludingImplicit()));
      assert(FreeIdx == pointerToIndex(Res));
      FreeKernargSegments.pop();
    }
    return Res;
  }

  void deallocate(void *Ptr) {
    Lock L(&Mutex);
    int Idx = pointerToIndex(Ptr);
    FreeKernargSegments.push(Idx);
  }

private:
  int pointerToIndex(void *Ptr) {
    ptrdiff_t Bytes =
        static_cast<char *>(Ptr) - static_cast<char *>(KernargRegion);
    assert(Bytes >= 0);
    assert(Bytes % kernargSizeIncludingImplicit() == 0);
    return Bytes / kernargSizeIncludingImplicit();
  }
  struct Lock {
    Lock(pthread_mutex_t *M) : M(M) { pthread_mutex_lock(M); }
    ~Lock() { pthread_mutex_unlock(M); }
    pthread_mutex_t *M;
  };
};
pthread_mutex_t KernelArgPool::Mutex = PTHREAD_MUTEX_INITIALIZER;

std::unordered_map<std::string /*kernel*/, std::unique_ptr<KernelArgPool>>
    KernelArgPoolMap;

/// Use a single entity to encode a kernel and a set of flags
struct KernelTy {
  llvm::omp::OMPTgtExecModeFlags ExecutionMode;
  int16_t ConstWGSize;
  int32_t DeviceId;
  void *CallStackAddr = nullptr;
  const char *Name;

  KernelTy(llvm::omp::OMPTgtExecModeFlags ExecutionMode, int16_t ConstWgSize,
           int32_t DeviceId, void *CallStackAddr, const char *Name,
           uint32_t KernargSegmentSize,
           hsa_amd_memory_pool_t &KernArgMemoryPool)
      : ExecutionMode(ExecutionMode), ConstWGSize(ConstWgSize),
        DeviceId(DeviceId), CallStackAddr(CallStackAddr), Name(Name) {
    DP("Construct kernelinfo: ExecMode %d\n", ExecutionMode);

    std::string N(Name);
    if (KernelArgPoolMap.find(N) == KernelArgPoolMap.end()) {
      KernelArgPoolMap.insert(
          std::make_pair(N, std::unique_ptr<KernelArgPool>(new KernelArgPool(
                                KernargSegmentSize, KernArgMemoryPool))));
    }
  }
};

/// List that contains all the kernels.
/// FIXME: we may need this to be per device and per library.
std::list<KernelTy> KernelsList;

template <typename Callback> static hsa_status_t findAgents(Callback CB) {

  hsa_status_t Err =
      hsa::iterate_agents([&](hsa_agent_t Agent) -> hsa_status_t {
        hsa_device_type_t DeviceType;
        // get_info fails iff HSA runtime not yet initialized
        hsa_status_t Err =
            hsa_agent_get_info(Agent, HSA_AGENT_INFO_DEVICE, &DeviceType);

        if (Err != HSA_STATUS_SUCCESS) {
          if (print_kernel_trace > 0)
            DP("rtl.cpp: err %s\n", get_error_string(Err));

          return Err;
        }

        CB(DeviceType, Agent);
        return HSA_STATUS_SUCCESS;
      });

  // iterate_agents fails iff HSA runtime not yet initialized
  if (print_kernel_trace > 0 && Err != HSA_STATUS_SUCCESS) {
    DP("rtl.cpp: err %s\n", get_error_string(Err));
  }

  return Err;
}

static void callbackQueue(hsa_status_t Status, hsa_queue_t *Source,
                          void *Data) {
  if (Status != HSA_STATUS_SUCCESS) {
    const char *StatusString;
    if (hsa_status_string(Status, &StatusString) != HSA_STATUS_SUCCESS) {
      StatusString = "unavailable";
    }
    DP("[%s:%d] GPU error in queue %p %d (%s)\n", __FILE__, __LINE__, Source,
       Status, StatusString);
    abort();
  }
}

namespace core {
namespace {

bool checkResult(hsa_status_t Err, const char *ErrMsg) {
  if (Err == HSA_STATUS_SUCCESS)
    return true;

  REPORT("%s", ErrMsg);
  REPORT("%s", get_error_string(Err));
  return false;
}

void packetStoreRelease(uint32_t *Packet, uint16_t Header, uint16_t Rest) {
  __atomic_store_n(Packet, Header | (Rest << 16), __ATOMIC_RELEASE);
}

uint16_t createHeader() {
  uint16_t Header = HSA_PACKET_TYPE_KERNEL_DISPATCH << HSA_PACKET_HEADER_TYPE;
  Header |= HSA_FENCE_SCOPE_SYSTEM << HSA_PACKET_HEADER_ACQUIRE_FENCE_SCOPE;
  Header |= HSA_FENCE_SCOPE_SYSTEM << HSA_PACKET_HEADER_RELEASE_FENCE_SCOPE;
  return Header;
}

hsa_status_t isValidMemoryPool(hsa_amd_memory_pool_t MemoryPool) {
  bool AllocAllowed = false;
  hsa_status_t Err = hsa_amd_memory_pool_get_info(
      MemoryPool, HSA_AMD_MEMORY_POOL_INFO_RUNTIME_ALLOC_ALLOWED,
      &AllocAllowed);
  if (Err != HSA_STATUS_SUCCESS) {
    DP("Alloc allowed in memory pool check failed: %s\n",
       get_error_string(Err));
    return Err;
  }

  size_t Size = 0;
  Err = hsa_amd_memory_pool_get_info(MemoryPool, HSA_AMD_MEMORY_POOL_INFO_SIZE,
                                     &Size);
  if (Err != HSA_STATUS_SUCCESS) {
    DP("Get memory pool size failed: %s\n", get_error_string(Err));
    return Err;
  }

  return (AllocAllowed && Size > 0) ? HSA_STATUS_SUCCESS : HSA_STATUS_ERROR;
}

hsa_status_t addMemoryPool(hsa_amd_memory_pool_t MemoryPool, void *Data) {
  std::vector<hsa_amd_memory_pool_t> *Result =
      static_cast<std::vector<hsa_amd_memory_pool_t> *>(Data);

  hsa_status_t Err;
  if ((Err = isValidMemoryPool(MemoryPool)) != HSA_STATUS_SUCCESS) {
    return Err;
  }

  Result->push_back(MemoryPool);
  return HSA_STATUS_SUCCESS;
}

} // namespace
} // namespace core

struct EnvironmentVariables {
  int NumTeams;
  int TeamLimit;
  int TeamThreadLimit;
  int MaxTeamsDefault;
  int DynamicMemSize;
};

template <uint32_t wavesize>
static constexpr const llvm::omp::GV &getGridValue() {
  return llvm::omp::getAMDGPUGridValues<wavesize>();
}

struct HSALifetime {
  // Wrapper around HSA used to ensure it is constructed before other types
  // and destructed after, which means said other types can use raii for
  // cleanup without risking running outside of the lifetime of HSA
  const hsa_status_t S;

  bool HSAInitSuccess() { return S == HSA_STATUS_SUCCESS; }
  HSALifetime() : S(hsa_init()) {}

  ~HSALifetime() {
    if (S == HSA_STATUS_SUCCESS) {
      hsa_status_t Err = hsa_shut_down();
      if (Err != HSA_STATUS_SUCCESS) {
        // Can't call into HSA to get a string from the integer
        DP("Shutting down HSA failed: %d\n", Err);
      }
    }
  }
};

// Handle scheduling of multiple hsa_queue's per device to
// multiple threads (one scheduler per device)
class HSAQueueScheduler {
public:
  HSAQueueScheduler() : Current(0) {}

  HSAQueueScheduler(const HSAQueueScheduler &) = delete;

  HSAQueueScheduler(HSAQueueScheduler &&Q) {
    Current = Q.Current.load();
    for (uint8_t I = 0; I < NUM_QUEUES_PER_DEVICE; I++) {
      HSAQueues[I] = Q.HSAQueues[I];
      Q.HSAQueues[I] = nullptr;
    }
  }

  // \return false if any HSA queue creation fails
  bool createQueues(hsa_agent_t HSAAgent, uint32_t QueueSize) {
    for (uint8_t I = 0; I < NUM_QUEUES_PER_DEVICE; I++) {
      hsa_queue_t *Q = nullptr;
      hsa_status_t Rc =
          hsa_queue_create(HSAAgent, QueueSize, HSA_QUEUE_TYPE_MULTI,
                           callbackQueue, NULL, UINT32_MAX, UINT32_MAX, &Q);
      if (Rc != HSA_STATUS_SUCCESS) {
        DP("Failed to create HSA queue %d\n", I);
        return false;
      }
      HSAQueues[I] = Q;
    }
    return true;
  }

  ~HSAQueueScheduler() {
    for (uint8_t I = 0; I < NUM_QUEUES_PER_DEVICE; I++) {
      if (HSAQueues[I]) {
        hsa_status_t Err = hsa_queue_destroy(HSAQueues[I]);
        if (Err != HSA_STATUS_SUCCESS)
          DP("Error destroying HSA queue");
      }
    }
  }

  // \return next queue to use for device
  hsa_queue_t *next() {
    return HSAQueues[(Current.fetch_add(1, std::memory_order_relaxed)) %
                     NUM_QUEUES_PER_DEVICE];
  }

private:
  // Number of queues per device
  enum : uint8_t { NUM_QUEUES_PER_DEVICE = 4 };
  hsa_queue_t *HSAQueues[NUM_QUEUES_PER_DEVICE] = {};
  std::atomic<uint8_t> Current;
};

/// Class containing all the device information
class RTLDeviceInfoTy : HSALifetime {
  std::vector<std::list<FuncOrGblEntryTy>> FuncGblEntries;

  struct QueueDeleter {
    void operator()(hsa_queue_t *Q) {
      if (Q) {
        hsa_status_t Err = hsa_queue_destroy(Q);
        if (Err != HSA_STATUS_SUCCESS) {
          DP("Error destroying hsa queue: %s\n", get_error_string(Err));
        }
      }
    }
  };

public:
  bool ConstructionSucceeded = false;

  // load binary populates symbol tables and mutates various global state
  // run uses those symbol tables
  std::shared_timed_mutex LoadRunLock;

  int NumberOfDevices = 0;

  // GPU devices
  std::vector<hsa_agent_t> HSAAgents;
  std::vector<HSAQueueScheduler> HSAQueueSchedulers; // one per gpu

  // CPUs
  std::vector<hsa_agent_t> CPUAgents;

  // Device properties
  std::vector<int> ComputeUnits;
  std::vector<int> GroupsPerDevice;
  std::vector<int> ThreadsPerGroup;
  std::vector<int> WarpSize;
  std::vector<std::string> GPUName;

  // OpenMP properties
  std::vector<int> NumTeams;
  std::vector<int> NumThreads;

  // OpenMP Environment properties
  EnvironmentVariables Env;

  // OpenMP Requires Flags
  int64_t RequiresFlags;

  // Resource pools
  SignalPoolT FreeSignalPool;

  bool HostcallRequired = false;

  std::vector<hsa_executable_t> HSAExecutables;

  std::vector<std::map<std::string, atl_kernel_info_t>> KernelInfoTable;
  std::vector<std::map<std::string, atl_symbol_info_t>> SymbolInfoTable;

  hsa_amd_memory_pool_t KernArgPool;

  // fine grained memory pool for host allocations
  hsa_amd_memory_pool_t HostFineGrainedMemoryPool;

  // fine and coarse-grained memory pools per offloading device
  std::vector<hsa_amd_memory_pool_t> DeviceFineGrainedMemoryPools;
  std::vector<hsa_amd_memory_pool_t> DeviceCoarseGrainedMemoryPools;

  struct ImplFreePtrDeletor {
    void operator()(void *P) {
      core::Runtime::Memfree(P); // ignore failure to free
    }
  };

  // device_State shared across loaded binaries, error if inconsistent size
  std::vector<std::pair<std::unique_ptr<void, ImplFreePtrDeletor>, uint64_t>>
      DeviceStateStore;

  static const unsigned HardTeamLimit =
      (1 << 16) - 1; // 64K needed to fit in uint16
  static const int DefaultNumTeams = 128;

  // These need to be per-device since different devices can have different
  // wave sizes, but are currently the same number for each so that refactor
  // can be postponed.
  static_assert(getGridValue<32>().GV_Max_Teams ==
                    getGridValue<64>().GV_Max_Teams,
                "");
  static const int MaxTeams = getGridValue<64>().GV_Max_Teams;

  static_assert(getGridValue<32>().GV_Max_WG_Size ==
                    getGridValue<64>().GV_Max_WG_Size,
                "");
  static const int MaxWgSize = getGridValue<64>().GV_Max_WG_Size;

  static_assert(getGridValue<32>().GV_Default_WG_Size ==
                    getGridValue<64>().GV_Default_WG_Size,
                "");
  static const int DefaultWgSize = getGridValue<64>().GV_Default_WG_Size;

  using MemcpyFunc = hsa_status_t (*)(hsa_signal_t, void *, void *, size_t Size,
                                      hsa_agent_t, hsa_amd_memory_pool_t);
  hsa_status_t freesignalpoolMemcpy(void *Dest, void *Src, size_t Size,
                                    MemcpyFunc Func, int32_t DeviceId) {
    hsa_agent_t Agent = HSAAgents[DeviceId];
    hsa_signal_t S = FreeSignalPool.pop();
    if (S.handle == 0) {
      return HSA_STATUS_ERROR;
    }
    hsa_status_t R = Func(S, Dest, Src, Size, Agent, HostFineGrainedMemoryPool);
    FreeSignalPool.push(S);
    return R;
  }

  hsa_status_t freesignalpoolMemcpyD2H(void *Dest, void *Src, size_t Size,
                                       int32_t DeviceId) {
    return freesignalpoolMemcpy(Dest, Src, Size, impl_memcpy_d2h, DeviceId);
  }

  hsa_status_t freesignalpoolMemcpyH2D(void *Dest, void *Src, size_t Size,
                                       int32_t DeviceId) {
    return freesignalpoolMemcpy(Dest, Src, Size, impl_memcpy_h2d, DeviceId);
  }

  static void printDeviceInfo(int32_t DeviceId, hsa_agent_t Agent) {
    char TmpChar[1000];
    uint16_t Major, Minor;
    uint32_t TmpUInt;
    uint32_t TmpUInt2;
    uint32_t CacheSize[4];
    bool TmpBool;
    uint16_t WorkgroupMaxDim[3];
    hsa_dim3_t GridMaxDim;

    // Getting basic information about HSA and Device
    core::checkResult(
        hsa_system_get_info(HSA_SYSTEM_INFO_VERSION_MAJOR, &Major),
        "Error from hsa_system_get_info when obtaining "
        "HSA_SYSTEM_INFO_VERSION_MAJOR\n");
    core::checkResult(
        hsa_system_get_info(HSA_SYSTEM_INFO_VERSION_MINOR, &Minor),
        "Error from hsa_system_get_info when obtaining "
        "HSA_SYSTEM_INFO_VERSION_MINOR\n");
    printf("    HSA Runtime Version: \t\t%u.%u \n", Major, Minor);
    printf("    HSA OpenMP Device Number: \t\t%d \n", DeviceId);
    core::checkResult(
        hsa_agent_get_info(
            Agent, (hsa_agent_info_t)HSA_AMD_AGENT_INFO_PRODUCT_NAME, TmpChar),
        "Error returned from hsa_agent_get_info when obtaining "
        "HSA_AMD_AGENT_INFO_PRODUCT_NAME\n");
    printf("    Product Name: \t\t\t%s \n", TmpChar);
    core::checkResult(hsa_agent_get_info(Agent, HSA_AGENT_INFO_NAME, TmpChar),
                      "Error returned from hsa_agent_get_info when obtaining "
                      "HSA_AGENT_INFO_NAME\n");
    printf("    Device Name: \t\t\t%s \n", TmpChar);
    core::checkResult(
        hsa_agent_get_info(Agent, HSA_AGENT_INFO_VENDOR_NAME, TmpChar),
        "Error returned from hsa_agent_get_info when obtaining "
        "HSA_AGENT_INFO_NAME\n");
    printf("    Vendor Name: \t\t\t%s \n", TmpChar);
    hsa_device_type_t DevType;
    core::checkResult(
        hsa_agent_get_info(Agent, HSA_AGENT_INFO_DEVICE, &DevType),
        "Error returned from hsa_agent_get_info when obtaining "
        "HSA_AGENT_INFO_DEVICE\n");
    printf("    Device Type: \t\t\t%s \n",
           DevType == HSA_DEVICE_TYPE_CPU
               ? "CPU"
               : (DevType == HSA_DEVICE_TYPE_GPU
                      ? "GPU"
                      : (DevType == HSA_DEVICE_TYPE_DSP ? "DSP" : "UNKNOWN")));
    core::checkResult(
        hsa_agent_get_info(Agent, HSA_AGENT_INFO_QUEUES_MAX, &TmpUInt),
        "Error returned from hsa_agent_get_info when obtaining "
        "HSA_AGENT_INFO_QUEUES_MAX\n");
    printf("    Max Queues: \t\t\t%u \n", TmpUInt);
    core::checkResult(
        hsa_agent_get_info(Agent, HSA_AGENT_INFO_QUEUE_MIN_SIZE, &TmpUInt),
        "Error returned from hsa_agent_get_info when obtaining "
        "HSA_AGENT_INFO_QUEUE_MIN_SIZE\n");
    printf("    Queue Min Size: \t\t\t%u \n", TmpUInt);
    core::checkResult(
        hsa_agent_get_info(Agent, HSA_AGENT_INFO_QUEUE_MAX_SIZE, &TmpUInt),
        "Error returned from hsa_agent_get_info when obtaining "
        "HSA_AGENT_INFO_QUEUE_MAX_SIZE\n");
    printf("    Queue Max Size: \t\t\t%u \n", TmpUInt);

    // Getting cache information
    printf("    Cache:\n");

    // FIXME: This is deprecated according to HSA documentation. But using
    // hsa_agent_iterate_caches and hsa_cache_get_info breaks execution during
    // runtime.
    core::checkResult(
        hsa_agent_get_info(Agent, HSA_AGENT_INFO_CACHE_SIZE, CacheSize),
        "Error returned from hsa_agent_get_info when obtaining "
        "HSA_AGENT_INFO_CACHE_SIZE\n");

    for (int I = 0; I < 4; I++) {
      if (CacheSize[I]) {
        printf("      L%u: \t\t\t\t%u bytes\n", I, CacheSize[I]);
      }
    }

    core::checkResult(
        hsa_agent_get_info(Agent,
                           (hsa_agent_info_t)HSA_AMD_AGENT_INFO_CACHELINE_SIZE,
                           &TmpUInt),
        "Error returned from hsa_agent_get_info when obtaining "
        "HSA_AMD_AGENT_INFO_CACHELINE_SIZE\n");
    printf("    Cacheline Size: \t\t\t%u \n", TmpUInt);
    core::checkResult(
        hsa_agent_get_info(
            Agent, (hsa_agent_info_t)HSA_AMD_AGENT_INFO_MAX_CLOCK_FREQUENCY,
            &TmpUInt),
        "Error returned from hsa_agent_get_info when obtaining "
        "HSA_AMD_AGENT_INFO_MAX_CLOCK_FREQUENCY\n");
    printf("    Max Clock Freq(MHz): \t\t%u \n", TmpUInt);
    core::checkResult(
        hsa_agent_get_info(
            Agent, (hsa_agent_info_t)HSA_AMD_AGENT_INFO_COMPUTE_UNIT_COUNT,
            &TmpUInt),
        "Error returned from hsa_agent_get_info when obtaining "
        "HSA_AMD_AGENT_INFO_COMPUTE_UNIT_COUNT\n");
    printf("    Compute Units: \t\t\t%u \n", TmpUInt);
    core::checkResult(hsa_agent_get_info(
                          Agent,
                          (hsa_agent_info_t)HSA_AMD_AGENT_INFO_NUM_SIMDS_PER_CU,
                          &TmpUInt),
                      "Error returned from hsa_agent_get_info when obtaining "
                      "HSA_AMD_AGENT_INFO_NUM_SIMDS_PER_CU\n");
    printf("    SIMD per CU: \t\t\t%u \n", TmpUInt);
    core::checkResult(
        hsa_agent_get_info(Agent, HSA_AGENT_INFO_FAST_F16_OPERATION, &TmpBool),
        "Error returned from hsa_agent_get_info when obtaining "
        "HSA_AMD_AGENT_INFO_NUM_SIMDS_PER_CU\n");
    printf("    Fast F16 Operation: \t\t%s \n", (TmpBool ? "TRUE" : "FALSE"));
    core::checkResult(
        hsa_agent_get_info(Agent, HSA_AGENT_INFO_WAVEFRONT_SIZE, &TmpUInt2),
        "Error returned from hsa_agent_get_info when obtaining "
        "HSA_AGENT_INFO_WAVEFRONT_SIZE\n");
    printf("    Wavefront Size: \t\t\t%u \n", TmpUInt2);
    core::checkResult(
        hsa_agent_get_info(Agent, HSA_AGENT_INFO_WORKGROUP_MAX_SIZE, &TmpUInt),
        "Error returned from hsa_agent_get_info when obtaining "
        "HSA_AGENT_INFO_WORKGROUP_MAX_SIZE\n");
    printf("    Workgroup Max Size: \t\t%u \n", TmpUInt);
    core::checkResult(hsa_agent_get_info(Agent,
                                         HSA_AGENT_INFO_WORKGROUP_MAX_DIM,
                                         WorkgroupMaxDim),
                      "Error returned from hsa_agent_get_info when obtaining "
                      "HSA_AGENT_INFO_WORKGROUP_MAX_DIM\n");
    printf("    Workgroup Max Size per Dimension:\n");
    printf("      x: \t\t\t\t%u\n", WorkgroupMaxDim[0]);
    printf("      y: \t\t\t\t%u\n", WorkgroupMaxDim[1]);
    printf("      z: \t\t\t\t%u\n", WorkgroupMaxDim[2]);
    core::checkResult(hsa_agent_get_info(
                          Agent,
                          (hsa_agent_info_t)HSA_AMD_AGENT_INFO_MAX_WAVES_PER_CU,
                          &TmpUInt),
                      "Error returned from hsa_agent_get_info when obtaining "
                      "HSA_AMD_AGENT_INFO_MAX_WAVES_PER_CU\n");
    printf("    Max Waves Per CU: \t\t\t%u \n", TmpUInt);
    printf("    Max Work-item Per CU: \t\t%u \n", TmpUInt * TmpUInt2);
    core::checkResult(
        hsa_agent_get_info(Agent, HSA_AGENT_INFO_GRID_MAX_SIZE, &TmpUInt),
        "Error returned from hsa_agent_get_info when obtaining "
        "HSA_AGENT_INFO_GRID_MAX_SIZE\n");
    printf("    Grid Max Size: \t\t\t%u \n", TmpUInt);
    core::checkResult(
        hsa_agent_get_info(Agent, HSA_AGENT_INFO_GRID_MAX_DIM, &GridMaxDim),
        "Error returned from hsa_agent_get_info when obtaining "
        "HSA_AGENT_INFO_GRID_MAX_DIM\n");
    printf("    Grid Max Size per Dimension: \t\t\n");
    printf("      x: \t\t\t\t%u\n", GridMaxDim.x);
    printf("      y: \t\t\t\t%u\n", GridMaxDim.y);
    printf("      z: \t\t\t\t%u\n", GridMaxDim.z);
    core::checkResult(
        hsa_agent_get_info(Agent, HSA_AGENT_INFO_FBARRIER_MAX_SIZE, &TmpUInt),
        "Error returned from hsa_agent_get_info when obtaining "
        "HSA_AGENT_INFO_FBARRIER_MAX_SIZE\n");
    printf("    Max fbarriers/Workgrp: \t\t%u\n", TmpUInt);

    printf("    Memory Pools:\n");
    auto CbMem = [](hsa_amd_memory_pool_t Region, void *Data) -> hsa_status_t {
      std::string TmpStr;
      size_t Size;
      bool Alloc, Access;
      hsa_amd_segment_t Segment;
      hsa_amd_memory_pool_global_flag_t GlobalFlags;
      core::checkResult(
          hsa_amd_memory_pool_get_info(
              Region, HSA_AMD_MEMORY_POOL_INFO_GLOBAL_FLAGS, &GlobalFlags),
          "Error returned from hsa_amd_memory_pool_get_info when obtaining "
          "HSA_AMD_MEMORY_POOL_INFO_GLOBAL_FLAGS\n");
      core::checkResult(hsa_amd_memory_pool_get_info(
                            Region, HSA_AMD_MEMORY_POOL_INFO_SEGMENT, &Segment),
                        "Error returned from hsa_amd_memory_pool_get_info when "
                        "obtaining HSA_AMD_MEMORY_POOL_INFO_SEGMENT\n");

      switch (Segment) {
      case HSA_AMD_SEGMENT_GLOBAL:
        TmpStr = "GLOBAL; FLAGS: ";
        if (HSA_AMD_MEMORY_POOL_GLOBAL_FLAG_KERNARG_INIT & GlobalFlags)
          TmpStr += "KERNARG, ";
        if (HSA_AMD_MEMORY_POOL_GLOBAL_FLAG_FINE_GRAINED & GlobalFlags)
          TmpStr += "FINE GRAINED, ";
        if (HSA_AMD_MEMORY_POOL_GLOBAL_FLAG_COARSE_GRAINED & GlobalFlags)
          TmpStr += "COARSE GRAINED, ";
        break;
      case HSA_AMD_SEGMENT_READONLY:
        TmpStr = "READONLY";
        break;
      case HSA_AMD_SEGMENT_PRIVATE:
        TmpStr = "PRIVATE";
        break;
      case HSA_AMD_SEGMENT_GROUP:
        TmpStr = "GROUP";
        break;
      }
      printf("      Pool %s: \n", TmpStr.c_str());

      core::checkResult(hsa_amd_memory_pool_get_info(
                            Region, HSA_AMD_MEMORY_POOL_INFO_SIZE, &Size),
                        "Error returned from hsa_amd_memory_pool_get_info when "
                        "obtaining HSA_AMD_MEMORY_POOL_INFO_SIZE\n");
      printf("        Size: \t\t\t\t %zu bytes\n", Size);
      core::checkResult(
          hsa_amd_memory_pool_get_info(
              Region, HSA_AMD_MEMORY_POOL_INFO_RUNTIME_ALLOC_ALLOWED, &Alloc),
          "Error returned from hsa_amd_memory_pool_get_info when obtaining "
          "HSA_AMD_MEMORY_POOL_INFO_RUNTIME_ALLOC_ALLOWED\n");
      printf("        Allocatable: \t\t\t %s\n", (Alloc ? "TRUE" : "FALSE"));
      core::checkResult(
          hsa_amd_memory_pool_get_info(
              Region, HSA_AMD_MEMORY_POOL_INFO_RUNTIME_ALLOC_GRANULE, &Size),
          "Error returned from hsa_amd_memory_pool_get_info when obtaining "
          "HSA_AMD_MEMORY_POOL_INFO_RUNTIME_ALLOC_GRANULE\n");
      printf("        Runtime Alloc Granule: \t\t %zu bytes\n", Size);
      core::checkResult(
          hsa_amd_memory_pool_get_info(
              Region, HSA_AMD_MEMORY_POOL_INFO_RUNTIME_ALLOC_ALIGNMENT, &Size),
          "Error returned from hsa_amd_memory_pool_get_info when obtaining "
          "HSA_AMD_MEMORY_POOL_INFO_RUNTIME_ALLOC_ALIGNMENT\n");
      printf("        Runtime Alloc alignment: \t %zu bytes\n", Size);
      core::checkResult(
          hsa_amd_memory_pool_get_info(
              Region, HSA_AMD_MEMORY_POOL_INFO_ACCESSIBLE_BY_ALL, &Access),
          "Error returned from hsa_amd_memory_pool_get_info when obtaining "
          "HSA_AMD_MEMORY_POOL_INFO_ACCESSIBLE_BY_ALL\n");
      printf("        Accessable by all: \t\t %s\n",
             (Access ? "TRUE" : "FALSE"));

      return HSA_STATUS_SUCCESS;
    };
    // Iterate over all the memory regions for this agent. Get the memory region
    // type and size
    hsa_amd_agent_iterate_memory_pools(Agent, CbMem, nullptr);

    printf("    ISAs:\n");
    auto CBIsas = [](hsa_isa_t Isa, void *Data) -> hsa_status_t {
      char TmpChar[1000];
      core::checkResult(hsa_isa_get_info_alt(Isa, HSA_ISA_INFO_NAME, TmpChar),
                        "Error returned from hsa_isa_get_info_alt when "
                        "obtaining HSA_ISA_INFO_NAME\n");
      printf("        Name: \t\t\t\t %s\n", TmpChar);

      return HSA_STATUS_SUCCESS;
    };
    // Iterate over all the memory regions for this agent. Get the memory region
    // type and size
    hsa_agent_iterate_isas(Agent, CBIsas, nullptr);
  }

  // Record entry point associated with device
  void addOffloadEntry(int32_t DeviceId, __tgt_offload_entry Entry) {
    assert(DeviceId < (int32_t)FuncGblEntries.size() &&
           "Unexpected device id!");
    FuncOrGblEntryTy &E = FuncGblEntries[DeviceId].back();

    E.Entries.push_back(Entry);
  }

  // Return true if the entry is associated with device
  bool findOffloadEntry(int32_t DeviceId, void *Addr) {
    assert(DeviceId < (int32_t)FuncGblEntries.size() &&
           "Unexpected device id!");
    FuncOrGblEntryTy &E = FuncGblEntries[DeviceId].back();

    for (auto &It : E.Entries) {
      if (It.addr == Addr)
        return true;
    }

    return false;
  }

  // Return the pointer to the target entries table
  __tgt_target_table *getOffloadEntriesTable(int32_t DeviceId) {
    assert(DeviceId < (int32_t)FuncGblEntries.size() &&
           "Unexpected device id!");
    FuncOrGblEntryTy &E = FuncGblEntries[DeviceId].back();

    int32_t Size = E.Entries.size();

    // Table is empty
    if (!Size)
      return 0;

    __tgt_offload_entry *Begin = &E.Entries[0];
    __tgt_offload_entry *End = &E.Entries[Size - 1];

    // Update table info according to the entries and return the pointer
    E.Table.EntriesBegin = Begin;
    E.Table.EntriesEnd = ++End;

    return &E.Table;
  }

  // Clear entries table for a device
  void clearOffloadEntriesTable(int DeviceId) {
    assert(DeviceId < (int32_t)FuncGblEntries.size() &&
           "Unexpected device id!");
    FuncGblEntries[DeviceId].emplace_back();
    FuncOrGblEntryTy &E = FuncGblEntries[DeviceId].back();
    // KernelArgPoolMap.clear();
    E.Entries.clear();
    E.Table.EntriesBegin = E.Table.EntriesEnd = 0;
  }

  hsa_status_t addDeviceMemoryPool(hsa_amd_memory_pool_t MemoryPool,
                                   unsigned int DeviceId) {
    assert(DeviceId < DeviceFineGrainedMemoryPools.size() && "Error here.");
    uint32_t GlobalFlags = 0;
    hsa_status_t Err = hsa_amd_memory_pool_get_info(
        MemoryPool, HSA_AMD_MEMORY_POOL_INFO_GLOBAL_FLAGS, &GlobalFlags);

    if (Err != HSA_STATUS_SUCCESS) {
      return Err;
    }

    if (GlobalFlags & HSA_AMD_MEMORY_POOL_GLOBAL_FLAG_FINE_GRAINED) {
      DeviceFineGrainedMemoryPools[DeviceId] = MemoryPool;
    } else if (GlobalFlags & HSA_AMD_MEMORY_POOL_GLOBAL_FLAG_COARSE_GRAINED) {
      DeviceCoarseGrainedMemoryPools[DeviceId] = MemoryPool;
    }

    return HSA_STATUS_SUCCESS;
  }

  hsa_status_t setupDevicePools(const std::vector<hsa_agent_t> &Agents) {
    for (unsigned int DeviceId = 0; DeviceId < Agents.size(); DeviceId++) {
      hsa_status_t Err = hsa::amd_agent_iterate_memory_pools(
          Agents[DeviceId], [&](hsa_amd_memory_pool_t MemoryPool) {
            hsa_status_t ValidStatus = core::isValidMemoryPool(MemoryPool);
            if (ValidStatus != HSA_STATUS_SUCCESS) {
              DP("Alloc allowed in memory pool check failed: %s\n",
                 get_error_string(ValidStatus));
              return HSA_STATUS_SUCCESS;
            }
            return addDeviceMemoryPool(MemoryPool, DeviceId);
          });

      if (Err != HSA_STATUS_SUCCESS) {
        DP("[%s:%d] %s failed: %s\n", __FILE__, __LINE__,
           "Iterate all memory pools", get_error_string(Err));
        return Err;
      }
    }
    return HSA_STATUS_SUCCESS;
  }

  hsa_status_t setupHostMemoryPools(std::vector<hsa_agent_t> &Agents) {
    std::vector<hsa_amd_memory_pool_t> HostPools;

    // collect all the "valid" pools for all the given agents.
    for (const auto &Agent : Agents) {
      hsa_status_t Err = hsa_amd_agent_iterate_memory_pools(
          Agent, core::addMemoryPool, static_cast<void *>(&HostPools));
      if (Err != HSA_STATUS_SUCCESS) {
        DP("addMemoryPool returned %s, continuing\n", get_error_string(Err));
      }
    }

    // We need two fine-grained pools.
    //  1. One with kernarg flag set for storing kernel arguments
    //  2. Second for host allocations
    bool FineGrainedMemoryPoolSet = false;
    bool KernArgPoolSet = false;
    for (const auto &MemoryPool : HostPools) {
      hsa_status_t Err = HSA_STATUS_SUCCESS;
      uint32_t GlobalFlags = 0;
      Err = hsa_amd_memory_pool_get_info(
          MemoryPool, HSA_AMD_MEMORY_POOL_INFO_GLOBAL_FLAGS, &GlobalFlags);
      if (Err != HSA_STATUS_SUCCESS) {
        DP("Get memory pool info failed: %s\n", get_error_string(Err));
        return Err;
      }

      if (GlobalFlags & HSA_AMD_MEMORY_POOL_GLOBAL_FLAG_FINE_GRAINED) {
        if (GlobalFlags & HSA_AMD_MEMORY_POOL_GLOBAL_FLAG_KERNARG_INIT) {
          KernArgPool = MemoryPool;
          KernArgPoolSet = true;
        }
        HostFineGrainedMemoryPool = MemoryPool;
        FineGrainedMemoryPoolSet = true;
      }
    }

    if (FineGrainedMemoryPoolSet && KernArgPoolSet)
      return HSA_STATUS_SUCCESS;

    return HSA_STATUS_ERROR;
  }

  hsa_amd_memory_pool_t getDeviceMemoryPool(unsigned int DeviceId) {
    assert(DeviceId >= 0 && DeviceId < DeviceCoarseGrainedMemoryPools.size() &&
           "Invalid device Id");
    return DeviceCoarseGrainedMemoryPools[DeviceId];
  }

  hsa_amd_memory_pool_t getHostMemoryPool() {
    return HostFineGrainedMemoryPool;
  }

  static int readEnv(const char *Env, int Default = -1) {
    const char *EnvStr = getenv(Env);
    int Res = Default;
    if (EnvStr) {
      Res = std::stoi(EnvStr);
      DP("Parsed %s=%d\n", Env, Res);
    }
    return Res;
  }

  RTLDeviceInfoTy() {
    DP("Start initializing " GETNAME(TARGET_NAME) "\n");

    // LIBOMPTARGET_KERNEL_TRACE provides a kernel launch trace to stderr
    // anytime. You do not need a debug library build.
    //  0 => no tracing
    //  1 => tracing dispatch only
    // >1 => verbosity increase

    if (!HSAInitSuccess()) {
      DP("Error when initializing HSA in " GETNAME(TARGET_NAME) "\n");
      return;
    }

    if (char *EnvStr = getenv("LIBOMPTARGET_KERNEL_TRACE"))
      print_kernel_trace = atoi(EnvStr);
    else
      print_kernel_trace = 0;

    hsa_status_t Err = core::atl_init_gpu_context();
    if (Err != HSA_STATUS_SUCCESS) {
      DP("Error when initializing " GETNAME(TARGET_NAME) "\n");
      return;
    }

    // Init hostcall soon after initializing hsa
    hostrpc_init();

    Err = findAgents([&](hsa_device_type_t DeviceType, hsa_agent_t Agent) {
      if (DeviceType == HSA_DEVICE_TYPE_CPU) {
        CPUAgents.push_back(Agent);
      } else {
        HSAAgents.push_back(Agent);
      }
    });
    if (Err != HSA_STATUS_SUCCESS)
      return;

    NumberOfDevices = (int)HSAAgents.size();

    if (NumberOfDevices == 0) {
      DP("There are no devices supporting HSA.\n");
      return;
    }
    DP("There are %d devices supporting HSA.\n", NumberOfDevices);

    // Init the device info
    HSAQueueSchedulers.reserve(NumberOfDevices);
    FuncGblEntries.resize(NumberOfDevices);
    ThreadsPerGroup.resize(NumberOfDevices);
    ComputeUnits.resize(NumberOfDevices);
    GPUName.resize(NumberOfDevices);
    GroupsPerDevice.resize(NumberOfDevices);
    WarpSize.resize(NumberOfDevices);
    NumTeams.resize(NumberOfDevices);
    NumThreads.resize(NumberOfDevices);
    DeviceStateStore.resize(NumberOfDevices);
    KernelInfoTable.resize(NumberOfDevices);
    SymbolInfoTable.resize(NumberOfDevices);
    DeviceCoarseGrainedMemoryPools.resize(NumberOfDevices);
    DeviceFineGrainedMemoryPools.resize(NumberOfDevices);

    Err = setupDevicePools(HSAAgents);
    if (Err != HSA_STATUS_SUCCESS) {
      DP("Setup for Device Memory Pools failed\n");
      return;
    }

    Err = setupHostMemoryPools(CPUAgents);
    if (Err != HSA_STATUS_SUCCESS) {
      DP("Setup for Host Memory Pools failed\n");
      return;
    }

    for (int I = 0; I < NumberOfDevices; I++) {
      uint32_t QueueSize = 0;
      {
        hsa_status_t Err = hsa_agent_get_info(
            HSAAgents[I], HSA_AGENT_INFO_QUEUE_MAX_SIZE, &QueueSize);
        if (Err != HSA_STATUS_SUCCESS) {
          DP("HSA query QUEUE_MAX_SIZE failed for agent %d\n", I);
          return;
        }
        enum { MaxQueueSize = 4096 };
        if (QueueSize > MaxQueueSize) {
          QueueSize = MaxQueueSize;
        }
      }

      {
        HSAQueueScheduler QSched;
        if (!QSched.createQueues(HSAAgents[I], QueueSize))
          return;
        HSAQueueSchedulers.emplace_back(std::move(QSched));
      }

      DeviceStateStore[I] = {nullptr, 0};
    }

    for (int I = 0; I < NumberOfDevices; I++) {
      ThreadsPerGroup[I] = RTLDeviceInfoTy::DefaultWgSize;
      GroupsPerDevice[I] = RTLDeviceInfoTy::DefaultNumTeams;
      ComputeUnits[I] = 1;
      DP("Device %d: Initial groupsPerDevice %d & threadsPerGroup %d\n", I,
         GroupsPerDevice[I], ThreadsPerGroup[I]);
    }

    // Get environment variables regarding teams
    Env.TeamLimit = readEnv("OMP_TEAM_LIMIT");
    Env.NumTeams = readEnv("OMP_NUM_TEAMS");
    Env.MaxTeamsDefault = readEnv("OMP_MAX_TEAMS_DEFAULT");
    Env.TeamThreadLimit = readEnv("OMP_TEAMS_THREAD_LIMIT");
    Env.DynamicMemSize = readEnv("LIBOMPTARGET_SHARED_MEMORY_SIZE", 0);

    // Default state.
    RequiresFlags = OMP_REQ_UNDEFINED;

    ConstructionSucceeded = true;
  }

  ~RTLDeviceInfoTy() {
    DP("Finalizing the " GETNAME(TARGET_NAME) " DeviceInfo.\n");
    if (!HSAInitSuccess()) {
      // Then none of these can have been set up and they can't be torn down
      return;
    }
    // Run destructors on types that use HSA before
    // impl_finalize removes access to it
    DeviceStateStore.clear();
    KernelArgPoolMap.clear();
    // Terminate hostrpc before finalizing hsa
    hostrpc_terminate();

    hsa_status_t Err;
    for (uint32_t I = 0; I < HSAExecutables.size(); I++) {
      Err = hsa_executable_destroy(HSAExecutables[I]);
      if (Err != HSA_STATUS_SUCCESS) {
        DP("[%s:%d] %s failed: %s\n", __FILE__, __LINE__,
           "Destroying executable", get_error_string(Err));
      }
    }
  }
};

pthread_mutex_t SignalPoolT::mutex = PTHREAD_MUTEX_INITIALIZER;

static RTLDeviceInfoTy DeviceInfo;

namespace {

int32_t dataRetrieve(int32_t DeviceId, void *HstPtr, void *TgtPtr, int64_t Size,
                     __tgt_async_info *AsyncInfo
                     OMPT_SUPPORT_IF(, const ompt_plugin_api_t *ompt_api)) {
  assert(AsyncInfo && "AsyncInfo is nullptr");
  assert(DeviceId < DeviceInfo.NumberOfDevices && "Device ID too large");
  // Return success if we are not copying back to host from target.
  if (!HstPtr)
    return OFFLOAD_SUCCESS;
  hsa_status_t Err;
  DP("Retrieve data %ld bytes, (tgt:%016llx) -> (hst:%016llx).\n", Size,
     (long long unsigned)(Elf64_Addr)TgtPtr,
     (long long unsigned)(Elf64_Addr)HstPtr);

<<<<<<< HEAD
#if OMPT_SUPPORT
    // OpenMP 5.1, sec. 2.21.7.1 "map Clause", p. 353, L6-7:
    // "The target-data-op-begin event occurs before a thread initiates a data
    // operation on a target device.  The target-data-op-end event occurs after
    // a thread initiates a data operation on a target device."
    //
    // OpenMP 5.1, sec. 3.8.5 "omp_target_memcpy", p. 419, L4-5:
    // "The target-data-op-begin event occurs before a thread initiates a data
    // transfer.  The target-data-op-end event occurs after a thread initiated
    // a data transfer."
    //
    // OpenMP 5.1, sec. 4.5.2.25 "ompt_callback_target_data_op_emi_t and
    // ompt_callback_target_data_op_t", p. 535, L25-27:
    // "A thread dispatches a registered ompt_callback_target_data_op_emi or
    // ompt_callback_target_data_op callback when device memory is allocated or
    // freed, as well as when data is copied to or from a device."
    //
    // FIXME: We don't yet need the target_task_data, target_data, host_op_id,
    // and codeptr_ra arguments for OpenACC support, so we haven't bothered to
    // implement them yet.
    if (ompt_api->ompt_target_enabled->ompt_callback_target_data_op_emi) {
      ompt_api->ompt_target_callbacks->ompt_callback(
          ompt_callback_target_data_op_emi)(
          ompt_scope_begin, /*target_task_data=*/NULL, /*target_data=*/NULL,
          /*host_op_id=*/NULL, ompt_target_data_transfer_from_device, TgtPtr,
          ompt_api->global_device_id, HstPtr,
          ompt_api->omp_get_initial_device(), Size, /*codeptr_ra=*/NULL);
    }
#endif
  err = DeviceInfo.freesignalpool_memcpy_d2h(HstPtr, TgtPtr, (size_t)Size,
                                             DeviceId);
#if OMPT_SUPPORT
    if (ompt_api->ompt_target_enabled->ompt_callback_target_data_op_emi) {
      ompt_api->ompt_target_callbacks->ompt_callback(
          ompt_callback_target_data_op_emi)(
          ompt_scope_end, /*target_task_data=*/NULL, /*target_data=*/NULL,
          /*host_op_id=*/NULL, ompt_target_data_transfer_from_device, TgtPtr,
          ompt_api->global_device_id, HstPtr,
          ompt_api->omp_get_initial_device(), Size, /*codeptr_ra=*/NULL);
    }
#endif
=======
  Err = DeviceInfo.freesignalpoolMemcpyD2H(HstPtr, TgtPtr, (size_t)Size,
                                           DeviceId);
>>>>>>> 5fb41342

  if (Err != HSA_STATUS_SUCCESS) {
    DP("Error when copying data from device to host. Pointers: "
       "host = 0x%016lx, device = 0x%016lx, size = %lld\n",
       (Elf64_Addr)HstPtr, (Elf64_Addr)TgtPtr, (unsigned long long)Size);
    return OFFLOAD_FAIL;
  }
  DP("DONE Retrieve data %ld bytes, (tgt:%016llx) -> (hst:%016llx).\n", Size,
     (long long unsigned)(Elf64_Addr)TgtPtr,
     (long long unsigned)(Elf64_Addr)HstPtr);
  return OFFLOAD_SUCCESS;
}

int32_t dataSubmit(int32_t DeviceId, void *TgtPtr, void *HstPtr, int64_t Size,
                   __tgt_async_info *AsyncInfo
                   OMPT_SUPPORT_IF(, const ompt_plugin_api_t *ompt_api)) {
  assert(AsyncInfo && "AsyncInfo is nullptr");
  hsa_status_t Err;
  assert(DeviceId < DeviceInfo.NumberOfDevices && "Device ID too large");
  // Return success if we are not doing host to target.
  if (!HstPtr)
    return OFFLOAD_SUCCESS;

  DP("Submit data %ld bytes, (hst:%016llx) -> (tgt:%016llx).\n", Size,
     (long long unsigned)(Elf64_Addr)HstPtr,
     (long long unsigned)(Elf64_Addr)TgtPtr);
<<<<<<< HEAD
#if OMPT_SUPPORT
    // OpenMP 5.1, sec. 2.21.7.1 "map Clause", p. 353, L6-7:
    // "The target-data-op-begin event occurs before a thread initiates a data
    // operation on a target device.  The target-data-op-end event occurs after
    // a thread initiates a data operation on a target device."
    //
    // OpenMP 5.1, sec. 3.8.5 "omp_target_memcpy", p. 419, L4-5:
    // "The target-data-op-begin event occurs before a thread initiates a data
    // transfer.  The target-data-op-end event occurs after a thread initiated
    // a data transfer."
    //
    // OpenMP 5.1, sec. 4.5.2.25 "ompt_callback_target_data_op_emi_t and
    // ompt_callback_target_data_op_t", p. 535, L25-27:
    // "A thread dispatches a registered ompt_callback_target_data_op_emi or
    // ompt_callback_target_data_op callback when device memory is allocated or
    // freed, as well as when data is copied to or from a device."
    //
    // FIXME: We don't yet need the target_task_data, target_data, host_op_id,
    // and codeptr_ra arguments for OpenACC support, so we haven't bothered to
    // implement them yet.
    if (ompt_api->ompt_target_enabled->ompt_callback_target_data_op_emi) {
      ompt_api->ompt_target_callbacks->ompt_callback(
          ompt_callback_target_data_op_emi)(
          ompt_scope_begin, /*target_task_data=*/NULL, /*target_data=*/NULL,
          /*host_op_id=*/NULL, ompt_target_data_transfer_to_device, HstPtr,
          ompt_api->omp_get_initial_device(), TgtPtr,
          ompt_api->global_device_id, Size, /*codeptr_ra=*/NULL);
    }
#endif
  err = DeviceInfo.freesignalpool_memcpy_h2d(TgtPtr, HstPtr, (size_t)Size,
                                             DeviceId);
#if OMPT_SUPPORT
    if (ompt_api->ompt_target_enabled->ompt_callback_target_data_op_emi) {
      ompt_api->ompt_target_callbacks->ompt_callback(
          ompt_callback_target_data_op_emi)(
          ompt_scope_end, /*target_task_data=*/NULL, /*target_data=*/NULL,
          /*host_op_id=*/NULL, ompt_target_data_transfer_to_device, HstPtr,
          ompt_api->omp_get_initial_device(), TgtPtr,
          ompt_api->global_device_id, Size, /*codeptr_ra=*/NULL);
    }
#endif
  if (err != HSA_STATUS_SUCCESS) {
=======
  Err = DeviceInfo.freesignalpoolMemcpyH2D(TgtPtr, HstPtr, (size_t)Size,
                                           DeviceId);
  if (Err != HSA_STATUS_SUCCESS) {
>>>>>>> 5fb41342
    DP("Error when copying data from host to device. Pointers: "
       "host = 0x%016lx, device = 0x%016lx, size = %lld\n",
       (Elf64_Addr)HstPtr, (Elf64_Addr)TgtPtr, (unsigned long long)Size);
    return OFFLOAD_FAIL;
  }
  return OFFLOAD_SUCCESS;
}

// Async.
// The implementation was written with cuda streams in mind. The semantics of
// that are to execute kernels on a queue in order of insertion. A synchronise
// call then makes writes visible between host and device. This means a series
// of N data_submit_async calls are expected to execute serially. HSA offers
// various options to run the data copies concurrently. This may require changes
// to libomptarget.

// __tgt_async_info* contains a void * Queue. Queue = 0 is used to indicate that
// there are no outstanding kernels that need to be synchronized. Any async call
// may be passed a Queue==0, at which point the cuda implementation will set it
// to non-null (see getStream). The cuda streams are per-device. Upstream may
// change this interface to explicitly initialize the AsyncInfo_pointer, but
// until then hsa lazily initializes it as well.

void initAsyncInfo(__tgt_async_info *AsyncInfo) {
  // set non-null while using async calls, return to null to indicate completion
  assert(AsyncInfo);
  if (!AsyncInfo->Queue) {
    AsyncInfo->Queue = reinterpret_cast<void *>(UINT64_MAX);
  }
}
void finiAsyncInfo(__tgt_async_info *AsyncInfo) {
  assert(AsyncInfo);
  assert(AsyncInfo->Queue);
  AsyncInfo->Queue = 0;
}

// Determine launch values for kernel.
struct LaunchVals {
  int WorkgroupSize;
  int GridSize;
};
LaunchVals getLaunchVals(int WarpSize, EnvironmentVariables Env,
                         int ConstWGSize,
                         llvm::omp::OMPTgtExecModeFlags ExecutionMode,
                         int NumTeams, int ThreadLimit, uint64_t LoopTripcount,
                         int DeviceNumTeams) {

  int ThreadsPerGroup = RTLDeviceInfoTy::DefaultWgSize;
  int NumGroups = 0;

  int MaxTeams = Env.MaxTeamsDefault > 0 ? Env.MaxTeamsDefault : DeviceNumTeams;
  if (MaxTeams > static_cast<int>(RTLDeviceInfoTy::HardTeamLimit))
    MaxTeams = RTLDeviceInfoTy::HardTeamLimit;

  if (print_kernel_trace & STARTUP_DETAILS) {
    DP("RTLDeviceInfoTy::Max_Teams: %d\n", RTLDeviceInfoTy::MaxTeams);
    DP("Max_Teams: %d\n", MaxTeams);
    DP("RTLDeviceInfoTy::Warp_Size: %d\n", WarpSize);
    DP("RTLDeviceInfoTy::Max_WG_Size: %d\n", RTLDeviceInfoTy::MaxWgSize);
    DP("RTLDeviceInfoTy::Default_WG_Size: %d\n",
       RTLDeviceInfoTy::DefaultWgSize);
    DP("thread_limit: %d\n", ThreadLimit);
    DP("threadsPerGroup: %d\n", ThreadsPerGroup);
    DP("ConstWGSize: %d\n", ConstWGSize);
  }
  // check for thread_limit() clause
  if (ThreadLimit > 0) {
    ThreadsPerGroup = ThreadLimit;
    DP("Setting threads per block to requested %d\n", ThreadLimit);
    // Add master warp for GENERIC
    if (ExecutionMode ==
        llvm::omp::OMPTgtExecModeFlags::OMP_TGT_EXEC_MODE_GENERIC) {
      ThreadsPerGroup += WarpSize;
      DP("Adding master wavefront: +%d threads\n", WarpSize);
    }
    if (ThreadsPerGroup > RTLDeviceInfoTy::MaxWgSize) { // limit to max
      ThreadsPerGroup = RTLDeviceInfoTy::MaxWgSize;
      DP("Setting threads per block to maximum %d\n", ThreadsPerGroup);
    }
  }
  // check flat_max_work_group_size attr here
  if (ThreadsPerGroup > ConstWGSize) {
    ThreadsPerGroup = ConstWGSize;
    DP("Reduced threadsPerGroup to flat-attr-group-size limit %d\n",
       ThreadsPerGroup);
  }
  if (print_kernel_trace & STARTUP_DETAILS)
    DP("threadsPerGroup: %d\n", ThreadsPerGroup);
  DP("Preparing %d threads\n", ThreadsPerGroup);

  // Set default num_groups (teams)
  if (Env.TeamLimit > 0)
    NumGroups = (MaxTeams < Env.TeamLimit) ? MaxTeams : Env.TeamLimit;
  else
    NumGroups = MaxTeams;
  DP("Set default num of groups %d\n", NumGroups);

  if (print_kernel_trace & STARTUP_DETAILS) {
    DP("num_groups: %d\n", NumGroups);
    DP("num_teams: %d\n", NumTeams);
  }

  // Reduce num_groups if threadsPerGroup exceeds RTLDeviceInfoTy::Max_WG_Size
  // This reduction is typical for default case (no thread_limit clause).
  // or when user goes crazy with num_teams clause.
  // FIXME: We cant distinguish between a constant or variable thread limit.
  // So we only handle constant thread_limits.
  if (ThreadsPerGroup >
      RTLDeviceInfoTy::DefaultWgSize) //  256 < threadsPerGroup <= 1024
    // Should we round threadsPerGroup up to nearest WarpSize
    // here?
    NumGroups = (MaxTeams * RTLDeviceInfoTy::MaxWgSize) / ThreadsPerGroup;

  // check for num_teams() clause
  if (NumTeams > 0) {
    NumGroups = (NumTeams < NumGroups) ? NumTeams : NumGroups;
  }
  if (print_kernel_trace & STARTUP_DETAILS) {
    DP("num_groups: %d\n", NumGroups);
    DP("Env.NumTeams %d\n", Env.NumTeams);
    DP("Env.TeamLimit %d\n", Env.TeamLimit);
  }

  if (Env.NumTeams > 0) {
    NumGroups = (Env.NumTeams < NumGroups) ? Env.NumTeams : NumGroups;
    DP("Modifying teams based on Env.NumTeams %d\n", Env.NumTeams);
  } else if (Env.TeamLimit > 0) {
    NumGroups = (Env.TeamLimit < NumGroups) ? Env.TeamLimit : NumGroups;
    DP("Modifying teams based on Env.TeamLimit%d\n", Env.TeamLimit);
  } else {
    if (NumTeams <= 0) {
      if (LoopTripcount > 0) {
        if (ExecutionMode ==
            llvm::omp::OMPTgtExecModeFlags::OMP_TGT_EXEC_MODE_SPMD) {
          // round up to the nearest integer
          NumGroups = ((LoopTripcount - 1) / ThreadsPerGroup) + 1;
        } else if (ExecutionMode ==
                   llvm::omp::OMPTgtExecModeFlags::OMP_TGT_EXEC_MODE_GENERIC) {
          NumGroups = LoopTripcount;
        } else /* OMP_TGT_EXEC_MODE_GENERIC_SPMD */ {
          // This is a generic kernel that was transformed to use SPMD-mode
          // execution but uses Generic-mode semantics for scheduling.
          NumGroups = LoopTripcount;
        }
        DP("Using %d teams due to loop trip count %" PRIu64 " and number of "
           "threads per block %d\n",
           NumGroups, LoopTripcount, ThreadsPerGroup);
      }
    } else {
      NumGroups = NumTeams;
    }
    if (NumGroups > MaxTeams) {
      NumGroups = MaxTeams;
      if (print_kernel_trace & STARTUP_DETAILS)
        DP("Limiting num_groups %d to Max_Teams %d \n", NumGroups, MaxTeams);
    }
    if (NumGroups > NumTeams && NumTeams > 0) {
      NumGroups = NumTeams;
      if (print_kernel_trace & STARTUP_DETAILS)
        DP("Limiting num_groups %d to clause num_teams %d \n", NumGroups,
           NumTeams);
    }
  }

  // num_teams clause always honored, no matter what, unless DEFAULT is active.
  if (NumTeams > 0) {
    NumGroups = NumTeams;
    // Cap num_groups to EnvMaxTeamsDefault if set.
    if (Env.MaxTeamsDefault > 0 && NumGroups > Env.MaxTeamsDefault)
      NumGroups = Env.MaxTeamsDefault;
  }
  if (print_kernel_trace & STARTUP_DETAILS) {
    DP("threadsPerGroup: %d\n", ThreadsPerGroup);
    DP("num_groups: %d\n", NumGroups);
    DP("loop_tripcount: %ld\n", LoopTripcount);
  }
  DP("Final %d num_groups and %d threadsPerGroup\n", NumGroups,
     ThreadsPerGroup);

  LaunchVals Res;
  Res.WorkgroupSize = ThreadsPerGroup;
  Res.GridSize = ThreadsPerGroup * NumGroups;
  return Res;
}

static uint64_t acquireAvailablePacketId(hsa_queue_t *Queue) {
  uint64_t PacketId = hsa_queue_add_write_index_relaxed(Queue, 1);
  bool Full = true;
  while (Full) {
    Full =
        PacketId >= (Queue->size + hsa_queue_load_read_index_scacquire(Queue));
  }
  return PacketId;
}

<<<<<<< HEAD
int32_t runRegionLocked(int32_t device_id, void *tgt_entry_ptr, void **tgt_args,
                        ptrdiff_t *tgt_offsets, int32_t arg_num,
                        int32_t num_teams, int32_t thread_limit,
                        uint64_t loop_tripcount
                        OMPT_SUPPORT_IF(, const ompt_plugin_api_t *ompt_api)) {
=======
int32_t runRegionLocked(int32_t DeviceId, void *TgtEntryPtr, void **TgtArgs,
                        ptrdiff_t *TgtOffsets, int32_t ArgNum, int32_t NumTeams,
                        int32_t ThreadLimit, uint64_t LoopTripcount) {
>>>>>>> 5fb41342
  // Set the context we are using
  // update thread limit content in gpu memory if un-initialized or specified
  // from host

  DP("Run target team region thread_limit %d\n", ThreadLimit);

#if OMPT_SUPPORT
  // OpenMP 5.1, sec. 2.14.5 "target Construct", p. 201, L17-20:
  // "The target-submit-begin event occurs prior to initiating creation of an
  // initial task on a target device for a target region.  The target-submit-end
  // event occurs after initiating creation of an initial task on a target
  // device for a target region."
  //
  // OpenMP 5.1, sec. 4.5.2.28 "ompt_callback_target_submit_emi_t and
  // ompt_callback_target_submit_t", p. 543, L2-6:
  // "A thread dispatches a registered ompt_callback_target_submit_emi or
  // ompt_callback_target_submit callback on the host before and after a target
  // task initiates creation of an initial task on a device."
  // "The endpoint argument indicates that the callback signals the beginning or
  // end of a scope."
  //
  // FIXME: We don't yet need the target_data or host_op_id argument for
  // OpenACC support, so we haven't bothered to implement it yet.
  if (ompt_api->ompt_target_enabled->ompt_callback_target_submit_emi) {
    ompt_api->ompt_target_callbacks->ompt_callback(
        ompt_callback_target_submit_emi)(
        ompt_scope_begin, /*target_data=*/NULL, /*host_op_id=*/NULL,
        /*requested_num_teams=*/num_teams);
  }
#endif

  // All args are references.
  std::vector<void *> Args(ArgNum);
  std::vector<void *> Ptrs(ArgNum);

  DP("Arg_num: %d\n", ArgNum);
  for (int32_t I = 0; I < ArgNum; ++I) {
    Ptrs[I] = (void *)((intptr_t)TgtArgs[I] + TgtOffsets[I]);
    Args[I] = &Ptrs[I];
    DP("Offseted base: arg[%d]:" DPxMOD "\n", I, DPxPTR(Ptrs[I]));
  }

  KernelTy *KernelInfo = (KernelTy *)TgtEntryPtr;

  std::string KernelName = std::string(KernelInfo->Name);
  auto &KernelInfoTable = DeviceInfo.KernelInfoTable;
  if (KernelInfoTable[DeviceId].find(KernelName) ==
      KernelInfoTable[DeviceId].end()) {
    DP("Kernel %s not found\n", KernelName.c_str());
    return OFFLOAD_FAIL;
  }

  const atl_kernel_info_t KernelInfoEntry =
      KernelInfoTable[DeviceId][KernelName];
  const uint32_t GroupSegmentSize =
      KernelInfoEntry.group_segment_size + DeviceInfo.Env.DynamicMemSize;
  const uint32_t SgprCount = KernelInfoEntry.sgpr_count;
  const uint32_t VgprCount = KernelInfoEntry.vgpr_count;
  const uint32_t SgprSpillCount = KernelInfoEntry.sgpr_spill_count;
  const uint32_t VgprSpillCount = KernelInfoEntry.vgpr_spill_count;

  assert(ArgNum == (int)KernelInfoEntry.explicit_argument_count);

  /*
   * Set limit based on ThreadsPerGroup and GroupsPerDevice
   */
  LaunchVals LV =
      getLaunchVals(DeviceInfo.WarpSize[DeviceId], DeviceInfo.Env,
                    KernelInfo->ConstWGSize, KernelInfo->ExecutionMode,
                    NumTeams,      // From run_region arg
                    ThreadLimit,   // From run_region arg
                    LoopTripcount, // From run_region arg
                    DeviceInfo.NumTeams[KernelInfo->DeviceId]);
  const int GridSize = LV.GridSize;
  const int WorkgroupSize = LV.WorkgroupSize;

  if (print_kernel_trace >= LAUNCH) {
    int NumGroups = GridSize / WorkgroupSize;
    // enum modes are SPMD, GENERIC, NONE 0,1,2
    // if doing rtl timing, print to stderr, unless stdout requested.
    bool TraceToStdout = print_kernel_trace & (RTL_TO_STDOUT | RTL_TIMING);
    fprintf(TraceToStdout ? stdout : stderr,
            "DEVID:%2d SGN:%1d ConstWGSize:%-4d args:%2d teamsXthrds:(%4dX%4d) "
            "reqd:(%4dX%4d) lds_usage:%uB sgpr_count:%u vgpr_count:%u "
            "sgpr_spill_count:%u vgpr_spill_count:%u tripcount:%lu n:%s\n",
            DeviceId, KernelInfo->ExecutionMode, KernelInfo->ConstWGSize,
            ArgNum, NumGroups, WorkgroupSize, NumTeams, ThreadLimit,
            GroupSegmentSize, SgprCount, VgprCount, SgprSpillCount,
            VgprSpillCount, LoopTripcount, KernelInfo->Name);
  }

  // Run on the device.
  {
    hsa_queue_t *Queue = DeviceInfo.HSAQueueSchedulers[DeviceId].next();
    if (!Queue) {
      return OFFLOAD_FAIL;
    }
    uint64_t PacketId = acquireAvailablePacketId(Queue);

    const uint32_t Mask = Queue->size - 1; // size is a power of 2
    hsa_kernel_dispatch_packet_t *Packet =
        (hsa_kernel_dispatch_packet_t *)Queue->base_address + (PacketId & Mask);

    // packet->header is written last
    Packet->setup = UINT16_C(1) << HSA_KERNEL_DISPATCH_PACKET_SETUP_DIMENSIONS;
    Packet->workgroup_size_x = WorkgroupSize;
    Packet->workgroup_size_y = 1;
    Packet->workgroup_size_z = 1;
    Packet->reserved0 = 0;
    Packet->grid_size_x = GridSize;
    Packet->grid_size_y = 1;
    Packet->grid_size_z = 1;
    Packet->private_segment_size = KernelInfoEntry.private_segment_size;
    Packet->group_segment_size = GroupSegmentSize;
    Packet->kernel_object = KernelInfoEntry.kernel_object;
    Packet->kernarg_address = 0;     // use the block allocator
    Packet->reserved2 = 0;           // impl writes id_ here
    Packet->completion_signal = {0}; // may want a pool of signals

    KernelArgPool *ArgPool = nullptr;
    void *KernArg = nullptr;
    {
      auto It = KernelArgPoolMap.find(std::string(KernelInfo->Name));
      if (It != KernelArgPoolMap.end()) {
        ArgPool = (It->second).get();
      }
    }
    if (!ArgPool) {
      DP("Warning: No ArgPool for %s on device %d\n", KernelInfo->Name,
         DeviceId);
    }
    {
      if (ArgPool) {
        assert(ArgPool->KernargSegmentSize == (ArgNum * sizeof(void *)));
        KernArg = ArgPool->allocate(ArgNum);
      }
      if (!KernArg) {
        DP("Allocate kernarg failed\n");
        return OFFLOAD_FAIL;
      }

      // Copy explicit arguments
      for (int I = 0; I < ArgNum; I++) {
        memcpy((char *)KernArg + sizeof(void *) * I, Args[I], sizeof(void *));
      }

      // Initialize implicit arguments. TODO: Which of these can be dropped
      impl_implicit_args_t *ImplArgs = reinterpret_cast<impl_implicit_args_t *>(
          static_cast<char *>(KernArg) + ArgPool->KernargSegmentSize);
      memset(ImplArgs, 0,
             sizeof(impl_implicit_args_t)); // may not be necessary
      ImplArgs->offset_x = 0;
      ImplArgs->offset_y = 0;
      ImplArgs->offset_z = 0;

      // assign a hostcall buffer for the selected Q
      if (__atomic_load_n(&DeviceInfo.HostcallRequired, __ATOMIC_ACQUIRE)) {
        // hostrpc_assign_buffer is not thread safe, and this function is
        // under a multiple reader lock, not a writer lock.
        static pthread_mutex_t HostcallInitLock = PTHREAD_MUTEX_INITIALIZER;
        pthread_mutex_lock(&HostcallInitLock);
        uint64_t Buffer = hostrpc_assign_buffer(DeviceInfo.HSAAgents[DeviceId],
                                                Queue, DeviceId);
        pthread_mutex_unlock(&HostcallInitLock);
        if (!Buffer) {
          DP("hostrpc_assign_buffer failed, gpu would dereference null and "
             "error\n");
          return OFFLOAD_FAIL;
        }

        DP("Implicit argument count: %d\n",
           KernelInfoEntry.implicit_argument_count);
        if (KernelInfoEntry.implicit_argument_count >= 4) {
          // Initialise pointer for implicit_argument_count != 0 ABI
          // Guess that the right implicit argument is at offset 24 after
          // the explicit arguments. In the future, should be able to read
          // the offset from msgpack. Clang is not annotating it at present.
          uint64_t Offset =
              sizeof(void *) * (KernelInfoEntry.explicit_argument_count + 3);
          if ((Offset + 8) > ArgPool->kernargSizeIncludingImplicit()) {
            DP("Bad offset of hostcall: %lu, exceeds kernarg size w/ implicit "
               "args: %d\n",
               Offset + 8, ArgPool->kernargSizeIncludingImplicit());
          } else {
            memcpy(static_cast<char *>(KernArg) + Offset, &Buffer, 8);
          }
        }

        // initialise pointer for implicit_argument_count == 0 ABI
        ImplArgs->hostcall_ptr = Buffer;
      }

      Packet->kernarg_address = KernArg;
    }

    hsa_signal_t S = DeviceInfo.FreeSignalPool.pop();
    if (S.handle == 0) {
      DP("Failed to get signal instance\n");
      return OFFLOAD_FAIL;
    }
    Packet->completion_signal = S;
    hsa_signal_store_relaxed(Packet->completion_signal, 1);

    // Publish the packet indicating it is ready to be processed
    core::packetStoreRelease(reinterpret_cast<uint32_t *>(Packet),
                             core::createHeader(), Packet->setup);

    // Since the packet is already published, its contents must not be
    // accessed any more
<<<<<<< HEAD
    hsa_signal_store_relaxed(queue->doorbell_signal, packet_id);
#if OMPT_SUPPORT
    if (ompt_api->ompt_target_enabled->ompt_callback_target_submit_emi) {
      ompt_api->ompt_target_callbacks->ompt_callback(
          ompt_callback_target_submit_emi)(
          ompt_scope_end, /*target_data=*/NULL, /*host_op_id=*/NULL,
          /*requested_num_teams=*/num_teams);
    }
#endif
=======
    hsa_signal_store_relaxed(Queue->doorbell_signal, PacketId);
>>>>>>> 5fb41342

    while (hsa_signal_wait_scacquire(S, HSA_SIGNAL_CONDITION_EQ, 0, UINT64_MAX,
                                     HSA_WAIT_STATE_BLOCKED) != 0)
      ;

    assert(ArgPool);
    ArgPool->deallocate(KernArg);
    DeviceInfo.FreeSignalPool.push(S);
  }

  DP("Kernel completed\n");
  return OFFLOAD_SUCCESS;
}

bool elfMachineIdIsAmdgcn(__tgt_device_image *Image) {
  const uint16_t AmdgcnMachineID = 224; // EM_AMDGPU may not be in system elf.h
  int32_t R = elf_check_machine(Image, AmdgcnMachineID);
  if (!R) {
    DP("Supported machine ID not found\n");
  }
  return R;
}

uint32_t elfEFlags(__tgt_device_image *Image) {
  char *ImgBegin = (char *)Image->ImageStart;
  size_t ImgSize = (char *)Image->ImageEnd - ImgBegin;

  Elf *E = elf_memory(ImgBegin, ImgSize);
  if (!E) {
    DP("Unable to get ELF handle: %s!\n", elf_errmsg(-1));
    return 0;
  }

  Elf64_Ehdr *Eh64 = elf64_getehdr(E);

  if (!Eh64) {
    DP("Unable to get machine ID from ELF file!\n");
    elf_end(E);
    return 0;
  }

  uint32_t Flags = Eh64->e_flags;

  elf_end(E);
  DP("ELF Flags: 0x%x\n", Flags);
  return Flags;
}

template <typename T> bool enforceUpperBound(T *Value, T Upper) {
  bool Changed = *Value > Upper;
  if (Changed) {
    *Value = Upper;
  }
  return Changed;
}

Elf64_Shdr *findOnlyShtHash(Elf *Elf) {
  size_t N;
  int Rc = elf_getshdrnum(Elf, &N);
  if (Rc != 0) {
    return nullptr;
  }

  Elf64_Shdr *Result = nullptr;
  for (size_t I = 0; I < N; I++) {
    Elf_Scn *Scn = elf_getscn(Elf, I);
    if (Scn) {
      Elf64_Shdr *Shdr = elf64_getshdr(Scn);
      if (Shdr) {
        if (Shdr->sh_type == SHT_HASH) {
          if (Result == nullptr) {
            Result = Shdr;
          } else {
            // multiple SHT_HASH sections not handled
            return nullptr;
          }
        }
      }
    }
  }
  return Result;
}

const Elf64_Sym *elfLookup(Elf *Elf, char *Base, Elf64_Shdr *SectionHash,
                           const char *Symname) {

  assert(SectionHash);
  size_t SectionSymtabIndex = SectionHash->sh_link;
  Elf64_Shdr *SectionSymtab =
      elf64_getshdr(elf_getscn(Elf, SectionSymtabIndex));
  size_t SectionStrtabIndex = SectionSymtab->sh_link;

  const Elf64_Sym *Symtab =
      reinterpret_cast<const Elf64_Sym *>(Base + SectionSymtab->sh_offset);

  const uint32_t *Hashtab =
      reinterpret_cast<const uint32_t *>(Base + SectionHash->sh_offset);

  // Layout:
  // nbucket
  // nchain
  // bucket[nbucket]
  // chain[nchain]
  uint32_t Nbucket = Hashtab[0];
  const uint32_t *Bucket = &Hashtab[2];
  const uint32_t *Chain = &Hashtab[Nbucket + 2];

  const size_t Max = strlen(Symname) + 1;
  const uint32_t Hash = elf_hash(Symname);
  for (uint32_t I = Bucket[Hash % Nbucket]; I != 0; I = Chain[I]) {
    char *N = elf_strptr(Elf, SectionStrtabIndex, Symtab[I].st_name);
    if (strncmp(Symname, N, Max) == 0) {
      return &Symtab[I];
    }
  }

  return nullptr;
}

struct SymbolInfo {
  void *Addr = nullptr;
  uint32_t Size = UINT32_MAX;
  uint32_t ShType = SHT_NULL;
};

int getSymbolInfoWithoutLoading(Elf *Elf, char *Base, const char *Symname,
                                SymbolInfo *Res) {
  if (elf_kind(Elf) != ELF_K_ELF) {
    return 1;
  }

  Elf64_Shdr *SectionHash = findOnlyShtHash(Elf);
  if (!SectionHash) {
    return 1;
  }

  const Elf64_Sym *Sym = elfLookup(Elf, Base, SectionHash, Symname);
  if (!Sym) {
    return 1;
  }

  if (Sym->st_size > UINT32_MAX) {
    return 1;
  }

  if (Sym->st_shndx == SHN_UNDEF) {
    return 1;
  }

  Elf_Scn *Section = elf_getscn(Elf, Sym->st_shndx);
  if (!Section) {
    return 1;
  }

  Elf64_Shdr *Header = elf64_getshdr(Section);
  if (!Header) {
    return 1;
  }

  Res->Addr = Sym->st_value + Base;
  Res->Size = static_cast<uint32_t>(Sym->st_size);
  Res->ShType = Header->sh_type;
  return 0;
}

int getSymbolInfoWithoutLoading(char *Base, size_t ImgSize, const char *Symname,
                                SymbolInfo *Res) {
  Elf *Elf = elf_memory(Base, ImgSize);
  if (Elf) {
    int Rc = getSymbolInfoWithoutLoading(Elf, Base, Symname, Res);
    elf_end(Elf);
    return Rc;
  }
  return 1;
}

hsa_status_t interopGetSymbolInfo(char *Base, size_t ImgSize,
                                  const char *SymName, void **VarAddr,
                                  uint32_t *VarSize) {
  SymbolInfo SI;
  int Rc = getSymbolInfoWithoutLoading(Base, ImgSize, SymName, &SI);
  if (Rc == 0) {
    *VarAddr = SI.Addr;
    *VarSize = SI.Size;
    return HSA_STATUS_SUCCESS;
  }
  return HSA_STATUS_ERROR;
}

template <typename C>
hsa_status_t moduleRegisterFromMemoryToPlace(
    std::map<std::string, atl_kernel_info_t> &KernelInfoTable,
    std::map<std::string, atl_symbol_info_t> &SymbolInfoTable,
    void *ModuleBytes, size_t ModuleSize, int DeviceId, C Cb,
    std::vector<hsa_executable_t> &HSAExecutables) {
  auto L = [](void *Data, size_t Size, void *CbState) -> hsa_status_t {
    C *Unwrapped = static_cast<C *>(CbState);
    return (*Unwrapped)(Data, Size);
  };
  return core::RegisterModuleFromMemory(
      KernelInfoTable, SymbolInfoTable, ModuleBytes, ModuleSize,
      DeviceInfo.HSAAgents[DeviceId], L, static_cast<void *>(&Cb),
      HSAExecutables);
}

uint64_t getDeviceStateBytes(char *ImageStart, size_t ImgSize) {
  uint64_t DeviceStateBytes = 0;
  {
    // If this is the deviceRTL, get the state variable size
    SymbolInfo SizeSi;
    int Rc = getSymbolInfoWithoutLoading(
        ImageStart, ImgSize, "omptarget_nvptx_device_State_size", &SizeSi);

    if (Rc == 0) {
      if (SizeSi.Size != sizeof(uint64_t)) {
        DP("Found device_State_size variable with wrong size\n");
        return 0;
      }

      // Read number of bytes directly from the elf
      memcpy(&DeviceStateBytes, SizeSi.Addr, sizeof(uint64_t));
    }
  }
  return DeviceStateBytes;
}

struct DeviceEnvironment {
  // initialise an DeviceEnvironmentTy in the deviceRTL
  // patches around differences in the deviceRTL between trunk, aomp,
  // rocmcc. Over time these differences will tend to zero and this class
  // simplified.
  // Symbol may be in .data or .bss, and may be missing fields, todo:
  // review aomp/trunk/rocm and simplify the following

  // The symbol may also have been deadstripped because the device side
  // accessors were unused.

  // If the symbol is in .data (aomp, rocm) it can be written directly.
  // If it is in .bss, we must wait for it to be allocated space on the
  // gpu (trunk) and initialize after loading.
  const char *sym() { return "omptarget_device_environment"; }

  DeviceEnvironmentTy HostDeviceEnv;
  SymbolInfo SI;
  bool Valid = false;

  __tgt_device_image *Image;
  const size_t ImgSize;

  DeviceEnvironment(int DeviceId, int NumberDevices, int DynamicMemSize,
                    __tgt_device_image *Image, const size_t ImgSize)
      : Image(Image), ImgSize(ImgSize) {

    HostDeviceEnv.NumDevices = NumberDevices;
    HostDeviceEnv.DeviceNum = DeviceId;
    HostDeviceEnv.DebugKind = 0;
    HostDeviceEnv.DynamicMemSize = DynamicMemSize;
    if (char *EnvStr = getenv("LIBOMPTARGET_DEVICE_RTL_DEBUG"))
      HostDeviceEnv.DebugKind = std::stoi(EnvStr);

    int Rc = getSymbolInfoWithoutLoading((char *)Image->ImageStart, ImgSize,
                                         sym(), &SI);
    if (Rc != 0) {
      DP("Finding global device environment '%s' - symbol missing.\n", sym());
      return;
    }

    if (SI.Size > sizeof(HostDeviceEnv)) {
      DP("Symbol '%s' has size %u, expected at most %zu.\n", sym(), SI.Size,
         sizeof(HostDeviceEnv));
      return;
    }

    Valid = true;
  }

  bool inImage() { return SI.ShType != SHT_NOBITS; }

  hsa_status_t beforeLoading(void *Data, size_t Size) {
    if (Valid) {
      if (inImage()) {
        DP("Setting global device environment before load (%u bytes)\n",
           SI.Size);
        uint64_t Offset = (char *)SI.Addr - (char *)Image->ImageStart;
        void *Pos = (char *)Data + Offset;
        memcpy(Pos, &HostDeviceEnv, SI.Size);
      }
    }
    return HSA_STATUS_SUCCESS;
  }

  hsa_status_t afterLoading() {
    if (Valid) {
      if (!inImage()) {
        DP("Setting global device environment after load (%u bytes)\n",
           SI.Size);
        int DeviceId = HostDeviceEnv.DeviceNum;
        auto &SymbolInfo = DeviceInfo.SymbolInfoTable[DeviceId];
        void *StatePtr;
        uint32_t StatePtrSize;
        hsa_status_t Err = interop_hsa_get_symbol_info(
            SymbolInfo, DeviceId, sym(), &StatePtr, &StatePtrSize);
        if (Err != HSA_STATUS_SUCCESS) {
          DP("failed to find %s in loaded image\n", sym());
          return Err;
        }

        if (StatePtrSize != SI.Size) {
          DP("Symbol had size %u before loading, %u after\n", StatePtrSize,
             SI.Size);
          return HSA_STATUS_ERROR;
        }

        return DeviceInfo.freesignalpoolMemcpyH2D(StatePtr, &HostDeviceEnv,
                                                  StatePtrSize, DeviceId);
      }
    }
    return HSA_STATUS_SUCCESS;
  }
};

hsa_status_t implCalloc(void **RetPtr, size_t Size, int DeviceId) {
  uint64_t Rounded = 4 * ((Size + 3) / 4);
  void *Ptr;
  hsa_amd_memory_pool_t MemoryPool = DeviceInfo.getDeviceMemoryPool(DeviceId);
  hsa_status_t Err = hsa_amd_memory_pool_allocate(MemoryPool, Rounded, 0, &Ptr);
  if (Err != HSA_STATUS_SUCCESS) {
    return Err;
  }

  hsa_status_t Rc = hsa_amd_memory_fill(Ptr, 0, Rounded / 4);
  if (Rc != HSA_STATUS_SUCCESS) {
    DP("zero fill device_state failed with %u\n", Rc);
    core::Runtime::Memfree(Ptr);
    return HSA_STATUS_ERROR;
  }

  *RetPtr = Ptr;
  return HSA_STATUS_SUCCESS;
}

bool imageContainsSymbol(void *Data, size_t Size, const char *Sym) {
  SymbolInfo SI;
  int Rc = getSymbolInfoWithoutLoading((char *)Data, Size, Sym, &SI);
  return (Rc == 0) && (SI.Addr != nullptr);
}

} // namespace

namespace core {
hsa_status_t allow_access_to_all_gpu_agents(void *Ptr) {
  return hsa_amd_agents_allow_access(DeviceInfo.HSAAgents.size(),
                                     &DeviceInfo.HSAAgents[0], NULL, Ptr);
}
} // namespace core

extern "C" {
int32_t __tgt_rtl_is_valid_binary(__tgt_device_image *Image) {
  return elfMachineIdIsAmdgcn(Image);
}

int32_t __tgt_rtl_get_device_type() { return omp_device_amdgcn; }

int __tgt_rtl_number_of_devices() {
  // If the construction failed, no methods are safe to call
  if (DeviceInfo.ConstructionSucceeded) {
    return DeviceInfo.NumberOfDevices;
  }
  DP("AMDGPU plugin construction failed. Zero devices available\n");
  return 0;
}

int64_t __tgt_rtl_init_requires(int64_t RequiresFlags) {
  DP("Init requires flags to %ld\n", RequiresFlags);
  DeviceInfo.RequiresFlags = RequiresFlags;
  return RequiresFlags;
}

int32_t __tgt_rtl_init_device(int DeviceId) {
  hsa_status_t Err;

  // this is per device id init
  DP("Initialize the device id: %d\n", DeviceId);

  hsa_agent_t Agent = DeviceInfo.HSAAgents[DeviceId];

  // Get number of Compute Unit
  uint32_t ComputeUnits = 0;
  Err = hsa_agent_get_info(
      Agent, (hsa_agent_info_t)HSA_AMD_AGENT_INFO_COMPUTE_UNIT_COUNT,
      &ComputeUnits);
  if (Err != HSA_STATUS_SUCCESS) {
    DeviceInfo.ComputeUnits[DeviceId] = 1;
    DP("Error getting compute units : settiing to 1\n");
  } else {
    DeviceInfo.ComputeUnits[DeviceId] = ComputeUnits;
    DP("Using %d compute unis per grid\n", DeviceInfo.ComputeUnits[DeviceId]);
  }

  char GetInfoName[64]; // 64 max size returned by get info
  Err = hsa_agent_get_info(Agent, (hsa_agent_info_t)HSA_AGENT_INFO_NAME,
                           (void *)GetInfoName);
  if (Err)
    DeviceInfo.GPUName[DeviceId] = "--unknown gpu--";
  else {
    DeviceInfo.GPUName[DeviceId] = GetInfoName;
  }

  if (print_kernel_trace & STARTUP_DETAILS)
    DP("Device#%-2d CU's: %2d %s\n", DeviceId,
       DeviceInfo.ComputeUnits[DeviceId], DeviceInfo.GPUName[DeviceId].c_str());

  // Query attributes to determine number of threads/block and blocks/grid.
  uint16_t WorkgroupMaxDim[3];
  Err = hsa_agent_get_info(Agent, HSA_AGENT_INFO_WORKGROUP_MAX_DIM,
                           &WorkgroupMaxDim);
  if (Err != HSA_STATUS_SUCCESS) {
    DeviceInfo.GroupsPerDevice[DeviceId] = RTLDeviceInfoTy::DefaultNumTeams;
    DP("Error getting grid dims: num groups : %d\n",
       RTLDeviceInfoTy::DefaultNumTeams);
  } else if (WorkgroupMaxDim[0] <= RTLDeviceInfoTy::HardTeamLimit) {
    DeviceInfo.GroupsPerDevice[DeviceId] = WorkgroupMaxDim[0];
    DP("Using %d ROCm blocks per grid\n", DeviceInfo.GroupsPerDevice[DeviceId]);
  } else {
    DeviceInfo.GroupsPerDevice[DeviceId] = RTLDeviceInfoTy::HardTeamLimit;
    DP("Max ROCm blocks per grid %d exceeds the hard team limit %d, capping "
       "at the hard limit\n",
       WorkgroupMaxDim[0], RTLDeviceInfoTy::HardTeamLimit);
  }

  // Get thread limit
  hsa_dim3_t GridMaxDim;
  Err = hsa_agent_get_info(Agent, HSA_AGENT_INFO_GRID_MAX_DIM, &GridMaxDim);
  if (Err == HSA_STATUS_SUCCESS) {
    DeviceInfo.ThreadsPerGroup[DeviceId] =
        reinterpret_cast<uint32_t *>(&GridMaxDim)[0] /
        DeviceInfo.GroupsPerDevice[DeviceId];

    if (DeviceInfo.ThreadsPerGroup[DeviceId] == 0) {
      DeviceInfo.ThreadsPerGroup[DeviceId] = RTLDeviceInfoTy::MaxWgSize;
      DP("Default thread limit: %d\n", RTLDeviceInfoTy::MaxWgSize);
    } else if (enforceUpperBound(&DeviceInfo.ThreadsPerGroup[DeviceId],
                                 RTLDeviceInfoTy::MaxWgSize)) {
      DP("Capped thread limit: %d\n", RTLDeviceInfoTy::MaxWgSize);
    } else {
      DP("Using ROCm Queried thread limit: %d\n",
         DeviceInfo.ThreadsPerGroup[DeviceId]);
    }
  } else {
    DeviceInfo.ThreadsPerGroup[DeviceId] = RTLDeviceInfoTy::MaxWgSize;
    DP("Error getting max block dimension, use default:%d \n",
       RTLDeviceInfoTy::MaxWgSize);
  }

  // Get wavefront size
  uint32_t WavefrontSize = 0;
  Err =
      hsa_agent_get_info(Agent, HSA_AGENT_INFO_WAVEFRONT_SIZE, &WavefrontSize);
  if (Err == HSA_STATUS_SUCCESS) {
    DP("Queried wavefront size: %d\n", WavefrontSize);
    DeviceInfo.WarpSize[DeviceId] = WavefrontSize;
  } else {
    // TODO: Burn the wavefront size into the code object
    DP("Warning: Unknown wavefront size, assuming 64\n");
    DeviceInfo.WarpSize[DeviceId] = 64;
  }

  // Adjust teams to the env variables

  if (DeviceInfo.Env.TeamLimit > 0 &&
      (enforceUpperBound(&DeviceInfo.GroupsPerDevice[DeviceId],
                         DeviceInfo.Env.TeamLimit))) {
    DP("Capping max groups per device to OMP_TEAM_LIMIT=%d\n",
       DeviceInfo.Env.TeamLimit);
  }

  // Set default number of teams
  if (DeviceInfo.Env.NumTeams > 0) {
    DeviceInfo.NumTeams[DeviceId] = DeviceInfo.Env.NumTeams;
    DP("Default number of teams set according to environment %d\n",
       DeviceInfo.Env.NumTeams);
  } else {
    char *TeamsPerCUEnvStr = getenv("OMP_TARGET_TEAMS_PER_PROC");
    int TeamsPerCU = DefaultTeamsPerCU;
    if (TeamsPerCUEnvStr) {
      TeamsPerCU = std::stoi(TeamsPerCUEnvStr);
    }

    DeviceInfo.NumTeams[DeviceId] =
        TeamsPerCU * DeviceInfo.ComputeUnits[DeviceId];
    DP("Default number of teams = %d * number of compute units %d\n",
       TeamsPerCU, DeviceInfo.ComputeUnits[DeviceId]);
  }

  if (enforceUpperBound(&DeviceInfo.NumTeams[DeviceId],
                        DeviceInfo.GroupsPerDevice[DeviceId])) {
    DP("Default number of teams exceeds device limit, capping at %d\n",
       DeviceInfo.GroupsPerDevice[DeviceId]);
  }

  // Adjust threads to the env variables
  if (DeviceInfo.Env.TeamThreadLimit > 0 &&
      (enforceUpperBound(&DeviceInfo.NumThreads[DeviceId],
                         DeviceInfo.Env.TeamThreadLimit))) {
    DP("Capping max number of threads to OMP_TEAMS_THREAD_LIMIT=%d\n",
       DeviceInfo.Env.TeamThreadLimit);
  }

  // Set default number of threads
  DeviceInfo.NumThreads[DeviceId] = RTLDeviceInfoTy::DefaultWgSize;
  DP("Default number of threads set according to library's default %d\n",
     RTLDeviceInfoTy::DefaultWgSize);
  if (enforceUpperBound(&DeviceInfo.NumThreads[DeviceId],
                        DeviceInfo.ThreadsPerGroup[DeviceId])) {
    DP("Default number of threads exceeds device limit, capping at %d\n",
       DeviceInfo.ThreadsPerGroup[DeviceId]);
  }

  DP("Device %d: default limit for groupsPerDevice %d & threadsPerGroup %d\n",
     DeviceId, DeviceInfo.GroupsPerDevice[DeviceId],
     DeviceInfo.ThreadsPerGroup[DeviceId]);

  DP("Device %d: wavefront size %d, total threads %d x %d = %d\n", DeviceId,
     DeviceInfo.WarpSize[DeviceId], DeviceInfo.ThreadsPerGroup[DeviceId],
     DeviceInfo.GroupsPerDevice[DeviceId],
     DeviceInfo.GroupsPerDevice[DeviceId] *
         DeviceInfo.ThreadsPerGroup[DeviceId]);

  return OFFLOAD_SUCCESS;
}

static __tgt_target_table *
__tgt_rtl_load_binary_locked(int32_t DeviceId, __tgt_device_image *Image);

__tgt_target_table *__tgt_rtl_load_binary(int32_t DeviceId,
                                          __tgt_device_image *Image) {
  DeviceInfo.LoadRunLock.lock();
  __tgt_target_table *Res = __tgt_rtl_load_binary_locked(DeviceId, Image);
  DeviceInfo.LoadRunLock.unlock();
  return Res;
}

__tgt_target_table *__tgt_rtl_load_binary_locked(int32_t DeviceId,
                                                 __tgt_device_image *Image) {
  // This function loads the device image onto gpu[DeviceId] and does other
  // per-image initialization work. Specifically:
  //
  // - Initialize an DeviceEnvironmentTy instance embedded in the
  //   image at the symbol "omptarget_device_environment"
  //   Fields DebugKind, DeviceNum, NumDevices. Used by the deviceRTL.
  //
  // - Allocate a large array per-gpu (could be moved to init_device)
  //   - Read a uint64_t at symbol omptarget_nvptx_device_State_size
  //   - Allocate at least that many bytes of gpu memory
  //   - Zero initialize it
  //   - Write the pointer to the symbol omptarget_nvptx_device_State
  //
  // - Pulls some per-kernel information together from various sources and
  //   records it in the KernelsList for quicker access later
  //
  // The initialization can be done before or after loading the image onto the
  // gpu. This function presently does a mixture. Using the hsa api to get/set
  // the information is simpler to implement, in exchange for more complicated
  // runtime behaviour. E.g. launching a kernel or using dma to get eight bytes
  // back from the gpu vs a hashtable lookup on the host.

  const size_t ImgSize = (char *)Image->ImageEnd - (char *)Image->ImageStart;

  DeviceInfo.clearOffloadEntriesTable(DeviceId);

  // We do not need to set the ELF version because the caller of this function
  // had to do that to decide the right runtime to use

  if (!elfMachineIdIsAmdgcn(Image))
    return NULL;

  {
    auto Env = DeviceEnvironment(DeviceId, DeviceInfo.NumberOfDevices,
                                 DeviceInfo.Env.DynamicMemSize, Image, ImgSize);

    auto &KernelInfo = DeviceInfo.KernelInfoTable[DeviceId];
    auto &SymbolInfo = DeviceInfo.SymbolInfoTable[DeviceId];
    hsa_status_t Err = moduleRegisterFromMemoryToPlace(
        KernelInfo, SymbolInfo, (void *)Image->ImageStart, ImgSize, DeviceId,
        [&](void *Data, size_t Size) {
          if (imageContainsSymbol(Data, Size, "needs_hostcall_buffer")) {
            __atomic_store_n(&DeviceInfo.HostcallRequired, true,
                             __ATOMIC_RELEASE);
          }
          return Env.beforeLoading(Data, Size);
        },
        DeviceInfo.HSAExecutables);

    check("Module registering", Err);
    if (Err != HSA_STATUS_SUCCESS) {
      const char *DeviceName = DeviceInfo.GPUName[DeviceId].c_str();
      const char *ElfName = get_elf_mach_gfx_name(elfEFlags(Image));

      if (strcmp(DeviceName, ElfName) != 0) {
        DP("Possible gpu arch mismatch: device:%s, image:%s please check"
           " compiler flag: -march=<gpu>\n",
           DeviceName, ElfName);
      } else {
        DP("Error loading image onto GPU: %s\n", get_error_string(Err));
      }

      return NULL;
    }

    Err = Env.afterLoading();
    if (Err != HSA_STATUS_SUCCESS) {
      return NULL;
    }
  }

  DP("AMDGPU module successfully loaded!\n");

  {
    // the device_State array is either large value in bss or a void* that
    // needs to be assigned to a pointer to an array of size device_state_bytes
    // If absent, it has been deadstripped and needs no setup.

    void *StatePtr;
    uint32_t StatePtrSize;
    auto &SymbolInfoMap = DeviceInfo.SymbolInfoTable[DeviceId];
    hsa_status_t Err = interop_hsa_get_symbol_info(
        SymbolInfoMap, DeviceId, "omptarget_nvptx_device_State", &StatePtr,
        &StatePtrSize);

    if (Err != HSA_STATUS_SUCCESS) {
      DP("No device_state symbol found, skipping initialization\n");
    } else {
      if (StatePtrSize < sizeof(void *)) {
        DP("unexpected size of state_ptr %u != %zu\n", StatePtrSize,
           sizeof(void *));
        return NULL;
      }

      // if it's larger than a void*, assume it's a bss array and no further
      // initialization is required. Only try to set up a pointer for
      // sizeof(void*)
      if (StatePtrSize == sizeof(void *)) {
        uint64_t DeviceStateBytes =
            getDeviceStateBytes((char *)Image->ImageStart, ImgSize);
        if (DeviceStateBytes == 0) {
          DP("Can't initialize device_State, missing size information\n");
          return NULL;
        }

        auto &DSS = DeviceInfo.DeviceStateStore[DeviceId];
        if (DSS.first.get() == nullptr) {
          assert(DSS.second == 0);
          void *Ptr = NULL;
          hsa_status_t Err = implCalloc(&Ptr, DeviceStateBytes, DeviceId);
          if (Err != HSA_STATUS_SUCCESS) {
            DP("Failed to allocate device_state array\n");
            return NULL;
          }
          DSS = {
              std::unique_ptr<void, RTLDeviceInfoTy::ImplFreePtrDeletor>{Ptr},
              DeviceStateBytes,
          };
        }

        void *Ptr = DSS.first.get();
        if (DeviceStateBytes != DSS.second) {
          DP("Inconsistent sizes of device_State unsupported\n");
          return NULL;
        }

        // write ptr to device memory so it can be used by later kernels
        Err = DeviceInfo.freesignalpoolMemcpyH2D(StatePtr, &Ptr, sizeof(void *),
                                                 DeviceId);
        if (Err != HSA_STATUS_SUCCESS) {
          DP("memcpy install of state_ptr failed\n");
          return NULL;
        }
      }
    }
  }

  // Here, we take advantage of the data that is appended after img_end to get
  // the symbols' name we need to load. This data consist of the host entries
  // begin and end as well as the target name (see the offloading linker script
  // creation in clang compiler).

  // Find the symbols in the module by name. The name can be obtain by
  // concatenating the host entry name with the target name

  __tgt_offload_entry *HostBegin = Image->EntriesBegin;
  __tgt_offload_entry *HostEnd = Image->EntriesEnd;

  for (__tgt_offload_entry *E = HostBegin; E != HostEnd; ++E) {

    if (!E->addr) {
      // The host should have always something in the address to
      // uniquely identify the target region.
      DP("Analyzing host entry '<null>' (size = %lld)...\n",
         (unsigned long long)E->size);
      return NULL;
    }

    if (E->size) {
      __tgt_offload_entry Entry = *E;

      void *Varptr;
      uint32_t Varsize;

      auto &SymbolInfoMap = DeviceInfo.SymbolInfoTable[DeviceId];
      hsa_status_t Err = interop_hsa_get_symbol_info(
          SymbolInfoMap, DeviceId, E->name, &Varptr, &Varsize);

      if (Err != HSA_STATUS_SUCCESS) {
        // Inform the user what symbol prevented offloading
        DP("Loading global '%s' (Failed)\n", E->name);
        return NULL;
      }

      if (Varsize != E->size) {
        DP("Loading global '%s' - size mismatch (%u != %lu)\n", E->name,
           Varsize, E->size);
        return NULL;
      }

      DP("Entry point " DPxMOD " maps to global %s (" DPxMOD ")\n",
         DPxPTR(E - HostBegin), E->name, DPxPTR(Varptr));
      Entry.addr = (void *)Varptr;

      DeviceInfo.addOffloadEntry(DeviceId, Entry);

      if (DeviceInfo.RequiresFlags & OMP_REQ_UNIFIED_SHARED_MEMORY &&
          E->flags & OMP_DECLARE_TARGET_LINK) {
        // If unified memory is present any target link variables
        // can access host addresses directly. There is no longer a
        // need for device copies.
        Err = DeviceInfo.freesignalpoolMemcpyH2D(Varptr, E->addr,
                                                 sizeof(void *), DeviceId);
        if (Err != HSA_STATUS_SUCCESS)
          DP("Error when copying USM\n");
        DP("Copy linked variable host address (" DPxMOD ")"
           "to device address (" DPxMOD ")\n",
           DPxPTR(*((void **)E->addr)), DPxPTR(Varptr));
      }

      continue;
    }

    DP("to find the kernel name: %s size: %lu\n", E->name, strlen(E->name));

    // errors in kernarg_segment_size previously treated as = 0 (or as undef)
    uint32_t KernargSegmentSize = 0;
    auto &KernelInfoMap = DeviceInfo.KernelInfoTable[DeviceId];
    hsa_status_t Err = HSA_STATUS_SUCCESS;
    if (!E->name) {
      Err = HSA_STATUS_ERROR;
    } else {
      std::string KernelStr = std::string(E->name);
      auto It = KernelInfoMap.find(KernelStr);
      if (It != KernelInfoMap.end()) {
        atl_kernel_info_t Info = It->second;
        KernargSegmentSize = Info.kernel_segment_size;
      } else {
        Err = HSA_STATUS_ERROR;
      }
    }

    // default value GENERIC (in case symbol is missing from cubin file)
    llvm::omp::OMPTgtExecModeFlags ExecModeVal =
        llvm::omp::OMPTgtExecModeFlags::OMP_TGT_EXEC_MODE_GENERIC;

    // get flat group size if present, else Default_WG_Size
    int16_t WGSizeVal = RTLDeviceInfoTy::DefaultWgSize;

    // get Kernel Descriptor if present.
    // Keep struct in sync wih getTgtAttributeStructQTy in CGOpenMPRuntime.cpp
    struct KernDescValType {
      uint16_t Version;
      uint16_t TSize;
      uint16_t WGSize;
    };
    struct KernDescValType KernDescVal;
    std::string KernDescNameStr(E->name);
    KernDescNameStr += "_kern_desc";
    const char *KernDescName = KernDescNameStr.c_str();

    void *KernDescPtr;
    uint32_t KernDescSize;
    void *CallStackAddr = nullptr;
    Err = interopGetSymbolInfo((char *)Image->ImageStart, ImgSize, KernDescName,
                               &KernDescPtr, &KernDescSize);

    if (Err == HSA_STATUS_SUCCESS) {
      if ((size_t)KernDescSize != sizeof(KernDescVal))
        DP("Loading global computation properties '%s' - size mismatch (%u != "
           "%lu)\n",
           KernDescName, KernDescSize, sizeof(KernDescVal));

      memcpy(&KernDescVal, KernDescPtr, (size_t)KernDescSize);

      // Check structure size against recorded size.
      if ((size_t)KernDescSize != KernDescVal.TSize)
        DP("KernDescVal size %lu does not match advertized size %d for '%s'\n",
           sizeof(KernDescVal), KernDescVal.TSize, KernDescName);

      DP("After loading global for %s KernDesc \n", KernDescName);
      DP("KernDesc: Version: %d\n", KernDescVal.Version);
      DP("KernDesc: TSize: %d\n", KernDescVal.TSize);
      DP("KernDesc: WG_Size: %d\n", KernDescVal.WGSize);

      if (KernDescVal.WGSize == 0) {
        KernDescVal.WGSize = RTLDeviceInfoTy::DefaultWgSize;
        DP("Setting KernDescVal.WG_Size to default %d\n", KernDescVal.WGSize);
      }
      WGSizeVal = KernDescVal.WGSize;
      DP("WGSizeVal %d\n", WGSizeVal);
      check("Loading KernDesc computation property", Err);
    } else {
      DP("Warning: Loading KernDesc '%s' - symbol not found, ", KernDescName);

      // Flat group size
      std::string WGSizeNameStr(E->name);
      WGSizeNameStr += "_wg_size";
      const char *WGSizeName = WGSizeNameStr.c_str();

      void *WGSizePtr;
      uint32_t WGSize;
      Err = interopGetSymbolInfo((char *)Image->ImageStart, ImgSize, WGSizeName,
                                 &WGSizePtr, &WGSize);

      if (Err == HSA_STATUS_SUCCESS) {
        if ((size_t)WGSize != sizeof(int16_t)) {
          DP("Loading global computation properties '%s' - size mismatch (%u "
             "!= "
             "%lu)\n",
             WGSizeName, WGSize, sizeof(int16_t));
          return NULL;
        }

        memcpy(&WGSizeVal, WGSizePtr, (size_t)WGSize);

        DP("After loading global for %s WGSize = %d\n", WGSizeName, WGSizeVal);

        if (WGSizeVal < RTLDeviceInfoTy::DefaultWgSize ||
            WGSizeVal > RTLDeviceInfoTy::MaxWgSize) {
          DP("Error wrong WGSize value specified in HSA code object file: "
             "%d\n",
             WGSizeVal);
          WGSizeVal = RTLDeviceInfoTy::DefaultWgSize;
        }
      } else {
        DP("Warning: Loading WGSize '%s' - symbol not found, "
           "using default value %d\n",
           WGSizeName, WGSizeVal);
      }

      check("Loading WGSize computation property", Err);
    }

    // Read execution mode from global in binary
    std::string ExecModeNameStr(E->name);
    ExecModeNameStr += "_exec_mode";
    const char *ExecModeName = ExecModeNameStr.c_str();

    void *ExecModePtr;
    uint32_t VarSize;
    Err = interopGetSymbolInfo((char *)Image->ImageStart, ImgSize, ExecModeName,
                               &ExecModePtr, &VarSize);

    if (Err == HSA_STATUS_SUCCESS) {
      if ((size_t)VarSize != sizeof(llvm::omp::OMPTgtExecModeFlags)) {
        DP("Loading global computation properties '%s' - size mismatch(%u != "
           "%lu)\n",
           ExecModeName, VarSize, sizeof(llvm::omp::OMPTgtExecModeFlags));
        return NULL;
      }

      memcpy(&ExecModeVal, ExecModePtr, (size_t)VarSize);

      DP("After loading global for %s ExecMode = %d\n", ExecModeName,
         ExecModeVal);

      if (ExecModeVal < 0 ||
          ExecModeVal > llvm::omp::OMP_TGT_EXEC_MODE_GENERIC_SPMD) {
        DP("Error wrong exec_mode value specified in HSA code object file: "
           "%d\n",
           ExecModeVal);
        return NULL;
      }
    } else {
      DP("Loading global exec_mode '%s' - symbol missing, using default "
         "value "
         "GENERIC (1)\n",
         ExecModeName);
    }
    check("Loading computation property", Err);

    KernelsList.push_back(KernelTy(ExecModeVal, WGSizeVal, DeviceId,
                                   CallStackAddr, E->name, KernargSegmentSize,
                                   DeviceInfo.KernArgPool));
    __tgt_offload_entry Entry = *E;
    Entry.addr = (void *)&KernelsList.back();
    DeviceInfo.addOffloadEntry(DeviceId, Entry);
    DP("Entry point %ld maps to %s\n", E - HostBegin, E->name);
  }

  return DeviceInfo.getOffloadEntriesTable(DeviceId);
}

void *__tgt_rtl_data_alloc(int DeviceId, int64_t Size, void *, int32_t Kind) {
  void *Ptr = NULL;
  assert(DeviceId < DeviceInfo.NumberOfDevices && "Device ID too large");

  if (Kind != TARGET_ALLOC_DEFAULT) {
    REPORT("Invalid target data allocation kind or requested allocator not "
           "implemented yet\n");
    return NULL;
  }

  hsa_amd_memory_pool_t MemoryPool = DeviceInfo.getDeviceMemoryPool(DeviceId);
  hsa_status_t Err = hsa_amd_memory_pool_allocate(MemoryPool, Size, 0, &Ptr);
  DP("Tgt alloc data %ld bytes, (tgt:%016llx).\n", Size,
     (long long unsigned)(Elf64_Addr)Ptr);
  Ptr = (Err == HSA_STATUS_SUCCESS) ? Ptr : NULL;
  return Ptr;
}

<<<<<<< HEAD
int32_t __tgt_rtl_data_submit(
    int device_id, void *tgt_ptr, void *hst_ptr, int64_t size
    OMPT_SUPPORT_IF(, const ompt_plugin_api_t *ompt_api)) {
  assert(device_id < DeviceInfo.NumberOfDevices && "Device ID too large");
  __tgt_async_info AsyncInfo;
  int32_t rc = dataSubmit(device_id, tgt_ptr, hst_ptr, size, &AsyncInfo
                          OMPT_SUPPORT_IF(, ompt_api));
  if (rc != OFFLOAD_SUCCESS)
=======
int32_t __tgt_rtl_data_submit(int DeviceId, void *TgtPtr, void *HstPtr,
                              int64_t Size) {
  assert(DeviceId < DeviceInfo.NumberOfDevices && "Device ID too large");
  __tgt_async_info AsyncInfo;
  int32_t Rc = dataSubmit(DeviceId, TgtPtr, HstPtr, Size, &AsyncInfo);
  if (Rc != OFFLOAD_SUCCESS)
>>>>>>> 5fb41342
    return OFFLOAD_FAIL;

  return __tgt_rtl_synchronize(DeviceId, &AsyncInfo);
}

<<<<<<< HEAD
int32_t __tgt_rtl_data_submit_async(
    int device_id, void *tgt_ptr, void *hst_ptr, int64_t size,
    __tgt_async_info *AsyncInfo
    OMPT_SUPPORT_IF(, const ompt_plugin_api_t *ompt_api)) {
  assert(device_id < DeviceInfo.NumberOfDevices && "Device ID too large");
  if (AsyncInfo) {
    initAsyncInfo(AsyncInfo);
    return dataSubmit(device_id, tgt_ptr, hst_ptr, size, AsyncInfo
                      OMPT_SUPPORT_IF(, ompt_api));
  } else {
    return __tgt_rtl_data_submit(device_id, tgt_ptr, hst_ptr, size
                                 OMPT_SUPPORT_IF(, ompt_api));
=======
int32_t __tgt_rtl_data_submit_async(int DeviceId, void *TgtPtr, void *HstPtr,
                                    int64_t Size, __tgt_async_info *AsyncInfo) {
  assert(DeviceId < DeviceInfo.NumberOfDevices && "Device ID too large");
  if (AsyncInfo) {
    initAsyncInfo(AsyncInfo);
    return dataSubmit(DeviceId, TgtPtr, HstPtr, Size, AsyncInfo);
>>>>>>> 5fb41342
  }
  return __tgt_rtl_data_submit(DeviceId, TgtPtr, HstPtr, Size);
}

<<<<<<< HEAD
int32_t __tgt_rtl_data_retrieve(
    int device_id, void *hst_ptr, void *tgt_ptr, int64_t size
    OMPT_SUPPORT_IF(, const ompt_plugin_api_t *ompt_api)) {
  assert(device_id < DeviceInfo.NumberOfDevices && "Device ID too large");
  __tgt_async_info AsyncInfo;
  int32_t rc = dataRetrieve(device_id, hst_ptr, tgt_ptr, size, &AsyncInfo
                            OMPT_SUPPORT_IF(, ompt_api));
  if (rc != OFFLOAD_SUCCESS)
=======
int32_t __tgt_rtl_data_retrieve(int DeviceId, void *HstPtr, void *TgtPtr,
                                int64_t Size) {
  assert(DeviceId < DeviceInfo.NumberOfDevices && "Device ID too large");
  __tgt_async_info AsyncInfo;
  int32_t Rc = dataRetrieve(DeviceId, HstPtr, TgtPtr, Size, &AsyncInfo);
  if (Rc != OFFLOAD_SUCCESS)
>>>>>>> 5fb41342
    return OFFLOAD_FAIL;

  return __tgt_rtl_synchronize(DeviceId, &AsyncInfo);
}

<<<<<<< HEAD
int32_t __tgt_rtl_data_retrieve_async(
    int device_id, void *hst_ptr, void *tgt_ptr, int64_t size,
    __tgt_async_info *AsyncInfo
    OMPT_SUPPORT_IF(, const ompt_plugin_api_t *ompt_api)) {
=======
int32_t __tgt_rtl_data_retrieve_async(int DeviceId, void *HstPtr, void *TgtPtr,
                                      int64_t Size,
                                      __tgt_async_info *AsyncInfo) {
>>>>>>> 5fb41342
  assert(AsyncInfo && "AsyncInfo is nullptr");
  assert(DeviceId < DeviceInfo.NumberOfDevices && "Device ID too large");
  initAsyncInfo(AsyncInfo);
<<<<<<< HEAD
  return dataRetrieve(device_id, hst_ptr, tgt_ptr, size, AsyncInfo
                      OMPT_SUPPORT_IF(, ompt_api));
=======
  return dataRetrieve(DeviceId, HstPtr, TgtPtr, Size, AsyncInfo);
>>>>>>> 5fb41342
}

int32_t __tgt_rtl_data_delete(int DeviceId, void *TgtPtr) {
  assert(DeviceId < DeviceInfo.NumberOfDevices && "Device ID too large");
  hsa_status_t Err;
  DP("Tgt free data (tgt:%016llx).\n", (long long unsigned)(Elf64_Addr)TgtPtr);
  Err = core::Runtime::Memfree(TgtPtr);
  if (Err != HSA_STATUS_SUCCESS) {
    DP("Error when freeing CUDA memory\n");
    return OFFLOAD_FAIL;
  }
  return OFFLOAD_SUCCESS;
}

<<<<<<< HEAD
int32_t __tgt_rtl_run_target_team_region(
    int32_t device_id, void *tgt_entry_ptr, void **tgt_args,
    ptrdiff_t *tgt_offsets, int32_t arg_num, int32_t num_teams,
    int32_t thread_limit, uint64_t loop_tripcount
    OMPT_SUPPORT_IF(, const ompt_plugin_api_t *ompt_api)) {

  DeviceInfo.load_run_lock.lock_shared();
  int32_t res =
      runRegionLocked(device_id, tgt_entry_ptr, tgt_args, tgt_offsets, arg_num,
                      num_teams, thread_limit, loop_tripcount
                      OMPT_SUPPORT_IF(, ompt_api));
=======
int32_t __tgt_rtl_run_target_team_region(int32_t DeviceId, void *TgtEntryPtr,
                                         void **TgtArgs, ptrdiff_t *TgtOffsets,
                                         int32_t ArgNum, int32_t NumTeams,
                                         int32_t ThreadLimit,
                                         uint64_t LoopTripcount) {

  DeviceInfo.LoadRunLock.lock_shared();
  int32_t Res = runRegionLocked(DeviceId, TgtEntryPtr, TgtArgs, TgtOffsets,
                                ArgNum, NumTeams, ThreadLimit, LoopTripcount);
>>>>>>> 5fb41342

  DeviceInfo.LoadRunLock.unlock_shared();
  return Res;
}

<<<<<<< HEAD
int32_t __tgt_rtl_run_target_region(
    int32_t device_id, void *tgt_entry_ptr, void **tgt_args,
    ptrdiff_t *tgt_offsets, int32_t arg_num
    OMPT_SUPPORT_IF(, const ompt_plugin_api_t *ompt_api)) {
  // use one team and one thread
  // fix thread num
  int32_t team_num = 1;
  int32_t thread_limit = 0; // use default
  return __tgt_rtl_run_target_team_region(
      device_id, tgt_entry_ptr, tgt_args, tgt_offsets, arg_num, team_num,
      thread_limit, 0 OMPT_SUPPORT_IF(, ompt_api));
}

int32_t __tgt_rtl_run_target_team_region_async(
    int32_t device_id, void *tgt_entry_ptr, void **tgt_args,
    ptrdiff_t *tgt_offsets, int32_t arg_num, int32_t num_teams,
    int32_t thread_limit, uint64_t loop_tripcount,
    __tgt_async_info *AsyncInfo
    OMPT_SUPPORT_IF(, const ompt_plugin_api_t *ompt_api)) {
  assert(AsyncInfo && "AsyncInfo is nullptr");
  initAsyncInfo(AsyncInfo);

  DeviceInfo.load_run_lock.lock_shared();
  int32_t res =
      runRegionLocked(device_id, tgt_entry_ptr, tgt_args, tgt_offsets, arg_num,
                      num_teams, thread_limit, loop_tripcount
                      OMPT_SUPPORT_IF(, ompt_api));
=======
int32_t __tgt_rtl_run_target_region(int32_t DeviceId, void *TgtEntryPtr,
                                    void **TgtArgs, ptrdiff_t *TgtOffsets,
                                    int32_t ArgNum) {
  // use one team and one thread
  // fix thread num
  int32_t TeamNum = 1;
  int32_t ThreadLimit = 0; // use default
  return __tgt_rtl_run_target_team_region(DeviceId, TgtEntryPtr, TgtArgs,
                                          TgtOffsets, ArgNum, TeamNum,
                                          ThreadLimit, 0);
}

int32_t __tgt_rtl_run_target_team_region_async(
    int32_t DeviceId, void *TgtEntryPtr, void **TgtArgs, ptrdiff_t *TgtOffsets,
    int32_t ArgNum, int32_t NumTeams, int32_t ThreadLimit,
    uint64_t LoopTripcount, __tgt_async_info *AsyncInfo) {
  assert(AsyncInfo && "AsyncInfo is nullptr");
  initAsyncInfo(AsyncInfo);

  DeviceInfo.LoadRunLock.lock_shared();
  int32_t Res = runRegionLocked(DeviceId, TgtEntryPtr, TgtArgs, TgtOffsets,
                                ArgNum, NumTeams, ThreadLimit, LoopTripcount);
>>>>>>> 5fb41342

  DeviceInfo.LoadRunLock.unlock_shared();
  return Res;
}

<<<<<<< HEAD
int32_t __tgt_rtl_run_target_region_async(
    int32_t device_id, void *tgt_entry_ptr, void **tgt_args,
    ptrdiff_t *tgt_offsets, int32_t arg_num, __tgt_async_info *AsyncInfo
    OMPT_SUPPORT_IF(, const ompt_plugin_api_t *ompt_api)) {
  // use one team and one thread
  // fix thread num
  int32_t team_num = 1;
  int32_t thread_limit = 0; // use default
  return __tgt_rtl_run_target_team_region_async(
      device_id, tgt_entry_ptr, tgt_args, tgt_offsets, arg_num, team_num,
      thread_limit, 0, AsyncInfo OMPT_SUPPORT_IF(, ompt_api));
=======
int32_t __tgt_rtl_run_target_region_async(int32_t DeviceId, void *TgtEntryPtr,
                                          void **TgtArgs, ptrdiff_t *TgtOffsets,
                                          int32_t ArgNum,
                                          __tgt_async_info *AsyncInfo) {
  // use one team and one thread
  // fix thread num
  int32_t TeamNum = 1;
  int32_t ThreadLimit = 0; // use default
  return __tgt_rtl_run_target_team_region_async(DeviceId, TgtEntryPtr, TgtArgs,
                                                TgtOffsets, ArgNum, TeamNum,
                                                ThreadLimit, 0, AsyncInfo);
>>>>>>> 5fb41342
}

int32_t __tgt_rtl_synchronize(int32_t DeviceId, __tgt_async_info *AsyncInfo) {
  assert(AsyncInfo && "AsyncInfo is nullptr");

  // Cuda asserts that AsyncInfo->Queue is non-null, but this invariant
  // is not ensured by devices.cpp for amdgcn
  // assert(AsyncInfo->Queue && "AsyncInfo->Queue is nullptr");
  if (AsyncInfo->Queue) {
    finiAsyncInfo(AsyncInfo);
  }
  return OFFLOAD_SUCCESS;
}

void __tgt_rtl_print_device_info(int32_t DeviceId) {
  // TODO: Assertion to see if DeviceId is correct
  // NOTE: We don't need to set context for print device info.

  DeviceInfo.printDeviceInfo(DeviceId, DeviceInfo.HSAAgents[DeviceId]);
}

} // extern "C"<|MERGE_RESOLUTION|>--- conflicted
+++ resolved
@@ -1114,7 +1114,7 @@
 
 int32_t dataRetrieve(int32_t DeviceId, void *HstPtr, void *TgtPtr, int64_t Size,
                      __tgt_async_info *AsyncInfo
-                     OMPT_SUPPORT_IF(, const ompt_plugin_api_t *ompt_api)) {
+                     OMPT_SUPPORT_IF(, const ompt_plugin_api_t *OmptApi)) {
   assert(AsyncInfo && "AsyncInfo is nullptr");
   assert(DeviceId < DeviceInfo.NumberOfDevices && "Device ID too large");
   // Return success if we are not copying back to host from target.
@@ -1125,7 +1125,6 @@
      (long long unsigned)(Elf64_Addr)TgtPtr,
      (long long unsigned)(Elf64_Addr)HstPtr);
 
-<<<<<<< HEAD
 #if OMPT_SUPPORT
     // OpenMP 5.1, sec. 2.21.7.1 "map Clause", p. 353, L6-7:
     // "The target-data-op-begin event occurs before a thread initiates a data
@@ -1146,31 +1145,27 @@
     // FIXME: We don't yet need the target_task_data, target_data, host_op_id,
     // and codeptr_ra arguments for OpenACC support, so we haven't bothered to
     // implement them yet.
-    if (ompt_api->ompt_target_enabled->ompt_callback_target_data_op_emi) {
-      ompt_api->ompt_target_callbacks->ompt_callback(
+    if (OmptApi->ompt_target_enabled->ompt_callback_target_data_op_emi) {
+      OmptApi->ompt_target_callbacks->ompt_callback(
           ompt_callback_target_data_op_emi)(
           ompt_scope_begin, /*target_task_data=*/NULL, /*target_data=*/NULL,
           /*host_op_id=*/NULL, ompt_target_data_transfer_from_device, TgtPtr,
-          ompt_api->global_device_id, HstPtr,
-          ompt_api->omp_get_initial_device(), Size, /*codeptr_ra=*/NULL);
+          OmptApi->global_device_id, HstPtr,
+          OmptApi->omp_get_initial_device(), Size, /*codeptr_ra=*/NULL);
     }
 #endif
-  err = DeviceInfo.freesignalpool_memcpy_d2h(HstPtr, TgtPtr, (size_t)Size,
-                                             DeviceId);
+  Err = DeviceInfo.freesignalpoolMemcpyD2H(HstPtr, TgtPtr, (size_t)Size,
+                                           DeviceId);
 #if OMPT_SUPPORT
-    if (ompt_api->ompt_target_enabled->ompt_callback_target_data_op_emi) {
-      ompt_api->ompt_target_callbacks->ompt_callback(
+    if (OmptApi->ompt_target_enabled->ompt_callback_target_data_op_emi) {
+      OmptApi->ompt_target_callbacks->ompt_callback(
           ompt_callback_target_data_op_emi)(
           ompt_scope_end, /*target_task_data=*/NULL, /*target_data=*/NULL,
           /*host_op_id=*/NULL, ompt_target_data_transfer_from_device, TgtPtr,
-          ompt_api->global_device_id, HstPtr,
-          ompt_api->omp_get_initial_device(), Size, /*codeptr_ra=*/NULL);
+          OmptApi->global_device_id, HstPtr,
+          OmptApi->omp_get_initial_device(), Size, /*codeptr_ra=*/NULL);
     }
 #endif
-=======
-  Err = DeviceInfo.freesignalpoolMemcpyD2H(HstPtr, TgtPtr, (size_t)Size,
-                                           DeviceId);
->>>>>>> 5fb41342
 
   if (Err != HSA_STATUS_SUCCESS) {
     DP("Error when copying data from device to host. Pointers: "
@@ -1186,7 +1181,7 @@
 
 int32_t dataSubmit(int32_t DeviceId, void *TgtPtr, void *HstPtr, int64_t Size,
                    __tgt_async_info *AsyncInfo
-                   OMPT_SUPPORT_IF(, const ompt_plugin_api_t *ompt_api)) {
+                   OMPT_SUPPORT_IF(, const ompt_plugin_api_t *OmptApi)) {
   assert(AsyncInfo && "AsyncInfo is nullptr");
   hsa_status_t Err;
   assert(DeviceId < DeviceInfo.NumberOfDevices && "Device ID too large");
@@ -1197,7 +1192,6 @@
   DP("Submit data %ld bytes, (hst:%016llx) -> (tgt:%016llx).\n", Size,
      (long long unsigned)(Elf64_Addr)HstPtr,
      (long long unsigned)(Elf64_Addr)TgtPtr);
-<<<<<<< HEAD
 #if OMPT_SUPPORT
     // OpenMP 5.1, sec. 2.21.7.1 "map Clause", p. 353, L6-7:
     // "The target-data-op-begin event occurs before a thread initiates a data
@@ -1218,33 +1212,28 @@
     // FIXME: We don't yet need the target_task_data, target_data, host_op_id,
     // and codeptr_ra arguments for OpenACC support, so we haven't bothered to
     // implement them yet.
-    if (ompt_api->ompt_target_enabled->ompt_callback_target_data_op_emi) {
-      ompt_api->ompt_target_callbacks->ompt_callback(
+    if (OmptApi->ompt_target_enabled->ompt_callback_target_data_op_emi) {
+      OmptApi->ompt_target_callbacks->ompt_callback(
           ompt_callback_target_data_op_emi)(
           ompt_scope_begin, /*target_task_data=*/NULL, /*target_data=*/NULL,
           /*host_op_id=*/NULL, ompt_target_data_transfer_to_device, HstPtr,
-          ompt_api->omp_get_initial_device(), TgtPtr,
-          ompt_api->global_device_id, Size, /*codeptr_ra=*/NULL);
+          OmptApi->omp_get_initial_device(), TgtPtr,
+          OmptApi->global_device_id, Size, /*codeptr_ra=*/NULL);
     }
 #endif
-  err = DeviceInfo.freesignalpool_memcpy_h2d(TgtPtr, HstPtr, (size_t)Size,
-                                             DeviceId);
+  Err = DeviceInfo.freesignalpoolMemcpyH2D(TgtPtr, HstPtr, (size_t)Size,
+                                           DeviceId);
 #if OMPT_SUPPORT
-    if (ompt_api->ompt_target_enabled->ompt_callback_target_data_op_emi) {
-      ompt_api->ompt_target_callbacks->ompt_callback(
+    if (OmptApi->ompt_target_enabled->ompt_callback_target_data_op_emi) {
+      OmptApi->ompt_target_callbacks->ompt_callback(
           ompt_callback_target_data_op_emi)(
           ompt_scope_end, /*target_task_data=*/NULL, /*target_data=*/NULL,
           /*host_op_id=*/NULL, ompt_target_data_transfer_to_device, HstPtr,
-          ompt_api->omp_get_initial_device(), TgtPtr,
-          ompt_api->global_device_id, Size, /*codeptr_ra=*/NULL);
+          OmptApi->omp_get_initial_device(), TgtPtr,
+          OmptApi->global_device_id, Size, /*codeptr_ra=*/NULL);
     }
 #endif
-  if (err != HSA_STATUS_SUCCESS) {
-=======
-  Err = DeviceInfo.freesignalpoolMemcpyH2D(TgtPtr, HstPtr, (size_t)Size,
-                                           DeviceId);
   if (Err != HSA_STATUS_SUCCESS) {
->>>>>>> 5fb41342
     DP("Error when copying data from host to device. Pointers: "
        "host = 0x%016lx, device = 0x%016lx, size = %lld\n",
        (Elf64_Addr)HstPtr, (Elf64_Addr)TgtPtr, (unsigned long long)Size);
@@ -1440,17 +1429,10 @@
   return PacketId;
 }
 
-<<<<<<< HEAD
-int32_t runRegionLocked(int32_t device_id, void *tgt_entry_ptr, void **tgt_args,
-                        ptrdiff_t *tgt_offsets, int32_t arg_num,
-                        int32_t num_teams, int32_t thread_limit,
-                        uint64_t loop_tripcount
-                        OMPT_SUPPORT_IF(, const ompt_plugin_api_t *ompt_api)) {
-=======
 int32_t runRegionLocked(int32_t DeviceId, void *TgtEntryPtr, void **TgtArgs,
                         ptrdiff_t *TgtOffsets, int32_t ArgNum, int32_t NumTeams,
-                        int32_t ThreadLimit, uint64_t LoopTripcount) {
->>>>>>> 5fb41342
+                        int32_t ThreadLimit, uint64_t LoopTripcount
+                        OMPT_SUPPORT_IF(, const ompt_plugin_api_t *OmptApi)) {
   // Set the context we are using
   // update thread limit content in gpu memory if un-initialized or specified
   // from host
@@ -1474,11 +1456,11 @@
   //
   // FIXME: We don't yet need the target_data or host_op_id argument for
   // OpenACC support, so we haven't bothered to implement it yet.
-  if (ompt_api->ompt_target_enabled->ompt_callback_target_submit_emi) {
-    ompt_api->ompt_target_callbacks->ompt_callback(
+  if (OmptApi->ompt_target_enabled->ompt_callback_target_submit_emi) {
+    OmptApi->ompt_target_callbacks->ompt_callback(
         ompt_callback_target_submit_emi)(
         ompt_scope_begin, /*target_data=*/NULL, /*host_op_id=*/NULL,
-        /*requested_num_teams=*/num_teams);
+        /*requested_num_teams=*/NumTeams);
   }
 #endif
 
@@ -1660,19 +1642,15 @@
 
     // Since the packet is already published, its contents must not be
     // accessed any more
-<<<<<<< HEAD
-    hsa_signal_store_relaxed(queue->doorbell_signal, packet_id);
+    hsa_signal_store_relaxed(Queue->doorbell_signal, PacketId);
 #if OMPT_SUPPORT
-    if (ompt_api->ompt_target_enabled->ompt_callback_target_submit_emi) {
-      ompt_api->ompt_target_callbacks->ompt_callback(
+    if (OmptApi->ompt_target_enabled->ompt_callback_target_submit_emi) {
+      OmptApi->ompt_target_callbacks->ompt_callback(
           ompt_callback_target_submit_emi)(
           ompt_scope_end, /*target_data=*/NULL, /*host_op_id=*/NULL,
-          /*requested_num_teams=*/num_teams);
+          /*requested_num_teams=*/NumTeams);
     }
 #endif
-=======
-    hsa_signal_store_relaxed(Queue->doorbell_signal, PacketId);
->>>>>>> 5fb41342
 
     while (hsa_signal_wait_scacquire(S, HSA_SIGNAL_CONDITION_EQ, 0, UINT64_MAX,
                                      HSA_WAIT_STATE_BLOCKED) != 0)
@@ -2599,94 +2577,55 @@
   return Ptr;
 }
 
-<<<<<<< HEAD
 int32_t __tgt_rtl_data_submit(
-    int device_id, void *tgt_ptr, void *hst_ptr, int64_t size
-    OMPT_SUPPORT_IF(, const ompt_plugin_api_t *ompt_api)) {
-  assert(device_id < DeviceInfo.NumberOfDevices && "Device ID too large");
-  __tgt_async_info AsyncInfo;
-  int32_t rc = dataSubmit(device_id, tgt_ptr, hst_ptr, size, &AsyncInfo
-                          OMPT_SUPPORT_IF(, ompt_api));
-  if (rc != OFFLOAD_SUCCESS)
-=======
-int32_t __tgt_rtl_data_submit(int DeviceId, void *TgtPtr, void *HstPtr,
-                              int64_t Size) {
+    int DeviceId, void *TgtPtr, void *HstPtr, int64_t Size
+    OMPT_SUPPORT_IF(, const ompt_plugin_api_t *OmptApi)) {
   assert(DeviceId < DeviceInfo.NumberOfDevices && "Device ID too large");
   __tgt_async_info AsyncInfo;
-  int32_t Rc = dataSubmit(DeviceId, TgtPtr, HstPtr, Size, &AsyncInfo);
+  int32_t Rc = dataSubmit(DeviceId, TgtPtr, HstPtr, Size, &AsyncInfo
+                          OMPT_SUPPORT_IF(, OmptApi));
   if (Rc != OFFLOAD_SUCCESS)
->>>>>>> 5fb41342
     return OFFLOAD_FAIL;
 
   return __tgt_rtl_synchronize(DeviceId, &AsyncInfo);
 }
 
-<<<<<<< HEAD
 int32_t __tgt_rtl_data_submit_async(
-    int device_id, void *tgt_ptr, void *hst_ptr, int64_t size,
+    int DeviceId, void *TgtPtr, void *HstPtr, int64_t Size,
     __tgt_async_info *AsyncInfo
-    OMPT_SUPPORT_IF(, const ompt_plugin_api_t *ompt_api)) {
-  assert(device_id < DeviceInfo.NumberOfDevices && "Device ID too large");
-  if (AsyncInfo) {
-    initAsyncInfo(AsyncInfo);
-    return dataSubmit(device_id, tgt_ptr, hst_ptr, size, AsyncInfo
-                      OMPT_SUPPORT_IF(, ompt_api));
-  } else {
-    return __tgt_rtl_data_submit(device_id, tgt_ptr, hst_ptr, size
-                                 OMPT_SUPPORT_IF(, ompt_api));
-=======
-int32_t __tgt_rtl_data_submit_async(int DeviceId, void *TgtPtr, void *HstPtr,
-                                    int64_t Size, __tgt_async_info *AsyncInfo) {
+    OMPT_SUPPORT_IF(, const ompt_plugin_api_t *OmptApi)) {
   assert(DeviceId < DeviceInfo.NumberOfDevices && "Device ID too large");
   if (AsyncInfo) {
     initAsyncInfo(AsyncInfo);
-    return dataSubmit(DeviceId, TgtPtr, HstPtr, Size, AsyncInfo);
->>>>>>> 5fb41342
-  }
-  return __tgt_rtl_data_submit(DeviceId, TgtPtr, HstPtr, Size);
-}
-
-<<<<<<< HEAD
+    return dataSubmit(DeviceId, TgtPtr, HstPtr, Size, AsyncInfo
+                      OMPT_SUPPORT_IF(, OmptApi));
+  }
+  return __tgt_rtl_data_submit(DeviceId, TgtPtr, HstPtr, Size
+                               OMPT_SUPPORT_IF(, OmptApi));
+}
+
 int32_t __tgt_rtl_data_retrieve(
-    int device_id, void *hst_ptr, void *tgt_ptr, int64_t size
-    OMPT_SUPPORT_IF(, const ompt_plugin_api_t *ompt_api)) {
-  assert(device_id < DeviceInfo.NumberOfDevices && "Device ID too large");
-  __tgt_async_info AsyncInfo;
-  int32_t rc = dataRetrieve(device_id, hst_ptr, tgt_ptr, size, &AsyncInfo
-                            OMPT_SUPPORT_IF(, ompt_api));
-  if (rc != OFFLOAD_SUCCESS)
-=======
-int32_t __tgt_rtl_data_retrieve(int DeviceId, void *HstPtr, void *TgtPtr,
-                                int64_t Size) {
+    int DeviceId, void *HstPtr, void *TgtPtr, int64_t Size
+    OMPT_SUPPORT_IF(, const ompt_plugin_api_t *OmptApi)) {
   assert(DeviceId < DeviceInfo.NumberOfDevices && "Device ID too large");
   __tgt_async_info AsyncInfo;
-  int32_t Rc = dataRetrieve(DeviceId, HstPtr, TgtPtr, Size, &AsyncInfo);
+  int32_t Rc = dataRetrieve(DeviceId, HstPtr, TgtPtr, Size, &AsyncInfo
+                            OMPT_SUPPORT_IF(, OmptApi));
   if (Rc != OFFLOAD_SUCCESS)
->>>>>>> 5fb41342
     return OFFLOAD_FAIL;
 
   return __tgt_rtl_synchronize(DeviceId, &AsyncInfo);
 }
 
-<<<<<<< HEAD
 int32_t __tgt_rtl_data_retrieve_async(
-    int device_id, void *hst_ptr, void *tgt_ptr, int64_t size,
+    int DeviceId, void *HstPtr, void *TgtPtr, int64_t Size,
     __tgt_async_info *AsyncInfo
-    OMPT_SUPPORT_IF(, const ompt_plugin_api_t *ompt_api)) {
-=======
-int32_t __tgt_rtl_data_retrieve_async(int DeviceId, void *HstPtr, void *TgtPtr,
-                                      int64_t Size,
-                                      __tgt_async_info *AsyncInfo) {
->>>>>>> 5fb41342
+    OMPT_SUPPORT_IF(, const ompt_plugin_api_t *OmptApi)) {
   assert(AsyncInfo && "AsyncInfo is nullptr");
   assert(DeviceId < DeviceInfo.NumberOfDevices && "Device ID too large");
   initAsyncInfo(AsyncInfo);
-<<<<<<< HEAD
-  return dataRetrieve(device_id, hst_ptr, tgt_ptr, size, AsyncInfo
-                      OMPT_SUPPORT_IF(, ompt_api));
-=======
-  return dataRetrieve(DeviceId, HstPtr, TgtPtr, Size, AsyncInfo);
->>>>>>> 5fb41342
+  return dataRetrieve(DeviceId, HstPtr, TgtPtr, Size, AsyncInfo
+                      OMPT_SUPPORT_IF(, OmptApi));
 }
 
 int32_t __tgt_rtl_data_delete(int DeviceId, void *TgtPtr) {
@@ -2701,116 +2640,61 @@
   return OFFLOAD_SUCCESS;
 }
 
-<<<<<<< HEAD
 int32_t __tgt_rtl_run_target_team_region(
-    int32_t device_id, void *tgt_entry_ptr, void **tgt_args,
-    ptrdiff_t *tgt_offsets, int32_t arg_num, int32_t num_teams,
-    int32_t thread_limit, uint64_t loop_tripcount
-    OMPT_SUPPORT_IF(, const ompt_plugin_api_t *ompt_api)) {
-
-  DeviceInfo.load_run_lock.lock_shared();
-  int32_t res =
-      runRegionLocked(device_id, tgt_entry_ptr, tgt_args, tgt_offsets, arg_num,
-                      num_teams, thread_limit, loop_tripcount
-                      OMPT_SUPPORT_IF(, ompt_api));
-=======
-int32_t __tgt_rtl_run_target_team_region(int32_t DeviceId, void *TgtEntryPtr,
-                                         void **TgtArgs, ptrdiff_t *TgtOffsets,
-                                         int32_t ArgNum, int32_t NumTeams,
-                                         int32_t ThreadLimit,
-                                         uint64_t LoopTripcount) {
+    int32_t DeviceId, void *TgtEntryPtr, void **TgtArgs, ptrdiff_t *TgtOffsets,
+    int32_t ArgNum, int32_t NumTeams, int32_t ThreadLimit,
+    uint64_t LoopTripcount
+    OMPT_SUPPORT_IF(, const ompt_plugin_api_t *OmptApi)) {
 
   DeviceInfo.LoadRunLock.lock_shared();
   int32_t Res = runRegionLocked(DeviceId, TgtEntryPtr, TgtArgs, TgtOffsets,
-                                ArgNum, NumTeams, ThreadLimit, LoopTripcount);
->>>>>>> 5fb41342
+                                ArgNum, NumTeams, ThreadLimit, LoopTripcount
+                                OMPT_SUPPORT_IF(, OmptApi));
 
   DeviceInfo.LoadRunLock.unlock_shared();
   return Res;
 }
 
-<<<<<<< HEAD
 int32_t __tgt_rtl_run_target_region(
-    int32_t device_id, void *tgt_entry_ptr, void **tgt_args,
-    ptrdiff_t *tgt_offsets, int32_t arg_num
-    OMPT_SUPPORT_IF(, const ompt_plugin_api_t *ompt_api)) {
-  // use one team and one thread
-  // fix thread num
-  int32_t team_num = 1;
-  int32_t thread_limit = 0; // use default
-  return __tgt_rtl_run_target_team_region(
-      device_id, tgt_entry_ptr, tgt_args, tgt_offsets, arg_num, team_num,
-      thread_limit, 0 OMPT_SUPPORT_IF(, ompt_api));
-}
-
-int32_t __tgt_rtl_run_target_team_region_async(
-    int32_t device_id, void *tgt_entry_ptr, void **tgt_args,
-    ptrdiff_t *tgt_offsets, int32_t arg_num, int32_t num_teams,
-    int32_t thread_limit, uint64_t loop_tripcount,
-    __tgt_async_info *AsyncInfo
-    OMPT_SUPPORT_IF(, const ompt_plugin_api_t *ompt_api)) {
-  assert(AsyncInfo && "AsyncInfo is nullptr");
-  initAsyncInfo(AsyncInfo);
-
-  DeviceInfo.load_run_lock.lock_shared();
-  int32_t res =
-      runRegionLocked(device_id, tgt_entry_ptr, tgt_args, tgt_offsets, arg_num,
-                      num_teams, thread_limit, loop_tripcount
-                      OMPT_SUPPORT_IF(, ompt_api));
-=======
-int32_t __tgt_rtl_run_target_region(int32_t DeviceId, void *TgtEntryPtr,
-                                    void **TgtArgs, ptrdiff_t *TgtOffsets,
-                                    int32_t ArgNum) {
+    int32_t DeviceId, void *TgtEntryPtr, void **TgtArgs, ptrdiff_t *TgtOffsets,
+    int32_t ArgNum OMPT_SUPPORT_IF(, const ompt_plugin_api_t *OmptApi)) {
   // use one team and one thread
   // fix thread num
   int32_t TeamNum = 1;
   int32_t ThreadLimit = 0; // use default
-  return __tgt_rtl_run_target_team_region(DeviceId, TgtEntryPtr, TgtArgs,
-                                          TgtOffsets, ArgNum, TeamNum,
-                                          ThreadLimit, 0);
+  return __tgt_rtl_run_target_team_region(
+      DeviceId, TgtEntryPtr, TgtArgs, TgtOffsets, ArgNum, TeamNum, ThreadLimit,
+      0 OMPT_SUPPORT_IF(, OmptApi));
 }
 
 int32_t __tgt_rtl_run_target_team_region_async(
     int32_t DeviceId, void *TgtEntryPtr, void **TgtArgs, ptrdiff_t *TgtOffsets,
     int32_t ArgNum, int32_t NumTeams, int32_t ThreadLimit,
-    uint64_t LoopTripcount, __tgt_async_info *AsyncInfo) {
+    uint64_t LoopTripcount, __tgt_async_info *AsyncInfo
+    OMPT_SUPPORT_IF(, const ompt_plugin_api_t *OmptApi)) {
   assert(AsyncInfo && "AsyncInfo is nullptr");
   initAsyncInfo(AsyncInfo);
 
   DeviceInfo.LoadRunLock.lock_shared();
-  int32_t Res = runRegionLocked(DeviceId, TgtEntryPtr, TgtArgs, TgtOffsets,
-                                ArgNum, NumTeams, ThreadLimit, LoopTripcount);
->>>>>>> 5fb41342
+  int32_t Res = runRegionLocked(
+      DeviceId, TgtEntryPtr, TgtArgs, TgtOffsets, ArgNum, NumTeams, ThreadLimit,
+      LoopTripcount OMPT_SUPPORT_IF(, OmptApi));
 
   DeviceInfo.LoadRunLock.unlock_shared();
   return Res;
 }
 
-<<<<<<< HEAD
 int32_t __tgt_rtl_run_target_region_async(
-    int32_t device_id, void *tgt_entry_ptr, void **tgt_args,
-    ptrdiff_t *tgt_offsets, int32_t arg_num, __tgt_async_info *AsyncInfo
-    OMPT_SUPPORT_IF(, const ompt_plugin_api_t *ompt_api)) {
-  // use one team and one thread
-  // fix thread num
-  int32_t team_num = 1;
-  int32_t thread_limit = 0; // use default
-  return __tgt_rtl_run_target_team_region_async(
-      device_id, tgt_entry_ptr, tgt_args, tgt_offsets, arg_num, team_num,
-      thread_limit, 0, AsyncInfo OMPT_SUPPORT_IF(, ompt_api));
-=======
-int32_t __tgt_rtl_run_target_region_async(int32_t DeviceId, void *TgtEntryPtr,
-                                          void **TgtArgs, ptrdiff_t *TgtOffsets,
-                                          int32_t ArgNum,
-                                          __tgt_async_info *AsyncInfo) {
+    int32_t DeviceId, void *TgtEntryPtr, void **TgtArgs, ptrdiff_t *TgtOffsets,
+    int32_t ArgNum, __tgt_async_info *AsyncInfo
+    OMPT_SUPPORT_IF(, const ompt_plugin_api_t *OmptApi)) {
   // use one team and one thread
   // fix thread num
   int32_t TeamNum = 1;
   int32_t ThreadLimit = 0; // use default
-  return __tgt_rtl_run_target_team_region_async(DeviceId, TgtEntryPtr, TgtArgs,
-                                                TgtOffsets, ArgNum, TeamNum,
-                                                ThreadLimit, 0, AsyncInfo);
->>>>>>> 5fb41342
+  return __tgt_rtl_run_target_team_region_async(
+      DeviceId, TgtEntryPtr, TgtArgs, TgtOffsets, ArgNum, TeamNum, ThreadLimit,
+      0, AsyncInfo OMPT_SUPPORT_IF(, OmptApi));
 }
 
 int32_t __tgt_rtl_synchronize(int32_t DeviceId, __tgt_async_info *AsyncInfo) {
