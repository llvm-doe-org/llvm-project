--- conflicted
+++ resolved
@@ -2086,12 +2086,9 @@
   return true;
 }
 
-<<<<<<< HEAD
 int32_t __tgt_rtl_get_device_type() { return omp_device_amdgcn; }
-=======
 int32_t __tgt_rtl_init_plugin() { return OFFLOAD_SUCCESS; }
 int32_t __tgt_rtl_deinit_plugin() { return OFFLOAD_SUCCESS; }
->>>>>>> 4e43a14b
 
 int __tgt_rtl_number_of_devices() {
   // If the construction failed, no methods are safe to call
