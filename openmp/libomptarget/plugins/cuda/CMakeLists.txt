##===----------------------------------------------------------------------===##
#
# Part of the LLVM Project, under the Apache License v2.0 with LLVM Exceptions.
# See https://llvm.org/LICENSE.txt for license information.
# SPDX-License-Identifier: Apache-2.0 WITH LLVM-exception
#
##===----------------------------------------------------------------------===##
#
# Build a plugin for a CUDA machine if available.
#
##===----------------------------------------------------------------------===##
set(LIBOMPTARGET_BUILD_CUDA_PLUGIN TRUE CACHE BOOL
  "Whether to build CUDA plugin")
if (NOT LIBOMPTARGET_BUILD_CUDA_PLUGIN)
  libomptarget_say("Not building CUDA offloading plugin: LIBOMPTARGET_BUILD_CUDA_PLUGIN is false")
  return()
endif()

if (NOT(CMAKE_SYSTEM_PROCESSOR MATCHES "(x86_64)|(ppc64le)|(aarch64)$" AND CMAKE_SYSTEM_NAME MATCHES "Linux"))
  libomptarget_say("Not building CUDA offloading plugin: only support CUDA in Linux x86_64, ppc64le, or aarch64 hosts.")
  return()
endif()

libomptarget_say("Building CUDA offloading plugin.")

set(LIBOMPTARGET_DLOPEN_LIBCUDA OFF)
option(LIBOMPTARGET_FORCE_DLOPEN_LIBCUDA "Build with dlopened libcuda" ${LIBOMPTARGET_DLOPEN_LIBCUDA})

add_llvm_library(omptarget.rtl.cuda SHARED
  src/rtl.cpp

  LINK_COMPONENTS
  Support
  Object

  LINK_LIBS PRIVATE
  elf_common
  MemoryManager
  ${OPENMP_PTHREAD_LIB}
  "-Wl,--version-script=${CMAKE_CURRENT_SOURCE_DIR}/../exports,-z,defs"

  NO_INSTALL_RPATH
)

if(LIBOMPTARGET_DEP_CUDA_FOUND AND NOT LIBOMPTARGET_FORCE_DLOPEN_LIBCUDA)
  libomptarget_say("Building CUDA plugin linked against libcuda")
  target_link_libraries(omptarget.rtl.cuda PRIVATE CUDA::cuda_driver)
else()
  libomptarget_say("Building CUDA plugin for dlopened libcuda")
  target_include_directories(omptarget.rtl.cuda PRIVATE dynamic_cuda)
  target_sources(omptarget.rtl.cuda PRIVATE dynamic_cuda/cuda.cpp)
endif()
add_dependencies(omptarget.rtl.cuda omptarget.devicertl.nvptx)

# Define the suffix for the runtime messaging dumps.
target_compile_definitions(omptarget.rtl.cuda PRIVATE TARGET_NAME="CUDA")
target_include_directories(omptarget.rtl.cuda PRIVATE ${LIBOMPTARGET_INCLUDE_DIR})

# Install plugin under the lib destination folder.
install(TARGETS omptarget.rtl.cuda LIBRARY DESTINATION "${OPENMP_INSTALL_LIBDIR}")
set_target_properties(omptarget.rtl.cuda PROPERTIES 
  INSTALL_RPATH "$ORIGIN" BUILD_RPATH "$ORIGIN:${CMAKE_CURRENT_BINARY_DIR}/.."
  CXX_VISIBILITY_PRESET protected)

<<<<<<< HEAD
target_include_directories(omptarget.rtl.cuda PRIVATE
  ${LIBOMPTARGET_INCLUDE_DIR}
)

# Set the -I for headers from the runtime.
include_directories(${CMAKE_CURRENT_BINARY_DIR}/../../../runtime/src)

=======
>>>>>>> 618caf6f
# Report to the parent scope that we are building a plugin for CUDA.
# This controls whether tests are run for the nvptx offloading target
# Run them if libcuda is available, or if the user explicitly asked for dlopen
# Otherwise this plugin is being built speculatively and there may be no cuda available
option(LIBOMPTARGET_FORCE_NVIDIA_TESTS "Build NVIDIA libomptarget tests" OFF)
if (LIBOMPTARGET_FOUND_NVIDIA_GPU OR LIBOMPTARGET_FORCE_NVIDIA_TESTS)
  libomptarget_say("Enable tests using CUDA plugin")
  set(LIBOMPTARGET_SYSTEM_TARGETS "${LIBOMPTARGET_SYSTEM_TARGETS} nvptx64-nvidia-cuda nvptx64-nvidia-cuda-LTO" PARENT_SCOPE)
  list(APPEND LIBOMPTARGET_TESTED_PLUGINS "omptarget.rtl.cuda")
  set(LIBOMPTARGET_TESTED_PLUGINS "${LIBOMPTARGET_TESTED_PLUGINS}" PARENT_SCOPE)
else()
  libomptarget_say("Disabling tests using CUDA plugin as cuda may not be available")
endif()<|MERGE_RESOLUTION|>--- conflicted
+++ resolved
@@ -62,16 +62,6 @@
   INSTALL_RPATH "$ORIGIN" BUILD_RPATH "$ORIGIN:${CMAKE_CURRENT_BINARY_DIR}/.."
   CXX_VISIBILITY_PRESET protected)
 
-<<<<<<< HEAD
-target_include_directories(omptarget.rtl.cuda PRIVATE
-  ${LIBOMPTARGET_INCLUDE_DIR}
-)
-
-# Set the -I for headers from the runtime.
-include_directories(${CMAKE_CURRENT_BINARY_DIR}/../../../runtime/src)
-
-=======
->>>>>>> 618caf6f
 # Report to the parent scope that we are building a plugin for CUDA.
 # This controls whether tests are run for the nvptx offloading target
 # Run them if libcuda is available, or if the user explicitly asked for dlopen
