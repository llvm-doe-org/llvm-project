--- conflicted
+++ resolved
@@ -86,49 +86,21 @@
     NO_INSTALL_RPATH
   )
 endif()
-if(OPENMP_CLANG_LIB_SUBDIR AND NOT OPENMP_STANDALONE_BUILD)
-  add_custom_command(TARGET "omptarget.rtl.cuda"
-    POST_BUILD
-    COMMAND ${CMAKE_COMMAND} -E make_directory
-      $<TARGET_FILE_DIR:omptarget.rtl.cuda>/${OPENMP_CLANG_LIB_SUBDIR}
-    COMMAND ${CMAKE_COMMAND} -E copy $<TARGET_FILE:omptarget.rtl.cuda>
-      $<TARGET_FILE_DIR:omptarget.rtl.cuda>/${OPENMP_CLANG_LIB_SUBDIR}
-  )
-endif()
 add_dependencies(omptarget.rtl.cuda omptarget.devicertl.nvptx)
 
 # Install plugin under the lib destination folder.
 install(TARGETS omptarget.rtl.cuda LIBRARY DESTINATION "${OPENMP_INSTALL_LIBDIR}")
-<<<<<<< HEAD
-if(OPENMP_CLANG_LIB_SUBDIR)
-  install(TARGETS "omptarget.rtl.cuda" LIBRARY DESTINATION
-          "${OPENMP_INSTALL_LIBDIR}/${OPENMP_CLANG_LIB_SUBDIR}")
-endif()
-=======
 set_target_properties(omptarget.rtl.cuda PROPERTIES 
   INSTALL_RPATH "$ORIGIN" BUILD_RPATH "$ORIGIN:${CMAKE_CURRENT_BINARY_DIR}/..")
->>>>>>> 5fb41342
 
 target_include_directories(omptarget.rtl.cuda PRIVATE
   ${LIBOMPTARGET_INCLUDE_DIR}
   ${LIBOMPTARGET_DEP_LIBELF_INCLUDE_DIRS}
 )
 
-<<<<<<< HEAD
-target_link_libraries(omptarget.rtl.cuda
-  elf_common
-  MemoryManager
-  ${LIBOMPTARGET_DEP_LIBRARIES}
-  ${LIBOMPTARGET_DEP_LIBELF_LIBRARIES}
-  ${OPENMP_PTHREAD_LIB}
-  "-Wl,--version-script=${CMAKE_CURRENT_SOURCE_DIR}/../exports"
-  "-Wl,-z,defs")
-
 # Set the -I for headers from the runtime.
 include_directories(${CMAKE_CURRENT_BINARY_DIR}/../../../runtime/src)
 
-=======
->>>>>>> 5fb41342
 # Report to the parent scope that we are building a plugin for CUDA.
 # This controls whether tests are run for the nvptx offloading target
 # Run them if libcuda is available, or if the user explicitly asked for dlopen
