--- conflicted
+++ resolved
@@ -1005,7 +1005,6 @@
       CudaBlocksPerGrid = TeamNum;
     }
 
-<<<<<<< HEAD
 #if OMPT_SUPPORT
     // OpenMP 5.0 sec. 2.12.5 p. 173 L26-27:
     // "The target-submit event occurs prior to creating an initial task on a
@@ -1023,10 +1022,6 @@
     }
 #endif
 
-    // Run on the device.
-    DP("Launch kernel with %d blocks and %d threads\n", CudaBlocksPerGrid,
-       CudaThreadsPerBlock);
-=======
     INFO(DeviceId,
          "Launching kernel %s with %d blocks and %d threads in %s "
          "mode\n",
@@ -1035,7 +1030,6 @@
              : "(null)",
          CudaBlocksPerGrid, CudaThreadsPerBlock,
          (KernelInfo->ExecutionMode == SPMD) ? "SPMD" : "Generic");
->>>>>>> 721d57f9
 
     CUstream Stream = getStream(DeviceId, AsyncInfo);
     Err = cuLaunchKernel(KernelInfo->Func, CudaBlocksPerGrid, /* gridDimY */ 1,
