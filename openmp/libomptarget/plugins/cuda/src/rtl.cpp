//===----RTLs/cuda/src/rtl.cpp - Target RTLs Implementation ------- C++ -*-===//
//
// Part of the LLVM Project, under the Apache License v2.0 with LLVM Exceptions.
// See https://llvm.org/LICENSE.txt for license information.
// SPDX-License-Identifier: Apache-2.0 WITH LLVM-exception
//
//===----------------------------------------------------------------------===//
//
// RTL for CUDA machine
//
//===----------------------------------------------------------------------===//

#include <cassert>
#include <cstddef>
#include <cuda.h>
#include <list>
#include <memory>
#include <mutex>
#include <string>
#include <vector>

#include "omptargetplugin.h"

#ifndef TARGET_NAME
#define TARGET_NAME CUDA
#endif

#ifdef OMPTARGET_DEBUG
static int DebugLevel = 0;

#define GETNAME2(name) #name
#define GETNAME(name) GETNAME2(name)
#define DP(...) \
  do { \
    if (DebugLevel > 0) { \
      DEBUGP("Target " GETNAME(TARGET_NAME) " RTL", __VA_ARGS__); \
    } \
  } while (false)

// Utility for retrieving and printing CUDA error string.
#define CUDA_ERR_STRING(err) \
  do { \
    if (DebugLevel > 0) { \
      const char *errStr; \
      cuGetErrorString(err, &errStr); \
      DEBUGP("Target " GETNAME(TARGET_NAME) " RTL", "CUDA error is: %s\n", errStr); \
    } \
  } while (false)
#else // OMPTARGET_DEBUG
#define DP(...) {}
#define CUDA_ERR_STRING(err) {}
#endif // OMPTARGET_DEBUG

#include "../../common/elf_common.c"

/// Keep entries table per device.
struct FuncOrGblEntryTy {
  __tgt_target_table Table;
  std::vector<__tgt_offload_entry> Entries;
};

enum ExecutionModeType {
  SPMD, // constructors, destructors,
  // combined constructs (`teams distribute parallel for [simd]`)
  GENERIC, // everything else
  NONE
};

/// Use a single entity to encode a kernel and a set of flags.
struct KernelTy {
  CUfunction Func;

  // execution mode of kernel
  // 0 - SPMD mode (without master warp)
  // 1 - Generic mode (with master warp)
  int8_t ExecutionMode;

  /// Maximal number of threads per block for this kernel.
  int MaxThreadsPerBlock = 0;

  KernelTy(CUfunction _Func, int8_t _ExecutionMode)
      : Func(_Func), ExecutionMode(_ExecutionMode) {}
};

/// Device environment data
/// Manually sync with the deviceRTL side for now, move to a dedicated header
/// file later.
struct omptarget_device_environmentTy {
  int32_t debug_level;
};

namespace {
bool checkResult(CUresult Err, const char *ErrMsg) {
  if (Err == CUDA_SUCCESS)
    return true;

  DP("%s", ErrMsg);
  CUDA_ERR_STRING(Err);
  return false;
}

int memcpyDtoD(const void *SrcPtr, void *DstPtr, int64_t Size,
               CUstream Stream) {
  CUresult Err =
      cuMemcpyDtoDAsync((CUdeviceptr)DstPtr, (CUdeviceptr)SrcPtr, Size, Stream);

  if (Err != CUDA_SUCCESS) {
    DP("Error when copying data from device to device. Pointers: src "
       "= " DPxMOD ", dst = " DPxMOD ", size = %" PRId64 "\n",
       DPxPTR(SrcPtr), DPxPTR(DstPtr), Size);
    CUDA_ERR_STRING(Err);
    return OFFLOAD_FAIL;
  }

  return OFFLOAD_SUCCESS;
}

// Structure contains per-device data
struct DeviceDataTy {
  /// List that contains all the kernels.
  std::list<KernelTy> KernelsList;

  std::list<FuncOrGblEntryTy> FuncGblEntries;

  CUcontext Context = nullptr;
  // Device properties
  int ThreadsPerBlock = 0;
  int BlocksPerGrid = 0;
  int WarpSize = 0;
  // OpenMP properties
  int NumTeams = 0;
  int NumThreads = 0;
};

class StreamManagerTy {
  int NumberOfDevices;
  // The initial size of stream pool
  int EnvNumInitialStreams;
  // Per-device stream mutex
  std::vector<std::unique_ptr<std::mutex>> StreamMtx;
  // Per-device stream Id indicates the next available stream in the pool
  std::vector<int> NextStreamId;
  // Per-device stream pool
  std::vector<std::vector<CUstream>> StreamPool;
  // Reference to per-device data
  std::vector<DeviceDataTy> &DeviceData;

  // If there is no CUstream left in the pool, we will resize the pool to
  // allocate more CUstream. This function should be called with device mutex,
  // and we do not resize to smaller one.
  void resizeStreamPool(const int DeviceId, const size_t NewSize) {
    std::vector<CUstream> &Pool = StreamPool[DeviceId];
    const size_t CurrentSize = Pool.size();
    assert(NewSize > CurrentSize && "new size is not larger than current size");

    CUresult Err = cuCtxSetCurrent(DeviceData[DeviceId].Context);
    if (!checkResult(Err, "Error returned from cuCtxSetCurrent\n")) {
      // We will return if cannot switch to the right context in case of
      // creating bunch of streams that are not corresponding to the right
      // device. The offloading will fail later because selected CUstream is
      // nullptr.
      return;
    }

    Pool.resize(NewSize, nullptr);

    for (size_t I = CurrentSize; I < NewSize; ++I) {
      checkResult(cuStreamCreate(&Pool[I], CU_STREAM_NON_BLOCKING),
                  "Error returned from cuStreamCreate\n");
    }
  }

public:
  StreamManagerTy(const int NumberOfDevices,
                  std::vector<DeviceDataTy> &DeviceData)
      : NumberOfDevices(NumberOfDevices), EnvNumInitialStreams(32),
        DeviceData(DeviceData) {
    StreamPool.resize(NumberOfDevices);
    NextStreamId.resize(NumberOfDevices);
    StreamMtx.resize(NumberOfDevices);

    if (const char *EnvStr = getenv("LIBOMPTARGET_NUM_INITIAL_STREAMS"))
      EnvNumInitialStreams = std::stoi(EnvStr);

    // Initialize the next stream id
    std::fill(NextStreamId.begin(), NextStreamId.end(), 0);

    // Initialize stream mutex
    for (std::unique_ptr<std::mutex> &Ptr : StreamMtx)
      Ptr = std::make_unique<std::mutex>();
  }

  ~StreamManagerTy() {
    // Destroy streams
    for (int I = 0; I < NumberOfDevices; ++I) {
      checkResult(cuCtxSetCurrent(DeviceData[I].Context),
                  "Error returned from cuCtxSetCurrent\n");

      for (CUstream &S : StreamPool[I]) {
        if (S)
          checkResult(cuStreamDestroy(S),
                      "Error returned from cuStreamDestroy\n");
      }
    }
  }

  // Get a CUstream from pool. Per-device next stream id always points to the
  // next available CUstream. That means, CUstreams [0, id-1] have been
  // assigned, and [id,] are still available. If there is no CUstream left, we
  // will ask more CUstreams from CUDA RT. Each time a CUstream is assigned,
  // the id will increase one.
  // xxxxxs+++++++++
  //      ^
  //      id
  // After assignment, the pool becomes the following and s is assigned.
  // xxxxxs+++++++++
  //       ^
  //       id
  CUstream getStream(const int DeviceId) {
    const std::lock_guard<std::mutex> Lock(*StreamMtx[DeviceId]);
    int &Id = NextStreamId[DeviceId];
    // No CUstream left in the pool, we need to request from CUDA RT
    if (Id == StreamPool[DeviceId].size()) {
      // By default we double the stream pool every time
      resizeStreamPool(DeviceId, Id * 2);
    }
    return StreamPool[DeviceId][Id++];
  }

  // Return a CUstream back to pool. As mentioned above, per-device next
  // stream is always points to the next available CUstream, so when we return
  // a CUstream, we need to first decrease the id, and then copy the CUstream
  // back.
  // It is worth noting that, the order of streams return might be different
  // from that they're assigned, that saying, at some point, there might be
  // two identical CUstreams.
  // xxax+a+++++
  //     ^
  //     id
  // However, it doesn't matter, because they're always on the two sides of
  // id. The left one will in the end be overwritten by another CUstream.
  // Therefore, after several execution, the order of pool might be different
  // from its initial state.
  void returnStream(const int DeviceId, CUstream Stream) {
    const std::lock_guard<std::mutex> Lock(*StreamMtx[DeviceId]);
    int &Id = NextStreamId[DeviceId];
    assert(Id > 0 && "Wrong stream ID");
    StreamPool[DeviceId][--Id] = Stream;
  }

  bool initializeDeviceStreamPool(const int DeviceId) {
    assert(StreamPool[DeviceId].empty() && "stream pool has been initialized");

    resizeStreamPool(DeviceId, EnvNumInitialStreams);

    // Check the size of stream pool
    if (StreamPool[DeviceId].size() != EnvNumInitialStreams)
      return false;

    // Check whether each stream is valid
    for (CUstream &S : StreamPool[DeviceId])
      if (!S)
        return false;

    return true;
  }
};

class DeviceRTLTy {
  int NumberOfDevices;
  // OpenMP environment properties
  int EnvNumTeams;
  int EnvTeamLimit;
  // OpenMP requires flags
  int64_t RequiresFlags;

  static constexpr const int HardTeamLimit = 1U << 16U; // 64k
  static constexpr const int HardThreadLimit = 1024;
  static constexpr const int DefaultNumTeams = 128;
  static constexpr const int DefaultNumThreads = 128;

  std::unique_ptr<StreamManagerTy> StreamManager;
  std::vector<DeviceDataTy> DeviceData;
  std::vector<CUmodule> Modules;

  // Record entry point associated with device
  void addOffloadEntry(const int DeviceId, const __tgt_offload_entry entry) {
    FuncOrGblEntryTy &E = DeviceData[DeviceId].FuncGblEntries.back();
    E.Entries.push_back(entry);
  }

  // Return true if the entry is associated with device
  bool findOffloadEntry(const int DeviceId, const void *Addr) const {
    for (const __tgt_offload_entry &Itr :
         DeviceData[DeviceId].FuncGblEntries.back().Entries)
      if (Itr.addr == Addr)
        return true;

    return false;
  }

  // Return the pointer to the target entries table
  __tgt_target_table *getOffloadEntriesTable(const int DeviceId) {
    FuncOrGblEntryTy &E = DeviceData[DeviceId].FuncGblEntries.back();

    if (E.Entries.empty())
      return nullptr;

    // Update table info according to the entries and return the pointer
    E.Table.EntriesBegin = E.Entries.data();
    E.Table.EntriesEnd = E.Entries.data() + E.Entries.size();

    return &E.Table;
  }

  // Clear entries table for a device
  void clearOffloadEntriesTable(const int DeviceId) {
    DeviceData[DeviceId].FuncGblEntries.emplace_back();
    FuncOrGblEntryTy &E = DeviceData[DeviceId].FuncGblEntries.back();
    E.Entries.clear();
    E.Table.EntriesBegin = E.Table.EntriesEnd = nullptr;
  }

  CUstream getStream(const int DeviceId, __tgt_async_info *AsyncInfoPtr) const {
    assert(AsyncInfoPtr && "AsyncInfoPtr is nullptr");

    if (!AsyncInfoPtr->Queue)
      AsyncInfoPtr->Queue = StreamManager->getStream(DeviceId);

    return reinterpret_cast<CUstream>(AsyncInfoPtr->Queue);
  }

public:
  // This class should not be copied
  DeviceRTLTy(const DeviceRTLTy &) = delete;
  DeviceRTLTy(DeviceRTLTy &&) = delete;

  DeviceRTLTy()
      : NumberOfDevices(0), EnvNumTeams(-1), EnvTeamLimit(-1),
        RequiresFlags(OMP_REQ_UNDEFINED) {
#ifdef OMPTARGET_DEBUG
    if (const char *EnvStr = getenv("LIBOMPTARGET_DEBUG"))
      DebugLevel = std::stoi(EnvStr);
#endif // OMPTARGET_DEBUG

    DP("Start initializing CUDA\n");

    CUresult Err = cuInit(0);
    if (!checkResult(Err, "Error returned from cuInit\n")) {
      return;
    }

    Err = cuDeviceGetCount(&NumberOfDevices);
    if (!checkResult(Err, "Error returned from cuDeviceGetCount\n"))
      return;

    if (NumberOfDevices == 0) {
      DP("There are no devices supporting CUDA.\n");
      return;
    }

    DeviceData.resize(NumberOfDevices);

    // Get environment variables regarding teams
    if (const char *EnvStr = getenv("OMP_TEAM_LIMIT")) {
      // OMP_TEAM_LIMIT has been set
      EnvTeamLimit = std::stoi(EnvStr);
      DP("Parsed OMP_TEAM_LIMIT=%d\n", EnvTeamLimit);
    }
    if (const char *EnvStr = getenv("OMP_NUM_TEAMS")) {
      // OMP_NUM_TEAMS has been set
      EnvNumTeams = std::stoi(EnvStr);
      DP("Parsed OMP_NUM_TEAMS=%d\n", EnvNumTeams);
    }

    StreamManager =
        std::make_unique<StreamManagerTy>(NumberOfDevices, DeviceData);
  }

  ~DeviceRTLTy() {
    // First destruct stream manager in case of Contexts is destructed before it
    StreamManager = nullptr;

    for (CUmodule &M : Modules)
      // Close module
      if (M)
        checkResult(cuModuleUnload(M), "Error returned from cuModuleUnload\n");

    for (DeviceDataTy &D : DeviceData) {
      // Destroy context
      if (D.Context) {
        checkResult(cuCtxSetCurrent(D.Context),
                    "Error returned from cuCtxSetCurrent\n");
        CUdevice Device;
        checkResult(cuCtxGetDevice(&Device),
                    "Error returned from cuCtxGetDevice\n");
        checkResult(cuDevicePrimaryCtxRelease(Device),
                    "Error returned from cuDevicePrimaryCtxRelease\n");
      }
    }
  }

  // Check whether a given DeviceId is valid
  bool isValidDeviceId(const int DeviceId) const {
    return DeviceId >= 0 && DeviceId < NumberOfDevices;
  }

  int getNumOfDevices() const { return NumberOfDevices; }

  void setRequiresFlag(const int64_t Flags) { this->RequiresFlags = Flags; }

  int initDevice(const int DeviceId) {
    CUdevice Device;

    DP("Getting device %d\n", DeviceId);
    CUresult Err = cuDeviceGet(&Device, DeviceId);
    if (!checkResult(Err, "Error returned from cuDeviceGet\n"))
      return OFFLOAD_FAIL;

    // Query the current flags of the primary context and set its flags if
    // it is inactive
    unsigned int FormerPrimaryCtxFlags = 0;
    int FormerPrimaryCtxIsActive = 0;
    Err = cuDevicePrimaryCtxGetState(Device, &FormerPrimaryCtxFlags,
                                     &FormerPrimaryCtxIsActive);
    if (!checkResult(Err, "Error returned from cuDevicePrimaryCtxGetState\n"))
      return OFFLOAD_FAIL;

    if (FormerPrimaryCtxIsActive) {
      DP("The primary context is active, no change to its flags\n");
      if ((FormerPrimaryCtxFlags & CU_CTX_SCHED_MASK) !=
          CU_CTX_SCHED_BLOCKING_SYNC)
        DP("Warning the current flags are not CU_CTX_SCHED_BLOCKING_SYNC\n");
    } else {
      DP("The primary context is inactive, set its flags to "
         "CU_CTX_SCHED_BLOCKING_SYNC\n");
      Err = cuDevicePrimaryCtxSetFlags(Device, CU_CTX_SCHED_BLOCKING_SYNC);
      if (!checkResult(Err, "Error returned from cuDevicePrimaryCtxSetFlags\n"))
        return OFFLOAD_FAIL;
    }

    // Retain the per device primary context and save it to use whenever this
    // device is selected.
    Err = cuDevicePrimaryCtxRetain(&DeviceData[DeviceId].Context, Device);
    if (!checkResult(Err, "Error returned from cuDevicePrimaryCtxRetain\n"))
      return OFFLOAD_FAIL;

    Err = cuCtxSetCurrent(DeviceData[DeviceId].Context);
    if (!checkResult(Err, "Error returned from cuCtxSetCurrent\n"))
      return OFFLOAD_FAIL;

    // Initialize stream pool
    if (!StreamManager->initializeDeviceStreamPool(DeviceId))
      return OFFLOAD_FAIL;

    // Query attributes to determine number of threads/block and blocks/grid.
    int MaxGridDimX;
    Err = cuDeviceGetAttribute(&MaxGridDimX, CU_DEVICE_ATTRIBUTE_MAX_GRID_DIM_X,
                               Device);
    if (Err != CUDA_SUCCESS) {
      DP("Error getting max grid dimension, use default value %d\n",
         DeviceRTLTy::DefaultNumTeams);
      DeviceData[DeviceId].BlocksPerGrid = DeviceRTLTy::DefaultNumTeams;
    } else if (MaxGridDimX <= DeviceRTLTy::HardTeamLimit) {
      DP("Using %d CUDA blocks per grid\n", MaxGridDimX);
      DeviceData[DeviceId].BlocksPerGrid = MaxGridDimX;
    } else {
      DP("Max CUDA blocks per grid %d exceeds the hard team limit %d, capping "
         "at the hard limit\n",
         MaxGridDimX, DeviceRTLTy::HardTeamLimit);
      DeviceData[DeviceId].BlocksPerGrid = DeviceRTLTy::HardTeamLimit;
    }

    // We are only exploiting threads along the x axis.
    int MaxBlockDimX;
    Err = cuDeviceGetAttribute(&MaxBlockDimX,
                               CU_DEVICE_ATTRIBUTE_MAX_BLOCK_DIM_X, Device);
    if (Err != CUDA_SUCCESS) {
      DP("Error getting max block dimension, use default value %d\n",
         DeviceRTLTy::DefaultNumThreads);
      DeviceData[DeviceId].ThreadsPerBlock = DeviceRTLTy::DefaultNumThreads;
    } else if (MaxBlockDimX <= DeviceRTLTy::HardThreadLimit) {
      DP("Using %d CUDA threads per block\n", MaxBlockDimX);
      DeviceData[DeviceId].ThreadsPerBlock = MaxBlockDimX;
    } else {
      DP("Max CUDA threads per block %d exceeds the hard thread limit %d, "
         "capping at the hard limit\n",
         MaxBlockDimX, DeviceRTLTy::HardThreadLimit);
      DeviceData[DeviceId].ThreadsPerBlock = DeviceRTLTy::HardThreadLimit;
    }

    // Get and set warp size
    int WarpSize;
    Err =
        cuDeviceGetAttribute(&WarpSize, CU_DEVICE_ATTRIBUTE_WARP_SIZE, Device);
    if (Err != CUDA_SUCCESS) {
      DP("Error getting warp size, assume default value 32\n");
      DeviceData[DeviceId].WarpSize = 32;
    } else {
      DP("Using warp size %d\n", WarpSize);
      DeviceData[DeviceId].WarpSize = WarpSize;
    }

    // Adjust teams to the env variables
    if (EnvTeamLimit > 0 && DeviceData[DeviceId].BlocksPerGrid > EnvTeamLimit) {
      DP("Capping max CUDA blocks per grid to OMP_TEAM_LIMIT=%d\n",
         EnvTeamLimit);
      DeviceData[DeviceId].BlocksPerGrid = EnvTeamLimit;
    }

    DP("Max number of CUDA blocks %d, threads %d & warp size %d\n",
       DeviceData[DeviceId].BlocksPerGrid, DeviceData[DeviceId].ThreadsPerBlock,
       DeviceData[DeviceId].WarpSize);

    // Set default number of teams
    if (EnvNumTeams > 0) {
      DP("Default number of teams set according to environment %d\n",
         EnvNumTeams);
      DeviceData[DeviceId].NumTeams = EnvNumTeams;
    } else {
      DeviceData[DeviceId].NumTeams = DeviceRTLTy::DefaultNumTeams;
      DP("Default number of teams set according to library's default %d\n",
         DeviceRTLTy::DefaultNumTeams);
    }

    if (DeviceData[DeviceId].NumTeams > DeviceData[DeviceId].BlocksPerGrid) {
      DP("Default number of teams exceeds device limit, capping at %d\n",
         DeviceData[DeviceId].BlocksPerGrid);
      DeviceData[DeviceId].NumTeams = DeviceData[DeviceId].BlocksPerGrid;
    }

    // Set default number of threads
    DeviceData[DeviceId].NumThreads = DeviceRTLTy::DefaultNumThreads;
    DP("Default number of threads set according to library's default %d\n",
       DeviceRTLTy::DefaultNumThreads);
    if (DeviceData[DeviceId].NumThreads >
        DeviceData[DeviceId].ThreadsPerBlock) {
      DP("Default number of threads exceeds device limit, capping at %d\n",
         DeviceData[DeviceId].ThreadsPerBlock);
      DeviceData[DeviceId].NumTeams = DeviceData[DeviceId].ThreadsPerBlock;
    }

    return OFFLOAD_SUCCESS;
  }

  __tgt_target_table *loadBinary(const int DeviceId,
                                 const __tgt_device_image *Image) {
    // Set the context we are using
    CUresult Err = cuCtxSetCurrent(DeviceData[DeviceId].Context);
    if (!checkResult(Err, "Error returned from cuCtxSetCurrent\n"))
      return nullptr;

    // Clear the offload table as we are going to create a new one.
    clearOffloadEntriesTable(DeviceId);

    // Create the module and extract the function pointers.
    CUmodule Module;
    DP("Load data from image " DPxMOD "\n", DPxPTR(Image->ImageStart));
    Err = cuModuleLoadDataEx(&Module, Image->ImageStart, 0, nullptr, nullptr);
    if (!checkResult(Err, "Error returned from cuModuleLoadDataEx\n"))
      return nullptr;

    DP("CUDA module successfully loaded!\n");

    Modules.push_back(Module);

    // Find the symbols in the module by name.
    const __tgt_offload_entry *HostBegin = Image->EntriesBegin;
    const __tgt_offload_entry *HostEnd = Image->EntriesEnd;

    std::list<KernelTy> &KernelsList = DeviceData[DeviceId].KernelsList;
    for (const __tgt_offload_entry *E = HostBegin; E != HostEnd; ++E) {
      if (!E->addr) {
        // We return nullptr when something like this happens, the host should
        // have always something in the address to uniquely identify the target
        // region.
        DP("Invalid binary: host entry '<null>' (size = %zd)...\n", E->size);
        return nullptr;
      }

      if (E->size) {
        __tgt_offload_entry Entry = *E;
        CUdeviceptr CUPtr;
        size_t CUSize;
        Err = cuModuleGetGlobal(&CUPtr, &CUSize, Module, E->name);
        // We keep this style here because we need the name
        if (Err != CUDA_SUCCESS) {
          DP("Loading global '%s' (Failed)\n", E->name);
          CUDA_ERR_STRING(Err);
          return nullptr;
        }

        if (CUSize != E->size) {
          DP("Loading global '%s' - size mismatch (%zd != %zd)\n", E->name,
             CUSize, E->size);
          return nullptr;
        }

        DP("Entry point " DPxMOD " maps to global %s (" DPxMOD ")\n",
           DPxPTR(E - HostBegin), E->name, DPxPTR(CUPtr));

        Entry.addr = (void *)(CUPtr);

        // Note: In the current implementation declare target variables
        // can either be link or to. This means that once unified
        // memory is activated via the requires directive, the variable
        // can be used directly from the host in both cases.
        // TODO: when variables types other than to or link are added,
        // the below condition should be changed to explicitly
        // check for to and link variables types:
        // (RequiresFlags & OMP_REQ_UNIFIED_SHARED_MEMORY && (e->flags &
        // OMP_DECLARE_TARGET_LINK || e->flags == OMP_DECLARE_TARGET_TO))
        if (RequiresFlags & OMP_REQ_UNIFIED_SHARED_MEMORY) {
          // If unified memory is present any target link or to variables
          // can access host addresses directly. There is no longer a
          // need for device copies.
          cuMemcpyHtoD(CUPtr, E->addr, sizeof(void *));
          DP("Copy linked variable host address (" DPxMOD
             ") to device address (" DPxMOD ")\n",
             DPxPTR(*((void **)E->addr)), DPxPTR(CUPtr));
        }

        addOffloadEntry(DeviceId, Entry);

        continue;
      }

      CUfunction Func;
      Err = cuModuleGetFunction(&Func, Module, E->name);
      // We keep this style here because we need the name
      if (Err != CUDA_SUCCESS) {
        DP("Loading '%s' (Failed)\n", E->name);
        CUDA_ERR_STRING(Err);
        return nullptr;
      }

      DP("Entry point " DPxMOD " maps to %s (" DPxMOD ")\n",
         DPxPTR(E - HostBegin), E->name, DPxPTR(Func));

      // default value GENERIC (in case symbol is missing from cubin file)
      int8_t ExecModeVal = ExecutionModeType::GENERIC;
      std::string ExecModeNameStr(E->name);
      ExecModeNameStr += "_exec_mode";
      const char *ExecModeName = ExecModeNameStr.c_str();

      CUdeviceptr ExecModePtr;
      size_t CUSize;
      Err = cuModuleGetGlobal(&ExecModePtr, &CUSize, Module, ExecModeName);
      if (Err == CUDA_SUCCESS) {
        if (CUSize != sizeof(int8_t)) {
          DP("Loading global exec_mode '%s' - size mismatch (%zd != %zd)\n",
             ExecModeName, CUSize, sizeof(int8_t));
          return nullptr;
        }

        Err = cuMemcpyDtoH(&ExecModeVal, ExecModePtr, CUSize);
        if (Err != CUDA_SUCCESS) {
          DP("Error when copying data from device to host. Pointers: "
             "host = " DPxMOD ", device = " DPxMOD ", size = %zd\n",
             DPxPTR(&ExecModeVal), DPxPTR(ExecModePtr), CUSize);
          CUDA_ERR_STRING(Err);
          return nullptr;
        }

        if (ExecModeVal < 0 || ExecModeVal > 1) {
          DP("Error wrong exec_mode value specified in cubin file: %d\n",
             ExecModeVal);
          return nullptr;
        }
      } else {
        DP("Loading global exec_mode '%s' - symbol missing, using default "
           "value GENERIC (1)\n",
           ExecModeName);
        CUDA_ERR_STRING(Err);
      }

      KernelsList.emplace_back(Func, ExecModeVal);

      __tgt_offload_entry Entry = *E;
      Entry.addr = &KernelsList.back();
      addOffloadEntry(DeviceId, Entry);
    }

    // send device environment data to the device
    {
      omptarget_device_environmentTy DeviceEnv{0};

#ifdef OMPTARGET_DEBUG
      if (const char *EnvStr = getenv("LIBOMPTARGET_DEVICE_RTL_DEBUG"))
        DeviceEnv.debug_level = std::stoi(EnvStr);
#endif

      const char *DeviceEnvName = "omptarget_device_environment";
      CUdeviceptr DeviceEnvPtr;
      size_t CUSize;

      Err = cuModuleGetGlobal(&DeviceEnvPtr, &CUSize, Module, DeviceEnvName);
      if (Err == CUDA_SUCCESS) {
        if (CUSize != sizeof(DeviceEnv)) {
          DP("Global device_environment '%s' - size mismatch (%zu != %zu)\n",
             DeviceEnvName, CUSize, sizeof(int32_t));
          CUDA_ERR_STRING(Err);
          return nullptr;
        }

        Err = cuMemcpyHtoD(DeviceEnvPtr, &DeviceEnv, CUSize);
        if (Err != CUDA_SUCCESS) {
          DP("Error when copying data from host to device. Pointers: "
             "host = " DPxMOD ", device = " DPxMOD ", size = %zu\n",
             DPxPTR(&DeviceEnv), DPxPTR(DeviceEnvPtr), CUSize);
          CUDA_ERR_STRING(Err);
          return nullptr;
        }

        DP("Sending global device environment data %zu bytes\n", CUSize);
      } else {
        DP("Finding global device environment '%s' - symbol missing.\n",
           DeviceEnvName);
        DP("Continue, considering this is a device RTL which does not accept "
           "environment setting.\n");
      }
    }

    return getOffloadEntriesTable(DeviceId);
  }

  void *dataAlloc(const int DeviceId, const int64_t Size) const {
    if (Size == 0)
      return nullptr;

    CUresult Err = cuCtxSetCurrent(DeviceData[DeviceId].Context);
    if (!checkResult(Err, "Error returned from cuCtxSetCurrent\n"))
      return nullptr;

    CUdeviceptr DevicePtr;
    Err = cuMemAlloc(&DevicePtr, Size);
    if (!checkResult(Err, "Error returned from cuMemAlloc\n"))
      return nullptr;

    return (void *)DevicePtr;
  }

  int dataSubmit(const int DeviceId, const void *TgtPtr, const void *HstPtr,
                 const int64_t Size, __tgt_async_info *AsyncInfoPtr) const {
    assert(AsyncInfoPtr && "AsyncInfoPtr is nullptr");

    CUresult Err = cuCtxSetCurrent(DeviceData[DeviceId].Context);
    if (!checkResult(Err, "Error returned from cuCtxSetCurrent\n"))
      return OFFLOAD_FAIL;

    CUstream Stream = getStream(DeviceId, AsyncInfoPtr);

    Err = cuMemcpyHtoDAsync((CUdeviceptr)TgtPtr, HstPtr, Size, Stream);
    if (Err != CUDA_SUCCESS) {
      DP("Error when copying data from host to device. Pointers: host = " DPxMOD
         ", device = " DPxMOD ", size = %" PRId64 "\n",
         DPxPTR(HstPtr), DPxPTR(TgtPtr), Size);
      CUDA_ERR_STRING(Err);
      return OFFLOAD_FAIL;
    }

    return OFFLOAD_SUCCESS;
  }

  int dataRetrieve(const int DeviceId, void *HstPtr, const void *TgtPtr,
                   const int64_t Size, __tgt_async_info *AsyncInfoPtr) const {
    assert(AsyncInfoPtr && "AsyncInfoPtr is nullptr");

    CUresult Err = cuCtxSetCurrent(DeviceData[DeviceId].Context);
    if (!checkResult(Err, "Error returned from cuCtxSetCurrent\n"))
      return OFFLOAD_FAIL;

    CUstream Stream = getStream(DeviceId, AsyncInfoPtr);

    Err = cuMemcpyDtoHAsync(HstPtr, (CUdeviceptr)TgtPtr, Size, Stream);
    if (Err != CUDA_SUCCESS) {
      DP("Error when copying data from device to host. Pointers: host = " DPxMOD
         ", device = " DPxMOD ", size = %" PRId64 "\n",
         DPxPTR(HstPtr), DPxPTR(TgtPtr), Size);
      CUDA_ERR_STRING(Err);
      return OFFLOAD_FAIL;
    }

    return OFFLOAD_SUCCESS;
  }

  int dataExchange(int SrcDevId, const void *SrcPtr, int DstDevId, void *DstPtr,
                   int64_t Size, __tgt_async_info *AsyncInfoPtr) const {
    assert(AsyncInfoPtr && "AsyncInfoPtr is nullptr");

    CUresult Err = cuCtxSetCurrent(DeviceData[SrcDevId].Context);
    if (!checkResult(Err, "Error returned from cuCtxSetCurrent\n"))
      return OFFLOAD_FAIL;

    CUstream Stream = getStream(SrcDevId, AsyncInfoPtr);

    // If they are two devices, we try peer to peer copy first
    if (SrcDevId != DstDevId) {
      int CanAccessPeer = 0;
      Err = cuDeviceCanAccessPeer(&CanAccessPeer, SrcDevId, DstDevId);
      if (Err != CUDA_SUCCESS) {
        DP("Error returned from cuDeviceCanAccessPeer. src = %" PRId32
           ", dst = %" PRId32 "\n",
           SrcDevId, DstDevId);
        CUDA_ERR_STRING(Err);
        return memcpyDtoD(SrcPtr, DstPtr, Size, Stream);
      }

      if (!CanAccessPeer) {
        DP("P2P memcpy not supported so fall back to D2D memcpy");
        return memcpyDtoD(SrcPtr, DstPtr, Size, Stream);
      }

      Err = cuCtxEnablePeerAccess(DeviceData[DstDevId].Context, 0);
      if (Err != CUDA_SUCCESS) {
        DP("Error returned from cuCtxEnablePeerAccess. src = %" PRId32
           ", dst = %" PRId32 "\n",
           SrcDevId, DstDevId);
        CUDA_ERR_STRING(Err);
        return memcpyDtoD(SrcPtr, DstPtr, Size, Stream);
      }

      Err = cuMemcpyPeerAsync((CUdeviceptr)DstPtr, DeviceData[DstDevId].Context,
                              (CUdeviceptr)SrcPtr, DeviceData[SrcDevId].Context,
                              Size, Stream);
      if (Err == CUDA_SUCCESS)
        return OFFLOAD_SUCCESS;

      DP("Error returned from cuMemcpyPeerAsync. src_ptr = " DPxMOD
         ", src_id =%" PRId32 ", dst_ptr = " DPxMOD ", dst_id =%" PRId32 "\n",
         DPxPTR(SrcPtr), SrcDevId, DPxPTR(DstPtr), DstDevId);
      CUDA_ERR_STRING(Err);
    }

    return memcpyDtoD(SrcPtr, DstPtr, Size, Stream);
  }

  int dataDelete(const int DeviceId, void *TgtPtr) const {
    CUresult Err = cuCtxSetCurrent(DeviceData[DeviceId].Context);
    if (!checkResult(Err, "Error returned from cuCtxSetCurrent\n"))
      return OFFLOAD_FAIL;

    Err = cuMemFree((CUdeviceptr)TgtPtr);
    if (!checkResult(Err, "Error returned from cuMemFree\n"))
      return OFFLOAD_FAIL;

    return OFFLOAD_SUCCESS;
  }

<<<<<<< HEAD
  int runTargetTeamRegion(
      const int DeviceId, const void *TgtEntryPtr, void **TgtArgs,
      ptrdiff_t *TgtOffsets, const int ArgNum, const int TeamNum,
      const int ThreadLimit, const unsigned int LoopTripCount,
      __tgt_async_info *AsyncInfo
      OMPT_SUPPORT_IF(, const ompt_plugin_api_t *ompt_api)) const {
=======
  int runTargetTeamRegion(const int DeviceId, void *TgtEntryPtr, void **TgtArgs,
                          ptrdiff_t *TgtOffsets, const int ArgNum,
                          const int TeamNum, const int ThreadLimit,
                          const unsigned int LoopTripCount,
                          __tgt_async_info *AsyncInfo) const {
>>>>>>> f443a62f
    CUresult Err = cuCtxSetCurrent(DeviceData[DeviceId].Context);
    if (!checkResult(Err, "Error returned from cuCtxSetCurrent\n"))
      return OFFLOAD_FAIL;

    // All args are references.
    std::vector<void *> Args(ArgNum);
    std::vector<void *> Ptrs(ArgNum);

    for (int I = 0; I < ArgNum; ++I) {
      Ptrs[I] = (void *)((intptr_t)TgtArgs[I] + TgtOffsets[I]);
      Args[I] = &Ptrs[I];
    }

    KernelTy *KernelInfo = reinterpret_cast<KernelTy *>(TgtEntryPtr);

    int CudaThreadsPerBlock;
    if (ThreadLimit > 0) {
      DP("Setting CUDA threads per block to requested %d\n", ThreadLimit);
      CudaThreadsPerBlock = ThreadLimit;
      // Add master warp if necessary
      if (KernelInfo->ExecutionMode == GENERIC) {
        DP("Adding master warp: +%d threads\n", DeviceData[DeviceId].WarpSize);
        CudaThreadsPerBlock += DeviceData[DeviceId].WarpSize;
      }
    } else {
      DP("Setting CUDA threads per block to default %d\n",
         DeviceData[DeviceId].NumThreads);
      CudaThreadsPerBlock = DeviceData[DeviceId].NumThreads;
    }

    if (CudaThreadsPerBlock > DeviceData[DeviceId].ThreadsPerBlock) {
      DP("Threads per block capped at device limit %d\n",
         DeviceData[DeviceId].ThreadsPerBlock);
      CudaThreadsPerBlock = DeviceData[DeviceId].ThreadsPerBlock;
    }

    if (!KernelInfo->MaxThreadsPerBlock) {
      Err = cuFuncGetAttribute(&KernelInfo->MaxThreadsPerBlock,
                               CU_FUNC_ATTRIBUTE_MAX_THREADS_PER_BLOCK,
                               KernelInfo->Func);
      if (!checkResult(Err, "Error returned from cuFuncGetAttribute\n"))
        return OFFLOAD_FAIL;
    }

    if (KernelInfo->MaxThreadsPerBlock < CudaThreadsPerBlock) {
      DP("Threads per block capped at kernel limit %d\n",
         KernelInfo->MaxThreadsPerBlock);
      CudaThreadsPerBlock = KernelInfo->MaxThreadsPerBlock;
    }

    unsigned int CudaBlocksPerGrid;
    if (TeamNum <= 0) {
      if (LoopTripCount > 0 && EnvNumTeams < 0) {
        if (KernelInfo->ExecutionMode == SPMD) {
          // We have a combined construct, i.e. `target teams distribute
          // parallel for [simd]`. We launch so many teams so that each thread
          // will execute one iteration of the loop. round up to the nearest
          // integer
          CudaBlocksPerGrid = ((LoopTripCount - 1) / CudaThreadsPerBlock) + 1;
        } else {
          // If we reach this point, then we have a non-combined construct, i.e.
          // `teams distribute` with a nested `parallel for` and each team is
          // assigned one iteration of the `distribute` loop. E.g.:
          //
          // #pragma omp target teams distribute
          // for(...loop_tripcount...) {
          //   #pragma omp parallel for
          //   for(...) {}
          // }
          //
          // Threads within a team will execute the iterations of the `parallel`
          // loop.
          CudaBlocksPerGrid = LoopTripCount;
        }
        DP("Using %d teams due to loop trip count %" PRIu32
           " and number of threads per block %d\n",
           CudaBlocksPerGrid, LoopTripCount, CudaThreadsPerBlock);
      } else {
        DP("Using default number of teams %d\n", DeviceData[DeviceId].NumTeams);
        CudaBlocksPerGrid = DeviceData[DeviceId].NumTeams;
      }
    } else if (TeamNum > DeviceData[DeviceId].BlocksPerGrid) {
      DP("Capping number of teams to team limit %d\n",
         DeviceData[DeviceId].BlocksPerGrid);
      CudaBlocksPerGrid = DeviceData[DeviceId].BlocksPerGrid;
    } else {
      DP("Using requested number of teams %d\n", TeamNum);
      CudaBlocksPerGrid = TeamNum;
    }

#if OMPT_SUPPORT
    // OpenMP 5.0 sec. 2.12.5 p. 173 L26-27:
    // "The target-submit event occurs prior to creating an initial task on a
    // target device for a target region."
    // OpenMP 5.0 sec. 4.5.2.28 p. 495 L2-3:
    // "A thread dispatches a registered ompt_callback_target_submit callback on
    // the host when a target task creates an initial task on a target device."
    if (ompt_api->ompt_get_enabled().ompt_callback_target_submit) {
      // FIXME: We don't yet need the host_op_id argument for OpenACC support,
      // so we haven't bothered to implement it yet.
      ompt_api->ompt_get_callbacks().ompt_callback(ompt_callback_target_submit)(
          /*target_id*/ ompt_api->target_id,
          /*host_op_id*/ ompt_id_none,
          /*requested_num_teams*/ TeamNum);
    }
#endif

    // Run on the device.
    DP("Launch kernel with %d blocks and %d threads\n", CudaBlocksPerGrid,
       CudaThreadsPerBlock);

    CUstream Stream = getStream(DeviceId, AsyncInfo);
    Err = cuLaunchKernel(KernelInfo->Func, CudaBlocksPerGrid, /* gridDimY */ 1,
                         /* gridDimZ */ 1, CudaThreadsPerBlock,
                         /* blockDimY */ 1, /* blockDimZ */ 1,
                         /* sharedMemBytes */ 0, Stream, &Args[0], nullptr);
    if (!checkResult(Err, "Error returned from cuLaunchKernel\n"))
      return OFFLOAD_FAIL;

#if OMPT_SUPPORT
    if (ompt_api->ompt_get_enabled().ompt_callback_target_submit_end) {
      // FIXME: We don't yet need the host_op_id argument for OpenACC support,
      // so we haven't bothered to implement it yet.
      ompt_get_callbacks().ompt_callback(ompt_callback_target_submit_end)(
          /*target_id*/ ompt_api->target_id,
          /*host_op_id*/ ompt_id_none,
          /*requested_num_teams*/ TeamNum);
    }
#endif

    DP("Launch of entry point at " DPxMOD " successful!\n",
       DPxPTR(TgtEntryPtr));

    return OFFLOAD_SUCCESS;
  }

  int synchronize(const int DeviceId, __tgt_async_info *AsyncInfoPtr) const {
    CUstream Stream = reinterpret_cast<CUstream>(AsyncInfoPtr->Queue);
    CUresult Err = cuStreamSynchronize(Stream);
    if (Err != CUDA_SUCCESS) {
      DP("Error when synchronizing stream. stream = " DPxMOD
         ", async info ptr = " DPxMOD "\n",
         DPxPTR(Stream), DPxPTR(AsyncInfoPtr));
      CUDA_ERR_STRING(Err);
      return OFFLOAD_FAIL;
    }

    // Once the stream is synchronized, return it to stream pool and reset
    // async_info. This is to make sure the synchronization only works for its
    // own tasks.
    StreamManager->returnStream(
        DeviceId, reinterpret_cast<CUstream>(AsyncInfoPtr->Queue));
    AsyncInfoPtr->Queue = nullptr;

    return OFFLOAD_SUCCESS;
  }
};

DeviceRTLTy DeviceRTL;
} // namespace

// Exposed library API function
#ifdef __cplusplus
extern "C" {
#endif

int32_t __tgt_rtl_is_valid_binary(__tgt_device_image *image) {
  return elf_check_machine(image, /* EM_CUDA */ 190);
}

int32_t __tgt_rtl_number_of_devices() { return DeviceRTL.getNumOfDevices(); }

int64_t __tgt_rtl_init_requires(int64_t RequiresFlags) {
  DP("Init requires flags to %" PRId64 "\n", RequiresFlags);
  DeviceRTL.setRequiresFlag(RequiresFlags);
  return RequiresFlags;
}

int32_t __tgt_rtl_is_data_exchangable(int32_t src_dev_id, int dst_dev_id) {
  if (DeviceRTL.isValidDeviceId(src_dev_id) &&
      DeviceRTL.isValidDeviceId(dst_dev_id))
    return 1;

  return 0;
}

int32_t __tgt_rtl_init_device(int32_t device_id) {
  assert(DeviceRTL.isValidDeviceId(device_id) && "device_id is invalid");

  return DeviceRTL.initDevice(device_id);
}

__tgt_target_table *__tgt_rtl_load_binary(int32_t device_id,
                                          __tgt_device_image *image) {
  assert(DeviceRTL.isValidDeviceId(device_id) && "device_id is invalid");

  return DeviceRTL.loadBinary(device_id, image);
}

void *__tgt_rtl_data_alloc(int32_t device_id, int64_t size, void *) {
  assert(DeviceRTL.isValidDeviceId(device_id) && "device_id is invalid");

  return DeviceRTL.dataAlloc(device_id, size);
}

int32_t __tgt_rtl_data_submit(int32_t device_id, void *tgt_ptr, void *hst_ptr,
                              int64_t size) {
  assert(DeviceRTL.isValidDeviceId(device_id) && "device_id is invalid");

  __tgt_async_info async_info;
  const int32_t rc = __tgt_rtl_data_submit_async(device_id, tgt_ptr, hst_ptr,
                                                 size, &async_info);
  if (rc != OFFLOAD_SUCCESS)
    return OFFLOAD_FAIL;

  return __tgt_rtl_synchronize(device_id, &async_info);
}

int32_t __tgt_rtl_data_submit_async(int32_t device_id, void *tgt_ptr,
                                    void *hst_ptr, int64_t size,
                                    __tgt_async_info *async_info_ptr) {
  assert(DeviceRTL.isValidDeviceId(device_id) && "device_id is invalid");
  assert(async_info_ptr && "async_info_ptr is nullptr");

  return DeviceRTL.dataSubmit(device_id, tgt_ptr, hst_ptr, size,
                              async_info_ptr);
}

int32_t __tgt_rtl_data_retrieve(int32_t device_id, void *hst_ptr, void *tgt_ptr,
                                int64_t size) {
  assert(DeviceRTL.isValidDeviceId(device_id) && "device_id is invalid");

  __tgt_async_info async_info;
  const int32_t rc = __tgt_rtl_data_retrieve_async(device_id, hst_ptr, tgt_ptr,
                                                   size, &async_info);
  if (rc != OFFLOAD_SUCCESS)
    return OFFLOAD_FAIL;

  return __tgt_rtl_synchronize(device_id, &async_info);
}

int32_t __tgt_rtl_data_retrieve_async(int32_t device_id, void *hst_ptr,
                                      void *tgt_ptr, int64_t size,
                                      __tgt_async_info *async_info_ptr) {
  assert(DeviceRTL.isValidDeviceId(device_id) && "device_id is invalid");
  assert(async_info_ptr && "async_info_ptr is nullptr");

  return DeviceRTL.dataRetrieve(device_id, hst_ptr, tgt_ptr, size,
                                async_info_ptr);
}

int32_t __tgt_rtl_data_exchange_async(int32_t src_dev_id, void *src_ptr,
                                      int dst_dev_id, void *dst_ptr,
                                      int64_t size,
                                      __tgt_async_info *async_info_ptr) {
  assert(DeviceRTL.isValidDeviceId(src_dev_id) && "src_dev_id is invalid");
  assert(DeviceRTL.isValidDeviceId(dst_dev_id) && "dst_dev_id is invalid");
  assert(async_info_ptr && "async_info_ptr is nullptr");

  return DeviceRTL.dataExchange(src_dev_id, src_ptr, dst_dev_id, dst_ptr, size,
                                async_info_ptr);
}

int32_t __tgt_rtl_data_exchange(int32_t src_dev_id, void *src_ptr,
                                int32_t dst_dev_id, void *dst_ptr,
                                int64_t size) {
  assert(DeviceRTL.isValidDeviceId(src_dev_id) && "src_dev_id is invalid");
  assert(DeviceRTL.isValidDeviceId(dst_dev_id) && "dst_dev_id is invalid");

  __tgt_async_info async_info;
  const int32_t rc = __tgt_rtl_data_exchange_async(
      src_dev_id, src_ptr, dst_dev_id, dst_ptr, size, &async_info);
  if (rc != OFFLOAD_SUCCESS)
    return OFFLOAD_FAIL;

  return __tgt_rtl_synchronize(src_dev_id, &async_info);
}

int32_t __tgt_rtl_data_delete(int32_t device_id, void *tgt_ptr) {
  assert(DeviceRTL.isValidDeviceId(device_id) && "device_id is invalid");

  return DeviceRTL.dataDelete(device_id, tgt_ptr);
}

int32_t __tgt_rtl_run_target_team_region(
    int32_t device_id, void *tgt_entry_ptr, void **tgt_args,
    ptrdiff_t *tgt_offsets, int32_t arg_num, int32_t team_num,
    int32_t thread_limit, uint64_t loop_tripcount
    OMPT_SUPPORT_IF(, const ompt_plugin_api_t *ompt_api)) {
  assert(DeviceRTL.isValidDeviceId(device_id) && "device_id is invalid");

  __tgt_async_info async_info;
  const int32_t rc = __tgt_rtl_run_target_team_region_async(
      device_id, tgt_entry_ptr, tgt_args, tgt_offsets, arg_num, team_num,
      thread_limit, loop_tripcount, &async_info OMPT_SUPPORT_IF(, ompt_api));
  if (rc != OFFLOAD_SUCCESS)
    return OFFLOAD_FAIL;

  return __tgt_rtl_synchronize(device_id, &async_info);
}

int32_t __tgt_rtl_run_target_team_region_async(
    int32_t device_id, void *tgt_entry_ptr, void **tgt_args,
    ptrdiff_t *tgt_offsets, int32_t arg_num, int32_t team_num,
    int32_t thread_limit, uint64_t loop_tripcount,
    __tgt_async_info *async_info_ptr
    OMPT_SUPPORT_IF(, const ompt_plugin_api_t *ompt_api)) {
  assert(DeviceRTL.isValidDeviceId(device_id) && "device_id is invalid");

  return DeviceRTL.runTargetTeamRegion(
      device_id, tgt_entry_ptr, tgt_args, tgt_offsets, arg_num, team_num,
      thread_limit, loop_tripcount, async_info_ptr
      OMPT_SUPPORT_IF(, ompt_api));
}

int32_t __tgt_rtl_run_target_region(
    int32_t device_id, void *tgt_entry_ptr, void **tgt_args,
    ptrdiff_t *tgt_offsets, int32_t arg_num
    OMPT_SUPPORT_IF(, const ompt_plugin_api_t *ompt_api)) {
  assert(DeviceRTL.isValidDeviceId(device_id) && "device_id is invalid");

  __tgt_async_info async_info;
  const int32_t rc = __tgt_rtl_run_target_region_async(
      device_id, tgt_entry_ptr, tgt_args, tgt_offsets, arg_num, &async_info
      OMPT_SUPPORT_IF(, ompt_api));
  if (rc != OFFLOAD_SUCCESS)
    return OFFLOAD_FAIL;

  return __tgt_rtl_synchronize(device_id, &async_info);
}

int32_t __tgt_rtl_run_target_region_async(
    int32_t device_id, void *tgt_entry_ptr, void **tgt_args,
    ptrdiff_t *tgt_offsets, int32_t arg_num, __tgt_async_info *async_info_ptr
    OMPT_SUPPORT_IF(, const ompt_plugin_api_t *ompt_api)) {
  assert(DeviceRTL.isValidDeviceId(device_id) && "device_id is invalid");

  return __tgt_rtl_run_target_team_region_async(
      device_id, tgt_entry_ptr, tgt_args, tgt_offsets, arg_num,
      /* team num*/ 1, /* thread_limit */ 1, /* loop_tripcount */ 0,
      async_info_ptr OMPT_SUPPORT_IF(, ompt_api));
}

int32_t __tgt_rtl_synchronize(int32_t device_id,
                              __tgt_async_info *async_info_ptr) {
  assert(DeviceRTL.isValidDeviceId(device_id) && "device_id is invalid");
  assert(async_info_ptr && "async_info_ptr is nullptr");
  assert(async_info_ptr->Queue && "async_info_ptr->Queue is nullptr");

  return DeviceRTL.synchronize(device_id, async_info_ptr);
}

#ifdef __cplusplus
}
#endif<|MERGE_RESOLUTION|>--- conflicted
+++ resolved
@@ -847,20 +847,12 @@
     return OFFLOAD_SUCCESS;
   }
 
-<<<<<<< HEAD
   int runTargetTeamRegion(
-      const int DeviceId, const void *TgtEntryPtr, void **TgtArgs,
+      const int DeviceId, void *TgtEntryPtr, void **TgtArgs,
       ptrdiff_t *TgtOffsets, const int ArgNum, const int TeamNum,
       const int ThreadLimit, const unsigned int LoopTripCount,
       __tgt_async_info *AsyncInfo
       OMPT_SUPPORT_IF(, const ompt_plugin_api_t *ompt_api)) const {
-=======
-  int runTargetTeamRegion(const int DeviceId, void *TgtEntryPtr, void **TgtArgs,
-                          ptrdiff_t *TgtOffsets, const int ArgNum,
-                          const int TeamNum, const int ThreadLimit,
-                          const unsigned int LoopTripCount,
-                          __tgt_async_info *AsyncInfo) const {
->>>>>>> f443a62f
     CUresult Err = cuCtxSetCurrent(DeviceData[DeviceId].Context);
     if (!checkResult(Err, "Error returned from cuCtxSetCurrent\n"))
       return OFFLOAD_FAIL;
