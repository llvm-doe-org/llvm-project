//===----RTLs/cuda/src/rtl.cpp - Target RTLs Implementation ------- C++ -*-===//
//
// Part of the LLVM Project, under the Apache License v2.0 with LLVM Exceptions.
// See https://llvm.org/LICENSE.txt for license information.
// SPDX-License-Identifier: Apache-2.0 WITH LLVM-exception
//
//===----------------------------------------------------------------------===//
//
// RTL for CUDA machine
//
//===----------------------------------------------------------------------===//

#include <cassert>
#include <cstddef>
#include <cuda.h>
#include <list>
#include <memory>
#include <mutex>
#include <string>
#include <vector>

#include "Debug.h"
#include "omptargetplugin.h"

#define TARGET_NAME CUDA
#define DEBUG_PREFIX "Target " GETNAME(TARGET_NAME) " RTL"

#include "MemoryManager.h"

// Utility for retrieving and printing CUDA error string.
#ifdef OMPTARGET_DEBUG
#define CUDA_ERR_STRING(err)                                                   \
  do {                                                                         \
    if (getDebugLevel() > 0) {                                                 \
      const char *errStr = nullptr;                                            \
      CUresult errStr_status = cuGetErrorString(err, &errStr);                 \
      if (errStr_status == CUDA_ERROR_INVALID_VALUE)                           \
        REPORT("Unrecognized CUDA error code: %d\n", err);                     \
      else if (errStr_status == CUDA_SUCCESS)                                  \
        REPORT("CUDA error is: %s\n", errStr);                                 \
      else {                                                                   \
        REPORT("Unresolved CUDA error code: %d\n", err);                       \
        REPORT("Unsuccessful cuGetErrorString return status: %d\n",            \
               errStr_status);                                                 \
      }                                                                        \
    } else {                                                                   \
      const char *errStr = nullptr;                                            \
      CUresult errStr_status = cuGetErrorString(err, &errStr);                 \
      if (errStr_status == CUDA_SUCCESS)                                       \
        REPORT("%s \n", errStr);                                               \
    }                                                                          \
  } while (false)
#else // OMPTARGET_DEBUG
#define CUDA_ERR_STRING(err)                                                   \
  do {                                                                         \
    const char *errStr = nullptr;                                              \
    CUresult errStr_status = cuGetErrorString(err, &errStr);                   \
    if (errStr_status == CUDA_SUCCESS)                                         \
      REPORT("%s \n", errStr);                                                 \
  } while (false)
#endif // OMPTARGET_DEBUG

#include "elf_common.h"

/// Keep entries table per device.
struct FuncOrGblEntryTy {
  __tgt_target_table Table;
  std::vector<__tgt_offload_entry> Entries;
};

enum ExecutionModeType {
  SPMD, // constructors, destructors,
  // combined constructs (`teams distribute parallel for [simd]`)
  GENERIC, // everything else
  NONE
};

/// Use a single entity to encode a kernel and a set of flags.
struct KernelTy {
  CUfunction Func;

  // execution mode of kernel
  // 0 - SPMD mode (without master warp)
  // 1 - Generic mode (with master warp)
  int8_t ExecutionMode;

  /// Maximal number of threads per block for this kernel.
  int MaxThreadsPerBlock = 0;

  KernelTy(CUfunction _Func, int8_t _ExecutionMode)
      : Func(_Func), ExecutionMode(_ExecutionMode) {}
};

/// Device environment data
/// Manually sync with the deviceRTL side for now, move to a dedicated header
/// file later.
struct omptarget_device_environmentTy {
  int32_t debug_level;
};

namespace {
bool checkResult(CUresult Err, const char *ErrMsg) {
  if (Err == CUDA_SUCCESS)
    return true;

  REPORT("%s", ErrMsg);
  CUDA_ERR_STRING(Err);
  return false;
}

int memcpyDtoD(const void *SrcPtr, void *DstPtr, int64_t Size,
               CUstream Stream) {
  CUresult Err =
      cuMemcpyDtoDAsync((CUdeviceptr)DstPtr, (CUdeviceptr)SrcPtr, Size, Stream);

  if (Err != CUDA_SUCCESS) {
    DP("Error when copying data from device to device. Pointers: src "
       "= " DPxMOD ", dst = " DPxMOD ", size = %" PRId64 "\n",
       DPxPTR(SrcPtr), DPxPTR(DstPtr), Size);
    CUDA_ERR_STRING(Err);
    return OFFLOAD_FAIL;
  }

  return OFFLOAD_SUCCESS;
}

// Structure contains per-device data
struct DeviceDataTy {
  /// List that contains all the kernels.
  std::list<KernelTy> KernelsList;

  std::list<FuncOrGblEntryTy> FuncGblEntries;

  CUcontext Context = nullptr;
  // Device properties
  int ThreadsPerBlock = 0;
  int BlocksPerGrid = 0;
  int WarpSize = 0;
  // OpenMP properties
  int NumTeams = 0;
  int NumThreads = 0;
};

class StreamManagerTy {
  int NumberOfDevices;
  // The initial size of stream pool
  int EnvNumInitialStreams;
  // Per-device stream mutex
  std::vector<std::unique_ptr<std::mutex>> StreamMtx;
  // Per-device stream Id indicates the next available stream in the pool
  std::vector<int> NextStreamId;
  // Per-device stream pool
  std::vector<std::vector<CUstream>> StreamPool;
  // Reference to per-device data
  std::vector<DeviceDataTy> &DeviceData;

  // If there is no CUstream left in the pool, we will resize the pool to
  // allocate more CUstream. This function should be called with device mutex,
  // and we do not resize to smaller one.
  void resizeStreamPool(const int DeviceId, const size_t NewSize) {
    std::vector<CUstream> &Pool = StreamPool[DeviceId];
    const size_t CurrentSize = Pool.size();
    assert(NewSize > CurrentSize && "new size is not larger than current size");

    CUresult Err = cuCtxSetCurrent(DeviceData[DeviceId].Context);
    if (!checkResult(Err, "Error returned from cuCtxSetCurrent\n")) {
      // We will return if cannot switch to the right context in case of
      // creating bunch of streams that are not corresponding to the right
      // device. The offloading will fail later because selected CUstream is
      // nullptr.
      return;
    }

    Pool.resize(NewSize, nullptr);

    for (size_t I = CurrentSize; I < NewSize; ++I) {
      checkResult(cuStreamCreate(&Pool[I], CU_STREAM_NON_BLOCKING),
                  "Error returned from cuStreamCreate\n");
    }
  }

public:
  StreamManagerTy(const int NumberOfDevices,
                  std::vector<DeviceDataTy> &DeviceData)
      : NumberOfDevices(NumberOfDevices), EnvNumInitialStreams(32),
        DeviceData(DeviceData) {
    StreamPool.resize(NumberOfDevices);
    NextStreamId.resize(NumberOfDevices);
    StreamMtx.resize(NumberOfDevices);

    if (const char *EnvStr = getenv("LIBOMPTARGET_NUM_INITIAL_STREAMS"))
      EnvNumInitialStreams = std::stoi(EnvStr);

    // Initialize the next stream id
    std::fill(NextStreamId.begin(), NextStreamId.end(), 0);

    // Initialize stream mutex
    for (std::unique_ptr<std::mutex> &Ptr : StreamMtx)
      Ptr = std::make_unique<std::mutex>();
  }

  ~StreamManagerTy() {
    // Destroy streams
    for (int I = 0; I < NumberOfDevices; ++I) {
      checkResult(cuCtxSetCurrent(DeviceData[I].Context),
                  "Error returned from cuCtxSetCurrent\n");

      for (CUstream &S : StreamPool[I]) {
        if (S)
          checkResult(cuStreamDestroy(S),
                      "Error returned from cuStreamDestroy\n");
      }
    }
  }

  // Get a CUstream from pool. Per-device next stream id always points to the
  // next available CUstream. That means, CUstreams [0, id-1] have been
  // assigned, and [id,] are still available. If there is no CUstream left, we
  // will ask more CUstreams from CUDA RT. Each time a CUstream is assigned,
  // the id will increase one.
  // xxxxxs+++++++++
  //      ^
  //      id
  // After assignment, the pool becomes the following and s is assigned.
  // xxxxxs+++++++++
  //       ^
  //       id
  CUstream getStream(const int DeviceId) {
    const std::lock_guard<std::mutex> Lock(*StreamMtx[DeviceId]);
    int &Id = NextStreamId[DeviceId];
    // No CUstream left in the pool, we need to request from CUDA RT
    if (Id == static_cast<int>(StreamPool[DeviceId].size())) {
      // By default we double the stream pool every time
      resizeStreamPool(DeviceId, Id * 2);
    }
    return StreamPool[DeviceId][Id++];
  }

  // Return a CUstream back to pool. As mentioned above, per-device next
  // stream is always points to the next available CUstream, so when we return
  // a CUstream, we need to first decrease the id, and then copy the CUstream
  // back.
  // It is worth noting that, the order of streams return might be different
  // from that they're assigned, that saying, at some point, there might be
  // two identical CUstreams.
  // xxax+a+++++
  //     ^
  //     id
  // However, it doesn't matter, because they're always on the two sides of
  // id. The left one will in the end be overwritten by another CUstream.
  // Therefore, after several execution, the order of pool might be different
  // from its initial state.
  void returnStream(const int DeviceId, CUstream Stream) {
    const std::lock_guard<std::mutex> Lock(*StreamMtx[DeviceId]);
    int &Id = NextStreamId[DeviceId];
    assert(Id > 0 && "Wrong stream ID");
    StreamPool[DeviceId][--Id] = Stream;
  }

  bool initializeDeviceStreamPool(const int DeviceId) {
    assert(StreamPool[DeviceId].empty() && "stream pool has been initialized");

    resizeStreamPool(DeviceId, EnvNumInitialStreams);

    // Check the size of stream pool
    if (static_cast<int>(StreamPool[DeviceId].size()) != EnvNumInitialStreams)
      return false;

    // Check whether each stream is valid
    for (CUstream &S : StreamPool[DeviceId])
      if (!S)
        return false;

    return true;
  }
};

class DeviceRTLTy {
  int NumberOfDevices;
  // OpenMP environment properties
  int EnvNumTeams;
  int EnvTeamLimit;
  // OpenMP requires flags
  int64_t RequiresFlags;

  static constexpr const int HardTeamLimit = 1U << 16U; // 64k
  static constexpr const int HardThreadLimit = 1024;
  static constexpr const int DefaultNumTeams = 128;
  static constexpr const int DefaultNumThreads = 128;

  std::unique_ptr<StreamManagerTy> StreamManager;
  std::vector<DeviceDataTy> DeviceData;
  std::vector<CUmodule> Modules;

  /// A class responsible for interacting with device native runtime library to
  /// allocate and free memory.
  class CUDADeviceAllocatorTy : public DeviceAllocatorTy {
    const int DeviceId;
    const std::vector<DeviceDataTy> &DeviceData;

  public:
    CUDADeviceAllocatorTy(int DeviceId, std::vector<DeviceDataTy> &DeviceData)
        : DeviceId(DeviceId), DeviceData(DeviceData) {}

    void *allocate(size_t Size, void *) override {
      if (Size == 0)
        return nullptr;

      CUresult Err = cuCtxSetCurrent(DeviceData[DeviceId].Context);
      if (!checkResult(Err, "Error returned from cuCtxSetCurrent\n"))
        return nullptr;

      CUdeviceptr DevicePtr;
      Err = cuMemAlloc(&DevicePtr, Size);
      if (!checkResult(Err, "Error returned from cuMemAlloc\n"))
        return nullptr;

      return (void *)DevicePtr;
    }

    int free(void *TgtPtr) override {
      CUresult Err = cuCtxSetCurrent(DeviceData[DeviceId].Context);
      if (!checkResult(Err, "Error returned from cuCtxSetCurrent\n"))
        return OFFLOAD_FAIL;

      Err = cuMemFree((CUdeviceptr)TgtPtr);
      if (!checkResult(Err, "Error returned from cuMemFree\n"))
        return OFFLOAD_FAIL;

      return OFFLOAD_SUCCESS;
    }
  };

  /// A vector of device allocators
  std::vector<CUDADeviceAllocatorTy> DeviceAllocators;

  /// A vector of memory managers. Since the memory manager is non-copyable and
  // non-removable, we wrap them into std::unique_ptr.
  std::vector<std::unique_ptr<MemoryManagerTy>> MemoryManagers;

  /// Whether use memory manager
  bool UseMemoryManager = true;

  // Record entry point associated with device
  void addOffloadEntry(const int DeviceId, const __tgt_offload_entry entry) {
    FuncOrGblEntryTy &E = DeviceData[DeviceId].FuncGblEntries.back();
    E.Entries.push_back(entry);
  }

  // Return a pointer to the entry associated with the pointer
  const __tgt_offload_entry *getOffloadEntry(const int DeviceId,
                                             const void *Addr) const {
    for (const __tgt_offload_entry &Itr :
         DeviceData[DeviceId].FuncGblEntries.back().Entries)
      if (Itr.addr == Addr)
        return &Itr;

    return nullptr;
  }

  // Return the pointer to the target entries table
  __tgt_target_table *getOffloadEntriesTable(const int DeviceId) {
    FuncOrGblEntryTy &E = DeviceData[DeviceId].FuncGblEntries.back();

    if (E.Entries.empty())
      return nullptr;

    // Update table info according to the entries and return the pointer
    E.Table.EntriesBegin = E.Entries.data();
    E.Table.EntriesEnd = E.Entries.data() + E.Entries.size();

    return &E.Table;
  }

  // Clear entries table for a device
  void clearOffloadEntriesTable(const int DeviceId) {
    DeviceData[DeviceId].FuncGblEntries.emplace_back();
    FuncOrGblEntryTy &E = DeviceData[DeviceId].FuncGblEntries.back();
    E.Entries.clear();
    E.Table.EntriesBegin = E.Table.EntriesEnd = nullptr;
  }

  CUstream getStream(const int DeviceId, __tgt_async_info *AsyncInfo) const {
    assert(AsyncInfo && "AsyncInfo is nullptr");

    if (!AsyncInfo->Queue)
      AsyncInfo->Queue = StreamManager->getStream(DeviceId);

    return reinterpret_cast<CUstream>(AsyncInfo->Queue);
  }

public:
  // This class should not be copied
  DeviceRTLTy(const DeviceRTLTy &) = delete;
  DeviceRTLTy(DeviceRTLTy &&) = delete;

  DeviceRTLTy()
      : NumberOfDevices(0), EnvNumTeams(-1), EnvTeamLimit(-1),
        RequiresFlags(OMP_REQ_UNDEFINED) {

    DP("Start initializing CUDA\n");

    CUresult Err = cuInit(0);
    if (Err == CUDA_ERROR_INVALID_HANDLE) {
      // Can't call cuGetErrorString if dlsym failed
      DP("Failed to load CUDA shared library\n");
      return;
    }
    if (!checkResult(Err, "Error returned from cuInit\n")) {
      return;
    }

    Err = cuDeviceGetCount(&NumberOfDevices);
    if (!checkResult(Err, "Error returned from cuDeviceGetCount\n"))
      return;

    if (NumberOfDevices == 0) {
      DP("There are no devices supporting CUDA.\n");
      return;
    }

    DeviceData.resize(NumberOfDevices);

    // Get environment variables regarding teams
    if (const char *EnvStr = getenv("OMP_TEAM_LIMIT")) {
      // OMP_TEAM_LIMIT has been set
      EnvTeamLimit = std::stoi(EnvStr);
      DP("Parsed OMP_TEAM_LIMIT=%d\n", EnvTeamLimit);
    }
    if (const char *EnvStr = getenv("OMP_NUM_TEAMS")) {
      // OMP_NUM_TEAMS has been set
      EnvNumTeams = std::stoi(EnvStr);
      DP("Parsed OMP_NUM_TEAMS=%d\n", EnvNumTeams);
    }

    StreamManager =
        std::make_unique<StreamManagerTy>(NumberOfDevices, DeviceData);

    for (int I = 0; I < NumberOfDevices; ++I)
      DeviceAllocators.emplace_back(I, DeviceData);

    // Get the size threshold from environment variable
    std::pair<size_t, bool> Res = MemoryManagerTy::getSizeThresholdFromEnv();
    UseMemoryManager = Res.second;
    size_t MemoryManagerThreshold = Res.first;

    if (UseMemoryManager)
      for (int I = 0; I < NumberOfDevices; ++I)
        MemoryManagers.emplace_back(std::make_unique<MemoryManagerTy>(
            DeviceAllocators[I], MemoryManagerThreshold));
  }

  ~DeviceRTLTy() {
    // We first destruct memory managers in case that its dependent data are
    // destroyed before it.
    for (auto &M : MemoryManagers)
      M.release();

    StreamManager = nullptr;

    for (CUmodule &M : Modules)
      // Close module
      if (M)
        checkResult(cuModuleUnload(M), "Error returned from cuModuleUnload\n");

    for (DeviceDataTy &D : DeviceData) {
      // Destroy context
      if (D.Context) {
        checkResult(cuCtxSetCurrent(D.Context),
                    "Error returned from cuCtxSetCurrent\n");
        CUdevice Device;
        checkResult(cuCtxGetDevice(&Device),
                    "Error returned from cuCtxGetDevice\n");
        checkResult(cuDevicePrimaryCtxRelease(Device),
                    "Error returned from cuDevicePrimaryCtxRelease\n");
      }
    }
  }

  // Check whether a given DeviceId is valid
  bool isValidDeviceId(const int DeviceId) const {
    return DeviceId >= 0 && DeviceId < NumberOfDevices;
  }

  int getNumOfDevices() const { return NumberOfDevices; }

  void setRequiresFlag(const int64_t Flags) { this->RequiresFlags = Flags; }

  int initDevice(const int DeviceId) {
    CUdevice Device;

    DP("Getting device %d\n", DeviceId);
    CUresult Err = cuDeviceGet(&Device, DeviceId);
    if (!checkResult(Err, "Error returned from cuDeviceGet\n"))
      return OFFLOAD_FAIL;

    // Query the current flags of the primary context and set its flags if
    // it is inactive
    unsigned int FormerPrimaryCtxFlags = 0;
    int FormerPrimaryCtxIsActive = 0;
    Err = cuDevicePrimaryCtxGetState(Device, &FormerPrimaryCtxFlags,
                                     &FormerPrimaryCtxIsActive);
    if (!checkResult(Err, "Error returned from cuDevicePrimaryCtxGetState\n"))
      return OFFLOAD_FAIL;

    if (FormerPrimaryCtxIsActive) {
      DP("The primary context is active, no change to its flags\n");
      if ((FormerPrimaryCtxFlags & CU_CTX_SCHED_MASK) !=
          CU_CTX_SCHED_BLOCKING_SYNC)
        DP("Warning the current flags are not CU_CTX_SCHED_BLOCKING_SYNC\n");
    } else {
      DP("The primary context is inactive, set its flags to "
         "CU_CTX_SCHED_BLOCKING_SYNC\n");
      Err = cuDevicePrimaryCtxSetFlags(Device, CU_CTX_SCHED_BLOCKING_SYNC);
      if (!checkResult(Err, "Error returned from cuDevicePrimaryCtxSetFlags\n"))
        return OFFLOAD_FAIL;
    }

    // Retain the per device primary context and save it to use whenever this
    // device is selected.
    Err = cuDevicePrimaryCtxRetain(&DeviceData[DeviceId].Context, Device);
    if (!checkResult(Err, "Error returned from cuDevicePrimaryCtxRetain\n"))
      return OFFLOAD_FAIL;

    Err = cuCtxSetCurrent(DeviceData[DeviceId].Context);
    if (!checkResult(Err, "Error returned from cuCtxSetCurrent\n"))
      return OFFLOAD_FAIL;

    // Initialize stream pool
    if (!StreamManager->initializeDeviceStreamPool(DeviceId))
      return OFFLOAD_FAIL;

    // Query attributes to determine number of threads/block and blocks/grid.
    int MaxGridDimX;
    Err = cuDeviceGetAttribute(&MaxGridDimX, CU_DEVICE_ATTRIBUTE_MAX_GRID_DIM_X,
                               Device);
    if (Err != CUDA_SUCCESS) {
      DP("Error getting max grid dimension, use default value %d\n",
         DeviceRTLTy::DefaultNumTeams);
      DeviceData[DeviceId].BlocksPerGrid = DeviceRTLTy::DefaultNumTeams;
    } else if (MaxGridDimX <= DeviceRTLTy::HardTeamLimit) {
      DP("Using %d CUDA blocks per grid\n", MaxGridDimX);
      DeviceData[DeviceId].BlocksPerGrid = MaxGridDimX;
    } else {
      DP("Max CUDA blocks per grid %d exceeds the hard team limit %d, capping "
         "at the hard limit\n",
         MaxGridDimX, DeviceRTLTy::HardTeamLimit);
      DeviceData[DeviceId].BlocksPerGrid = DeviceRTLTy::HardTeamLimit;
    }

    // We are only exploiting threads along the x axis.
    int MaxBlockDimX;
    Err = cuDeviceGetAttribute(&MaxBlockDimX,
                               CU_DEVICE_ATTRIBUTE_MAX_BLOCK_DIM_X, Device);
    if (Err != CUDA_SUCCESS) {
      DP("Error getting max block dimension, use default value %d\n",
         DeviceRTLTy::DefaultNumThreads);
      DeviceData[DeviceId].ThreadsPerBlock = DeviceRTLTy::DefaultNumThreads;
    } else if (MaxBlockDimX <= DeviceRTLTy::HardThreadLimit) {
      DP("Using %d CUDA threads per block\n", MaxBlockDimX);
      DeviceData[DeviceId].ThreadsPerBlock = MaxBlockDimX;
    } else {
      DP("Max CUDA threads per block %d exceeds the hard thread limit %d, "
         "capping at the hard limit\n",
         MaxBlockDimX, DeviceRTLTy::HardThreadLimit);
      DeviceData[DeviceId].ThreadsPerBlock = DeviceRTLTy::HardThreadLimit;
    }

    // Get and set warp size
    int WarpSize;
    Err =
        cuDeviceGetAttribute(&WarpSize, CU_DEVICE_ATTRIBUTE_WARP_SIZE, Device);
    if (Err != CUDA_SUCCESS) {
      DP("Error getting warp size, assume default value 32\n");
      DeviceData[DeviceId].WarpSize = 32;
    } else {
      DP("Using warp size %d\n", WarpSize);
      DeviceData[DeviceId].WarpSize = WarpSize;
    }

    // Adjust teams to the env variables
    if (EnvTeamLimit > 0 && DeviceData[DeviceId].BlocksPerGrid > EnvTeamLimit) {
      DP("Capping max CUDA blocks per grid to OMP_TEAM_LIMIT=%d\n",
         EnvTeamLimit);
      DeviceData[DeviceId].BlocksPerGrid = EnvTeamLimit;
    }

    INFO(OMP_INFOTYPE_PLUGIN_KERNEL, DeviceId,
         "Device supports up to %d CUDA blocks and %d threads with a "
         "warp size of %d\n",
         DeviceData[DeviceId].BlocksPerGrid,
         DeviceData[DeviceId].ThreadsPerBlock, DeviceData[DeviceId].WarpSize);

    // Set default number of teams
    if (EnvNumTeams > 0) {
      DP("Default number of teams set according to environment %d\n",
         EnvNumTeams);
      DeviceData[DeviceId].NumTeams = EnvNumTeams;
    } else {
      DeviceData[DeviceId].NumTeams = DeviceRTLTy::DefaultNumTeams;
      DP("Default number of teams set according to library's default %d\n",
         DeviceRTLTy::DefaultNumTeams);
    }

    if (DeviceData[DeviceId].NumTeams > DeviceData[DeviceId].BlocksPerGrid) {
      DP("Default number of teams exceeds device limit, capping at %d\n",
         DeviceData[DeviceId].BlocksPerGrid);
      DeviceData[DeviceId].NumTeams = DeviceData[DeviceId].BlocksPerGrid;
    }

    // Set default number of threads
    DeviceData[DeviceId].NumThreads = DeviceRTLTy::DefaultNumThreads;
    DP("Default number of threads set according to library's default %d\n",
       DeviceRTLTy::DefaultNumThreads);
    if (DeviceData[DeviceId].NumThreads >
        DeviceData[DeviceId].ThreadsPerBlock) {
      DP("Default number of threads exceeds device limit, capping at %d\n",
         DeviceData[DeviceId].ThreadsPerBlock);
      DeviceData[DeviceId].NumTeams = DeviceData[DeviceId].ThreadsPerBlock;
    }

    return OFFLOAD_SUCCESS;
  }

  __tgt_target_table *loadBinary(const int DeviceId,
                                 const __tgt_device_image *Image) {
    // Set the context we are using
    CUresult Err = cuCtxSetCurrent(DeviceData[DeviceId].Context);
    if (!checkResult(Err, "Error returned from cuCtxSetCurrent\n"))
      return nullptr;

    // Clear the offload table as we are going to create a new one.
    clearOffloadEntriesTable(DeviceId);

    // Create the module and extract the function pointers.
    CUmodule Module;
    DP("Load data from image " DPxMOD "\n", DPxPTR(Image->ImageStart));
    Err = cuModuleLoadDataEx(&Module, Image->ImageStart, 0, nullptr, nullptr);
    if (!checkResult(Err, "Error returned from cuModuleLoadDataEx\n"))
      return nullptr;

    DP("CUDA module successfully loaded!\n");

    Modules.push_back(Module);

    // Find the symbols in the module by name.
    const __tgt_offload_entry *HostBegin = Image->EntriesBegin;
    const __tgt_offload_entry *HostEnd = Image->EntriesEnd;

    std::list<KernelTy> &KernelsList = DeviceData[DeviceId].KernelsList;
    for (const __tgt_offload_entry *E = HostBegin; E != HostEnd; ++E) {
      if (!E->addr) {
        // We return nullptr when something like this happens, the host should
        // have always something in the address to uniquely identify the target
        // region.
        DP("Invalid binary: host entry '<null>' (size = %zd)...\n", E->size);
        return nullptr;
      }

      if (E->size) {
        __tgt_offload_entry Entry = *E;
        CUdeviceptr CUPtr;
        size_t CUSize;
        Err = cuModuleGetGlobal(&CUPtr, &CUSize, Module, E->name);
        // We keep this style here because we need the name
        if (Err != CUDA_SUCCESS) {
          REPORT("Loading global '%s' Failed\n", E->name);
          CUDA_ERR_STRING(Err);
          return nullptr;
        }

        if (CUSize != E->size) {
          DP("Loading global '%s' - size mismatch (%zd != %zd)\n", E->name,
             CUSize, E->size);
          return nullptr;
        }

        DP("Entry point " DPxMOD " maps to global %s (" DPxMOD ")\n",
           DPxPTR(E - HostBegin), E->name, DPxPTR(CUPtr));

        Entry.addr = (void *)(CUPtr);

        // Note: In the current implementation declare target variables
        // can either be link or to. This means that once unified
        // memory is activated via the requires directive, the variable
        // can be used directly from the host in both cases.
        // TODO: when variables types other than to or link are added,
        // the below condition should be changed to explicitly
        // check for to and link variables types:
        // (RequiresFlags & OMP_REQ_UNIFIED_SHARED_MEMORY && (e->flags &
        // OMP_DECLARE_TARGET_LINK || e->flags == OMP_DECLARE_TARGET_TO))
        if (RequiresFlags & OMP_REQ_UNIFIED_SHARED_MEMORY) {
          // If unified memory is present any target link or to variables
          // can access host addresses directly. There is no longer a
          // need for device copies.
          cuMemcpyHtoD(CUPtr, E->addr, sizeof(void *));
          DP("Copy linked variable host address (" DPxMOD
             ") to device address (" DPxMOD ")\n",
             DPxPTR(*((void **)E->addr)), DPxPTR(CUPtr));
        }

        addOffloadEntry(DeviceId, Entry);

        continue;
      }

      CUfunction Func;
      Err = cuModuleGetFunction(&Func, Module, E->name);
      // We keep this style here because we need the name
      if (Err != CUDA_SUCCESS) {
        REPORT("Loading '%s' Failed\n", E->name);
        CUDA_ERR_STRING(Err);
        return nullptr;
      }

      DP("Entry point " DPxMOD " maps to %s (" DPxMOD ")\n",
         DPxPTR(E - HostBegin), E->name, DPxPTR(Func));

      // default value GENERIC (in case symbol is missing from cubin file)
      int8_t ExecModeVal = ExecutionModeType::GENERIC;
      std::string ExecModeNameStr(E->name);
      ExecModeNameStr += "_exec_mode";
      const char *ExecModeName = ExecModeNameStr.c_str();

      CUdeviceptr ExecModePtr;
      size_t CUSize;
      Err = cuModuleGetGlobal(&ExecModePtr, &CUSize, Module, ExecModeName);
      if (Err == CUDA_SUCCESS) {
        if (CUSize != sizeof(int8_t)) {
          DP("Loading global exec_mode '%s' - size mismatch (%zd != %zd)\n",
             ExecModeName, CUSize, sizeof(int8_t));
          return nullptr;
        }

        Err = cuMemcpyDtoH(&ExecModeVal, ExecModePtr, CUSize);
        if (Err != CUDA_SUCCESS) {
          REPORT("Error when copying data from device to host. Pointers: "
                 "host = " DPxMOD ", device = " DPxMOD ", size = %zd\n",
                 DPxPTR(&ExecModeVal), DPxPTR(ExecModePtr), CUSize);
          CUDA_ERR_STRING(Err);
          return nullptr;
        }

        if (ExecModeVal < 0 || ExecModeVal > 1) {
          DP("Error wrong exec_mode value specified in cubin file: %d\n",
             ExecModeVal);
          return nullptr;
        }
      } else {
        REPORT("Loading global exec_mode '%s' - symbol missing, using default "
               "value GENERIC (1)\n",
               ExecModeName);
        CUDA_ERR_STRING(Err);
      }

      KernelsList.emplace_back(Func, ExecModeVal);

      __tgt_offload_entry Entry = *E;
      Entry.addr = &KernelsList.back();
      addOffloadEntry(DeviceId, Entry);
    }

    // send device environment data to the device
    {
      omptarget_device_environmentTy DeviceEnv{0};

#ifdef OMPTARGET_DEBUG
      if (const char *EnvStr = getenv("LIBOMPTARGET_DEVICE_RTL_DEBUG"))
        DeviceEnv.debug_level = std::stoi(EnvStr);
#endif

      const char *DeviceEnvName = "omptarget_device_environment";
      CUdeviceptr DeviceEnvPtr;
      size_t CUSize;

      Err = cuModuleGetGlobal(&DeviceEnvPtr, &CUSize, Module, DeviceEnvName);
      if (Err == CUDA_SUCCESS) {
        if (CUSize != sizeof(DeviceEnv)) {
          REPORT(
              "Global device_environment '%s' - size mismatch (%zu != %zu)\n",
              DeviceEnvName, CUSize, sizeof(int32_t));
          CUDA_ERR_STRING(Err);
          return nullptr;
        }

        Err = cuMemcpyHtoD(DeviceEnvPtr, &DeviceEnv, CUSize);
        if (Err != CUDA_SUCCESS) {
          REPORT("Error when copying data from host to device. Pointers: "
                 "host = " DPxMOD ", device = " DPxMOD ", size = %zu\n",
                 DPxPTR(&DeviceEnv), DPxPTR(DeviceEnvPtr), CUSize);
          CUDA_ERR_STRING(Err);
          return nullptr;
        }

        DP("Sending global device environment data %zu bytes\n", CUSize);
      } else {
        DP("Finding global device environment '%s' - symbol missing.\n",
           DeviceEnvName);
        DP("Continue, considering this is a device RTL which does not accept "
           "environment setting.\n");
      }
    }

    return getOffloadEntriesTable(DeviceId);
  }

  void *dataAlloc(const int DeviceId, const int64_t Size) {
    if (UseMemoryManager)
      return MemoryManagers[DeviceId]->allocate(Size, nullptr);

    return DeviceAllocators[DeviceId].allocate(Size, nullptr);
  }

<<<<<<< HEAD
  int dataSubmit(const int DeviceId, void *TgtPtr, void *HstPtr,
                 const int64_t Size, __tgt_async_info *AsyncInfoPtr
                 OMPT_SUPPORT_IF(, const ompt_plugin_api_t *ompt_api)) const {
    assert(AsyncInfoPtr && "AsyncInfoPtr is nullptr");
=======
  int dataSubmit(const int DeviceId, const void *TgtPtr, const void *HstPtr,
                 const int64_t Size, __tgt_async_info *AsyncInfo) const {
    assert(AsyncInfo && "AsyncInfo is nullptr");
>>>>>>> d1a1798e

    CUresult Err = cuCtxSetCurrent(DeviceData[DeviceId].Context);
    if (!checkResult(Err, "Error returned from cuCtxSetCurrent\n"))
      return OFFLOAD_FAIL;

    CUstream Stream = getStream(DeviceId, AsyncInfo);

#if OMPT_SUPPORT
    // OpenMP 5.1, sec. 2.21.7.1 "map Clause", p. 353, L6-7:
    // "The target-data-op-begin event occurs before a thread initiates a data
    // operation on a target device.  The target-data-op-end event occurs after
    // a thread initiates a data operation on a target device."
    //
    // OpenMP 5.1, sec. 3.8.5 "omp_target_memcpy", p. 419, L4-5:
    // "The target-data-op-begin event occurs before a thread initiates a data
    // transfer.  The target-data-op-end event occurs after a thread initiated
    // a data transfer."
    //
    // OpenMP 5.1, sec. 4.5.2.25 "ompt_callback_target_data_op_emi_t and
    // ompt_callback_target_data_op_t", p. 535, L25-27:
    // "A thread dispatches a registered ompt_callback_target_data_op_emi or
    // ompt_callback_target_data_op callback when device memory is allocated or
    // freed, as well as when data is copied to or from a device."
    //
    // FIXME: We don't yet need the target_task_data, target_data, host_op_id,
    // and codeptr_ra arguments for OpenACC support, so we haven't bothered to
    // implement them yet.
    if (ompt_api->ompt_get_enabled().ompt_callback_target_data_op_emi) {
      ompt_api->ompt_get_callbacks().ompt_callback(
          ompt_callback_target_data_op_emi)(
          ompt_scope_begin, /*target_task_data=*/NULL, /*target_data=*/NULL,
          /*host_op_id=*/NULL, ompt_target_data_transfer_to_device, HstPtr,
          omp_get_initial_device(), TgtPtr, ompt_api->global_device_id, Size,
          /*codeptr_ra=*/NULL);
    }
#endif
    Err = cuMemcpyHtoDAsync((CUdeviceptr)TgtPtr, HstPtr, Size, Stream);
#if OMPT_SUPPORT
    if (ompt_api->ompt_get_enabled().ompt_callback_target_data_op_emi) {
      ompt_api->ompt_get_callbacks().ompt_callback(
          ompt_callback_target_data_op_emi)(
          ompt_scope_end, /*target_task_data=*/NULL, /*target_data=*/NULL,
          /*host_op_id=*/NULL, ompt_target_data_transfer_to_device, HstPtr,
          omp_get_initial_device(), TgtPtr, ompt_api->global_device_id, Size,
          /*codeptr_ra=*/NULL);
    }
#endif

    if (Err != CUDA_SUCCESS) {
      DP("Error when copying data from host to device. Pointers: host "
         "= " DPxMOD ", device = " DPxMOD ", size = %" PRId64 "\n",
         DPxPTR(HstPtr), DPxPTR(TgtPtr), Size);
      CUDA_ERR_STRING(Err);
      return OFFLOAD_FAIL;
    }

    return OFFLOAD_SUCCESS;
  }

<<<<<<< HEAD
  int dataRetrieve(const int DeviceId, void *HstPtr, void *TgtPtr,
                   const int64_t Size, __tgt_async_info *AsyncInfoPtr
                   OMPT_SUPPORT_IF(, const ompt_plugin_api_t *ompt_api)) const {
    assert(AsyncInfoPtr && "AsyncInfoPtr is nullptr");
=======
  int dataRetrieve(const int DeviceId, void *HstPtr, const void *TgtPtr,
                   const int64_t Size, __tgt_async_info *AsyncInfo) const {
    assert(AsyncInfo && "AsyncInfo is nullptr");
>>>>>>> d1a1798e

    CUresult Err = cuCtxSetCurrent(DeviceData[DeviceId].Context);
    if (!checkResult(Err, "Error returned from cuCtxSetCurrent\n"))
      return OFFLOAD_FAIL;

    CUstream Stream = getStream(DeviceId, AsyncInfo);

#if OMPT_SUPPORT
    // OpenMP 5.1, sec. 2.21.7.1 "map Clause", p. 353, L6-7:
    // "The target-data-op-begin event occurs before a thread initiates a data
    // operation on a target device.  The target-data-op-end event occurs after
    // a thread initiates a data operation on a target device."
    //
    // OpenMP 5.1, sec. 3.8.5 "omp_target_memcpy", p. 419, L4-5:
    // "The target-data-op-begin event occurs before a thread initiates a data
    // transfer.  The target-data-op-end event occurs after a thread initiated
    // a data transfer."
    //
    // OpenMP 5.1, sec. 4.5.2.25 "ompt_callback_target_data_op_emi_t and
    // ompt_callback_target_data_op_t", p. 535, L25-27:
    // "A thread dispatches a registered ompt_callback_target_data_op_emi or
    // ompt_callback_target_data_op callback when device memory is allocated or
    // freed, as well as when data is copied to or from a device."
    //
    // FIXME: We don't yet need the target_task_data, target_data, host_op_id,
    // and codeptr_ra arguments for OpenACC support, so we haven't bothered to
    // implement them yet.
    if (ompt_api->ompt_get_enabled().ompt_callback_target_data_op_emi) {
      ompt_api->ompt_get_callbacks().ompt_callback(
          ompt_callback_target_data_op_emi)(
          ompt_scope_begin, /*target_task_data=*/NULL, /*target_data=*/NULL,
          /*host_op_id=*/NULL, ompt_target_data_transfer_from_device, TgtPtr,
          ompt_api->global_device_id, HstPtr, omp_get_initial_device(), Size,
          /*codeptr_ra=*/NULL);
    }
#endif
    Err = cuMemcpyDtoHAsync(HstPtr, (CUdeviceptr)TgtPtr, Size, Stream);
#if OMPT_SUPPORT
    if (ompt_api->ompt_get_enabled().ompt_callback_target_data_op_emi) {
      ompt_api->ompt_get_callbacks().ompt_callback(
          ompt_callback_target_data_op_emi)(
          ompt_scope_end, /*target_task_data=*/NULL, /*target_data=*/NULL,
          /*host_op_id=*/NULL, ompt_target_data_transfer_from_device, TgtPtr,
          ompt_api->global_device_id, HstPtr, omp_get_initial_device(), Size,
          /*codeptr_ra=*/NULL);
    }
#endif

    if (Err != CUDA_SUCCESS) {
      DP("Error when copying data from device to host. Pointers: host "
         "= " DPxMOD ", device = " DPxMOD ", size = %" PRId64 "\n",
         DPxPTR(HstPtr), DPxPTR(TgtPtr), Size);
      CUDA_ERR_STRING(Err);
      return OFFLOAD_FAIL;
    }

    return OFFLOAD_SUCCESS;
  }

  int dataExchange(int SrcDevId, const void *SrcPtr, int DstDevId, void *DstPtr,
                   int64_t Size, __tgt_async_info *AsyncInfo) const {
    assert(AsyncInfo && "AsyncInfo is nullptr");

    CUresult Err = cuCtxSetCurrent(DeviceData[SrcDevId].Context);
    if (!checkResult(Err, "Error returned from cuCtxSetCurrent\n"))
      return OFFLOAD_FAIL;

    CUstream Stream = getStream(SrcDevId, AsyncInfo);

    // If they are two devices, we try peer to peer copy first
    if (SrcDevId != DstDevId) {
      int CanAccessPeer = 0;
      Err = cuDeviceCanAccessPeer(&CanAccessPeer, SrcDevId, DstDevId);
      if (Err != CUDA_SUCCESS) {
        REPORT("Error returned from cuDeviceCanAccessPeer. src = %" PRId32
               ", dst = %" PRId32 "\n",
               SrcDevId, DstDevId);
        CUDA_ERR_STRING(Err);
        return memcpyDtoD(SrcPtr, DstPtr, Size, Stream);
      }

      if (!CanAccessPeer) {
        DP("P2P memcpy not supported so fall back to D2D memcpy");
        return memcpyDtoD(SrcPtr, DstPtr, Size, Stream);
      }

      Err = cuCtxEnablePeerAccess(DeviceData[DstDevId].Context, 0);
      if (Err != CUDA_SUCCESS) {
        REPORT("Error returned from cuCtxEnablePeerAccess. src = %" PRId32
               ", dst = %" PRId32 "\n",
               SrcDevId, DstDevId);
        CUDA_ERR_STRING(Err);
        return memcpyDtoD(SrcPtr, DstPtr, Size, Stream);
      }

      Err = cuMemcpyPeerAsync((CUdeviceptr)DstPtr, DeviceData[DstDevId].Context,
                              (CUdeviceptr)SrcPtr, DeviceData[SrcDevId].Context,
                              Size, Stream);
      if (Err == CUDA_SUCCESS)
        return OFFLOAD_SUCCESS;

      DP("Error returned from cuMemcpyPeerAsync. src_ptr = " DPxMOD
         ", src_id =%" PRId32 ", dst_ptr = " DPxMOD ", dst_id =%" PRId32 "\n",
         DPxPTR(SrcPtr), SrcDevId, DPxPTR(DstPtr), DstDevId);
      CUDA_ERR_STRING(Err);
    }

    return memcpyDtoD(SrcPtr, DstPtr, Size, Stream);
  }

  int dataDelete(const int DeviceId, void *TgtPtr) {
    if (UseMemoryManager)
      return MemoryManagers[DeviceId]->free(TgtPtr);

    return DeviceAllocators[DeviceId].free(TgtPtr);
  }

  int runTargetTeamRegion(
      const int DeviceId, void *TgtEntryPtr, void **TgtArgs,
      ptrdiff_t *TgtOffsets, const int ArgNum, const int TeamNum,
      const int ThreadLimit, const unsigned int LoopTripCount,
      __tgt_async_info *AsyncInfo
      OMPT_SUPPORT_IF(, const ompt_plugin_api_t *ompt_api)) const {
    CUresult Err = cuCtxSetCurrent(DeviceData[DeviceId].Context);
    if (!checkResult(Err, "Error returned from cuCtxSetCurrent\n"))
      return OFFLOAD_FAIL;

    // All args are references.
    std::vector<void *> Args(ArgNum);
    std::vector<void *> Ptrs(ArgNum);

    for (int I = 0; I < ArgNum; ++I) {
      Ptrs[I] = (void *)((intptr_t)TgtArgs[I] + TgtOffsets[I]);
      Args[I] = &Ptrs[I];
    }

    KernelTy *KernelInfo = reinterpret_cast<KernelTy *>(TgtEntryPtr);

    int CudaThreadsPerBlock;
    if (ThreadLimit > 0) {
      DP("Setting CUDA threads per block to requested %d\n", ThreadLimit);
      CudaThreadsPerBlock = ThreadLimit;
      // Add master warp if necessary
      if (KernelInfo->ExecutionMode == GENERIC) {
        DP("Adding master warp: +%d threads\n", DeviceData[DeviceId].WarpSize);
        CudaThreadsPerBlock += DeviceData[DeviceId].WarpSize;
      }
    } else {
      DP("Setting CUDA threads per block to default %d\n",
         DeviceData[DeviceId].NumThreads);
      CudaThreadsPerBlock = DeviceData[DeviceId].NumThreads;
    }

    if (CudaThreadsPerBlock > DeviceData[DeviceId].ThreadsPerBlock) {
      DP("Threads per block capped at device limit %d\n",
         DeviceData[DeviceId].ThreadsPerBlock);
      CudaThreadsPerBlock = DeviceData[DeviceId].ThreadsPerBlock;
    }

    if (!KernelInfo->MaxThreadsPerBlock) {
      Err = cuFuncGetAttribute(&KernelInfo->MaxThreadsPerBlock,
                               CU_FUNC_ATTRIBUTE_MAX_THREADS_PER_BLOCK,
                               KernelInfo->Func);
      if (!checkResult(Err, "Error returned from cuFuncGetAttribute\n"))
        return OFFLOAD_FAIL;
    }

    if (KernelInfo->MaxThreadsPerBlock < CudaThreadsPerBlock) {
      DP("Threads per block capped at kernel limit %d\n",
         KernelInfo->MaxThreadsPerBlock);
      CudaThreadsPerBlock = KernelInfo->MaxThreadsPerBlock;
    }

    unsigned int CudaBlocksPerGrid;
    if (TeamNum <= 0) {
      if (LoopTripCount > 0 && EnvNumTeams < 0) {
        if (KernelInfo->ExecutionMode == SPMD) {
          // We have a combined construct, i.e. `target teams distribute
          // parallel for [simd]`. We launch so many teams so that each thread
          // will execute one iteration of the loop. round up to the nearest
          // integer
          CudaBlocksPerGrid = ((LoopTripCount - 1) / CudaThreadsPerBlock) + 1;
        } else {
          // If we reach this point, then we have a non-combined construct, i.e.
          // `teams distribute` with a nested `parallel for` and each team is
          // assigned one iteration of the `distribute` loop. E.g.:
          //
          // #pragma omp target teams distribute
          // for(...loop_tripcount...) {
          //   #pragma omp parallel for
          //   for(...) {}
          // }
          //
          // Threads within a team will execute the iterations of the `parallel`
          // loop.
          CudaBlocksPerGrid = LoopTripCount;
        }
        DP("Using %d teams due to loop trip count %" PRIu32
           " and number of threads per block %d\n",
           CudaBlocksPerGrid, LoopTripCount, CudaThreadsPerBlock);
      } else {
        DP("Using default number of teams %d\n", DeviceData[DeviceId].NumTeams);
        CudaBlocksPerGrid = DeviceData[DeviceId].NumTeams;
      }
    } else if (TeamNum > DeviceData[DeviceId].BlocksPerGrid) {
      DP("Capping number of teams to team limit %d\n",
         DeviceData[DeviceId].BlocksPerGrid);
      CudaBlocksPerGrid = DeviceData[DeviceId].BlocksPerGrid;
    } else {
      DP("Using requested number of teams %d\n", TeamNum);
      CudaBlocksPerGrid = TeamNum;
    }

#if OMPT_SUPPORT
    // OpenMP 5.1, sec. 2.14.5 "target Construct", p. 201, L17-20:
    // "The target-submit-begin event occurs prior to initiating creation of an
    // initial task on a target device for a target region.  The
    // target-submit-end event occurs after initiating creation of an initial
    // task on a target device for a target region."
    //
    // OpenMP 5.1, sec. 4.5.2.28 "ompt_callback_target_submit_emi_t and
    // ompt_callback_target_submit_t", p. 543, L2-6:
    // "A thread dispatches a registered ompt_callback_target_submit_emi or
    // ompt_callback_target_submit callback on the host before and after a
    // target task initiates creation of an initial task on a device."
    // "The endpoint argument indicates that the callback signals the beginning
    // or end of a scope."
    //
    // FIXME: We don't yet need the target_data or host_op_id argument for
    // OpenACC support, so we haven't bothered to implement it yet.
    if (ompt_api->ompt_get_enabled().ompt_callback_target_submit_emi) {
      ompt_api->ompt_get_callbacks().ompt_callback(
          ompt_callback_target_submit_emi)(
          ompt_scope_begin, /*target_data=*/NULL, /*host_op_id=*/NULL,
          /*requested_num_teams=*/TeamNum);
    }
#endif

    INFO(OMP_INFOTYPE_PLUGIN_KERNEL, DeviceId,
         "Launching kernel %s with %d blocks and %d threads in %s "
         "mode\n",
         (getOffloadEntry(DeviceId, TgtEntryPtr))
             ? getOffloadEntry(DeviceId, TgtEntryPtr)->name
             : "(null)",
         CudaBlocksPerGrid, CudaThreadsPerBlock,
         (KernelInfo->ExecutionMode == SPMD) ? "SPMD" : "Generic");

    CUstream Stream = getStream(DeviceId, AsyncInfo);
    Err = cuLaunchKernel(KernelInfo->Func, CudaBlocksPerGrid, /* gridDimY */ 1,
                         /* gridDimZ */ 1, CudaThreadsPerBlock,
                         /* blockDimY */ 1, /* blockDimZ */ 1,
                         /* sharedMemBytes */ 0, Stream, &Args[0], nullptr);
    if (!checkResult(Err, "Error returned from cuLaunchKernel\n"))
      return OFFLOAD_FAIL;

#if OMPT_SUPPORT
    if (ompt_api->ompt_get_enabled().ompt_callback_target_submit_emi) {
      ompt_get_callbacks().ompt_callback(ompt_callback_target_submit_emi)(
          ompt_scope_end, /*target_data=*/NULL, /*host_op_id=*/NULL,
          /*requested_num_teams=*/TeamNum);
    }
#endif

    DP("Launch of entry point at " DPxMOD " successful!\n",
       DPxPTR(TgtEntryPtr));

    return OFFLOAD_SUCCESS;
  }

  int synchronize(const int DeviceId, __tgt_async_info *AsyncInfo) const {
    CUstream Stream = reinterpret_cast<CUstream>(AsyncInfo->Queue);
    CUresult Err = cuStreamSynchronize(Stream);

    // Once the stream is synchronized, return it to stream pool and reset
    // AsyncInfo. This is to make sure the synchronization only works for its
    // own tasks.
    StreamManager->returnStream(DeviceId,
                                reinterpret_cast<CUstream>(AsyncInfo->Queue));
    AsyncInfo->Queue = nullptr;

    if (Err != CUDA_SUCCESS) {
      DP("Error when synchronizing stream. stream = " DPxMOD
         ", async info ptr = " DPxMOD "\n",
         DPxPTR(Stream), DPxPTR(AsyncInfo));
      CUDA_ERR_STRING(Err);
    }
    return (Err == CUDA_SUCCESS) ? OFFLOAD_SUCCESS : OFFLOAD_FAIL;
  }
};

DeviceRTLTy DeviceRTL;
} // namespace

// Exposed library API function
#ifdef __cplusplus
extern "C" {
#endif

int32_t __tgt_rtl_get_device_type() { return omp_device_nvptx64; }

int32_t __tgt_rtl_is_valid_binary(__tgt_device_image *image) {
  return elf_check_machine(image, /* EM_CUDA */ 190);
}

int32_t __tgt_rtl_number_of_devices() { return DeviceRTL.getNumOfDevices(); }

int64_t __tgt_rtl_init_requires(int64_t RequiresFlags) {
  DP("Init requires flags to %" PRId64 "\n", RequiresFlags);
  DeviceRTL.setRequiresFlag(RequiresFlags);
  return RequiresFlags;
}

int32_t __tgt_rtl_is_data_exchangable(int32_t src_dev_id, int dst_dev_id) {
  if (DeviceRTL.isValidDeviceId(src_dev_id) &&
      DeviceRTL.isValidDeviceId(dst_dev_id))
    return 1;

  return 0;
}

int32_t __tgt_rtl_init_device(int32_t device_id) {
  assert(DeviceRTL.isValidDeviceId(device_id) && "device_id is invalid");

  return DeviceRTL.initDevice(device_id);
}

__tgt_target_table *__tgt_rtl_load_binary(int32_t device_id,
                                          __tgt_device_image *image) {
  assert(DeviceRTL.isValidDeviceId(device_id) && "device_id is invalid");

  return DeviceRTL.loadBinary(device_id, image);
}

void *__tgt_rtl_data_alloc(int32_t device_id, int64_t size, void *,
                           int32_t kind) {
  assert(DeviceRTL.isValidDeviceId(device_id) && "device_id is invalid");

  if (kind != TARGET_ALLOC_DEFAULT) {
    REPORT("Invalid target data allocation kind or requested allocator not "
           "implemented yet\n");
    return NULL;
  }

  return DeviceRTL.dataAlloc(device_id, size);
}

int32_t __tgt_rtl_data_submit(
    int32_t device_id, void *tgt_ptr, void *hst_ptr, int64_t size
    OMPT_SUPPORT_IF(, const ompt_plugin_api_t *ompt_api)) {
  assert(DeviceRTL.isValidDeviceId(device_id) && "device_id is invalid");

  __tgt_async_info AsyncInfo;
  const int32_t rc = __tgt_rtl_data_submit_async(device_id, tgt_ptr, hst_ptr,
<<<<<<< HEAD
                                                 size, &async_info
                                                 OMPT_SUPPORT_IF(, ompt_api));
=======
                                                 size, &AsyncInfo);
>>>>>>> d1a1798e
  if (rc != OFFLOAD_SUCCESS)
    return OFFLOAD_FAIL;

  return __tgt_rtl_synchronize(device_id, &AsyncInfo);
}

int32_t __tgt_rtl_data_submit_async(
    int32_t device_id, void *tgt_ptr, void *hst_ptr, int64_t size,
    __tgt_async_info *async_info_ptr
    OMPT_SUPPORT_IF(, const ompt_plugin_api_t *ompt_api)) {
  assert(DeviceRTL.isValidDeviceId(device_id) && "device_id is invalid");
  assert(async_info_ptr && "async_info_ptr is nullptr");

  return DeviceRTL.dataSubmit(device_id, tgt_ptr, hst_ptr, size,
                              async_info_ptr OMPT_SUPPORT_IF(, ompt_api));
}

int32_t __tgt_rtl_data_retrieve(
    int32_t device_id, void *hst_ptr, void *tgt_ptr, int64_t size
    OMPT_SUPPORT_IF(, const ompt_plugin_api_t *ompt_api)) {
  assert(DeviceRTL.isValidDeviceId(device_id) && "device_id is invalid");

  __tgt_async_info AsyncInfo;
  const int32_t rc = __tgt_rtl_data_retrieve_async(device_id, hst_ptr, tgt_ptr,
<<<<<<< HEAD
                                                   size, &async_info
                                                   OMPT_SUPPORT_IF(, ompt_api));
=======
                                                   size, &AsyncInfo);
>>>>>>> d1a1798e
  if (rc != OFFLOAD_SUCCESS)
    return OFFLOAD_FAIL;

  return __tgt_rtl_synchronize(device_id, &AsyncInfo);
}

int32_t __tgt_rtl_data_retrieve_async(
    int32_t device_id, void *hst_ptr, void *tgt_ptr, int64_t size,
    __tgt_async_info *async_info_ptr
    OMPT_SUPPORT_IF(, const ompt_plugin_api_t *ompt_api)) {
  assert(DeviceRTL.isValidDeviceId(device_id) && "device_id is invalid");
  assert(async_info_ptr && "async_info_ptr is nullptr");

  return DeviceRTL.dataRetrieve(device_id, hst_ptr, tgt_ptr, size,
                                async_info_ptr OMPT_SUPPORT_IF(, ompt_api));
}

int32_t __tgt_rtl_data_exchange_async(int32_t src_dev_id, void *src_ptr,
                                      int dst_dev_id, void *dst_ptr,
                                      int64_t size,
                                      __tgt_async_info *AsyncInfo) {
  assert(DeviceRTL.isValidDeviceId(src_dev_id) && "src_dev_id is invalid");
  assert(DeviceRTL.isValidDeviceId(dst_dev_id) && "dst_dev_id is invalid");
  assert(AsyncInfo && "AsyncInfo is nullptr");

  return DeviceRTL.dataExchange(src_dev_id, src_ptr, dst_dev_id, dst_ptr, size,
                                AsyncInfo);
}

int32_t __tgt_rtl_data_exchange(int32_t src_dev_id, void *src_ptr,
                                int32_t dst_dev_id, void *dst_ptr,
                                int64_t size) {
  assert(DeviceRTL.isValidDeviceId(src_dev_id) && "src_dev_id is invalid");
  assert(DeviceRTL.isValidDeviceId(dst_dev_id) && "dst_dev_id is invalid");

  __tgt_async_info AsyncInfo;
  const int32_t rc = __tgt_rtl_data_exchange_async(
      src_dev_id, src_ptr, dst_dev_id, dst_ptr, size, &AsyncInfo);
  if (rc != OFFLOAD_SUCCESS)
    return OFFLOAD_FAIL;

  return __tgt_rtl_synchronize(src_dev_id, &AsyncInfo);
}

int32_t __tgt_rtl_data_delete(int32_t device_id, void *tgt_ptr) {
  assert(DeviceRTL.isValidDeviceId(device_id) && "device_id is invalid");

  return DeviceRTL.dataDelete(device_id, tgt_ptr);
}

int32_t __tgt_rtl_run_target_team_region(
    int32_t device_id, void *tgt_entry_ptr, void **tgt_args,
    ptrdiff_t *tgt_offsets, int32_t arg_num, int32_t team_num,
    int32_t thread_limit, uint64_t loop_tripcount
    OMPT_SUPPORT_IF(, const ompt_plugin_api_t *ompt_api)) {
  assert(DeviceRTL.isValidDeviceId(device_id) && "device_id is invalid");

  __tgt_async_info AsyncInfo;
  const int32_t rc = __tgt_rtl_run_target_team_region_async(
      device_id, tgt_entry_ptr, tgt_args, tgt_offsets, arg_num, team_num,
<<<<<<< HEAD
      thread_limit, loop_tripcount, &async_info OMPT_SUPPORT_IF(, ompt_api));
=======
      thread_limit, loop_tripcount, &AsyncInfo);
>>>>>>> d1a1798e
  if (rc != OFFLOAD_SUCCESS)
    return OFFLOAD_FAIL;

  return __tgt_rtl_synchronize(device_id, &AsyncInfo);
}

int32_t __tgt_rtl_run_target_team_region_async(
    int32_t device_id, void *tgt_entry_ptr, void **tgt_args,
    ptrdiff_t *tgt_offsets, int32_t arg_num, int32_t team_num,
    int32_t thread_limit, uint64_t loop_tripcount,
    __tgt_async_info *async_info_ptr
    OMPT_SUPPORT_IF(, const ompt_plugin_api_t *ompt_api)) {
  assert(DeviceRTL.isValidDeviceId(device_id) && "device_id is invalid");

  return DeviceRTL.runTargetTeamRegion(
      device_id, tgt_entry_ptr, tgt_args, tgt_offsets, arg_num, team_num,
      thread_limit, loop_tripcount, async_info_ptr
      OMPT_SUPPORT_IF(, ompt_api));
}

int32_t __tgt_rtl_run_target_region(
    int32_t device_id, void *tgt_entry_ptr, void **tgt_args,
    ptrdiff_t *tgt_offsets, int32_t arg_num
    OMPT_SUPPORT_IF(, const ompt_plugin_api_t *ompt_api)) {
  assert(DeviceRTL.isValidDeviceId(device_id) && "device_id is invalid");

  __tgt_async_info AsyncInfo;
  const int32_t rc = __tgt_rtl_run_target_region_async(
<<<<<<< HEAD
      device_id, tgt_entry_ptr, tgt_args, tgt_offsets, arg_num, &async_info
      OMPT_SUPPORT_IF(, ompt_api));
=======
      device_id, tgt_entry_ptr, tgt_args, tgt_offsets, arg_num, &AsyncInfo);
>>>>>>> d1a1798e
  if (rc != OFFLOAD_SUCCESS)
    return OFFLOAD_FAIL;

  return __tgt_rtl_synchronize(device_id, &AsyncInfo);
}

int32_t __tgt_rtl_run_target_region_async(
    int32_t device_id, void *tgt_entry_ptr, void **tgt_args,
    ptrdiff_t *tgt_offsets, int32_t arg_num, __tgt_async_info *async_info_ptr
    OMPT_SUPPORT_IF(, const ompt_plugin_api_t *ompt_api)) {
  assert(DeviceRTL.isValidDeviceId(device_id) && "device_id is invalid");

  return __tgt_rtl_run_target_team_region_async(
      device_id, tgt_entry_ptr, tgt_args, tgt_offsets, arg_num,
      /* team num*/ 1, /* thread_limit */ 1, /* loop_tripcount */ 0,
      async_info_ptr OMPT_SUPPORT_IF(, ompt_api));
}

int32_t __tgt_rtl_synchronize(int32_t device_id,
                              __tgt_async_info *async_info_ptr) {
  assert(DeviceRTL.isValidDeviceId(device_id) && "device_id is invalid");
  assert(async_info_ptr && "async_info_ptr is nullptr");
  assert(async_info_ptr->Queue && "async_info_ptr->Queue is nullptr");

  return DeviceRTL.synchronize(device_id, async_info_ptr);
}

#ifdef __cplusplus
}
#endif<|MERGE_RESOLUTION|>--- conflicted
+++ resolved
@@ -811,16 +811,10 @@
     return DeviceAllocators[DeviceId].allocate(Size, nullptr);
   }
 
-<<<<<<< HEAD
   int dataSubmit(const int DeviceId, void *TgtPtr, void *HstPtr,
-                 const int64_t Size, __tgt_async_info *AsyncInfoPtr
+                 const int64_t Size, __tgt_async_info *AsyncInfo
                  OMPT_SUPPORT_IF(, const ompt_plugin_api_t *ompt_api)) const {
-    assert(AsyncInfoPtr && "AsyncInfoPtr is nullptr");
-=======
-  int dataSubmit(const int DeviceId, const void *TgtPtr, const void *HstPtr,
-                 const int64_t Size, __tgt_async_info *AsyncInfo) const {
     assert(AsyncInfo && "AsyncInfo is nullptr");
->>>>>>> d1a1798e
 
     CUresult Err = cuCtxSetCurrent(DeviceData[DeviceId].Context);
     if (!checkResult(Err, "Error returned from cuCtxSetCurrent\n"))
@@ -880,16 +874,10 @@
     return OFFLOAD_SUCCESS;
   }
 
-<<<<<<< HEAD
   int dataRetrieve(const int DeviceId, void *HstPtr, void *TgtPtr,
-                   const int64_t Size, __tgt_async_info *AsyncInfoPtr
+                   const int64_t Size, __tgt_async_info *AsyncInfo
                    OMPT_SUPPORT_IF(, const ompt_plugin_api_t *ompt_api)) const {
-    assert(AsyncInfoPtr && "AsyncInfoPtr is nullptr");
-=======
-  int dataRetrieve(const int DeviceId, void *HstPtr, const void *TgtPtr,
-                   const int64_t Size, __tgt_async_info *AsyncInfo) const {
     assert(AsyncInfo && "AsyncInfo is nullptr");
->>>>>>> d1a1798e
 
     CUresult Err = cuCtxSetCurrent(DeviceData[DeviceId].Context);
     if (!checkResult(Err, "Error returned from cuCtxSetCurrent\n"))
@@ -1243,12 +1231,8 @@
 
   __tgt_async_info AsyncInfo;
   const int32_t rc = __tgt_rtl_data_submit_async(device_id, tgt_ptr, hst_ptr,
-<<<<<<< HEAD
-                                                 size, &async_info
+                                                 size, &AsyncInfo
                                                  OMPT_SUPPORT_IF(, ompt_api));
-=======
-                                                 size, &AsyncInfo);
->>>>>>> d1a1798e
   if (rc != OFFLOAD_SUCCESS)
     return OFFLOAD_FAIL;
 
@@ -1273,12 +1257,8 @@
 
   __tgt_async_info AsyncInfo;
   const int32_t rc = __tgt_rtl_data_retrieve_async(device_id, hst_ptr, tgt_ptr,
-<<<<<<< HEAD
-                                                   size, &async_info
+                                                   size, &AsyncInfo
                                                    OMPT_SUPPORT_IF(, ompt_api));
-=======
-                                                   size, &AsyncInfo);
->>>>>>> d1a1798e
   if (rc != OFFLOAD_SUCCESS)
     return OFFLOAD_FAIL;
 
@@ -1339,11 +1319,7 @@
   __tgt_async_info AsyncInfo;
   const int32_t rc = __tgt_rtl_run_target_team_region_async(
       device_id, tgt_entry_ptr, tgt_args, tgt_offsets, arg_num, team_num,
-<<<<<<< HEAD
-      thread_limit, loop_tripcount, &async_info OMPT_SUPPORT_IF(, ompt_api));
-=======
-      thread_limit, loop_tripcount, &AsyncInfo);
->>>>>>> d1a1798e
+      thread_limit, loop_tripcount, &AsyncInfo OMPT_SUPPORT_IF(, ompt_api));
   if (rc != OFFLOAD_SUCCESS)
     return OFFLOAD_FAIL;
 
@@ -1372,12 +1348,8 @@
 
   __tgt_async_info AsyncInfo;
   const int32_t rc = __tgt_rtl_run_target_region_async(
-<<<<<<< HEAD
-      device_id, tgt_entry_ptr, tgt_args, tgt_offsets, arg_num, &async_info
+      device_id, tgt_entry_ptr, tgt_args, tgt_offsets, arg_num, &AsyncInfo
       OMPT_SUPPORT_IF(, ompt_api));
-=======
-      device_id, tgt_entry_ptr, tgt_args, tgt_offsets, arg_num, &AsyncInfo);
->>>>>>> d1a1798e
   if (rc != OFFLOAD_SUCCESS)
     return OFFLOAD_FAIL;
 
