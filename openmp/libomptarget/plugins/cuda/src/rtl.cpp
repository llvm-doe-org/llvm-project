--- conflicted
+++ resolved
@@ -986,7 +986,6 @@
     assert(AsyncInfo && "AsyncInfo is nullptr");
 
     CUstream Stream = getStream(DeviceId, AsyncInfo);
-<<<<<<< HEAD
 
 #if OMPT_SUPPORT
     // OpenMP 5.1, sec. 2.21.7.1 "map Clause", p. 353, L6-7:
@@ -1017,7 +1016,7 @@
           ompt_api->global_device_id, Size, /*codeptr_ra=*/NULL);
     }
 #endif
-    Err = cuMemcpyHtoDAsync((CUdeviceptr)TgtPtr, HstPtr, Size, Stream);
+    CUresult Err = cuMemcpyHtoDAsync((CUdeviceptr)TgtPtr, HstPtr, Size, Stream);
 #if OMPT_SUPPORT
     if (ompt_api->ompt_target_enabled->ompt_callback_target_data_op_emi) {
       ompt_api->ompt_target_callbacks->ompt_callback(
@@ -1029,9 +1028,6 @@
     }
 #endif
 
-=======
-    CUresult Err = cuMemcpyHtoDAsync((CUdeviceptr)TgtPtr, HstPtr, Size, Stream);
->>>>>>> d16a631c
     if (Err != CUDA_SUCCESS) {
       DP("Error when copying data from host to device. Pointers: host "
          "= " DPxMOD ", device = " DPxMOD ", size = %" PRId64 "\n",
@@ -1049,7 +1045,6 @@
     assert(AsyncInfo && "AsyncInfo is nullptr");
 
     CUstream Stream = getStream(DeviceId, AsyncInfo);
-<<<<<<< HEAD
 
 #if OMPT_SUPPORT
     // OpenMP 5.1, sec. 2.21.7.1 "map Clause", p. 353, L6-7:
@@ -1080,7 +1075,7 @@
           ompt_api->omp_get_initial_device(), Size, /*codeptr_ra=*/NULL);
     }
 #endif
-    Err = cuMemcpyDtoHAsync(HstPtr, (CUdeviceptr)TgtPtr, Size, Stream);
+    CUresult Err = cuMemcpyDtoHAsync(HstPtr, (CUdeviceptr)TgtPtr, Size, Stream);
 #if OMPT_SUPPORT
     if (ompt_api->ompt_target_enabled->ompt_callback_target_data_op_emi) {
       ompt_api->ompt_target_callbacks->ompt_callback(
@@ -1092,9 +1087,6 @@
     }
 #endif
 
-=======
-    CUresult Err = cuMemcpyDtoHAsync(HstPtr, (CUdeviceptr)TgtPtr, Size, Stream);
->>>>>>> d16a631c
     if (Err != CUDA_SUCCESS) {
       DP("Error when copying data from device to host. Pointers: host "
          "= " DPxMOD ", device = " DPxMOD ", size = %" PRId64 "\n",
@@ -1161,7 +1153,6 @@
     return DeviceAllocators[DeviceId].free(TgtPtr);
   }
 
-<<<<<<< HEAD
   int runTargetTeamRegion(
       const int DeviceId, void *TgtEntryPtr, void **TgtArgs,
       ptrdiff_t *TgtOffsets, const int ArgNum, const int TeamNum,
@@ -1197,13 +1188,6 @@
     if (!checkResult(Err, "Error returned from cuCtxSetCurrent\n"))
       return OFFLOAD_FAIL;
 
-=======
-  int runTargetTeamRegion(const int DeviceId, void *TgtEntryPtr, void **TgtArgs,
-                          ptrdiff_t *TgtOffsets, const int ArgNum,
-                          const int TeamNum, const int ThreadLimit,
-                          const unsigned int LoopTripCount,
-                          __tgt_async_info *AsyncInfo) const {
->>>>>>> d16a631c
     // All args are references.
     std::vector<void *> Args(ArgNum);
     std::vector<void *> Ptrs(ArgNum);
@@ -1243,7 +1227,6 @@
       CudaThreadsPerBlock = DeviceData[DeviceId].ThreadsPerBlock;
     }
 
-    CUresult Err;
     if (!KernelInfo->MaxThreadsPerBlock) {
       Err = cuFuncGetAttribute(&KernelInfo->MaxThreadsPerBlock,
                                CU_FUNC_ATTRIBUTE_MAX_THREADS_PER_BLOCK,
