//===----RTLs/cuda/src/rtl.cpp - Target RTLs Implementation ------- C++ -*-===//
//
// Part of the LLVM Project, under the Apache License v2.0 with LLVM Exceptions.
// See https://llvm.org/LICENSE.txt for license information.
// SPDX-License-Identifier: Apache-2.0 WITH LLVM-exception
//
//===----------------------------------------------------------------------===//
//
// RTL for CUDA machine
//
//===----------------------------------------------------------------------===//

#include <cassert>
#include <cstddef>
#include <cuda.h>
#include <list>
#include <memory>
#include <mutex>
#include <string>
#include <vector>

#include "Debug.h"
#include "omptargetplugin.h"

#define TARGET_NAME CUDA
#define DEBUG_PREFIX "Target " GETNAME(TARGET_NAME) " RTL"

#include "MemoryManager.h"

// Utility for retrieving and printing CUDA error string.
#ifdef OMPTARGET_DEBUG
#define CUDA_ERR_STRING(err)                                                   \
  do {                                                                         \
    if (getDebugLevel() > 0) {                                                 \
      const char *errStr = nullptr;                                            \
      CUresult errStr_status = cuGetErrorString(err, &errStr);                 \
      if (errStr_status == CUDA_ERROR_INVALID_VALUE)                           \
        REPORT("Unrecognized CUDA error code: %d\n", err);                     \
      else if (errStr_status == CUDA_SUCCESS)                                  \
        REPORT("CUDA error is: %s\n", errStr);                                 \
      else {                                                                   \
        REPORT("Unresolved CUDA error code: %d\n", err);                       \
        REPORT("Unsuccessful cuGetErrorString return status: %d\n",            \
               errStr_status);                                                 \
      }                                                                        \
    } else {                                                                   \
      const char *errStr = nullptr;                                            \
      CUresult errStr_status = cuGetErrorString(err, &errStr);                 \
      if (errStr_status == CUDA_SUCCESS)                                       \
        REPORT("%s \n", errStr);                                               \
    }                                                                          \
  } while (false)
#else // OMPTARGET_DEBUG
#define CUDA_ERR_STRING(err)                                                   \
  do {                                                                         \
    const char *errStr = nullptr;                                              \
    CUresult errStr_status = cuGetErrorString(err, &errStr);                   \
    if (errStr_status == CUDA_SUCCESS)                                         \
      REPORT("%s \n", errStr);                                                 \
  } while (false)
#endif // OMPTARGET_DEBUG

#include "elf_common.h"

/// Keep entries table per device.
struct FuncOrGblEntryTy {
  __tgt_target_table Table;
  std::vector<__tgt_offload_entry> Entries;
};

enum ExecutionModeType {
  SPMD, // constructors, destructors,
  // combined constructs (`teams distribute parallel for [simd]`)
  GENERIC, // everything else
  NONE
};

/// Use a single entity to encode a kernel and a set of flags.
struct KernelTy {
  CUfunction Func;

  // execution mode of kernel
  // 0 - SPMD mode (without master warp)
  // 1 - Generic mode (with master warp)
  int8_t ExecutionMode;

  /// Maximal number of threads per block for this kernel.
  int MaxThreadsPerBlock = 0;

  KernelTy(CUfunction _Func, int8_t _ExecutionMode)
      : Func(_Func), ExecutionMode(_ExecutionMode) {}
};

/// Device environment data
/// Manually sync with the deviceRTL side for now, move to a dedicated header
/// file later.
struct omptarget_device_environmentTy {
  int32_t debug_level;
};

namespace {
bool checkResult(CUresult Err, const char *ErrMsg) {
  if (Err == CUDA_SUCCESS)
    return true;

  REPORT("%s", ErrMsg);
  CUDA_ERR_STRING(Err);
  return false;
}

int memcpyDtoD(const void *SrcPtr, void *DstPtr, int64_t Size,
               CUstream Stream) {
  CUresult Err =
      cuMemcpyDtoDAsync((CUdeviceptr)DstPtr, (CUdeviceptr)SrcPtr, Size, Stream);

  if (Err != CUDA_SUCCESS) {
    REPORT("Error when copying data from device to device. Pointers: src "
           "= " DPxMOD ", dst = " DPxMOD ", size = %" PRId64 "\n",
           DPxPTR(SrcPtr), DPxPTR(DstPtr), Size);
    CUDA_ERR_STRING(Err);
    return OFFLOAD_FAIL;
  }

  return OFFLOAD_SUCCESS;
}

// Structure contains per-device data
struct DeviceDataTy {
  /// List that contains all the kernels.
  std::list<KernelTy> KernelsList;

  std::list<FuncOrGblEntryTy> FuncGblEntries;

  CUcontext Context = nullptr;
  // Device properties
  int ThreadsPerBlock = 0;
  int BlocksPerGrid = 0;
  int WarpSize = 0;
  // OpenMP properties
  int NumTeams = 0;
  int NumThreads = 0;
};

class StreamManagerTy {
  int NumberOfDevices;
  // The initial size of stream pool
  int EnvNumInitialStreams;
  // Per-device stream mutex
  std::vector<std::unique_ptr<std::mutex>> StreamMtx;
  // Per-device stream Id indicates the next available stream in the pool
  std::vector<int> NextStreamId;
  // Per-device stream pool
  std::vector<std::vector<CUstream>> StreamPool;
  // Reference to per-device data
  std::vector<DeviceDataTy> &DeviceData;

  // If there is no CUstream left in the pool, we will resize the pool to
  // allocate more CUstream. This function should be called with device mutex,
  // and we do not resize to smaller one.
  void resizeStreamPool(const int DeviceId, const size_t NewSize) {
    std::vector<CUstream> &Pool = StreamPool[DeviceId];
    const size_t CurrentSize = Pool.size();
    assert(NewSize > CurrentSize && "new size is not larger than current size");

    CUresult Err = cuCtxSetCurrent(DeviceData[DeviceId].Context);
    if (!checkResult(Err, "Error returned from cuCtxSetCurrent\n")) {
      // We will return if cannot switch to the right context in case of
      // creating bunch of streams that are not corresponding to the right
      // device. The offloading will fail later because selected CUstream is
      // nullptr.
      return;
    }

    Pool.resize(NewSize, nullptr);

    for (size_t I = CurrentSize; I < NewSize; ++I) {
      checkResult(cuStreamCreate(&Pool[I], CU_STREAM_NON_BLOCKING),
                  "Error returned from cuStreamCreate\n");
    }
  }

public:
  StreamManagerTy(const int NumberOfDevices,
                  std::vector<DeviceDataTy> &DeviceData)
      : NumberOfDevices(NumberOfDevices), EnvNumInitialStreams(32),
        DeviceData(DeviceData) {
    StreamPool.resize(NumberOfDevices);
    NextStreamId.resize(NumberOfDevices);
    StreamMtx.resize(NumberOfDevices);

    if (const char *EnvStr = getenv("LIBOMPTARGET_NUM_INITIAL_STREAMS"))
      EnvNumInitialStreams = std::stoi(EnvStr);

    // Initialize the next stream id
    std::fill(NextStreamId.begin(), NextStreamId.end(), 0);

    // Initialize stream mutex
    for (std::unique_ptr<std::mutex> &Ptr : StreamMtx)
      Ptr = std::make_unique<std::mutex>();
  }

  ~StreamManagerTy() {
    // Destroy streams
    for (int I = 0; I < NumberOfDevices; ++I) {
      checkResult(cuCtxSetCurrent(DeviceData[I].Context),
                  "Error returned from cuCtxSetCurrent\n");

      for (CUstream &S : StreamPool[I]) {
        if (S)
          checkResult(cuStreamDestroy(S),
                      "Error returned from cuStreamDestroy\n");
      }
    }
  }

  // Get a CUstream from pool. Per-device next stream id always points to the
  // next available CUstream. That means, CUstreams [0, id-1] have been
  // assigned, and [id,] are still available. If there is no CUstream left, we
  // will ask more CUstreams from CUDA RT. Each time a CUstream is assigned,
  // the id will increase one.
  // xxxxxs+++++++++
  //      ^
  //      id
  // After assignment, the pool becomes the following and s is assigned.
  // xxxxxs+++++++++
  //       ^
  //       id
  CUstream getStream(const int DeviceId) {
    const std::lock_guard<std::mutex> Lock(*StreamMtx[DeviceId]);
    int &Id = NextStreamId[DeviceId];
    // No CUstream left in the pool, we need to request from CUDA RT
    if (Id == StreamPool[DeviceId].size()) {
      // By default we double the stream pool every time
      resizeStreamPool(DeviceId, Id * 2);
    }
    return StreamPool[DeviceId][Id++];
  }

  // Return a CUstream back to pool. As mentioned above, per-device next
  // stream is always points to the next available CUstream, so when we return
  // a CUstream, we need to first decrease the id, and then copy the CUstream
  // back.
  // It is worth noting that, the order of streams return might be different
  // from that they're assigned, that saying, at some point, there might be
  // two identical CUstreams.
  // xxax+a+++++
  //     ^
  //     id
  // However, it doesn't matter, because they're always on the two sides of
  // id. The left one will in the end be overwritten by another CUstream.
  // Therefore, after several execution, the order of pool might be different
  // from its initial state.
  void returnStream(const int DeviceId, CUstream Stream) {
    const std::lock_guard<std::mutex> Lock(*StreamMtx[DeviceId]);
    int &Id = NextStreamId[DeviceId];
    assert(Id > 0 && "Wrong stream ID");
    StreamPool[DeviceId][--Id] = Stream;
  }

  bool initializeDeviceStreamPool(const int DeviceId) {
    assert(StreamPool[DeviceId].empty() && "stream pool has been initialized");

    resizeStreamPool(DeviceId, EnvNumInitialStreams);

    // Check the size of stream pool
    if (StreamPool[DeviceId].size() != EnvNumInitialStreams)
      return false;

    // Check whether each stream is valid
    for (CUstream &S : StreamPool[DeviceId])
      if (!S)
        return false;

    return true;
  }
};

class DeviceRTLTy {
  int NumberOfDevices;
  // OpenMP environment properties
  int EnvNumTeams;
  int EnvTeamLimit;
  // OpenMP requires flags
  int64_t RequiresFlags;

  static constexpr const int HardTeamLimit = 1U << 16U; // 64k
  static constexpr const int HardThreadLimit = 1024;
  static constexpr const int DefaultNumTeams = 128;
  static constexpr const int DefaultNumThreads = 128;

  std::unique_ptr<StreamManagerTy> StreamManager;
  std::vector<DeviceDataTy> DeviceData;
  std::vector<CUmodule> Modules;

  /// A class responsible for interacting with device native runtime library to
  /// allocate and free memory.
  class CUDADeviceAllocatorTy : public DeviceAllocatorTy {
    const int DeviceId;
    const std::vector<DeviceDataTy> &DeviceData;

  public:
    CUDADeviceAllocatorTy(int DeviceId, std::vector<DeviceDataTy> &DeviceData)
        : DeviceId(DeviceId), DeviceData(DeviceData) {}

    void *allocate(size_t Size, void *) override {
      if (Size == 0)
        return nullptr;

      CUresult Err = cuCtxSetCurrent(DeviceData[DeviceId].Context);
      if (!checkResult(Err, "Error returned from cuCtxSetCurrent\n"))
        return nullptr;

      CUdeviceptr DevicePtr;
      Err = cuMemAlloc(&DevicePtr, Size);
      if (!checkResult(Err, "Error returned from cuMemAlloc\n"))
        return nullptr;

      return (void *)DevicePtr;
    }

    int free(void *TgtPtr) override {
      CUresult Err = cuCtxSetCurrent(DeviceData[DeviceId].Context);
      if (!checkResult(Err, "Error returned from cuCtxSetCurrent\n"))
        return OFFLOAD_FAIL;

      Err = cuMemFree((CUdeviceptr)TgtPtr);
      if (!checkResult(Err, "Error returned from cuMemFree\n"))
        return OFFLOAD_FAIL;

      return OFFLOAD_SUCCESS;
    }
  };

  /// A vector of device allocators
  std::vector<CUDADeviceAllocatorTy> DeviceAllocators;

  /// A vector of memory managers. Since the memory manager is non-copyable and
  // non-removable, we wrap them into std::unique_ptr.
  std::vector<std::unique_ptr<MemoryManagerTy>> MemoryManagers;

  /// Whether use memory manager
  bool UseMemoryManager = true;

  // Record entry point associated with device
  void addOffloadEntry(const int DeviceId, const __tgt_offload_entry entry) {
    FuncOrGblEntryTy &E = DeviceData[DeviceId].FuncGblEntries.back();
    E.Entries.push_back(entry);
  }

  // Return a pointer to the entry associated with the pointer
  const __tgt_offload_entry *getOffloadEntry(const int DeviceId,
                                             const void *Addr) const {
    for (const __tgt_offload_entry &Itr :
         DeviceData[DeviceId].FuncGblEntries.back().Entries)
      if (Itr.addr == Addr)
        return &Itr;

    return nullptr;
  }

  // Return the pointer to the target entries table
  __tgt_target_table *getOffloadEntriesTable(const int DeviceId) {
    FuncOrGblEntryTy &E = DeviceData[DeviceId].FuncGblEntries.back();

    if (E.Entries.empty())
      return nullptr;

    // Update table info according to the entries and return the pointer
    E.Table.EntriesBegin = E.Entries.data();
    E.Table.EntriesEnd = E.Entries.data() + E.Entries.size();

    return &E.Table;
  }

  // Clear entries table for a device
  void clearOffloadEntriesTable(const int DeviceId) {
    DeviceData[DeviceId].FuncGblEntries.emplace_back();
    FuncOrGblEntryTy &E = DeviceData[DeviceId].FuncGblEntries.back();
    E.Entries.clear();
    E.Table.EntriesBegin = E.Table.EntriesEnd = nullptr;
  }

  CUstream getStream(const int DeviceId, __tgt_async_info *AsyncInfoPtr) const {
    assert(AsyncInfoPtr && "AsyncInfoPtr is nullptr");

    if (!AsyncInfoPtr->Queue)
      AsyncInfoPtr->Queue = StreamManager->getStream(DeviceId);

    return reinterpret_cast<CUstream>(AsyncInfoPtr->Queue);
  }

public:
  // This class should not be copied
  DeviceRTLTy(const DeviceRTLTy &) = delete;
  DeviceRTLTy(DeviceRTLTy &&) = delete;

  DeviceRTLTy()
      : NumberOfDevices(0), EnvNumTeams(-1), EnvTeamLimit(-1),
        RequiresFlags(OMP_REQ_UNDEFINED) {

    DP("Start initializing CUDA\n");

    CUresult Err = cuInit(0);
    if (Err == CUDA_ERROR_INVALID_HANDLE) {
      // Can't call cuGetErrorString if dlsym failed
      DP("Failed to load CUDA shared library\n");
      return;
    }
    if (!checkResult(Err, "Error returned from cuInit\n")) {
      return;
    }

    Err = cuDeviceGetCount(&NumberOfDevices);
    if (!checkResult(Err, "Error returned from cuDeviceGetCount\n"))
      return;

    if (NumberOfDevices == 0) {
      DP("There are no devices supporting CUDA.\n");
      return;
    }

    DeviceData.resize(NumberOfDevices);

    // Get environment variables regarding teams
    if (const char *EnvStr = getenv("OMP_TEAM_LIMIT")) {
      // OMP_TEAM_LIMIT has been set
      EnvTeamLimit = std::stoi(EnvStr);
      DP("Parsed OMP_TEAM_LIMIT=%d\n", EnvTeamLimit);
    }
    if (const char *EnvStr = getenv("OMP_NUM_TEAMS")) {
      // OMP_NUM_TEAMS has been set
      EnvNumTeams = std::stoi(EnvStr);
      DP("Parsed OMP_NUM_TEAMS=%d\n", EnvNumTeams);
    }

    StreamManager =
        std::make_unique<StreamManagerTy>(NumberOfDevices, DeviceData);

    for (int I = 0; I < NumberOfDevices; ++I)
      DeviceAllocators.emplace_back(I, DeviceData);

    // Get the size threshold from environment variable
    std::pair<size_t, bool> Res = MemoryManagerTy::getSizeThresholdFromEnv();
    UseMemoryManager = Res.second;
    size_t MemoryManagerThreshold = Res.first;

    if (UseMemoryManager)
      for (int I = 0; I < NumberOfDevices; ++I)
        MemoryManagers.emplace_back(std::make_unique<MemoryManagerTy>(
            DeviceAllocators[I], MemoryManagerThreshold));
  }

  ~DeviceRTLTy() {
    // We first destruct memory managers in case that its dependent data are
    // destroyed before it.
    for (auto &M : MemoryManagers)
      M.release();

    StreamManager = nullptr;

    for (CUmodule &M : Modules)
      // Close module
      if (M)
        checkResult(cuModuleUnload(M), "Error returned from cuModuleUnload\n");

    for (DeviceDataTy &D : DeviceData) {
      // Destroy context
      if (D.Context) {
        checkResult(cuCtxSetCurrent(D.Context),
                    "Error returned from cuCtxSetCurrent\n");
        CUdevice Device;
        checkResult(cuCtxGetDevice(&Device),
                    "Error returned from cuCtxGetDevice\n");
        checkResult(cuDevicePrimaryCtxRelease(Device),
                    "Error returned from cuDevicePrimaryCtxRelease\n");
      }
    }
  }

  // Check whether a given DeviceId is valid
  bool isValidDeviceId(const int DeviceId) const {
    return DeviceId >= 0 && DeviceId < NumberOfDevices;
  }

  int getNumOfDevices() const { return NumberOfDevices; }

  void setRequiresFlag(const int64_t Flags) { this->RequiresFlags = Flags; }

  int initDevice(const int DeviceId) {
    CUdevice Device;

    DP("Getting device %d\n", DeviceId);
    CUresult Err = cuDeviceGet(&Device, DeviceId);
    if (!checkResult(Err, "Error returned from cuDeviceGet\n"))
      return OFFLOAD_FAIL;

    // Query the current flags of the primary context and set its flags if
    // it is inactive
    unsigned int FormerPrimaryCtxFlags = 0;
    int FormerPrimaryCtxIsActive = 0;
    Err = cuDevicePrimaryCtxGetState(Device, &FormerPrimaryCtxFlags,
                                     &FormerPrimaryCtxIsActive);
    if (!checkResult(Err, "Error returned from cuDevicePrimaryCtxGetState\n"))
      return OFFLOAD_FAIL;

    if (FormerPrimaryCtxIsActive) {
      DP("The primary context is active, no change to its flags\n");
      if ((FormerPrimaryCtxFlags & CU_CTX_SCHED_MASK) !=
          CU_CTX_SCHED_BLOCKING_SYNC)
        DP("Warning the current flags are not CU_CTX_SCHED_BLOCKING_SYNC\n");
    } else {
      DP("The primary context is inactive, set its flags to "
         "CU_CTX_SCHED_BLOCKING_SYNC\n");
      Err = cuDevicePrimaryCtxSetFlags(Device, CU_CTX_SCHED_BLOCKING_SYNC);
      if (!checkResult(Err, "Error returned from cuDevicePrimaryCtxSetFlags\n"))
        return OFFLOAD_FAIL;
    }

    // Retain the per device primary context and save it to use whenever this
    // device is selected.
    Err = cuDevicePrimaryCtxRetain(&DeviceData[DeviceId].Context, Device);
    if (!checkResult(Err, "Error returned from cuDevicePrimaryCtxRetain\n"))
      return OFFLOAD_FAIL;

    Err = cuCtxSetCurrent(DeviceData[DeviceId].Context);
    if (!checkResult(Err, "Error returned from cuCtxSetCurrent\n"))
      return OFFLOAD_FAIL;

    // Initialize stream pool
    if (!StreamManager->initializeDeviceStreamPool(DeviceId))
      return OFFLOAD_FAIL;

    // Query attributes to determine number of threads/block and blocks/grid.
    int MaxGridDimX;
    Err = cuDeviceGetAttribute(&MaxGridDimX, CU_DEVICE_ATTRIBUTE_MAX_GRID_DIM_X,
                               Device);
    if (Err != CUDA_SUCCESS) {
      DP("Error getting max grid dimension, use default value %d\n",
         DeviceRTLTy::DefaultNumTeams);
      DeviceData[DeviceId].BlocksPerGrid = DeviceRTLTy::DefaultNumTeams;
    } else if (MaxGridDimX <= DeviceRTLTy::HardTeamLimit) {
      DP("Using %d CUDA blocks per grid\n", MaxGridDimX);
      DeviceData[DeviceId].BlocksPerGrid = MaxGridDimX;
    } else {
      DP("Max CUDA blocks per grid %d exceeds the hard team limit %d, capping "
         "at the hard limit\n",
         MaxGridDimX, DeviceRTLTy::HardTeamLimit);
      DeviceData[DeviceId].BlocksPerGrid = DeviceRTLTy::HardTeamLimit;
    }

    // We are only exploiting threads along the x axis.
    int MaxBlockDimX;
    Err = cuDeviceGetAttribute(&MaxBlockDimX,
                               CU_DEVICE_ATTRIBUTE_MAX_BLOCK_DIM_X, Device);
    if (Err != CUDA_SUCCESS) {
      DP("Error getting max block dimension, use default value %d\n",
         DeviceRTLTy::DefaultNumThreads);
      DeviceData[DeviceId].ThreadsPerBlock = DeviceRTLTy::DefaultNumThreads;
    } else if (MaxBlockDimX <= DeviceRTLTy::HardThreadLimit) {
      DP("Using %d CUDA threads per block\n", MaxBlockDimX);
      DeviceData[DeviceId].ThreadsPerBlock = MaxBlockDimX;
    } else {
      DP("Max CUDA threads per block %d exceeds the hard thread limit %d, "
         "capping at the hard limit\n",
         MaxBlockDimX, DeviceRTLTy::HardThreadLimit);
      DeviceData[DeviceId].ThreadsPerBlock = DeviceRTLTy::HardThreadLimit;
    }

    // Get and set warp size
    int WarpSize;
    Err =
        cuDeviceGetAttribute(&WarpSize, CU_DEVICE_ATTRIBUTE_WARP_SIZE, Device);
    if (Err != CUDA_SUCCESS) {
      DP("Error getting warp size, assume default value 32\n");
      DeviceData[DeviceId].WarpSize = 32;
    } else {
      DP("Using warp size %d\n", WarpSize);
      DeviceData[DeviceId].WarpSize = WarpSize;
    }

    // Adjust teams to the env variables
    if (EnvTeamLimit > 0 && DeviceData[DeviceId].BlocksPerGrid > EnvTeamLimit) {
      DP("Capping max CUDA blocks per grid to OMP_TEAM_LIMIT=%d\n",
         EnvTeamLimit);
      DeviceData[DeviceId].BlocksPerGrid = EnvTeamLimit;
    }

    INFO(OMP_INFOTYPE_PLUGIN_KERNEL, DeviceId,
         "Device supports up to %d CUDA blocks and %d threads with a "
         "warp size of %d\n",
         DeviceData[DeviceId].BlocksPerGrid,
         DeviceData[DeviceId].ThreadsPerBlock, DeviceData[DeviceId].WarpSize);

    // Set default number of teams
    if (EnvNumTeams > 0) {
      DP("Default number of teams set according to environment %d\n",
         EnvNumTeams);
      DeviceData[DeviceId].NumTeams = EnvNumTeams;
    } else {
      DeviceData[DeviceId].NumTeams = DeviceRTLTy::DefaultNumTeams;
      DP("Default number of teams set according to library's default %d\n",
         DeviceRTLTy::DefaultNumTeams);
    }

    if (DeviceData[DeviceId].NumTeams > DeviceData[DeviceId].BlocksPerGrid) {
      DP("Default number of teams exceeds device limit, capping at %d\n",
         DeviceData[DeviceId].BlocksPerGrid);
      DeviceData[DeviceId].NumTeams = DeviceData[DeviceId].BlocksPerGrid;
    }

    // Set default number of threads
    DeviceData[DeviceId].NumThreads = DeviceRTLTy::DefaultNumThreads;
    DP("Default number of threads set according to library's default %d\n",
       DeviceRTLTy::DefaultNumThreads);
    if (DeviceData[DeviceId].NumThreads >
        DeviceData[DeviceId].ThreadsPerBlock) {
      DP("Default number of threads exceeds device limit, capping at %d\n",
         DeviceData[DeviceId].ThreadsPerBlock);
      DeviceData[DeviceId].NumTeams = DeviceData[DeviceId].ThreadsPerBlock;
    }

    return OFFLOAD_SUCCESS;
  }

  __tgt_target_table *loadBinary(const int DeviceId,
                                 const __tgt_device_image *Image) {
    // Set the context we are using
    CUresult Err = cuCtxSetCurrent(DeviceData[DeviceId].Context);
    if (!checkResult(Err, "Error returned from cuCtxSetCurrent\n"))
      return nullptr;

    // Clear the offload table as we are going to create a new one.
    clearOffloadEntriesTable(DeviceId);

    // Create the module and extract the function pointers.
    CUmodule Module;
    DP("Load data from image " DPxMOD "\n", DPxPTR(Image->ImageStart));
    Err = cuModuleLoadDataEx(&Module, Image->ImageStart, 0, nullptr, nullptr);
    if (!checkResult(Err, "Error returned from cuModuleLoadDataEx\n"))
      return nullptr;

    DP("CUDA module successfully loaded!\n");

    Modules.push_back(Module);

    // Find the symbols in the module by name.
    const __tgt_offload_entry *HostBegin = Image->EntriesBegin;
    const __tgt_offload_entry *HostEnd = Image->EntriesEnd;

    std::list<KernelTy> &KernelsList = DeviceData[DeviceId].KernelsList;
    for (const __tgt_offload_entry *E = HostBegin; E != HostEnd; ++E) {
      if (!E->addr) {
        // We return nullptr when something like this happens, the host should
        // have always something in the address to uniquely identify the target
        // region.
        DP("Invalid binary: host entry '<null>' (size = %zd)...\n", E->size);
        return nullptr;
      }

      if (E->size) {
        __tgt_offload_entry Entry = *E;
        CUdeviceptr CUPtr;
        size_t CUSize;
        Err = cuModuleGetGlobal(&CUPtr, &CUSize, Module, E->name);
        // We keep this style here because we need the name
        if (Err != CUDA_SUCCESS) {
          REPORT("Loading global '%s' Failed\n", E->name);
          CUDA_ERR_STRING(Err);
          return nullptr;
        }

        if (CUSize != E->size) {
          DP("Loading global '%s' - size mismatch (%zd != %zd)\n", E->name,
             CUSize, E->size);
          return nullptr;
        }

        DP("Entry point " DPxMOD " maps to global %s (" DPxMOD ")\n",
           DPxPTR(E - HostBegin), E->name, DPxPTR(CUPtr));

        Entry.addr = (void *)(CUPtr);

        // Note: In the current implementation declare target variables
        // can either be link or to. This means that once unified
        // memory is activated via the requires directive, the variable
        // can be used directly from the host in both cases.
        // TODO: when variables types other than to or link are added,
        // the below condition should be changed to explicitly
        // check for to and link variables types:
        // (RequiresFlags & OMP_REQ_UNIFIED_SHARED_MEMORY && (e->flags &
        // OMP_DECLARE_TARGET_LINK || e->flags == OMP_DECLARE_TARGET_TO))
        if (RequiresFlags & OMP_REQ_UNIFIED_SHARED_MEMORY) {
          // If unified memory is present any target link or to variables
          // can access host addresses directly. There is no longer a
          // need for device copies.
          cuMemcpyHtoD(CUPtr, E->addr, sizeof(void *));
          DP("Copy linked variable host address (" DPxMOD
             ") to device address (" DPxMOD ")\n",
             DPxPTR(*((void **)E->addr)), DPxPTR(CUPtr));
        }

        addOffloadEntry(DeviceId, Entry);

        continue;
      }

      CUfunction Func;
      Err = cuModuleGetFunction(&Func, Module, E->name);
      // We keep this style here because we need the name
      if (Err != CUDA_SUCCESS) {
        REPORT("Loading '%s' Failed\n", E->name);
        CUDA_ERR_STRING(Err);
        return nullptr;
      }

      DP("Entry point " DPxMOD " maps to %s (" DPxMOD ")\n",
         DPxPTR(E - HostBegin), E->name, DPxPTR(Func));

      // default value GENERIC (in case symbol is missing from cubin file)
      int8_t ExecModeVal = ExecutionModeType::GENERIC;
      std::string ExecModeNameStr(E->name);
      ExecModeNameStr += "_exec_mode";
      const char *ExecModeName = ExecModeNameStr.c_str();

      CUdeviceptr ExecModePtr;
      size_t CUSize;
      Err = cuModuleGetGlobal(&ExecModePtr, &CUSize, Module, ExecModeName);
      if (Err == CUDA_SUCCESS) {
        if (CUSize != sizeof(int8_t)) {
          DP("Loading global exec_mode '%s' - size mismatch (%zd != %zd)\n",
             ExecModeName, CUSize, sizeof(int8_t));
          return nullptr;
        }

        Err = cuMemcpyDtoH(&ExecModeVal, ExecModePtr, CUSize);
        if (Err != CUDA_SUCCESS) {
          REPORT("Error when copying data from device to host. Pointers: "
                 "host = " DPxMOD ", device = " DPxMOD ", size = %zd\n",
                 DPxPTR(&ExecModeVal), DPxPTR(ExecModePtr), CUSize);
          CUDA_ERR_STRING(Err);
          return nullptr;
        }

        if (ExecModeVal < 0 || ExecModeVal > 1) {
          DP("Error wrong exec_mode value specified in cubin file: %d\n",
             ExecModeVal);
          return nullptr;
        }
      } else {
        REPORT("Loading global exec_mode '%s' - symbol missing, using default "
               "value GENERIC (1)\n",
               ExecModeName);
        CUDA_ERR_STRING(Err);
      }

      KernelsList.emplace_back(Func, ExecModeVal);

      __tgt_offload_entry Entry = *E;
      Entry.addr = &KernelsList.back();
      addOffloadEntry(DeviceId, Entry);
    }

    // send device environment data to the device
    {
      omptarget_device_environmentTy DeviceEnv{0};

#ifdef OMPTARGET_DEBUG
      if (const char *EnvStr = getenv("LIBOMPTARGET_DEVICE_RTL_DEBUG"))
        DeviceEnv.debug_level = std::stoi(EnvStr);
#endif

      const char *DeviceEnvName = "omptarget_device_environment";
      CUdeviceptr DeviceEnvPtr;
      size_t CUSize;

      Err = cuModuleGetGlobal(&DeviceEnvPtr, &CUSize, Module, DeviceEnvName);
      if (Err == CUDA_SUCCESS) {
        if (CUSize != sizeof(DeviceEnv)) {
          REPORT(
              "Global device_environment '%s' - size mismatch (%zu != %zu)\n",
              DeviceEnvName, CUSize, sizeof(int32_t));
          CUDA_ERR_STRING(Err);
          return nullptr;
        }

        Err = cuMemcpyHtoD(DeviceEnvPtr, &DeviceEnv, CUSize);
        if (Err != CUDA_SUCCESS) {
          REPORT("Error when copying data from host to device. Pointers: "
                 "host = " DPxMOD ", device = " DPxMOD ", size = %zu\n",
                 DPxPTR(&DeviceEnv), DPxPTR(DeviceEnvPtr), CUSize);
          CUDA_ERR_STRING(Err);
          return nullptr;
        }

        DP("Sending global device environment data %zu bytes\n", CUSize);
      } else {
        DP("Finding global device environment '%s' - symbol missing.\n",
           DeviceEnvName);
        DP("Continue, considering this is a device RTL which does not accept "
           "environment setting.\n");
      }
    }

    return getOffloadEntriesTable(DeviceId);
  }

  void *dataAlloc(const int DeviceId, const int64_t Size) {
    if (UseMemoryManager)
      return MemoryManagers[DeviceId]->allocate(Size, nullptr);

    return DeviceAllocators[DeviceId].allocate(Size, nullptr);
  }

  int dataSubmit(const int DeviceId, void *TgtPtr, void *HstPtr,
                 const int64_t Size, __tgt_async_info *AsyncInfoPtr
                 OMPT_SUPPORT_IF(, const ompt_plugin_api_t *ompt_api)) const {
    assert(AsyncInfoPtr && "AsyncInfoPtr is nullptr");

    CUresult Err = cuCtxSetCurrent(DeviceData[DeviceId].Context);
    if (!checkResult(Err, "Error returned from cuCtxSetCurrent\n"))
      return OFFLOAD_FAIL;

    CUstream Stream = getStream(DeviceId, AsyncInfoPtr);

#if OMPT_SUPPORT
    // OpenMP 5.1, sec. 2.21.7.1 "map Clause", p. 353, L6-7:
    // "The target-data-op-begin event occurs before a thread initiates a data
    // operation on a target device.  The target-data-op-end event occurs after
    // a thread initiates a data operation on a target device."
    //
    // OpenMP 5.1, sec. 3.8.5 "omp_target_memcpy", p. 419, L4-5:
    // "The target-data-op-begin event occurs before a thread initiates a data
    // transfer.  The target-data-op-end event occurs after a thread initiated
    // a data transfer."
    //
    // OpenMP 5.1, sec. 4.5.2.25 "ompt_callback_target_data_op_emi_t and
    // ompt_callback_target_data_op_t", p. 535, L25-27:
    // "A thread dispatches a registered ompt_callback_target_data_op_emi or
    // ompt_callback_target_data_op callback when device memory is allocated or
    // freed, as well as when data is copied to or from a device."
    //
    // FIXME: We don't yet need the target_task_data, target_data, host_op_id,
    // and codeptr_ra arguments for OpenACC support, so we haven't bothered to
    // implement them yet.
    if (ompt_api->ompt_get_enabled().ompt_callback_target_data_op_emi) {
      ompt_api->ompt_get_callbacks().ompt_callback(
          ompt_callback_target_data_op_emi)(
          ompt_scope_begin, /*target_task_data=*/NULL, /*target_data=*/NULL,
          /*host_op_id=*/NULL, ompt_target_data_transfer_to_device, HstPtr,
          omp_get_initial_device(), TgtPtr, ompt_api->global_device_id, Size,
          /*codeptr_ra=*/NULL);
    }
#endif
    Err = cuMemcpyHtoDAsync((CUdeviceptr)TgtPtr, HstPtr, Size, Stream);
#if OMPT_SUPPORT
    if (ompt_api->ompt_get_enabled().ompt_callback_target_data_op_emi) {
      ompt_api->ompt_get_callbacks().ompt_callback(
          ompt_callback_target_data_op_emi)(
          ompt_scope_end, /*target_task_data=*/NULL, /*target_data=*/NULL,
          /*host_op_id=*/NULL, ompt_target_data_transfer_to_device, HstPtr,
          omp_get_initial_device(), TgtPtr, ompt_api->global_device_id, Size,
          /*codeptr_ra=*/NULL);
    }
#endif

    if (Err != CUDA_SUCCESS) {
      REPORT("Error when copying data from host to device. Pointers: host "
             "= " DPxMOD ", device = " DPxMOD ", size = %" PRId64 "\n",
             DPxPTR(HstPtr), DPxPTR(TgtPtr), Size);
      CUDA_ERR_STRING(Err);
      return OFFLOAD_FAIL;
    }

    return OFFLOAD_SUCCESS;
  }

  int dataRetrieve(const int DeviceId, void *HstPtr, void *TgtPtr,
                   const int64_t Size, __tgt_async_info *AsyncInfoPtr
                   OMPT_SUPPORT_IF(, const ompt_plugin_api_t *ompt_api)) const {
    assert(AsyncInfoPtr && "AsyncInfoPtr is nullptr");

    CUresult Err = cuCtxSetCurrent(DeviceData[DeviceId].Context);
    if (!checkResult(Err, "Error returned from cuCtxSetCurrent\n"))
      return OFFLOAD_FAIL;

    CUstream Stream = getStream(DeviceId, AsyncInfoPtr);

#if OMPT_SUPPORT
    // OpenMP 5.1, sec. 2.21.7.1 "map Clause", p. 353, L6-7:
    // "The target-data-op-begin event occurs before a thread initiates a data
    // operation on a target device.  The target-data-op-end event occurs after
    // a thread initiates a data operation on a target device."
    //
    // OpenMP 5.1, sec. 3.8.5 "omp_target_memcpy", p. 419, L4-5:
    // "The target-data-op-begin event occurs before a thread initiates a data
    // transfer.  The target-data-op-end event occurs after a thread initiated
    // a data transfer."
    //
    // OpenMP 5.1, sec. 4.5.2.25 "ompt_callback_target_data_op_emi_t and
    // ompt_callback_target_data_op_t", p. 535, L25-27:
    // "A thread dispatches a registered ompt_callback_target_data_op_emi or
    // ompt_callback_target_data_op callback when device memory is allocated or
    // freed, as well as when data is copied to or from a device."
    //
    // FIXME: We don't yet need the target_task_data, target_data, host_op_id,
    // and codeptr_ra arguments for OpenACC support, so we haven't bothered to
    // implement them yet.
    if (ompt_api->ompt_get_enabled().ompt_callback_target_data_op_emi) {
      ompt_api->ompt_get_callbacks().ompt_callback(
          ompt_callback_target_data_op_emi)(
          ompt_scope_begin, /*target_task_data=*/NULL, /*target_data=*/NULL,
          /*host_op_id=*/NULL, ompt_target_data_transfer_from_device, TgtPtr,
          ompt_api->global_device_id, HstPtr, omp_get_initial_device(), Size,
          /*codeptr_ra=*/NULL);
    }
#endif
    Err = cuMemcpyDtoHAsync(HstPtr, (CUdeviceptr)TgtPtr, Size, Stream);
#if OMPT_SUPPORT
    if (ompt_api->ompt_get_enabled().ompt_callback_target_data_op_emi) {
      ompt_api->ompt_get_callbacks().ompt_callback(
          ompt_callback_target_data_op_emi)(
          ompt_scope_end, /*target_task_data=*/NULL, /*target_data=*/NULL,
          /*host_op_id=*/NULL, ompt_target_data_transfer_from_device, TgtPtr,
          ompt_api->global_device_id, HstPtr, omp_get_initial_device(), Size,
          /*codeptr_ra=*/NULL);
    }
#endif

    if (Err != CUDA_SUCCESS) {
      REPORT("Error when copying data from device to host. Pointers: host "
             "= " DPxMOD ", device = " DPxMOD ", size = %" PRId64 "\n",
             DPxPTR(HstPtr), DPxPTR(TgtPtr), Size);
      CUDA_ERR_STRING(Err);
      return OFFLOAD_FAIL;
    }

    return OFFLOAD_SUCCESS;
  }

  int dataExchange(int SrcDevId, const void *SrcPtr, int DstDevId, void *DstPtr,
                   int64_t Size, __tgt_async_info *AsyncInfoPtr) const {
    assert(AsyncInfoPtr && "AsyncInfoPtr is nullptr");

    CUresult Err = cuCtxSetCurrent(DeviceData[SrcDevId].Context);
    if (!checkResult(Err, "Error returned from cuCtxSetCurrent\n"))
      return OFFLOAD_FAIL;

    CUstream Stream = getStream(SrcDevId, AsyncInfoPtr);

    // If they are two devices, we try peer to peer copy first
    if (SrcDevId != DstDevId) {
      int CanAccessPeer = 0;
      Err = cuDeviceCanAccessPeer(&CanAccessPeer, SrcDevId, DstDevId);
      if (Err != CUDA_SUCCESS) {
        REPORT("Error returned from cuDeviceCanAccessPeer. src = %" PRId32
               ", dst = %" PRId32 "\n",
               SrcDevId, DstDevId);
        CUDA_ERR_STRING(Err);
        return memcpyDtoD(SrcPtr, DstPtr, Size, Stream);
      }

      if (!CanAccessPeer) {
        DP("P2P memcpy not supported so fall back to D2D memcpy");
        return memcpyDtoD(SrcPtr, DstPtr, Size, Stream);
      }

      Err = cuCtxEnablePeerAccess(DeviceData[DstDevId].Context, 0);
      if (Err != CUDA_SUCCESS) {
        REPORT("Error returned from cuCtxEnablePeerAccess. src = %" PRId32
               ", dst = %" PRId32 "\n",
               SrcDevId, DstDevId);
        CUDA_ERR_STRING(Err);
        return memcpyDtoD(SrcPtr, DstPtr, Size, Stream);
      }

      Err = cuMemcpyPeerAsync((CUdeviceptr)DstPtr, DeviceData[DstDevId].Context,
                              (CUdeviceptr)SrcPtr, DeviceData[SrcDevId].Context,
                              Size, Stream);
      if (Err == CUDA_SUCCESS)
        return OFFLOAD_SUCCESS;

      REPORT("Error returned from cuMemcpyPeerAsync. src_ptr = " DPxMOD
             ", src_id =%" PRId32 ", dst_ptr = " DPxMOD ", dst_id =%" PRId32
             "\n",
             DPxPTR(SrcPtr), SrcDevId, DPxPTR(DstPtr), DstDevId);
      CUDA_ERR_STRING(Err);
    }

    return memcpyDtoD(SrcPtr, DstPtr, Size, Stream);
  }

  int dataDelete(const int DeviceId, void *TgtPtr) {
    if (UseMemoryManager)
      return MemoryManagers[DeviceId]->free(TgtPtr);

    return DeviceAllocators[DeviceId].free(TgtPtr);
  }

  int runTargetTeamRegion(
      const int DeviceId, void *TgtEntryPtr, void **TgtArgs,
      ptrdiff_t *TgtOffsets, const int ArgNum, const int TeamNum,
      const int ThreadLimit, const unsigned int LoopTripCount,
      __tgt_async_info *AsyncInfo
      OMPT_SUPPORT_IF(, const ompt_plugin_api_t *ompt_api)) const {
    CUresult Err = cuCtxSetCurrent(DeviceData[DeviceId].Context);
    if (!checkResult(Err, "Error returned from cuCtxSetCurrent\n"))
      return OFFLOAD_FAIL;

    // All args are references.
    std::vector<void *> Args(ArgNum);
    std::vector<void *> Ptrs(ArgNum);

    for (int I = 0; I < ArgNum; ++I) {
      Ptrs[I] = (void *)((intptr_t)TgtArgs[I] + TgtOffsets[I]);
      Args[I] = &Ptrs[I];
    }

    KernelTy *KernelInfo = reinterpret_cast<KernelTy *>(TgtEntryPtr);

    int CudaThreadsPerBlock;
    if (ThreadLimit > 0) {
      DP("Setting CUDA threads per block to requested %d\n", ThreadLimit);
      CudaThreadsPerBlock = ThreadLimit;
      // Add master warp if necessary
      if (KernelInfo->ExecutionMode == GENERIC) {
        DP("Adding master warp: +%d threads\n", DeviceData[DeviceId].WarpSize);
        CudaThreadsPerBlock += DeviceData[DeviceId].WarpSize;
      }
    } else {
      DP("Setting CUDA threads per block to default %d\n",
         DeviceData[DeviceId].NumThreads);
      CudaThreadsPerBlock = DeviceData[DeviceId].NumThreads;
    }

    if (CudaThreadsPerBlock > DeviceData[DeviceId].ThreadsPerBlock) {
      DP("Threads per block capped at device limit %d\n",
         DeviceData[DeviceId].ThreadsPerBlock);
      CudaThreadsPerBlock = DeviceData[DeviceId].ThreadsPerBlock;
    }

    if (!KernelInfo->MaxThreadsPerBlock) {
      Err = cuFuncGetAttribute(&KernelInfo->MaxThreadsPerBlock,
                               CU_FUNC_ATTRIBUTE_MAX_THREADS_PER_BLOCK,
                               KernelInfo->Func);
      if (!checkResult(Err, "Error returned from cuFuncGetAttribute\n"))
        return OFFLOAD_FAIL;
    }

    if (KernelInfo->MaxThreadsPerBlock < CudaThreadsPerBlock) {
      DP("Threads per block capped at kernel limit %d\n",
         KernelInfo->MaxThreadsPerBlock);
      CudaThreadsPerBlock = KernelInfo->MaxThreadsPerBlock;
    }

    unsigned int CudaBlocksPerGrid;
    if (TeamNum <= 0) {
      if (LoopTripCount > 0 && EnvNumTeams < 0) {
        if (KernelInfo->ExecutionMode == SPMD) {
          // We have a combined construct, i.e. `target teams distribute
          // parallel for [simd]`. We launch so many teams so that each thread
          // will execute one iteration of the loop. round up to the nearest
          // integer
          CudaBlocksPerGrid = ((LoopTripCount - 1) / CudaThreadsPerBlock) + 1;
        } else {
          // If we reach this point, then we have a non-combined construct, i.e.
          // `teams distribute` with a nested `parallel for` and each team is
          // assigned one iteration of the `distribute` loop. E.g.:
          //
          // #pragma omp target teams distribute
          // for(...loop_tripcount...) {
          //   #pragma omp parallel for
          //   for(...) {}
          // }
          //
          // Threads within a team will execute the iterations of the `parallel`
          // loop.
          CudaBlocksPerGrid = LoopTripCount;
        }
        DP("Using %d teams due to loop trip count %" PRIu32
           " and number of threads per block %d\n",
           CudaBlocksPerGrid, LoopTripCount, CudaThreadsPerBlock);
      } else {
        DP("Using default number of teams %d\n", DeviceData[DeviceId].NumTeams);
        CudaBlocksPerGrid = DeviceData[DeviceId].NumTeams;
      }
    } else if (TeamNum > DeviceData[DeviceId].BlocksPerGrid) {
      DP("Capping number of teams to team limit %d\n",
         DeviceData[DeviceId].BlocksPerGrid);
      CudaBlocksPerGrid = DeviceData[DeviceId].BlocksPerGrid;
    } else {
      DP("Using requested number of teams %d\n", TeamNum);
      CudaBlocksPerGrid = TeamNum;
    }

<<<<<<< HEAD
#if OMPT_SUPPORT
    // OpenMP 5.1, sec. 2.14.5 "target Construct", p. 201, L17-20:
    // "The target-submit-begin event occurs prior to initiating creation of an
    // initial task on a target device for a target region.  The
    // target-submit-end event occurs after initiating creation of an initial
    // task on a target device for a target region."
    //
    // OpenMP 5.1, sec. 4.5.2.28 "ompt_callback_target_submit_emi_t and
    // ompt_callback_target_submit_t", p. 543, L2-6:
    // "A thread dispatches a registered ompt_callback_target_submit_emi or
    // ompt_callback_target_submit callback on the host before and after a
    // target task initiates creation of an initial task on a device."
    // "The endpoint argument indicates that the callback signals the beginning
    // or end of a scope."
    //
    // FIXME: We don't yet need the target_data or host_op_id argument for
    // OpenACC support, so we haven't bothered to implement it yet.
    if (ompt_api->ompt_get_enabled().ompt_callback_target_submit_emi) {
      ompt_api->ompt_get_callbacks().ompt_callback(
          ompt_callback_target_submit_emi)(
          ompt_scope_begin, /*target_data=*/NULL, /*host_op_id=*/NULL,
          /*requested_num_teams=*/TeamNum);
    }
#endif

    INFO(DeviceId,
=======
    INFO(OMP_INFOTYPE_PLUGIN_KERNEL, DeviceId,
>>>>>>> b68a6b09
         "Launching kernel %s with %d blocks and %d threads in %s "
         "mode\n",
         (getOffloadEntry(DeviceId, TgtEntryPtr))
             ? getOffloadEntry(DeviceId, TgtEntryPtr)->name
             : "(null)",
         CudaBlocksPerGrid, CudaThreadsPerBlock,
         (KernelInfo->ExecutionMode == SPMD) ? "SPMD" : "Generic");

    CUstream Stream = getStream(DeviceId, AsyncInfo);
    Err = cuLaunchKernel(KernelInfo->Func, CudaBlocksPerGrid, /* gridDimY */ 1,
                         /* gridDimZ */ 1, CudaThreadsPerBlock,
                         /* blockDimY */ 1, /* blockDimZ */ 1,
                         /* sharedMemBytes */ 0, Stream, &Args[0], nullptr);
    if (!checkResult(Err, "Error returned from cuLaunchKernel\n"))
      return OFFLOAD_FAIL;

#if OMPT_SUPPORT
    if (ompt_api->ompt_get_enabled().ompt_callback_target_submit_emi) {
      ompt_get_callbacks().ompt_callback(ompt_callback_target_submit_emi)(
          ompt_scope_end, /*target_data=*/NULL, /*host_op_id=*/NULL,
          /*requested_num_teams=*/TeamNum);
    }
#endif

    DP("Launch of entry point at " DPxMOD " successful!\n",
       DPxPTR(TgtEntryPtr));

    return OFFLOAD_SUCCESS;
  }

  int synchronize(const int DeviceId, __tgt_async_info *AsyncInfoPtr) const {
    CUstream Stream = reinterpret_cast<CUstream>(AsyncInfoPtr->Queue);
    CUresult Err = cuStreamSynchronize(Stream);
    if (Err != CUDA_SUCCESS) {
      REPORT("Error when synchronizing stream. stream = " DPxMOD
             ", async info ptr = " DPxMOD "\n",
             DPxPTR(Stream), DPxPTR(AsyncInfoPtr));
      CUDA_ERR_STRING(Err);
      return OFFLOAD_FAIL;
    }

    // Once the stream is synchronized, return it to stream pool and reset
    // async_info. This is to make sure the synchronization only works for its
    // own tasks.
    StreamManager->returnStream(
        DeviceId, reinterpret_cast<CUstream>(AsyncInfoPtr->Queue));
    AsyncInfoPtr->Queue = nullptr;

    return OFFLOAD_SUCCESS;
  }
};

DeviceRTLTy DeviceRTL;
} // namespace

// Exposed library API function
#ifdef __cplusplus
extern "C" {
#endif

int32_t __tgt_rtl_get_device_type() { return omp_device_nvptx64; }

int32_t __tgt_rtl_is_valid_binary(__tgt_device_image *image) {
  return elf_check_machine(image, /* EM_CUDA */ 190);
}

int32_t __tgt_rtl_number_of_devices() { return DeviceRTL.getNumOfDevices(); }

int64_t __tgt_rtl_init_requires(int64_t RequiresFlags) {
  DP("Init requires flags to %" PRId64 "\n", RequiresFlags);
  DeviceRTL.setRequiresFlag(RequiresFlags);
  return RequiresFlags;
}

int32_t __tgt_rtl_is_data_exchangable(int32_t src_dev_id, int dst_dev_id) {
  if (DeviceRTL.isValidDeviceId(src_dev_id) &&
      DeviceRTL.isValidDeviceId(dst_dev_id))
    return 1;

  return 0;
}

int32_t __tgt_rtl_init_device(int32_t device_id) {
  assert(DeviceRTL.isValidDeviceId(device_id) && "device_id is invalid");

  return DeviceRTL.initDevice(device_id);
}

__tgt_target_table *__tgt_rtl_load_binary(int32_t device_id,
                                          __tgt_device_image *image) {
  assert(DeviceRTL.isValidDeviceId(device_id) && "device_id is invalid");

  return DeviceRTL.loadBinary(device_id, image);
}

void *__tgt_rtl_data_alloc(int32_t device_id, int64_t size, void *) {
  assert(DeviceRTL.isValidDeviceId(device_id) && "device_id is invalid");

  return DeviceRTL.dataAlloc(device_id, size);
}

int32_t __tgt_rtl_data_submit(
    int32_t device_id, void *tgt_ptr, void *hst_ptr, int64_t size
    OMPT_SUPPORT_IF(, const ompt_plugin_api_t *ompt_api)) {
  assert(DeviceRTL.isValidDeviceId(device_id) && "device_id is invalid");

  __tgt_async_info async_info;
  const int32_t rc = __tgt_rtl_data_submit_async(device_id, tgt_ptr, hst_ptr,
                                                 size, &async_info
                                                 OMPT_SUPPORT_IF(, ompt_api));
  if (rc != OFFLOAD_SUCCESS)
    return OFFLOAD_FAIL;

  return __tgt_rtl_synchronize(device_id, &async_info);
}

int32_t __tgt_rtl_data_submit_async(
    int32_t device_id, void *tgt_ptr, void *hst_ptr, int64_t size,
    __tgt_async_info *async_info_ptr
    OMPT_SUPPORT_IF(, const ompt_plugin_api_t *ompt_api)) {
  assert(DeviceRTL.isValidDeviceId(device_id) && "device_id is invalid");
  assert(async_info_ptr && "async_info_ptr is nullptr");

  return DeviceRTL.dataSubmit(device_id, tgt_ptr, hst_ptr, size,
                              async_info_ptr OMPT_SUPPORT_IF(, ompt_api));
}

int32_t __tgt_rtl_data_retrieve(
    int32_t device_id, void *hst_ptr, void *tgt_ptr, int64_t size
    OMPT_SUPPORT_IF(, const ompt_plugin_api_t *ompt_api)) {
  assert(DeviceRTL.isValidDeviceId(device_id) && "device_id is invalid");

  __tgt_async_info async_info;
  const int32_t rc = __tgt_rtl_data_retrieve_async(device_id, hst_ptr, tgt_ptr,
                                                   size, &async_info
                                                   OMPT_SUPPORT_IF(, ompt_api));
  if (rc != OFFLOAD_SUCCESS)
    return OFFLOAD_FAIL;

  return __tgt_rtl_synchronize(device_id, &async_info);
}

int32_t __tgt_rtl_data_retrieve_async(
    int32_t device_id, void *hst_ptr, void *tgt_ptr, int64_t size,
    __tgt_async_info *async_info_ptr
    OMPT_SUPPORT_IF(, const ompt_plugin_api_t *ompt_api)) {
  assert(DeviceRTL.isValidDeviceId(device_id) && "device_id is invalid");
  assert(async_info_ptr && "async_info_ptr is nullptr");

  return DeviceRTL.dataRetrieve(device_id, hst_ptr, tgt_ptr, size,
                                async_info_ptr OMPT_SUPPORT_IF(, ompt_api));
}

int32_t __tgt_rtl_data_exchange_async(int32_t src_dev_id, void *src_ptr,
                                      int dst_dev_id, void *dst_ptr,
                                      int64_t size,
                                      __tgt_async_info *async_info_ptr) {
  assert(DeviceRTL.isValidDeviceId(src_dev_id) && "src_dev_id is invalid");
  assert(DeviceRTL.isValidDeviceId(dst_dev_id) && "dst_dev_id is invalid");
  assert(async_info_ptr && "async_info_ptr is nullptr");

  return DeviceRTL.dataExchange(src_dev_id, src_ptr, dst_dev_id, dst_ptr, size,
                                async_info_ptr);
}

int32_t __tgt_rtl_data_exchange(int32_t src_dev_id, void *src_ptr,
                                int32_t dst_dev_id, void *dst_ptr,
                                int64_t size) {
  assert(DeviceRTL.isValidDeviceId(src_dev_id) && "src_dev_id is invalid");
  assert(DeviceRTL.isValidDeviceId(dst_dev_id) && "dst_dev_id is invalid");

  __tgt_async_info async_info;
  const int32_t rc = __tgt_rtl_data_exchange_async(
      src_dev_id, src_ptr, dst_dev_id, dst_ptr, size, &async_info);
  if (rc != OFFLOAD_SUCCESS)
    return OFFLOAD_FAIL;

  return __tgt_rtl_synchronize(src_dev_id, &async_info);
}

int32_t __tgt_rtl_data_delete(int32_t device_id, void *tgt_ptr) {
  assert(DeviceRTL.isValidDeviceId(device_id) && "device_id is invalid");

  return DeviceRTL.dataDelete(device_id, tgt_ptr);
}

int32_t __tgt_rtl_run_target_team_region(
    int32_t device_id, void *tgt_entry_ptr, void **tgt_args,
    ptrdiff_t *tgt_offsets, int32_t arg_num, int32_t team_num,
    int32_t thread_limit, uint64_t loop_tripcount
    OMPT_SUPPORT_IF(, const ompt_plugin_api_t *ompt_api)) {
  assert(DeviceRTL.isValidDeviceId(device_id) && "device_id is invalid");

  __tgt_async_info async_info;
  const int32_t rc = __tgt_rtl_run_target_team_region_async(
      device_id, tgt_entry_ptr, tgt_args, tgt_offsets, arg_num, team_num,
      thread_limit, loop_tripcount, &async_info OMPT_SUPPORT_IF(, ompt_api));
  if (rc != OFFLOAD_SUCCESS)
    return OFFLOAD_FAIL;

  return __tgt_rtl_synchronize(device_id, &async_info);
}

int32_t __tgt_rtl_run_target_team_region_async(
    int32_t device_id, void *tgt_entry_ptr, void **tgt_args,
    ptrdiff_t *tgt_offsets, int32_t arg_num, int32_t team_num,
    int32_t thread_limit, uint64_t loop_tripcount,
    __tgt_async_info *async_info_ptr
    OMPT_SUPPORT_IF(, const ompt_plugin_api_t *ompt_api)) {
  assert(DeviceRTL.isValidDeviceId(device_id) && "device_id is invalid");

  return DeviceRTL.runTargetTeamRegion(
      device_id, tgt_entry_ptr, tgt_args, tgt_offsets, arg_num, team_num,
      thread_limit, loop_tripcount, async_info_ptr
      OMPT_SUPPORT_IF(, ompt_api));
}

int32_t __tgt_rtl_run_target_region(
    int32_t device_id, void *tgt_entry_ptr, void **tgt_args,
    ptrdiff_t *tgt_offsets, int32_t arg_num
    OMPT_SUPPORT_IF(, const ompt_plugin_api_t *ompt_api)) {
  assert(DeviceRTL.isValidDeviceId(device_id) && "device_id is invalid");

  __tgt_async_info async_info;
  const int32_t rc = __tgt_rtl_run_target_region_async(
      device_id, tgt_entry_ptr, tgt_args, tgt_offsets, arg_num, &async_info
      OMPT_SUPPORT_IF(, ompt_api));
  if (rc != OFFLOAD_SUCCESS)
    return OFFLOAD_FAIL;

  return __tgt_rtl_synchronize(device_id, &async_info);
}

int32_t __tgt_rtl_run_target_region_async(
    int32_t device_id, void *tgt_entry_ptr, void **tgt_args,
    ptrdiff_t *tgt_offsets, int32_t arg_num, __tgt_async_info *async_info_ptr
    OMPT_SUPPORT_IF(, const ompt_plugin_api_t *ompt_api)) {
  assert(DeviceRTL.isValidDeviceId(device_id) && "device_id is invalid");

  return __tgt_rtl_run_target_team_region_async(
      device_id, tgt_entry_ptr, tgt_args, tgt_offsets, arg_num,
      /* team num*/ 1, /* thread_limit */ 1, /* loop_tripcount */ 0,
      async_info_ptr OMPT_SUPPORT_IF(, ompt_api));
}

int32_t __tgt_rtl_synchronize(int32_t device_id,
                              __tgt_async_info *async_info_ptr) {
  assert(DeviceRTL.isValidDeviceId(device_id) && "device_id is invalid");
  assert(async_info_ptr && "async_info_ptr is nullptr");
  assert(async_info_ptr->Queue && "async_info_ptr->Queue is nullptr");

  return DeviceRTL.synchronize(device_id, async_info_ptr);
}

#ifdef __cplusplus
}
#endif<|MERGE_RESOLUTION|>--- conflicted
+++ resolved
@@ -1092,7 +1092,6 @@
       CudaBlocksPerGrid = TeamNum;
     }
 
-<<<<<<< HEAD
 #if OMPT_SUPPORT
     // OpenMP 5.1, sec. 2.14.5 "target Construct", p. 201, L17-20:
     // "The target-submit-begin event occurs prior to initiating creation of an
@@ -1118,10 +1117,7 @@
     }
 #endif
 
-    INFO(DeviceId,
-=======
     INFO(OMP_INFOTYPE_PLUGIN_KERNEL, DeviceId,
->>>>>>> b68a6b09
          "Launching kernel %s with %d blocks and %d threads in %s "
          "mode\n",
          (getOffloadEntry(DeviceId, TgtEntryPtr))
