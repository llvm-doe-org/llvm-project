//===----RTLs/cuda/src/rtl.cpp - Target RTLs Implementation ------- C++ -*-===//
//
// Part of the LLVM Project, under the Apache License v2.0 with LLVM Exceptions.
// See https://llvm.org/LICENSE.txt for license information.
// SPDX-License-Identifier: Apache-2.0 WITH LLVM-exception
//
//===----------------------------------------------------------------------===//
//
// RTL for CUDA machine
//
//===----------------------------------------------------------------------===//

#include <algorithm>
#include <cassert>
#include <cstddef>
#include <cuda.h>
#include <list>
#include <memory>
#include <mutex>
#include <string>
#include <unordered_map>
#include <vector>

#include "Debug.h"
#include "DeviceEnvironment.h"
#include "omptarget.h"
#include "omptargetplugin.h"

#define TARGET_NAME CUDA
#define DEBUG_PREFIX "Target " GETNAME(TARGET_NAME) " RTL"

#include "MemoryManager.h"

#include "llvm/Frontend/OpenMP/OMPConstants.h"

// Utility for retrieving and printing CUDA error string.
#ifdef OMPTARGET_DEBUG
#define CUDA_ERR_STRING(err)                                                   \
  do {                                                                         \
    if (getDebugLevel() > 0) {                                                 \
      const char *errStr = nullptr;                                            \
      CUresult errStr_status = cuGetErrorString(err, &errStr);                 \
      if (errStr_status == CUDA_ERROR_INVALID_VALUE)                           \
        REPORT("Unrecognized CUDA error code: %d\n", err);                     \
      else if (errStr_status == CUDA_SUCCESS)                                  \
        REPORT("CUDA error is: %s\n", errStr);                                 \
      else {                                                                   \
        REPORT("Unresolved CUDA error code: %d\n", err);                       \
        REPORT("Unsuccessful cuGetErrorString return status: %d\n",            \
               errStr_status);                                                 \
      }                                                                        \
    } else {                                                                   \
      const char *errStr = nullptr;                                            \
      CUresult errStr_status = cuGetErrorString(err, &errStr);                 \
      if (errStr_status == CUDA_SUCCESS)                                       \
        REPORT("%s \n", errStr);                                               \
    }                                                                          \
  } while (false)
#else // OMPTARGET_DEBUG
#define CUDA_ERR_STRING(err)                                                   \
  do {                                                                         \
    const char *errStr = nullptr;                                              \
    CUresult errStr_status = cuGetErrorString(err, &errStr);                   \
    if (errStr_status == CUDA_SUCCESS)                                         \
      REPORT("%s \n", errStr);                                                 \
  } while (false)
#endif // OMPTARGET_DEBUG

#define BOOL2TEXT(b) ((b) ? "Yes" : "No")

#include "elf_common.h"

/// Keep entries table per device.
struct FuncOrGblEntryTy {
  __tgt_target_table Table;
  std::vector<__tgt_offload_entry> Entries;
};

/// Use a single entity to encode a kernel and a set of flags.
struct KernelTy {
  CUfunction Func;

  // execution mode of kernel
  llvm::omp::OMPTgtExecModeFlags ExecutionMode;

  /// Maximal number of threads per block for this kernel.
  int MaxThreadsPerBlock = 0;

  KernelTy(CUfunction Func, llvm::omp::OMPTgtExecModeFlags ExecutionMode)
      : Func(Func), ExecutionMode(ExecutionMode) {}
};

namespace {
bool checkResult(CUresult Err, const char *ErrMsg) {
  if (Err == CUDA_SUCCESS)
    return true;

  REPORT("%s", ErrMsg);
  CUDA_ERR_STRING(Err);
  return false;
}

int memcpyDtoD(const void *SrcPtr, void *DstPtr, int64_t Size,
               CUstream Stream) {
  CUresult Err =
      cuMemcpyDtoDAsync((CUdeviceptr)DstPtr, (CUdeviceptr)SrcPtr, Size, Stream);

  if (Err != CUDA_SUCCESS) {
    DP("Error when copying data from device to device. Pointers: src "
       "= " DPxMOD ", dst = " DPxMOD ", size = %" PRId64 "\n",
       DPxPTR(SrcPtr), DPxPTR(DstPtr), Size);
    CUDA_ERR_STRING(Err);
    return OFFLOAD_FAIL;
  }

  return OFFLOAD_SUCCESS;
}

int recordEvent(void *EventPtr, __tgt_async_info *AsyncInfo) {
  CUstream Stream = reinterpret_cast<CUstream>(AsyncInfo->Queue);
  CUevent Event = reinterpret_cast<CUevent>(EventPtr);

  CUresult Err = cuEventRecord(Event, Stream);
  if (Err != CUDA_SUCCESS) {
    DP("Error when recording event. stream = " DPxMOD ", event = " DPxMOD "\n",
       DPxPTR(Stream), DPxPTR(Event));
    CUDA_ERR_STRING(Err);
    return OFFLOAD_FAIL;
  }

  return OFFLOAD_SUCCESS;
}

int syncEvent(void *EventPtr) {
  CUevent Event = reinterpret_cast<CUevent>(EventPtr);

  CUresult Err = cuEventSynchronize(Event);
  if (Err != CUDA_SUCCESS) {
    DP("Error when syncing event = " DPxMOD "\n", DPxPTR(Event));
    CUDA_ERR_STRING(Err);
    return OFFLOAD_FAIL;
  }

  return OFFLOAD_SUCCESS;
}

namespace {

// Structure contains per-device data
struct DeviceDataTy {
  /// List that contains all the kernels.
  std::list<KernelTy> KernelsList;

  std::list<FuncOrGblEntryTy> FuncGblEntries;

  CUcontext Context = nullptr;
  // Device properties
  unsigned int ThreadsPerBlock = 0;
  unsigned int BlocksPerGrid = 0;
  unsigned int WarpSize = 0;
  // OpenMP properties
  int NumTeams = 0;
  int NumThreads = 0;
};

/// Resource allocator where \p T is the resource type.
/// Functions \p create and \p destroy return OFFLOAD_SUCCESS and OFFLOAD_FAIL
/// accordingly. The implementation should not raise any exception.
template <typename T> struct AllocatorTy {
  using ElementTy = T;
  virtual ~AllocatorTy() {}

  /// Create a resource and assign to R.
  virtual int create(T &R) noexcept = 0;
  /// Destroy the resource.
  virtual int destroy(T) noexcept = 0;
};

/// Allocator for CUstream.
struct StreamAllocatorTy final : public AllocatorTy<CUstream> {
  /// See AllocatorTy<T>::create.
  int create(CUstream &Stream) noexcept override {
    if (!checkResult(cuStreamCreate(&Stream, CU_STREAM_NON_BLOCKING),
                     "Error returned from cuStreamCreate\n"))
      return OFFLOAD_FAIL;

    return OFFLOAD_SUCCESS;
  }

  /// See AllocatorTy<T>::destroy.
  int destroy(CUstream Stream) noexcept override {
    if (!checkResult(cuStreamDestroy(Stream),
                     "Error returned from cuStreamDestroy\n"))
      return OFFLOAD_FAIL;

    return OFFLOAD_SUCCESS;
  }
};

/// Allocator for CUevent.
struct EventAllocatorTy final : public AllocatorTy<CUevent> {
  /// See AllocatorTy<T>::create.
  int create(CUevent &Event) noexcept override {
    if (!checkResult(cuEventCreate(&Event, CU_EVENT_DEFAULT),
                     "Error returned from cuEventCreate\n"))
      return OFFLOAD_FAIL;

    return OFFLOAD_SUCCESS;
  }

  /// See AllocatorTy<T>::destroy.
  int destroy(CUevent Event) noexcept override {
    if (!checkResult(cuEventDestroy(Event),
                     "Error returned from cuEventDestroy\n"))
      return OFFLOAD_FAIL;

    return OFFLOAD_SUCCESS;
  }
};

/// A generic pool of resources where \p T is the resource type.
/// \p T should be copyable as the object is stored in \p std::vector .
template <typename AllocTy> class ResourcePoolTy {
  using ElementTy = typename AllocTy::ElementTy;
  /// Index of the next available resource.
  size_t Next = 0;
  /// Mutex to guard the pool.
  std::mutex Mutex;
  /// Pool of resources. The difference between \p Resources and \p Pool is,
  /// when a resource is acquired and released, it is all on \p Resources. When
  /// a batch of new resources are needed, they are both added to \p Resources
  /// and \p Pool. The reason for this setting is, \p Resources could contain
  /// redundant elements because resources are not released, which can cause
  /// double free. This setting makes sure that \p Pool always has every
  /// resource allocated from the device.
  std::vector<ElementTy> Resources;
  std::vector<ElementTy> Pool;
  /// A reference to the corresponding allocator.
  AllocTy Allocator;

  /// If `Resources` is used up, we will fill in more resources. It assumes that
  /// the new size `Size` should be always larger than the current size.
  bool resize(size_t Size) {
    assert(Resources.size() == Pool.size() && "size mismatch");
    auto CurSize = Resources.size();
    assert(Size > CurSize && "Unexpected smaller size");
    Pool.reserve(Size);
    Resources.reserve(Size);
    for (auto I = CurSize; I < Size; ++I) {
      ElementTy NewItem;
      int Ret = Allocator.create(NewItem);
      if (Ret != OFFLOAD_SUCCESS)
        return false;
      Pool.push_back(NewItem);
      Resources.push_back(NewItem);
    }
    return true;
  }

public:
  ResourcePoolTy(AllocTy &&A, size_t Size = 0) noexcept
      : Allocator(std::move(A)) {
    if (Size)
      (void)resize(Size);
  }

  ~ResourcePoolTy() noexcept { clear(); }

  /// Get a resource from pool. `Next` always points to the next available
  /// resource. That means, `[0, next-1]` have been assigned, and `[id,]` are
  /// still available. If there is no resource left, we will ask for more. Each
  /// time a resource is assigned, the id will increase one.
  /// xxxxxs+++++++++
  ///      ^
  ///      Next
  /// After assignment, the pool becomes the following and s is assigned.
  /// xxxxxs+++++++++
  ///       ^
  ///       Next
  int acquire(ElementTy &R) noexcept {
    std::lock_guard<std::mutex> LG(Mutex);
    if (Next == Resources.size()) {
      auto NewSize = Resources.size() ? Resources.size() * 2 : 1;
      if (!resize(NewSize))
        return OFFLOAD_FAIL;
    }

    assert(Next < Resources.size());

    R = Resources[Next++];

    return OFFLOAD_SUCCESS;
  }

  /// Return the resource back to the pool. When we return a resource, we need
  /// to first decrease `Next`, and then copy the resource back. It is worth
  /// noting that, the order of resources return might be different from that
  /// they're assigned, that saying, at some point, there might be two identical
  /// resources.
  /// xxax+a+++++
  ///     ^
  ///     Next
  /// However, it doesn't matter, because they're always on the two sides of
  /// `Next`. The left one will in the end be overwritten by another resource.
  /// Therefore, after several execution, the order of pool might be different
  /// from its initial state.
  void release(ElementTy R) noexcept {
    std::lock_guard<std::mutex> LG(Mutex);
    Resources[--Next] = R;
  }

  /// Released all stored resources and clear the pool.
  /// Note: This function is not thread safe. Be sure to guard it if necessary.
  void clear() noexcept {
    for (auto &R : Pool)
      (void)Allocator.destroy(R);
    Pool.clear();
    Resources.clear();
  }
};

} // namespace

class DeviceRTLTy {
  int NumberOfDevices;
  // OpenMP environment properties
  int EnvNumTeams;
  int EnvTeamLimit;
  int EnvTeamThreadLimit;
  // OpenMP requires flags
  int64_t RequiresFlags;
  // Amount of dynamic shared memory to use at launch.
  uint64_t DynamicMemorySize;

  /// Number of initial streams for each device.
  int NumInitialStreams = 32;

  /// Number of initial events for each device.
  int NumInitialEvents = 8;

  static constexpr const int32_t HardThreadLimit = 1024;
  static constexpr const int32_t DefaultNumTeams = 128;
  static constexpr const int32_t DefaultNumThreads = 128;

  using StreamPoolTy = ResourcePoolTy<StreamAllocatorTy>;
  std::vector<std::unique_ptr<StreamPoolTy>> StreamPool;

  using EventPoolTy = ResourcePoolTy<EventAllocatorTy>;
  std::vector<std::unique_ptr<EventPoolTy>> EventPool;

  std::vector<DeviceDataTy> DeviceData;
  std::vector<std::vector<CUmodule>> Modules;

  /// Vector of flags indicating the initalization status of all associated
  /// devices.
  std::vector<bool> InitializedFlags;

  enum class PeerAccessState : uint8_t { Unkown, Yes, No };
  std::vector<std::vector<PeerAccessState>> PeerAccessMatrix;
  std::mutex PeerAccessMatrixLock;

  /// A class responsible for interacting with device native runtime library to
  /// allocate and free memory.
  class CUDADeviceAllocatorTy : public DeviceAllocatorTy {
    std::unordered_map<void *, TargetAllocTy> HostPinnedAllocs;

  public:
    void *allocate(size_t Size, void *, TargetAllocTy Kind) override {
      if (Size == 0)
        return nullptr;

      void *MemAlloc = nullptr;
      CUresult Err;
      switch (Kind) {
      case TARGET_ALLOC_DEFAULT:
      case TARGET_ALLOC_DEVICE:
        CUdeviceptr DevicePtr;
        Err = cuMemAlloc(&DevicePtr, Size);
        MemAlloc = (void *)DevicePtr;
        if (!checkResult(Err, "Error returned from cuMemAlloc\n"))
          return nullptr;
        break;
      case TARGET_ALLOC_HOST:
        void *HostPtr;
        Err = cuMemAllocHost(&HostPtr, Size);
        MemAlloc = HostPtr;
        if (!checkResult(Err, "Error returned from cuMemAllocHost\n"))
          return nullptr;
        HostPinnedAllocs[MemAlloc] = Kind;
        break;
      case TARGET_ALLOC_SHARED:
        CUdeviceptr SharedPtr;
        Err = cuMemAllocManaged(&SharedPtr, Size, CU_MEM_ATTACH_GLOBAL);
        MemAlloc = (void *)SharedPtr;
        if (!checkResult(Err, "Error returned from cuMemAllocManaged\n"))
          return nullptr;
        break;
      }

      return MemAlloc;
    }

    int free(void *TgtPtr) override {
      CUresult Err;
      // Host pinned memory must be freed differently.
      TargetAllocTy Kind =
          (HostPinnedAllocs.find(TgtPtr) == HostPinnedAllocs.end())
              ? TARGET_ALLOC_DEFAULT
              : TARGET_ALLOC_HOST;
      switch (Kind) {
      case TARGET_ALLOC_DEFAULT:
      case TARGET_ALLOC_DEVICE:
      case TARGET_ALLOC_SHARED:
        Err = cuMemFree((CUdeviceptr)TgtPtr);
        if (!checkResult(Err, "Error returned from cuMemFree\n"))
          return OFFLOAD_FAIL;
        break;
      case TARGET_ALLOC_HOST:
        Err = cuMemFreeHost(TgtPtr);
        if (!checkResult(Err, "Error returned from cuMemFreeHost\n"))
          return OFFLOAD_FAIL;
        break;
      }

      return OFFLOAD_SUCCESS;
    }
  };

  /// A vector of device allocators
  std::vector<CUDADeviceAllocatorTy> DeviceAllocators;

  /// A vector of memory managers. Since the memory manager is non-copyable and
  // non-removable, we wrap them into std::unique_ptr.
  std::vector<std::unique_ptr<MemoryManagerTy>> MemoryManagers;

  /// Whether use memory manager
  bool UseMemoryManager = true;

  // Record entry point associated with device
  void addOffloadEntry(const int DeviceId, const __tgt_offload_entry Entry) {
    FuncOrGblEntryTy &E = DeviceData[DeviceId].FuncGblEntries.back();
    E.Entries.push_back(Entry);
  }

  // Return a pointer to the entry associated with the pointer
  const __tgt_offload_entry *getOffloadEntry(const int DeviceId,
                                             const void *Addr) const {
    for (const __tgt_offload_entry &Itr :
         DeviceData[DeviceId].FuncGblEntries.back().Entries)
      if (Itr.addr == Addr)
        return &Itr;

    return nullptr;
  }

  // Return the pointer to the target entries table
  __tgt_target_table *getOffloadEntriesTable(const int DeviceId) {
    FuncOrGblEntryTy &E = DeviceData[DeviceId].FuncGblEntries.back();

    if (E.Entries.empty())
      return nullptr;

    // Update table info according to the entries and return the pointer
    E.Table.EntriesBegin = E.Entries.data();
    E.Table.EntriesEnd = E.Entries.data() + E.Entries.size();

    return &E.Table;
  }

  // Clear entries table for a device
  void clearOffloadEntriesTable(const int DeviceId) {
    DeviceData[DeviceId].FuncGblEntries.emplace_back();
    FuncOrGblEntryTy &E = DeviceData[DeviceId].FuncGblEntries.back();
    E.Entries.clear();
    E.Table.EntriesBegin = E.Table.EntriesEnd = nullptr;
  }

public:
  CUstream getStream(const int DeviceId, __tgt_async_info *AsyncInfo) const {
    assert(AsyncInfo && "AsyncInfo is nullptr");

    if (!AsyncInfo->Queue) {
      CUstream S;
      if (StreamPool[DeviceId]->acquire(S) != OFFLOAD_SUCCESS)
        return nullptr;

      AsyncInfo->Queue = S;
    }

    return reinterpret_cast<CUstream>(AsyncInfo->Queue);
  }

  // This class should not be copied
  DeviceRTLTy(const DeviceRTLTy &) = delete;
  DeviceRTLTy(DeviceRTLTy &&) = delete;

  DeviceRTLTy()
      : NumberOfDevices(0), EnvNumTeams(-1), EnvTeamLimit(-1),
        EnvTeamThreadLimit(-1), RequiresFlags(OMP_REQ_UNDEFINED),
        DynamicMemorySize(0) {

    DP("Start initializing CUDA\n");

    CUresult Err = cuInit(0);
    if (Err == CUDA_ERROR_INVALID_HANDLE) {
      // Can't call cuGetErrorString if dlsym failed
      DP("Failed to load CUDA shared library\n");
      return;
    }
    if (Err == CUDA_ERROR_NO_DEVICE) {
      DP("There are no devices supporting CUDA.\n");
      return;
    }
    if (!checkResult(Err, "Error returned from cuInit\n")) {
      return;
    }

    Err = cuDeviceGetCount(&NumberOfDevices);
    if (!checkResult(Err, "Error returned from cuDeviceGetCount\n"))
      return;

    if (NumberOfDevices == 0) {
      DP("There are no devices supporting CUDA.\n");
      return;
    }

    DeviceData.resize(NumberOfDevices);
    Modules.resize(NumberOfDevices);
    StreamPool.resize(NumberOfDevices);
    EventPool.resize(NumberOfDevices);
    PeerAccessMatrix.resize(NumberOfDevices);
    for (auto &V : PeerAccessMatrix)
      V.resize(NumberOfDevices, PeerAccessState::Unkown);

    // Get environment variables regarding teams
    if (const char *EnvStr = getenv("OMP_TEAM_LIMIT")) {
      // OMP_TEAM_LIMIT has been set
      EnvTeamLimit = std::stoi(EnvStr);
      DP("Parsed OMP_TEAM_LIMIT=%d\n", EnvTeamLimit);
    }
    if (const char *EnvStr = getenv("OMP_TEAMS_THREAD_LIMIT")) {
      // OMP_TEAMS_THREAD_LIMIT has been set
      EnvTeamThreadLimit = std::stoi(EnvStr);
      DP("Parsed OMP_TEAMS_THREAD_LIMIT=%d\n", EnvTeamThreadLimit);
    }
    if (const char *EnvStr = getenv("OMP_NUM_TEAMS")) {
      // OMP_NUM_TEAMS has been set
      EnvNumTeams = std::stoi(EnvStr);
      DP("Parsed OMP_NUM_TEAMS=%d\n", EnvNumTeams);
    }
    if (const char *EnvStr = getenv("LIBOMPTARGET_SHARED_MEMORY_SIZE")) {
      // LIBOMPTARGET_SHARED_MEMORY_SIZE has been set
      DynamicMemorySize = std::stoi(EnvStr);
      DP("Parsed LIBOMPTARGET_SHARED_MEMORY_SIZE = %" PRIu64 "\n",
         DynamicMemorySize);
    }
    if (const char *EnvStr = getenv("LIBOMPTARGET_NUM_INITIAL_STREAMS")) {
      // LIBOMPTARGET_NUM_INITIAL_STREAMS has been set
      NumInitialStreams = std::stoi(EnvStr);
      DP("Parsed LIBOMPTARGET_NUM_INITIAL_STREAMS=%d\n", NumInitialStreams);
    }

    for (int I = 0; I < NumberOfDevices; ++I)
      DeviceAllocators.emplace_back();

    // Get the size threshold from environment variable
    std::pair<size_t, bool> Res = MemoryManagerTy::getSizeThresholdFromEnv();
    UseMemoryManager = Res.second;
    size_t MemoryManagerThreshold = Res.first;

    if (UseMemoryManager)
      for (int I = 0; I < NumberOfDevices; ++I)
        MemoryManagers.emplace_back(std::make_unique<MemoryManagerTy>(
            DeviceAllocators[I], MemoryManagerThreshold));

    // We lazily initialize all devices later.
    InitializedFlags.assign(NumberOfDevices, false);
  }

  ~DeviceRTLTy() {
    for (int DeviceId = 0; DeviceId < NumberOfDevices; ++DeviceId)
      deinitDevice(DeviceId);
  }

  // Check whether a given DeviceId is valid
  bool isValidDeviceId(const int DeviceId) const {
    return DeviceId >= 0 && DeviceId < NumberOfDevices;
  }

  int getNumOfDevices() const { return NumberOfDevices; }

  void setRequiresFlag(const int64_t Flags) { this->RequiresFlags = Flags; }

  int initDevice(const int DeviceId) {
    CUdevice Device;

    DP("Getting device %d\n", DeviceId);
    CUresult Err = cuDeviceGet(&Device, DeviceId);
    if (!checkResult(Err, "Error returned from cuDeviceGet\n"))
      return OFFLOAD_FAIL;

    assert(InitializedFlags[DeviceId] == false && "Reinitializing device!");
    InitializedFlags[DeviceId] = true;

    // Query the current flags of the primary context and set its flags if
    // it is inactive
    unsigned int FormerPrimaryCtxFlags = 0;
    int FormerPrimaryCtxIsActive = 0;
    Err = cuDevicePrimaryCtxGetState(Device, &FormerPrimaryCtxFlags,
                                     &FormerPrimaryCtxIsActive);
    if (!checkResult(Err, "Error returned from cuDevicePrimaryCtxGetState\n"))
      return OFFLOAD_FAIL;

    if (FormerPrimaryCtxIsActive) {
      DP("The primary context is active, no change to its flags\n");
      if ((FormerPrimaryCtxFlags & CU_CTX_SCHED_MASK) !=
          CU_CTX_SCHED_BLOCKING_SYNC)
        DP("Warning the current flags are not CU_CTX_SCHED_BLOCKING_SYNC\n");
    } else {
      DP("The primary context is inactive, set its flags to "
         "CU_CTX_SCHED_BLOCKING_SYNC\n");
      Err = cuDevicePrimaryCtxSetFlags(Device, CU_CTX_SCHED_BLOCKING_SYNC);
      if (!checkResult(Err, "Error returned from cuDevicePrimaryCtxSetFlags\n"))
        return OFFLOAD_FAIL;
    }

    // Retain the per device primary context and save it to use whenever this
    // device is selected.
    Err = cuDevicePrimaryCtxRetain(&DeviceData[DeviceId].Context, Device);
    if (!checkResult(Err, "Error returned from cuDevicePrimaryCtxRetain\n"))
      return OFFLOAD_FAIL;

    Err = cuCtxSetCurrent(DeviceData[DeviceId].Context);
    if (!checkResult(Err, "Error returned from cuCtxSetCurrent\n"))
      return OFFLOAD_FAIL;

    // Initialize the stream pool.
    if (!StreamPool[DeviceId])
      StreamPool[DeviceId] = std::make_unique<StreamPoolTy>(StreamAllocatorTy(),
                                                            NumInitialStreams);

    // Initialize the event pool.
    if (!EventPool[DeviceId])
      EventPool[DeviceId] =
          std::make_unique<EventPoolTy>(EventAllocatorTy(), NumInitialEvents);

    // Query attributes to determine number of threads/block and blocks/grid.
    int MaxGridDimX;
    Err = cuDeviceGetAttribute(&MaxGridDimX, CU_DEVICE_ATTRIBUTE_MAX_GRID_DIM_X,
                               Device);
    if (Err != CUDA_SUCCESS) {
      DP("Error getting max grid dimension, use default value %d\n",
         DeviceRTLTy::DefaultNumTeams);
      DeviceData[DeviceId].BlocksPerGrid = DeviceRTLTy::DefaultNumTeams;
    } else {
      DP("Using %d CUDA blocks per grid\n", MaxGridDimX);
      DeviceData[DeviceId].BlocksPerGrid = MaxGridDimX;
    }

    // We are only exploiting threads along the x axis.
    int MaxBlockDimX;
    Err = cuDeviceGetAttribute(&MaxBlockDimX,
                               CU_DEVICE_ATTRIBUTE_MAX_BLOCK_DIM_X, Device);
    if (Err != CUDA_SUCCESS) {
      DP("Error getting max block dimension, use default value %d\n",
         DeviceRTLTy::DefaultNumThreads);
      DeviceData[DeviceId].ThreadsPerBlock = DeviceRTLTy::DefaultNumThreads;
    } else {
      DP("Using %d CUDA threads per block\n", MaxBlockDimX);
      DeviceData[DeviceId].ThreadsPerBlock = MaxBlockDimX;

      if (EnvTeamThreadLimit > 0 &&
          DeviceData[DeviceId].ThreadsPerBlock > EnvTeamThreadLimit) {
        DP("Max CUDA threads per block %d exceeds the thread limit %d set by "
           "OMP_TEAMS_THREAD_LIMIT, capping at the limit\n",
           DeviceData[DeviceId].ThreadsPerBlock, EnvTeamThreadLimit);
        DeviceData[DeviceId].ThreadsPerBlock = EnvTeamThreadLimit;
      }
      if (DeviceData[DeviceId].ThreadsPerBlock > DeviceRTLTy::HardThreadLimit) {
        DP("Max CUDA threads per block %d exceeds the hard thread limit %d, "
           "capping at the hard limit\n",
           DeviceData[DeviceId].ThreadsPerBlock, DeviceRTLTy::HardThreadLimit);
        DeviceData[DeviceId].ThreadsPerBlock = DeviceRTLTy::HardThreadLimit;
      }
    }

    // Get and set warp size
    int WarpSize;
    Err =
        cuDeviceGetAttribute(&WarpSize, CU_DEVICE_ATTRIBUTE_WARP_SIZE, Device);
    if (Err != CUDA_SUCCESS) {
      DP("Error getting warp size, assume default value 32\n");
      DeviceData[DeviceId].WarpSize = 32;
    } else {
      DP("Using warp size %d\n", WarpSize);
      DeviceData[DeviceId].WarpSize = WarpSize;
    }

    // Adjust teams to the env variables
    if (EnvTeamLimit > 0 && DeviceData[DeviceId].BlocksPerGrid > EnvTeamLimit) {
      DP("Capping max CUDA blocks per grid to OMP_TEAM_LIMIT=%d\n",
         EnvTeamLimit);
      DeviceData[DeviceId].BlocksPerGrid = EnvTeamLimit;
    }

    size_t StackLimit;
    size_t HeapLimit;
    if (const char *EnvStr = getenv("LIBOMPTARGET_STACK_SIZE")) {
      StackLimit = std::stol(EnvStr);
      if (cuCtxSetLimit(CU_LIMIT_STACK_SIZE, StackLimit) != CUDA_SUCCESS)
        return OFFLOAD_FAIL;
    } else {
      if (cuCtxGetLimit(&StackLimit, CU_LIMIT_STACK_SIZE) != CUDA_SUCCESS)
        return OFFLOAD_FAIL;
    }
    if (const char *EnvStr = getenv("LIBOMPTARGET_HEAP_SIZE")) {
      HeapLimit = std::stol(EnvStr);
      if (cuCtxSetLimit(CU_LIMIT_MALLOC_HEAP_SIZE, HeapLimit) != CUDA_SUCCESS)
        return OFFLOAD_FAIL;
    } else {
      if (cuCtxGetLimit(&HeapLimit, CU_LIMIT_MALLOC_HEAP_SIZE) != CUDA_SUCCESS)
        return OFFLOAD_FAIL;
    }

    INFO(OMP_INFOTYPE_PLUGIN_KERNEL, DeviceId,
         "Device supports up to %d CUDA blocks and %d threads with a "
         "warp size of %d\n",
         DeviceData[DeviceId].BlocksPerGrid,
         DeviceData[DeviceId].ThreadsPerBlock, DeviceData[DeviceId].WarpSize);
    INFO(OMP_INFOTYPE_PLUGIN_KERNEL, DeviceId,
         "Device heap size is %d Bytes, device stack size is %d Bytes per "
         "thread\n",
         (int)HeapLimit, (int)StackLimit);

    // Set default number of teams
    if (EnvNumTeams > 0) {
      DP("Default number of teams set according to environment %d\n",
         EnvNumTeams);
      DeviceData[DeviceId].NumTeams = EnvNumTeams;
    } else {
      DeviceData[DeviceId].NumTeams = DeviceRTLTy::DefaultNumTeams;
      DP("Default number of teams set according to library's default %d\n",
         DeviceRTLTy::DefaultNumTeams);
    }

    if (DeviceData[DeviceId].NumTeams > DeviceData[DeviceId].BlocksPerGrid) {
      DP("Default number of teams exceeds device limit, capping at %d\n",
         DeviceData[DeviceId].BlocksPerGrid);
      DeviceData[DeviceId].NumTeams = DeviceData[DeviceId].BlocksPerGrid;
    }

    // Set default number of threads
    DeviceData[DeviceId].NumThreads = DeviceRTLTy::DefaultNumThreads;
    DP("Default number of threads set according to library's default %d\n",
       DeviceRTLTy::DefaultNumThreads);
    if (DeviceData[DeviceId].NumThreads >
        DeviceData[DeviceId].ThreadsPerBlock) {
      DP("Default number of threads exceeds device limit, capping at %d\n",
         DeviceData[DeviceId].ThreadsPerBlock);
      DeviceData[DeviceId].NumThreads = DeviceData[DeviceId].ThreadsPerBlock;
    }

    return OFFLOAD_SUCCESS;
  }

  int deinitDevice(const int DeviceId) {
    auto IsInitialized = InitializedFlags[DeviceId];
    if (!IsInitialized)
      return OFFLOAD_SUCCESS;
    InitializedFlags[DeviceId] = false;

    if (UseMemoryManager)
      MemoryManagers[DeviceId].release();

    StreamPool[DeviceId].reset();
    EventPool[DeviceId].reset();

    DeviceDataTy &D = DeviceData[DeviceId];
    if (!checkResult(cuCtxSetCurrent(D.Context),
                     "Error returned from cuCtxSetCurrent\n"))
      return OFFLOAD_FAIL;

    // Unload all modules.
    for (auto &M : Modules[DeviceId])
      if (!checkResult(cuModuleUnload(M),
                       "Error returned from cuModuleUnload\n"))
        return OFFLOAD_FAIL;

    // Destroy context.
    CUdevice Device;
    if (!checkResult(cuCtxGetDevice(&Device),
                     "Error returned from cuCtxGetDevice\n"))
      return OFFLOAD_FAIL;

    if (!checkResult(cuDevicePrimaryCtxRelease(Device),
                     "Error returned from cuDevicePrimaryCtxRelease\n"))
      return OFFLOAD_FAIL;

    return OFFLOAD_SUCCESS;
  }

  __tgt_target_table *loadBinary(const int DeviceId,
                                 const __tgt_device_image *Image) {
    // Clear the offload table as we are going to create a new one.
    clearOffloadEntriesTable(DeviceId);

    // Create the module and extract the function pointers.
    CUmodule Module;
    DP("Load data from image " DPxMOD "\n", DPxPTR(Image->ImageStart));
    CUresult Err =
        cuModuleLoadDataEx(&Module, Image->ImageStart, 0, nullptr, nullptr);
    if (!checkResult(Err, "Error returned from cuModuleLoadDataEx\n"))
      return nullptr;

    DP("CUDA module successfully loaded!\n");

    Modules[DeviceId].push_back(Module);

    // Find the symbols in the module by name.
    const __tgt_offload_entry *HostBegin = Image->EntriesBegin;
    const __tgt_offload_entry *HostEnd = Image->EntriesEnd;

    std::list<KernelTy> &KernelsList = DeviceData[DeviceId].KernelsList;
    for (const __tgt_offload_entry *E = HostBegin; E != HostEnd; ++E) {
      if (!E->addr) {
        // We return nullptr when something like this happens, the host should
        // have always something in the address to uniquely identify the target
        // region.
        DP("Invalid binary: host entry '<null>' (size = %zd)...\n", E->size);
        return nullptr;
      }

      if (E->size) {
        __tgt_offload_entry Entry = *E;
        CUdeviceptr CUPtr;
        size_t CUSize;
        Err = cuModuleGetGlobal(&CUPtr, &CUSize, Module, E->name);
        // We keep this style here because we need the name
        if (Err != CUDA_SUCCESS) {
          REPORT("Loading global '%s' Failed\n", E->name);
          CUDA_ERR_STRING(Err);
          return nullptr;
        }

        if (CUSize != E->size) {
          DP("Loading global '%s' - size mismatch (%zd != %zd)\n", E->name,
             CUSize, E->size);
          return nullptr;
        }

        DP("Entry point " DPxMOD " maps to global %s (" DPxMOD ")\n",
           DPxPTR(E - HostBegin), E->name, DPxPTR(CUPtr));

        Entry.addr = (void *)(CUPtr);

        // Note: In the current implementation declare target variables
        // can either be link or to. This means that once unified
        // memory is activated via the requires directive, the variable
        // can be used directly from the host in both cases.
        // TODO: when variables types other than to or link are added,
        // the below condition should be changed to explicitly
        // check for to and link variables types:
        // (RequiresFlags & OMP_REQ_UNIFIED_SHARED_MEMORY && (e->flags &
        // OMP_DECLARE_TARGET_LINK || e->flags == OMP_DECLARE_TARGET_TO))
        if (RequiresFlags & OMP_REQ_UNIFIED_SHARED_MEMORY) {
          // If unified memory is present any target link or to variables
          // can access host addresses directly. There is no longer a
          // need for device copies.
          cuMemcpyHtoD(CUPtr, E->addr, sizeof(void *));
          DP("Copy linked variable host address (" DPxMOD
             ") to device address (" DPxMOD ")\n",
             DPxPTR(*((void **)E->addr)), DPxPTR(CUPtr));
        }

        addOffloadEntry(DeviceId, Entry);

        continue;
      }

      CUfunction Func;
      Err = cuModuleGetFunction(&Func, Module, E->name);
      // We keep this style here because we need the name
      if (Err != CUDA_SUCCESS) {
        REPORT("Loading '%s' Failed\n", E->name);
        CUDA_ERR_STRING(Err);
        return nullptr;
      }

      DP("Entry point " DPxMOD " maps to %s (" DPxMOD ")\n",
         DPxPTR(E - HostBegin), E->name, DPxPTR(Func));

      // default value GENERIC (in case symbol is missing from cubin file)
      llvm::omp::OMPTgtExecModeFlags ExecModeVal;
      std::string ExecModeNameStr(E->name);
      ExecModeNameStr += "_exec_mode";
      const char *ExecModeName = ExecModeNameStr.c_str();

      CUdeviceptr ExecModePtr;
      size_t CUSize;
      Err = cuModuleGetGlobal(&ExecModePtr, &CUSize, Module, ExecModeName);
      if (Err == CUDA_SUCCESS) {
        if (CUSize != sizeof(llvm::omp::OMPTgtExecModeFlags)) {
          DP("Loading global exec_mode '%s' - size mismatch (%zd != %zd)\n",
             ExecModeName, CUSize, sizeof(llvm::omp::OMPTgtExecModeFlags));
          return nullptr;
        }

        Err = cuMemcpyDtoH(&ExecModeVal, ExecModePtr, CUSize);
        if (Err != CUDA_SUCCESS) {
          REPORT("Error when copying data from device to host. Pointers: "
                 "host = " DPxMOD ", device = " DPxMOD ", size = %zd\n",
                 DPxPTR(&ExecModeVal), DPxPTR(ExecModePtr), CUSize);
          CUDA_ERR_STRING(Err);
          return nullptr;
        }
      } else {
        DP("Loading global exec_mode '%s' - symbol missing, using default "
           "value GENERIC (1)\n",
           ExecModeName);
      }

      KernelsList.emplace_back(Func, ExecModeVal);

      __tgt_offload_entry Entry = *E;
      Entry.addr = &KernelsList.back();
      addOffloadEntry(DeviceId, Entry);
    }

    // send device environment data to the device
    {
      // TODO: The device ID used here is not the real device ID used by OpenMP.
      DeviceEnvironmentTy DeviceEnv{0, static_cast<uint32_t>(NumberOfDevices),
                                    static_cast<uint32_t>(DeviceId),
                                    static_cast<uint32_t>(DynamicMemorySize)};

      if (const char *EnvStr = getenv("LIBOMPTARGET_DEVICE_RTL_DEBUG"))
        DeviceEnv.DebugKind = std::stoi(EnvStr);

      const char *DeviceEnvName = "omptarget_device_environment";
      CUdeviceptr DeviceEnvPtr;
      size_t CUSize;

      Err = cuModuleGetGlobal(&DeviceEnvPtr, &CUSize, Module, DeviceEnvName);
      if (Err == CUDA_SUCCESS) {
        if (CUSize != sizeof(DeviceEnv)) {
          REPORT(
              "Global device_environment '%s' - size mismatch (%zu != %zu)\n",
              DeviceEnvName, CUSize, sizeof(int32_t));
          CUDA_ERR_STRING(Err);
          return nullptr;
        }

        Err = cuMemcpyHtoD(DeviceEnvPtr, &DeviceEnv, CUSize);
        if (Err != CUDA_SUCCESS) {
          REPORT("Error when copying data from host to device. Pointers: "
                 "host = " DPxMOD ", device = " DPxMOD ", size = %zu\n",
                 DPxPTR(&DeviceEnv), DPxPTR(DeviceEnvPtr), CUSize);
          CUDA_ERR_STRING(Err);
          return nullptr;
        }

        DP("Sending global device environment data %zu bytes\n", CUSize);
      } else {
        DP("Finding global device environment '%s' - symbol missing.\n",
           DeviceEnvName);
        DP("Continue, considering this is a device RTL which does not accept "
           "environment setting.\n");
      }
    }

    return getOffloadEntriesTable(DeviceId);
  }

  void *dataAlloc(const int DeviceId, const int64_t Size,
                  const TargetAllocTy Kind) {
    switch (Kind) {
    case TARGET_ALLOC_DEFAULT:
    case TARGET_ALLOC_DEVICE:
      if (UseMemoryManager)
        return MemoryManagers[DeviceId]->allocate(Size, nullptr);
      else
        return DeviceAllocators[DeviceId].allocate(Size, nullptr, Kind);
    case TARGET_ALLOC_HOST:
    case TARGET_ALLOC_SHARED:
      return DeviceAllocators[DeviceId].allocate(Size, nullptr, Kind);
    }

    REPORT("Invalid target data allocation kind or requested allocator not "
           "implemented yet\n");

    return nullptr;
  }

  int dataSubmit(const int DeviceId, void *TgtPtr, void *HstPtr,
                 const int64_t Size, __tgt_async_info *AsyncInfo
                 OMPT_SUPPORT_IF(, const ompt_plugin_api_t *ompt_api)) const {
    assert(AsyncInfo && "AsyncInfo is nullptr");

    CUstream Stream = getStream(DeviceId, AsyncInfo);

#if OMPT_SUPPORT
    // OpenMP 5.1, sec. 2.21.7.1 "map Clause", p. 353, L6-7:
    // "The target-data-op-begin event occurs before a thread initiates a data
    // operation on a target device.  The target-data-op-end event occurs after
    // a thread initiates a data operation on a target device."
    //
    // OpenMP 5.1, sec. 3.8.5 "omp_target_memcpy", p. 419, L4-5:
    // "The target-data-op-begin event occurs before a thread initiates a data
    // transfer.  The target-data-op-end event occurs after a thread initiated
    // a data transfer."
    //
    // OpenMP 5.1, sec. 4.5.2.25 "ompt_callback_target_data_op_emi_t and
    // ompt_callback_target_data_op_t", p. 535, L25-27:
    // "A thread dispatches a registered ompt_callback_target_data_op_emi or
    // ompt_callback_target_data_op callback when device memory is allocated or
    // freed, as well as when data is copied to or from a device."
    //
    // FIXME: We don't yet need the target_task_data, target_data, host_op_id,
    // and codeptr_ra arguments for OpenACC support, so we haven't bothered to
    // implement them yet.
    if (ompt_api->ompt_target_enabled->ompt_callback_target_data_op_emi) {
      ompt_api->ompt_target_callbacks->ompt_callback(
          ompt_callback_target_data_op_emi)(
          ompt_scope_begin, /*target_task_data=*/NULL, /*target_data=*/NULL,
          /*host_op_id=*/NULL, ompt_target_data_transfer_to_device, HstPtr,
          ompt_api->omp_get_initial_device(), TgtPtr,
          ompt_api->global_device_id, Size, /*codeptr_ra=*/NULL);
    }
#endif
    CUresult Err = cuMemcpyHtoDAsync((CUdeviceptr)TgtPtr, HstPtr, Size, Stream);
#if OMPT_SUPPORT
    if (ompt_api->ompt_target_enabled->ompt_callback_target_data_op_emi) {
      ompt_api->ompt_target_callbacks->ompt_callback(
          ompt_callback_target_data_op_emi)(
          ompt_scope_end, /*target_task_data=*/NULL, /*target_data=*/NULL,
          /*host_op_id=*/NULL, ompt_target_data_transfer_to_device, HstPtr,
          ompt_api->omp_get_initial_device(), TgtPtr,
          ompt_api->global_device_id, Size, /*codeptr_ra=*/NULL);
    }
#endif

    if (Err != CUDA_SUCCESS) {
      DP("Error when copying data from host to device. Pointers: host "
         "= " DPxMOD ", device = " DPxMOD ", size = %" PRId64 "\n",
         DPxPTR(HstPtr), DPxPTR(TgtPtr), Size);
      CUDA_ERR_STRING(Err);
      return OFFLOAD_FAIL;
    }

    return OFFLOAD_SUCCESS;
  }

  int dataRetrieve(const int DeviceId, void *HstPtr, void *TgtPtr,
                   const int64_t Size, __tgt_async_info *AsyncInfo
                   OMPT_SUPPORT_IF(, const ompt_plugin_api_t *ompt_api)) const {
    assert(AsyncInfo && "AsyncInfo is nullptr");

    CUstream Stream = getStream(DeviceId, AsyncInfo);

#if OMPT_SUPPORT
    // OpenMP 5.1, sec. 2.21.7.1 "map Clause", p. 353, L6-7:
    // "The target-data-op-begin event occurs before a thread initiates a data
    // operation on a target device.  The target-data-op-end event occurs after
    // a thread initiates a data operation on a target device."
    //
    // OpenMP 5.1, sec. 3.8.5 "omp_target_memcpy", p. 419, L4-5:
    // "The target-data-op-begin event occurs before a thread initiates a data
    // transfer.  The target-data-op-end event occurs after a thread initiated
    // a data transfer."
    //
    // OpenMP 5.1, sec. 4.5.2.25 "ompt_callback_target_data_op_emi_t and
    // ompt_callback_target_data_op_t", p. 535, L25-27:
    // "A thread dispatches a registered ompt_callback_target_data_op_emi or
    // ompt_callback_target_data_op callback when device memory is allocated or
    // freed, as well as when data is copied to or from a device."
    //
    // FIXME: We don't yet need the target_task_data, target_data, host_op_id,
    // and codeptr_ra arguments for OpenACC support, so we haven't bothered to
    // implement them yet.
    if (ompt_api->ompt_target_enabled->ompt_callback_target_data_op_emi) {
      ompt_api->ompt_target_callbacks->ompt_callback(
          ompt_callback_target_data_op_emi)(
          ompt_scope_begin, /*target_task_data=*/NULL, /*target_data=*/NULL,
          /*host_op_id=*/NULL, ompt_target_data_transfer_from_device, TgtPtr,
          ompt_api->global_device_id, HstPtr,
          ompt_api->omp_get_initial_device(), Size, /*codeptr_ra=*/NULL);
    }
#endif
    CUresult Err = cuMemcpyDtoHAsync(HstPtr, (CUdeviceptr)TgtPtr, Size, Stream);
#if OMPT_SUPPORT
    if (ompt_api->ompt_target_enabled->ompt_callback_target_data_op_emi) {
      ompt_api->ompt_target_callbacks->ompt_callback(
          ompt_callback_target_data_op_emi)(
          ompt_scope_end, /*target_task_data=*/NULL, /*target_data=*/NULL,
          /*host_op_id=*/NULL, ompt_target_data_transfer_from_device, TgtPtr,
          ompt_api->global_device_id, HstPtr,
          ompt_api->omp_get_initial_device(), Size, /*codeptr_ra=*/NULL);
    }
#endif

    if (Err != CUDA_SUCCESS) {
      DP("Error when copying data from device to host. Pointers: host "
         "= " DPxMOD ", device = " DPxMOD ", size = %" PRId64 "\n",
         DPxPTR(HstPtr), DPxPTR(TgtPtr), Size);
      CUDA_ERR_STRING(Err);
      return OFFLOAD_FAIL;
    }

    return OFFLOAD_SUCCESS;
  }

  int dataExchange(int SrcDevId, const void *SrcPtr, int DstDevId, void *DstPtr,
                   int64_t Size, __tgt_async_info *AsyncInfo) {
    assert(AsyncInfo && "AsyncInfo is nullptr");

    CUresult Err;
    CUstream Stream = getStream(SrcDevId, AsyncInfo);

    // If they are two devices, we try peer to peer copy first
    if (SrcDevId != DstDevId) {
      std::lock_guard<std::mutex> LG(PeerAccessMatrixLock);

      switch (PeerAccessMatrix[SrcDevId][DstDevId]) {
      case PeerAccessState::No: {
        REPORT("Peer access from %" PRId32 " to %" PRId32
               " is not supported. Fall back to D2D memcpy.\n",
               SrcDevId, DstDevId);
        return memcpyDtoD(SrcPtr, DstPtr, Size, Stream);
      }
      case PeerAccessState::Unkown: {
        int CanAccessPeer = 0;
        Err = cuDeviceCanAccessPeer(&CanAccessPeer, SrcDevId, DstDevId);
        if (Err != CUDA_SUCCESS) {
          REPORT("Error returned from cuDeviceCanAccessPeer. src = %" PRId32
                 ", dst = %" PRId32 ". Fall back to D2D memcpy.\n",
                 SrcDevId, DstDevId);
          CUDA_ERR_STRING(Err);
          PeerAccessMatrix[SrcDevId][DstDevId] = PeerAccessState::No;
          return memcpyDtoD(SrcPtr, DstPtr, Size, Stream);
        }

        if (!CanAccessPeer) {
          REPORT("P2P access from %d to %d is not supported. Fall back to D2D "
                 "memcpy.\n",
                 SrcDevId, DstDevId);
          PeerAccessMatrix[SrcDevId][DstDevId] = PeerAccessState::No;
          return memcpyDtoD(SrcPtr, DstPtr, Size, Stream);
        }

        Err = cuCtxEnablePeerAccess(DeviceData[DstDevId].Context, 0);
        if (Err != CUDA_SUCCESS) {
          REPORT("Error returned from cuCtxEnablePeerAccess. src = %" PRId32
                 ", dst = %" PRId32 ". Fall back to D2D memcpy.\n",
                 SrcDevId, DstDevId);
          CUDA_ERR_STRING(Err);
          PeerAccessMatrix[SrcDevId][DstDevId] = PeerAccessState::No;
          return memcpyDtoD(SrcPtr, DstPtr, Size, Stream);
        }

        PeerAccessMatrix[SrcDevId][DstDevId] = PeerAccessState::Yes;

        LLVM_FALLTHROUGH;
      }
      case PeerAccessState::Yes: {
        Err = cuMemcpyPeerAsync(
            (CUdeviceptr)DstPtr, DeviceData[DstDevId].Context,
            (CUdeviceptr)SrcPtr, DeviceData[SrcDevId].Context, Size, Stream);
        if (Err == CUDA_SUCCESS)
          return OFFLOAD_SUCCESS;

        DP("Error returned from cuMemcpyPeerAsync. src_ptr = " DPxMOD
           ", src_id =%" PRId32 ", dst_ptr = " DPxMOD ", dst_id =%" PRId32
           ". Fall back to D2D memcpy.\n",
           DPxPTR(SrcPtr), SrcDevId, DPxPTR(DstPtr), DstDevId);
        CUDA_ERR_STRING(Err);

        return memcpyDtoD(SrcPtr, DstPtr, Size, Stream);
      }
      }
    }

    return memcpyDtoD(SrcPtr, DstPtr, Size, Stream);
  }

  int dataDelete(const int DeviceId, void *TgtPtr) {
    if (UseMemoryManager)
      return MemoryManagers[DeviceId]->free(TgtPtr);

    return DeviceAllocators[DeviceId].free(TgtPtr);
  }

  int runTargetTeamRegion(
      const int DeviceId, void *TgtEntryPtr, void **TgtArgs,
      ptrdiff_t *TgtOffsets, const int ArgNum, const int TeamNum,
      const int ThreadLimit, const unsigned int LoopTripCount,
      __tgt_async_info *AsyncInfo
      OMPT_SUPPORT_IF(, const ompt_plugin_api_t *ompt_api)) const {
#if OMPT_SUPPORT
    // OpenMP 5.1, sec. 2.14.5 "target Construct", p. 201, L17-20:
    // "The target-submit-begin event occurs prior to initiating creation of an
    // initial task on a target device for a target region.  The
    // target-submit-end event occurs after initiating creation of an initial
    // task on a target device for a target region."
    //
    // OpenMP 5.1, sec. 4.5.2.28 "ompt_callback_target_submit_emi_t and
    // ompt_callback_target_submit_t", p. 543, L2-6:
    // "A thread dispatches a registered ompt_callback_target_submit_emi or
    // ompt_callback_target_submit callback on the host before and after a
    // target task initiates creation of an initial task on a device."
    // "The endpoint argument indicates that the callback signals the beginning
    // or end of a scope."
    //
    // FIXME: We don't yet need the target_data or host_op_id argument for
    // OpenACC support, so we haven't bothered to implement it yet.
    if (ompt_api->ompt_target_enabled->ompt_callback_target_submit_emi) {
      ompt_api->ompt_target_callbacks->ompt_callback(
          ompt_callback_target_submit_emi)(
          ompt_scope_begin, /*target_data=*/NULL, /*host_op_id=*/NULL,
          /*requested_num_teams=*/TeamNum);
    }
#endif

    CUresult Err = cuCtxSetCurrent(DeviceData[DeviceId].Context);
    if (!checkResult(Err, "Error returned from cuCtxSetCurrent\n"))
      return OFFLOAD_FAIL;

    // All args are references.
    std::vector<void *> Args(ArgNum);
    std::vector<void *> Ptrs(ArgNum);

    for (int I = 0; I < ArgNum; ++I) {
      Ptrs[I] = (void *)((intptr_t)TgtArgs[I] + TgtOffsets[I]);
      Args[I] = &Ptrs[I];
    }

    KernelTy *KernelInfo = reinterpret_cast<KernelTy *>(TgtEntryPtr);

    const bool IsSPMDGenericMode =
        KernelInfo->ExecutionMode == llvm::omp::OMP_TGT_EXEC_MODE_GENERIC_SPMD;
    const bool IsSPMDMode =
        KernelInfo->ExecutionMode == llvm::omp::OMP_TGT_EXEC_MODE_SPMD;
    const bool IsGenericMode =
        KernelInfo->ExecutionMode == llvm::omp::OMP_TGT_EXEC_MODE_GENERIC;

    int CudaThreadsPerBlock;
    if (ThreadLimit > 0) {
      DP("Setting CUDA threads per block to requested %d\n", ThreadLimit);
      CudaThreadsPerBlock = ThreadLimit;
      // Add master warp if necessary
      if (IsGenericMode) {
        DP("Adding master warp: +%d threads\n", DeviceData[DeviceId].WarpSize);
        CudaThreadsPerBlock += DeviceData[DeviceId].WarpSize;
      }
    } else {
      DP("Setting CUDA threads per block to default %d\n",
         DeviceData[DeviceId].NumThreads);
      CudaThreadsPerBlock = DeviceData[DeviceId].NumThreads;
    }

    if (CudaThreadsPerBlock > DeviceData[DeviceId].ThreadsPerBlock) {
      DP("Threads per block capped at device limit %d\n",
         DeviceData[DeviceId].ThreadsPerBlock);
      CudaThreadsPerBlock = DeviceData[DeviceId].ThreadsPerBlock;
    }

    if (!KernelInfo->MaxThreadsPerBlock) {
      Err = cuFuncGetAttribute(&KernelInfo->MaxThreadsPerBlock,
                               CU_FUNC_ATTRIBUTE_MAX_THREADS_PER_BLOCK,
                               KernelInfo->Func);
      if (!checkResult(Err, "Error returned from cuFuncGetAttribute\n"))
        return OFFLOAD_FAIL;
    }

    if (KernelInfo->MaxThreadsPerBlock < CudaThreadsPerBlock) {
      DP("Threads per block capped at kernel limit %d\n",
         KernelInfo->MaxThreadsPerBlock);
      CudaThreadsPerBlock = KernelInfo->MaxThreadsPerBlock;
    }

    unsigned int CudaBlocksPerGrid;
    if (TeamNum <= 0) {
      if (LoopTripCount > 0 && EnvNumTeams < 0) {
        if (IsSPMDGenericMode) {
          // If we reach this point, then we are executing a kernel that was
          // transformed from Generic-mode to SPMD-mode. This kernel has
          // SPMD-mode execution, but needs its blocks to be scheduled
          // differently because the current loop trip count only applies to the
          // `teams distribute` region and will create var too few blocks using
          // the regular SPMD-mode method.
          CudaBlocksPerGrid = LoopTripCount;
        } else if (IsSPMDMode) {
          // We have a combined construct, i.e. `target teams distribute
          // parallel for [simd]`. We launch so many teams so that each thread
          // will execute one iteration of the loop. round up to the nearest
          // integer
          CudaBlocksPerGrid = ((LoopTripCount - 1) / CudaThreadsPerBlock) + 1;
        } else if (IsGenericMode) {
          // If we reach this point, then we have a non-combined construct, i.e.
          // `teams distribute` with a nested `parallel for` and each team is
          // assigned one iteration of the `distribute` loop. E.g.:
          //
          // #pragma omp target teams distribute
          // for(...loop_tripcount...) {
          //   #pragma omp parallel for
          //   for(...) {}
          // }
          //
          // Threads within a team will execute the iterations of the `parallel`
          // loop.
          CudaBlocksPerGrid = LoopTripCount;
        } else {
          REPORT("Unknown execution mode: %d\n",
                 static_cast<int8_t>(KernelInfo->ExecutionMode));
          return OFFLOAD_FAIL;
        }
        DP("Using %d teams due to loop trip count %" PRIu32
           " and number of threads per block %d\n",
           CudaBlocksPerGrid, LoopTripCount, CudaThreadsPerBlock);
      } else {
        DP("Using default number of teams %d\n", DeviceData[DeviceId].NumTeams);
        CudaBlocksPerGrid = DeviceData[DeviceId].NumTeams;
      }
    } else {
      DP("Using requested number of teams %d\n", TeamNum);
      CudaBlocksPerGrid = TeamNum;
    }

    if (CudaBlocksPerGrid > DeviceData[DeviceId].BlocksPerGrid) {
      DP("Capping number of teams to team limit %d\n",
         DeviceData[DeviceId].BlocksPerGrid);
      CudaBlocksPerGrid = DeviceData[DeviceId].BlocksPerGrid;
    }

    INFO(OMP_INFOTYPE_PLUGIN_KERNEL, DeviceId,
         "Launching kernel %s with %d blocks and %d threads in %s mode\n",
         (getOffloadEntry(DeviceId, TgtEntryPtr))
             ? getOffloadEntry(DeviceId, TgtEntryPtr)->name
             : "(null)",
         CudaBlocksPerGrid, CudaThreadsPerBlock,
         (!IsSPMDMode ? (IsGenericMode ? "Generic" : "SPMD-Generic") : "SPMD"));

    CUstream Stream = getStream(DeviceId, AsyncInfo);
    Err = cuLaunchKernel(KernelInfo->Func, CudaBlocksPerGrid, /* gridDimY */ 1,
                         /* gridDimZ */ 1, CudaThreadsPerBlock,
                         /* blockDimY */ 1, /* blockDimZ */ 1,
                         DynamicMemorySize, Stream, &Args[0], nullptr);
    if (!checkResult(Err, "Error returned from cuLaunchKernel\n"))
      return OFFLOAD_FAIL;

#if OMPT_SUPPORT
    if (ompt_api->ompt_target_enabled->ompt_callback_target_submit_emi) {
      ompt_api->ompt_target_callbacks->ompt_callback(
          ompt_callback_target_submit_emi)(
          ompt_scope_end, /*target_data=*/NULL, /*host_op_id=*/NULL,
          /*requested_num_teams=*/TeamNum);
    }
#endif

    DP("Launch of entry point at " DPxMOD " successful!\n",
       DPxPTR(TgtEntryPtr));

    return OFFLOAD_SUCCESS;
  }

  int synchronize(const int DeviceId, __tgt_async_info *AsyncInfo) const {
    CUstream Stream = reinterpret_cast<CUstream>(AsyncInfo->Queue);
    CUresult Err = cuStreamSynchronize(Stream);

    // Once the stream is synchronized, return it to stream pool and reset
    // AsyncInfo. This is to make sure the synchronization only works for its
    // own tasks.
    StreamPool[DeviceId]->release(reinterpret_cast<CUstream>(AsyncInfo->Queue));
    AsyncInfo->Queue = nullptr;

    if (Err != CUDA_SUCCESS) {
      DP("Error when synchronizing stream. stream = " DPxMOD
         ", async info ptr = " DPxMOD "\n",
         DPxPTR(Stream), DPxPTR(AsyncInfo));
      CUDA_ERR_STRING(Err);
    }
    return (Err == CUDA_SUCCESS) ? OFFLOAD_SUCCESS : OFFLOAD_FAIL;
  }

  void printDeviceInfo(int32_t DeviceId) {
    char TmpChar[1000];
    std::string TmpStr;
    size_t TmpSt;
    int TmpInt, TmpInt2, TmpInt3;

    CUdevice Device;
    checkResult(cuDeviceGet(&Device, DeviceId),
                "Error returned from cuCtxGetDevice\n");

    cuDriverGetVersion(&TmpInt);
    printf("    CUDA Driver Version: \t\t%d \n", TmpInt);
    printf("    CUDA Device Number: \t\t%d \n", DeviceId);
    checkResult(cuDeviceGetName(TmpChar, 1000, Device),
                "Error returned from cuDeviceGetName\n");
    printf("    Device Name: \t\t\t%s \n", TmpChar);
    checkResult(cuDeviceTotalMem(&TmpSt, Device),
                "Error returned from cuDeviceTotalMem\n");
    printf("    Global Memory Size: \t\t%zu bytes \n", TmpSt);
    checkResult(cuDeviceGetAttribute(
                    &TmpInt, CU_DEVICE_ATTRIBUTE_MULTIPROCESSOR_COUNT, Device),
                "Error returned from cuDeviceGetAttribute\n");
    printf("    Number of Multiprocessors: \t\t%d \n", TmpInt);
    checkResult(
        cuDeviceGetAttribute(&TmpInt, CU_DEVICE_ATTRIBUTE_GPU_OVERLAP, Device),
        "Error returned from cuDeviceGetAttribute\n");
    printf("    Concurrent Copy and Execution: \t%s \n", BOOL2TEXT(TmpInt));
    checkResult(cuDeviceGetAttribute(
                    &TmpInt, CU_DEVICE_ATTRIBUTE_TOTAL_CONSTANT_MEMORY, Device),
                "Error returned from cuDeviceGetAttribute\n");
    printf("    Total Constant Memory: \t\t%d bytes\n", TmpInt);
    checkResult(
        cuDeviceGetAttribute(
            &TmpInt, CU_DEVICE_ATTRIBUTE_MAX_SHARED_MEMORY_PER_BLOCK, Device),
        "Error returned from cuDeviceGetAttribute\n");
    printf("    Max Shared Memory per Block: \t%d bytes \n", TmpInt);
    checkResult(
        cuDeviceGetAttribute(
            &TmpInt, CU_DEVICE_ATTRIBUTE_MAX_REGISTERS_PER_BLOCK, Device),
        "Error returned from cuDeviceGetAttribute\n");
    printf("    Registers per Block: \t\t%d \n", TmpInt);
    checkResult(
        cuDeviceGetAttribute(&TmpInt, CU_DEVICE_ATTRIBUTE_WARP_SIZE, Device),
        "Error returned from cuDeviceGetAttribute\n");
    printf("    Warp Size: \t\t\t\t%d Threads \n", TmpInt);
    checkResult(cuDeviceGetAttribute(
                    &TmpInt, CU_DEVICE_ATTRIBUTE_MAX_THREADS_PER_BLOCK, Device),
                "Error returned from cuDeviceGetAttribute\n");
    printf("    Maximum Threads per Block: \t\t%d \n", TmpInt);
    checkResult(cuDeviceGetAttribute(
                    &TmpInt, CU_DEVICE_ATTRIBUTE_MAX_BLOCK_DIM_X, Device),
                "Error returned from cuDeviceGetAttribute\n");
    checkResult(cuDeviceGetAttribute(
                    &TmpInt2, CU_DEVICE_ATTRIBUTE_MAX_BLOCK_DIM_Y, Device),
                "Error returned from cuDeviceGetAttribute\n");
    checkResult(cuDeviceGetAttribute(
                    &TmpInt3, CU_DEVICE_ATTRIBUTE_MAX_BLOCK_DIM_Z, Device),
                "Error returned from cuDeviceGetAttribute\n");
    printf("    Maximum Block Dimensions: \t\t%d, %d, %d \n", TmpInt, TmpInt2,
           TmpInt3);
    checkResult(cuDeviceGetAttribute(
                    &TmpInt, CU_DEVICE_ATTRIBUTE_MAX_GRID_DIM_X, Device),
                "Error returned from cuDeviceGetAttribute\n");
    checkResult(cuDeviceGetAttribute(
                    &TmpInt2, CU_DEVICE_ATTRIBUTE_MAX_GRID_DIM_Y, Device),
                "Error returned from cuDeviceGetAttribute\n");
    checkResult(cuDeviceGetAttribute(
                    &TmpInt3, CU_DEVICE_ATTRIBUTE_MAX_GRID_DIM_Z, Device),
                "Error returned from cuDeviceGetAttribute\n");
    printf("    Maximum Grid Dimensions: \t\t%d x %d x %d \n", TmpInt, TmpInt2,
           TmpInt3);
    checkResult(
        cuDeviceGetAttribute(&TmpInt, CU_DEVICE_ATTRIBUTE_MAX_PITCH, Device),
        "Error returned from cuDeviceGetAttribute\n");
    printf("    Maximum Memory Pitch: \t\t%d bytes \n", TmpInt);
    checkResult(cuDeviceGetAttribute(
                    &TmpInt, CU_DEVICE_ATTRIBUTE_TEXTURE_ALIGNMENT, Device),
                "Error returned from cuDeviceGetAttribute\n");
    printf("    Texture Alignment: \t\t\t%d bytes \n", TmpInt);
    checkResult(
        cuDeviceGetAttribute(&TmpInt, CU_DEVICE_ATTRIBUTE_CLOCK_RATE, Device),
        "Error returned from cuDeviceGetAttribute\n");
    printf("    Clock Rate: \t\t\t%d kHz\n", TmpInt);
    checkResult(cuDeviceGetAttribute(
                    &TmpInt, CU_DEVICE_ATTRIBUTE_KERNEL_EXEC_TIMEOUT, Device),
                "Error returned from cuDeviceGetAttribute\n");
    printf("    Execution Timeout: \t\t\t%s \n", BOOL2TEXT(TmpInt));
    checkResult(
        cuDeviceGetAttribute(&TmpInt, CU_DEVICE_ATTRIBUTE_INTEGRATED, Device),
        "Error returned from cuDeviceGetAttribute\n");
    printf("    Integrated Device: \t\t\t%s \n", BOOL2TEXT(TmpInt));
    checkResult(cuDeviceGetAttribute(
                    &TmpInt, CU_DEVICE_ATTRIBUTE_CAN_MAP_HOST_MEMORY, Device),
                "Error returned from cuDeviceGetAttribute\n");
    printf("    Can Map Host Memory: \t\t%s \n", BOOL2TEXT(TmpInt));
    checkResult(
        cuDeviceGetAttribute(&TmpInt, CU_DEVICE_ATTRIBUTE_COMPUTE_MODE, Device),
        "Error returned from cuDeviceGetAttribute\n");
    if (TmpInt == CU_COMPUTEMODE_DEFAULT)
      TmpStr = "DEFAULT";
    else if (TmpInt == CU_COMPUTEMODE_PROHIBITED)
      TmpStr = "PROHIBITED";
    else if (TmpInt == CU_COMPUTEMODE_EXCLUSIVE_PROCESS)
      TmpStr = "EXCLUSIVE PROCESS";
    else
      TmpStr = "unknown";
    printf("    Compute Mode: \t\t\t%s \n", TmpStr.c_str());
    checkResult(cuDeviceGetAttribute(
                    &TmpInt, CU_DEVICE_ATTRIBUTE_CONCURRENT_KERNELS, Device),
                "Error returned from cuDeviceGetAttribute\n");
    printf("    Concurrent Kernels: \t\t%s \n", BOOL2TEXT(TmpInt));
    checkResult(
        cuDeviceGetAttribute(&TmpInt, CU_DEVICE_ATTRIBUTE_ECC_ENABLED, Device),
        "Error returned from cuDeviceGetAttribute\n");
    printf("    ECC Enabled: \t\t\t%s \n", BOOL2TEXT(TmpInt));
    checkResult(cuDeviceGetAttribute(
                    &TmpInt, CU_DEVICE_ATTRIBUTE_MEMORY_CLOCK_RATE, Device),
                "Error returned from cuDeviceGetAttribute\n");
    printf("    Memory Clock Rate: \t\t\t%d kHz\n", TmpInt);
    checkResult(
        cuDeviceGetAttribute(
            &TmpInt, CU_DEVICE_ATTRIBUTE_GLOBAL_MEMORY_BUS_WIDTH, Device),
        "Error returned from cuDeviceGetAttribute\n");
    printf("    Memory Bus Width: \t\t\t%d bits\n", TmpInt);
    checkResult(cuDeviceGetAttribute(&TmpInt, CU_DEVICE_ATTRIBUTE_L2_CACHE_SIZE,
                                     Device),
                "Error returned from cuDeviceGetAttribute\n");
    printf("    L2 Cache Size: \t\t\t%d bytes \n", TmpInt);
    checkResult(cuDeviceGetAttribute(
                    &TmpInt, CU_DEVICE_ATTRIBUTE_MAX_THREADS_PER_MULTIPROCESSOR,
                    Device),
                "Error returned from cuDeviceGetAttribute\n");
    printf("    Max Threads Per SMP: \t\t%d \n", TmpInt);
    checkResult(cuDeviceGetAttribute(
                    &TmpInt, CU_DEVICE_ATTRIBUTE_ASYNC_ENGINE_COUNT, Device),
                "Error returned from cuDeviceGetAttribute\n");
    printf("    Async Engines: \t\t\t%s (%d) \n", BOOL2TEXT(TmpInt), TmpInt);
    checkResult(cuDeviceGetAttribute(
                    &TmpInt, CU_DEVICE_ATTRIBUTE_UNIFIED_ADDRESSING, Device),
                "Error returned from cuDeviceGetAttribute\n");
    printf("    Unified Addressing: \t\t%s \n", BOOL2TEXT(TmpInt));
    checkResult(cuDeviceGetAttribute(
                    &TmpInt, CU_DEVICE_ATTRIBUTE_MANAGED_MEMORY, Device),
                "Error returned from cuDeviceGetAttribute\n");
    printf("    Managed Memory: \t\t\t%s \n", BOOL2TEXT(TmpInt));
    checkResult(
        cuDeviceGetAttribute(
            &TmpInt, CU_DEVICE_ATTRIBUTE_CONCURRENT_MANAGED_ACCESS, Device),
        "Error returned from cuDeviceGetAttribute\n");
    printf("    Concurrent Managed Memory: \t\t%s \n", BOOL2TEXT(TmpInt));
    checkResult(
        cuDeviceGetAttribute(
            &TmpInt, CU_DEVICE_ATTRIBUTE_COMPUTE_PREEMPTION_SUPPORTED, Device),
        "Error returned from cuDeviceGetAttribute\n");
    printf("    Preemption Supported: \t\t%s \n", BOOL2TEXT(TmpInt));
    checkResult(cuDeviceGetAttribute(
                    &TmpInt, CU_DEVICE_ATTRIBUTE_COOPERATIVE_LAUNCH, Device),
                "Error returned from cuDeviceGetAttribute\n");
    printf("    Cooperative Launch: \t\t%s \n", BOOL2TEXT(TmpInt));
    checkResult(cuDeviceGetAttribute(
                    &TmpInt, CU_DEVICE_ATTRIBUTE_MULTI_GPU_BOARD, Device),
                "Error returned from cuDeviceGetAttribute\n");
    printf("    Multi-Device Boars: \t\t%s \n", BOOL2TEXT(TmpInt));
    checkResult(
        cuDeviceGetAttribute(
            &TmpInt, CU_DEVICE_ATTRIBUTE_COMPUTE_CAPABILITY_MAJOR, Device),
        "Error returned from cuDeviceGetAttribute\n");
    checkResult(
        cuDeviceGetAttribute(
            &TmpInt2, CU_DEVICE_ATTRIBUTE_COMPUTE_CAPABILITY_MINOR, Device),
        "Error returned from cuDeviceGetAttribute\n");
    printf("    Compute Capabilities: \t\t%d%d \n", TmpInt, TmpInt2);
  }

  int createEvent(int DeviceId, void **P) {
    CUevent Event = nullptr;
    if (EventPool[DeviceId]->acquire(Event) != OFFLOAD_SUCCESS)
      return OFFLOAD_FAIL;
    *P = Event;
    return OFFLOAD_SUCCESS;
  }

  int destroyEvent(int DeviceId, void *EventPtr) {
    EventPool[DeviceId]->release(reinterpret_cast<CUevent>(EventPtr));
    return OFFLOAD_SUCCESS;
  }

  int waitEvent(const int DeviceId, __tgt_async_info *AsyncInfo,
                void *EventPtr) const {
    CUstream Stream = getStream(DeviceId, AsyncInfo);
    CUevent Event = reinterpret_cast<CUevent>(EventPtr);

    // We don't use CU_EVENT_WAIT_DEFAULT here as it is only available from
    // specific CUDA version, and defined as 0x0. In previous version, per CUDA
    // API document, that argument has to be 0x0.
    CUresult Err = cuStreamWaitEvent(Stream, Event, 0);
    if (Err != CUDA_SUCCESS) {
      DP("Error when waiting event. stream = " DPxMOD ", event = " DPxMOD "\n",
         DPxPTR(Stream), DPxPTR(Event));
      CUDA_ERR_STRING(Err);
      return OFFLOAD_FAIL;
    }

    return OFFLOAD_SUCCESS;
  }

  int releaseAsyncInfo(int DeviceId, __tgt_async_info *AsyncInfo) const {
    if (AsyncInfo->Queue) {
      StreamPool[DeviceId]->release(
          reinterpret_cast<CUstream>(AsyncInfo->Queue));
      AsyncInfo->Queue = nullptr;
    }

    return OFFLOAD_SUCCESS;
  }

  int initAsyncInfo(int DeviceId, __tgt_async_info **AsyncInfo) const {
    *AsyncInfo = new __tgt_async_info;
    getStream(DeviceId, *AsyncInfo);
    return OFFLOAD_SUCCESS;
  }

  int initDeviceInfo(int DeviceId, __tgt_device_info *DeviceInfo,
                     const char **ErrStr) const {
    assert(DeviceInfo && "DeviceInfo is nullptr");

    if (!DeviceInfo->Context)
      DeviceInfo->Context = DeviceData[DeviceId].Context;
    if (!DeviceInfo->Device) {
      CUdevice Dev;
      CUresult Err = cuDeviceGet(&Dev, DeviceId);
      if (Err == CUDA_SUCCESS) {
        DeviceInfo->Device = reinterpret_cast<void *>(Dev);
      } else {
        cuGetErrorString(Err, ErrStr);
        return OFFLOAD_FAIL;
      }
    }
    return OFFLOAD_SUCCESS;
  }

  int setContext(int DeviceId) {
    assert(InitializedFlags[DeviceId] && "Device is not initialized");

    CUresult Err = cuCtxSetCurrent(DeviceData[DeviceId].Context);
    if (!checkResult(Err, "error returned from cuCtxSetCurrent"))
      return OFFLOAD_FAIL;

    return OFFLOAD_SUCCESS;
  }
};

DeviceRTLTy DeviceRTL;
} // namespace

// Exposed library API function
#ifdef __cplusplus
extern "C" {
#endif

<<<<<<< HEAD
int32_t __tgt_rtl_get_device_type() { return omp_device_nvptx64; }

int32_t __tgt_rtl_is_valid_binary(__tgt_device_image *image) {
  return elf_check_machine(image, /* EM_CUDA */ 190);
=======
int32_t __tgt_rtl_is_valid_binary(__tgt_device_image *Image) {
  return elf_check_machine(Image, /* EM_CUDA */ 190);
}

int32_t __tgt_rtl_is_valid_binary_info(__tgt_device_image *image,
                                       __tgt_image_info *info) {
  if (!__tgt_rtl_is_valid_binary(image))
    return false;

  // A subarchitecture was not specified. Assume it is compatible.
  if (!info->Arch)
    return true;

  int32_t NumberOfDevices = 0;
  if (cuDeviceGetCount(&NumberOfDevices) != CUDA_SUCCESS)
    return false;

  for (int32_t DeviceId = 0; DeviceId < NumberOfDevices; ++DeviceId) {
    CUdevice Device;
    if (cuDeviceGet(&Device, DeviceId) != CUDA_SUCCESS)
      return false;

    int32_t Major, Minor;
    if (cuDeviceGetAttribute(&Major,
                             CU_DEVICE_ATTRIBUTE_COMPUTE_CAPABILITY_MAJOR,
                             Device) != CUDA_SUCCESS)
      return false;
    if (cuDeviceGetAttribute(&Minor,
                             CU_DEVICE_ATTRIBUTE_COMPUTE_CAPABILITY_MINOR,
                             Device) != CUDA_SUCCESS)
      return false;

    std::string ArchStr = "sm_" + std::to_string(Major) + std::to_string(Minor);
    if (ArchStr != info->Arch)
      return false;
  }

  DP("Image has compatible compute capability: %s\n", info->Arch);
  return true;
>>>>>>> 5fb41342
}

int32_t __tgt_rtl_number_of_devices() { return DeviceRTL.getNumOfDevices(); }

int64_t __tgt_rtl_init_requires(int64_t RequiresFlags) {
  DP("Init requires flags to %" PRId64 "\n", RequiresFlags);
  DeviceRTL.setRequiresFlag(RequiresFlags);
  return RequiresFlags;
}

int32_t __tgt_rtl_is_data_exchangable(int32_t SrcDevId, int DstDevId) {
  if (DeviceRTL.isValidDeviceId(SrcDevId) &&
      DeviceRTL.isValidDeviceId(DstDevId))
    return 1;

  return 0;
}

int32_t __tgt_rtl_init_device(int32_t DeviceId) {
  assert(DeviceRTL.isValidDeviceId(DeviceId) && "device_id is invalid");
  // Context is set when init the device.

  return DeviceRTL.initDevice(DeviceId);
}

int32_t __tgt_rtl_deinit_device(int32_t DeviceId) {
  assert(DeviceRTL.isValidDeviceId(DeviceId) && "device_id is invalid");
  // Context is set when deinit the device.

  return DeviceRTL.deinitDevice(DeviceId);
}

__tgt_target_table *__tgt_rtl_load_binary(int32_t DeviceId,
                                          __tgt_device_image *Image) {
  assert(DeviceRTL.isValidDeviceId(DeviceId) && "device_id is invalid");

  if (DeviceRTL.setContext(DeviceId) != OFFLOAD_SUCCESS)
    return nullptr;

  return DeviceRTL.loadBinary(DeviceId, Image);
}

void *__tgt_rtl_data_alloc(int32_t DeviceId, int64_t Size, void *,
                           int32_t Kind) {
  assert(DeviceRTL.isValidDeviceId(DeviceId) && "device_id is invalid");

  if (DeviceRTL.setContext(DeviceId) != OFFLOAD_SUCCESS)
    return nullptr;

  return DeviceRTL.dataAlloc(DeviceId, Size, (TargetAllocTy)Kind);
}

<<<<<<< HEAD
int32_t __tgt_rtl_data_submit(
    int32_t device_id, void *tgt_ptr, void *hst_ptr, int64_t size
    OMPT_SUPPORT_IF(, const ompt_plugin_api_t *ompt_api)) {
  assert(DeviceRTL.isValidDeviceId(device_id) && "device_id is invalid");
  // Context is set in __tgt_rtl_data_submit_async.

  __tgt_async_info AsyncInfo;
  const int32_t rc = __tgt_rtl_data_submit_async(device_id, tgt_ptr, hst_ptr,
                                                 size, &AsyncInfo
                                                 OMPT_SUPPORT_IF(, ompt_api));
  if (rc != OFFLOAD_SUCCESS)
=======
int32_t __tgt_rtl_data_submit(int32_t DeviceId, void *TgtPtr, void *HstPtr,
                              int64_t Size) {
  assert(DeviceRTL.isValidDeviceId(DeviceId) && "device_id is invalid");
  // Context is set in __tgt_rtl_data_submit_async.

  __tgt_async_info AsyncInfo;
  const int32_t Rc =
      __tgt_rtl_data_submit_async(DeviceId, TgtPtr, HstPtr, Size, &AsyncInfo);
  if (Rc != OFFLOAD_SUCCESS)
>>>>>>> 5fb41342
    return OFFLOAD_FAIL;

  return __tgt_rtl_synchronize(DeviceId, &AsyncInfo);
}

<<<<<<< HEAD
int32_t __tgt_rtl_data_submit_async(
    int32_t device_id, void *tgt_ptr, void *hst_ptr, int64_t size,
    __tgt_async_info *async_info_ptr
    OMPT_SUPPORT_IF(, const ompt_plugin_api_t *ompt_api)) {
  assert(DeviceRTL.isValidDeviceId(device_id) && "device_id is invalid");
  assert(async_info_ptr && "async_info_ptr is nullptr");
=======
int32_t __tgt_rtl_data_submit_async(int32_t DeviceId, void *TgtPtr,
                                    void *HstPtr, int64_t Size,
                                    __tgt_async_info *AsyncInfoPtr) {
  assert(DeviceRTL.isValidDeviceId(DeviceId) && "device_id is invalid");
  assert(AsyncInfoPtr && "async_info_ptr is nullptr");
>>>>>>> 5fb41342

  if (DeviceRTL.setContext(DeviceId) != OFFLOAD_SUCCESS)
    return OFFLOAD_FAIL;

<<<<<<< HEAD
  return DeviceRTL.dataSubmit(device_id, tgt_ptr, hst_ptr, size,
                              async_info_ptr OMPT_SUPPORT_IF(, ompt_api));
}

int32_t __tgt_rtl_data_retrieve(
    int32_t device_id, void *hst_ptr, void *tgt_ptr, int64_t size
    OMPT_SUPPORT_IF(, const ompt_plugin_api_t *ompt_api)) {
  assert(DeviceRTL.isValidDeviceId(device_id) && "device_id is invalid");
  // Context is set in __tgt_rtl_data_retrieve_async.

  __tgt_async_info AsyncInfo;
  const int32_t rc = __tgt_rtl_data_retrieve_async(device_id, hst_ptr, tgt_ptr,
                                                   size, &AsyncInfo
                                                   OMPT_SUPPORT_IF(, ompt_api));
  if (rc != OFFLOAD_SUCCESS)
=======
  return DeviceRTL.dataSubmit(DeviceId, TgtPtr, HstPtr, Size, AsyncInfoPtr);
}

int32_t __tgt_rtl_data_retrieve(int32_t DeviceId, void *HstPtr, void *TgtPtr,
                                int64_t Size) {
  assert(DeviceRTL.isValidDeviceId(DeviceId) && "device_id is invalid");
  // Context is set in __tgt_rtl_data_retrieve_async.

  __tgt_async_info AsyncInfo;
  const int32_t Rc =
      __tgt_rtl_data_retrieve_async(DeviceId, HstPtr, TgtPtr, Size, &AsyncInfo);
  if (Rc != OFFLOAD_SUCCESS)
>>>>>>> 5fb41342
    return OFFLOAD_FAIL;

  return __tgt_rtl_synchronize(DeviceId, &AsyncInfo);
}

<<<<<<< HEAD
int32_t __tgt_rtl_data_retrieve_async(
    int32_t device_id, void *hst_ptr, void *tgt_ptr, int64_t size,
    __tgt_async_info *async_info_ptr
    OMPT_SUPPORT_IF(, const ompt_plugin_api_t *ompt_api)) {
  assert(DeviceRTL.isValidDeviceId(device_id) && "device_id is invalid");
  assert(async_info_ptr && "async_info_ptr is nullptr");
=======
int32_t __tgt_rtl_data_retrieve_async(int32_t DeviceId, void *HstPtr,
                                      void *TgtPtr, int64_t Size,
                                      __tgt_async_info *AsyncInfoPtr) {
  assert(DeviceRTL.isValidDeviceId(DeviceId) && "device_id is invalid");
  assert(AsyncInfoPtr && "async_info_ptr is nullptr");
>>>>>>> 5fb41342

  if (DeviceRTL.setContext(DeviceId) != OFFLOAD_SUCCESS)
    return OFFLOAD_FAIL;

<<<<<<< HEAD
  return DeviceRTL.dataRetrieve(device_id, hst_ptr, tgt_ptr, size,
                                async_info_ptr OMPT_SUPPORT_IF(, ompt_api));
=======
  return DeviceRTL.dataRetrieve(DeviceId, HstPtr, TgtPtr, Size, AsyncInfoPtr);
>>>>>>> 5fb41342
}

int32_t __tgt_rtl_data_exchange_async(int32_t SrcDevId, void *SrcPtr,
                                      int DstDevId, void *DstPtr, int64_t Size,
                                      __tgt_async_info *AsyncInfo) {
  assert(DeviceRTL.isValidDeviceId(SrcDevId) && "src_dev_id is invalid");
  assert(DeviceRTL.isValidDeviceId(DstDevId) && "dst_dev_id is invalid");
  assert(AsyncInfo && "AsyncInfo is nullptr");

  if (DeviceRTL.setContext(SrcDevId) != OFFLOAD_SUCCESS)
    return OFFLOAD_FAIL;

  return DeviceRTL.dataExchange(SrcDevId, SrcPtr, DstDevId, DstPtr, Size,
                                AsyncInfo);
}

int32_t __tgt_rtl_data_exchange(int32_t SrcDevId, void *SrcPtr,
                                int32_t DstDevId, void *DstPtr, int64_t Size) {
  assert(DeviceRTL.isValidDeviceId(SrcDevId) && "src_dev_id is invalid");
  assert(DeviceRTL.isValidDeviceId(DstDevId) && "dst_dev_id is invalid");
  // Context is set in __tgt_rtl_data_exchange_async.

  __tgt_async_info AsyncInfo;
  const int32_t Rc = __tgt_rtl_data_exchange_async(SrcDevId, SrcPtr, DstDevId,
                                                   DstPtr, Size, &AsyncInfo);
  if (Rc != OFFLOAD_SUCCESS)
    return OFFLOAD_FAIL;

  return __tgt_rtl_synchronize(SrcDevId, &AsyncInfo);
}

int32_t __tgt_rtl_data_delete(int32_t DeviceId, void *TgtPtr) {
  assert(DeviceRTL.isValidDeviceId(DeviceId) && "device_id is invalid");

  if (DeviceRTL.setContext(DeviceId) != OFFLOAD_SUCCESS)
    return OFFLOAD_FAIL;

  return DeviceRTL.dataDelete(DeviceId, TgtPtr);
}

<<<<<<< HEAD
int32_t __tgt_rtl_run_target_team_region(
    int32_t device_id, void *tgt_entry_ptr, void **tgt_args,
    ptrdiff_t *tgt_offsets, int32_t arg_num, int32_t team_num,
    int32_t thread_limit, uint64_t loop_tripcount
    OMPT_SUPPORT_IF(, const ompt_plugin_api_t *ompt_api)) {
  assert(DeviceRTL.isValidDeviceId(device_id) && "device_id is invalid");
  // Context is set in __tgt_rtl_run_target_team_region_async.

  __tgt_async_info AsyncInfo;
  const int32_t rc = __tgt_rtl_run_target_team_region_async(
      device_id, tgt_entry_ptr, tgt_args, tgt_offsets, arg_num, team_num,
      thread_limit, loop_tripcount, &AsyncInfo OMPT_SUPPORT_IF(, ompt_api));
  if (rc != OFFLOAD_SUCCESS)
=======
int32_t __tgt_rtl_run_target_team_region(int32_t DeviceId, void *TgtEntryPtr,
                                         void **TgtArgs, ptrdiff_t *TgtOffsets,
                                         int32_t ArgNum, int32_t TeamNum,
                                         int32_t ThreadLimit,
                                         uint64_t LoopTripcount) {
  assert(DeviceRTL.isValidDeviceId(DeviceId) && "device_id is invalid");
  // Context is set in __tgt_rtl_run_target_team_region_async.

  __tgt_async_info AsyncInfo;
  const int32_t Rc = __tgt_rtl_run_target_team_region_async(
      DeviceId, TgtEntryPtr, TgtArgs, TgtOffsets, ArgNum, TeamNum, ThreadLimit,
      LoopTripcount, &AsyncInfo);
  if (Rc != OFFLOAD_SUCCESS)
>>>>>>> 5fb41342
    return OFFLOAD_FAIL;

  return __tgt_rtl_synchronize(DeviceId, &AsyncInfo);
}

int32_t __tgt_rtl_run_target_team_region_async(
<<<<<<< HEAD
    int32_t device_id, void *tgt_entry_ptr, void **tgt_args,
    ptrdiff_t *tgt_offsets, int32_t arg_num, int32_t team_num,
    int32_t thread_limit, uint64_t loop_tripcount,
    __tgt_async_info *async_info_ptr
    OMPT_SUPPORT_IF(, const ompt_plugin_api_t *ompt_api)) {
  assert(DeviceRTL.isValidDeviceId(device_id) && "device_id is invalid");
=======
    int32_t DeviceId, void *TgtEntryPtr, void **TgtArgs, ptrdiff_t *TgtOffsets,
    int32_t ArgNum, int32_t TeamNum, int32_t ThreadLimit,
    uint64_t LoopTripcount, __tgt_async_info *AsyncInfoPtr) {
  assert(DeviceRTL.isValidDeviceId(DeviceId) && "device_id is invalid");
>>>>>>> 5fb41342

  if (DeviceRTL.setContext(DeviceId) != OFFLOAD_SUCCESS)
    return OFFLOAD_FAIL;

<<<<<<< HEAD
  return DeviceRTL.runTargetTeamRegion(
      device_id, tgt_entry_ptr, tgt_args, tgt_offsets, arg_num, team_num,
      thread_limit, loop_tripcount, async_info_ptr
      OMPT_SUPPORT_IF(, ompt_api));
}

int32_t __tgt_rtl_run_target_region(
    int32_t device_id, void *tgt_entry_ptr, void **tgt_args,
    ptrdiff_t *tgt_offsets, int32_t arg_num
    OMPT_SUPPORT_IF(, const ompt_plugin_api_t *ompt_api)) {
  assert(DeviceRTL.isValidDeviceId(device_id) && "device_id is invalid");
  // Context is set in __tgt_rtl_run_target_region_async.

  __tgt_async_info AsyncInfo;
  const int32_t rc = __tgt_rtl_run_target_region_async(
      device_id, tgt_entry_ptr, tgt_args, tgt_offsets, arg_num, &AsyncInfo
      OMPT_SUPPORT_IF(, ompt_api));
  if (rc != OFFLOAD_SUCCESS)
=======
  return DeviceRTL.runTargetTeamRegion(DeviceId, TgtEntryPtr, TgtArgs,
                                       TgtOffsets, ArgNum, TeamNum, ThreadLimit,
                                       LoopTripcount, AsyncInfoPtr);
}

int32_t __tgt_rtl_run_target_region(int32_t DeviceId, void *TgtEntryPtr,
                                    void **TgtArgs, ptrdiff_t *TgtOffsets,
                                    int32_t ArgNum) {
  assert(DeviceRTL.isValidDeviceId(DeviceId) && "device_id is invalid");
  // Context is set in __tgt_rtl_run_target_region_async.

  __tgt_async_info AsyncInfo;
  const int32_t Rc = __tgt_rtl_run_target_region_async(
      DeviceId, TgtEntryPtr, TgtArgs, TgtOffsets, ArgNum, &AsyncInfo);
  if (Rc != OFFLOAD_SUCCESS)
>>>>>>> 5fb41342
    return OFFLOAD_FAIL;

  return __tgt_rtl_synchronize(DeviceId, &AsyncInfo);
}

<<<<<<< HEAD
int32_t __tgt_rtl_run_target_region_async(
    int32_t device_id, void *tgt_entry_ptr, void **tgt_args,
    ptrdiff_t *tgt_offsets, int32_t arg_num, __tgt_async_info *async_info_ptr
    OMPT_SUPPORT_IF(, const ompt_plugin_api_t *ompt_api)) {
  assert(DeviceRTL.isValidDeviceId(device_id) && "device_id is invalid");
=======
int32_t __tgt_rtl_run_target_region_async(int32_t DeviceId, void *TgtEntryPtr,
                                          void **TgtArgs, ptrdiff_t *TgtOffsets,
                                          int32_t ArgNum,
                                          __tgt_async_info *AsyncInfoPtr) {
  assert(DeviceRTL.isValidDeviceId(DeviceId) && "device_id is invalid");
>>>>>>> 5fb41342
  // Context is set in __tgt_rtl_run_target_team_region_async.
  return __tgt_rtl_run_target_team_region_async(
      DeviceId, TgtEntryPtr, TgtArgs, TgtOffsets, ArgNum,
      /* team num*/ 1, /* thread_limit */ 1, /* loop_tripcount */ 0,
<<<<<<< HEAD
      async_info_ptr OMPT_SUPPORT_IF(, ompt_api));
=======
      AsyncInfoPtr);
>>>>>>> 5fb41342
}

int32_t __tgt_rtl_synchronize(int32_t DeviceId,
                              __tgt_async_info *AsyncInfoPtr) {
  assert(DeviceRTL.isValidDeviceId(DeviceId) && "device_id is invalid");
  assert(AsyncInfoPtr && "async_info_ptr is nullptr");
  assert(AsyncInfoPtr->Queue && "async_info_ptr->Queue is nullptr");
  // NOTE: We don't need to set context for stream sync.
  return DeviceRTL.synchronize(DeviceId, AsyncInfoPtr);
}

void __tgt_rtl_set_info_flag(uint32_t NewInfoLevel) {
  std::atomic<uint32_t> &InfoLevel = getInfoLevelInternal();
  InfoLevel.store(NewInfoLevel);
}

void __tgt_rtl_print_device_info(int32_t DeviceId) {
  assert(DeviceRTL.isValidDeviceId(DeviceId) && "device_id is invalid");
  // NOTE: We don't need to set context for print device info.
  DeviceRTL.printDeviceInfo(DeviceId);
}

int32_t __tgt_rtl_create_event(int32_t DeviceId, void **Event) {
  assert(Event && "event is nullptr");

  if (DeviceRTL.setContext(DeviceId) != OFFLOAD_SUCCESS)
    return OFFLOAD_FAIL;

  return DeviceRTL.createEvent(DeviceId, Event);
}

int32_t __tgt_rtl_record_event(int32_t DeviceId, void *EventPtr,
                               __tgt_async_info *AsyncInfoPtr) {
  assert(AsyncInfoPtr && "async_info_ptr is nullptr");
  assert(AsyncInfoPtr->Queue && "async_info_ptr->Queue is nullptr");
  assert(EventPtr && "event_ptr is nullptr");
  // NOTE: We might not need to set context for event record.
  return recordEvent(EventPtr, AsyncInfoPtr);
}

int32_t __tgt_rtl_wait_event(int32_t DeviceId, void *EventPtr,
                             __tgt_async_info *AsyncInfoPtr) {
  assert(DeviceRTL.isValidDeviceId(DeviceId) && "device_id is invalid");
  assert(AsyncInfoPtr && "async_info_ptr is nullptr");
  assert(EventPtr && "event is nullptr");
  // If we don't have a queue we need to set the context.
  if (!AsyncInfoPtr->Queue && DeviceRTL.setContext(DeviceId) != OFFLOAD_SUCCESS)
    return OFFLOAD_FAIL;
  return DeviceRTL.waitEvent(DeviceId, AsyncInfoPtr, EventPtr);
}

int32_t __tgt_rtl_sync_event(int32_t DeviceId, void *EventPtr) {
  assert(EventPtr && "event is nullptr");
  // NOTE: We might not need to set context for event sync.
  return syncEvent(EventPtr);
}

int32_t __tgt_rtl_destroy_event(int32_t DeviceId, void *EventPtr) {
  assert(EventPtr && "event is nullptr");

  if (DeviceRTL.setContext(DeviceId) != OFFLOAD_SUCCESS)
    return OFFLOAD_FAIL;

  return DeviceRTL.destroyEvent(DeviceId, EventPtr);
}

int32_t __tgt_rtl_release_async_info(int32_t DeviceId,
                                     __tgt_async_info *AsyncInfo) {
  assert(DeviceRTL.isValidDeviceId(DeviceId) && "device_id is invalid");
  assert(AsyncInfo && "async_info is nullptr");

  if (DeviceRTL.setContext(DeviceId) != OFFLOAD_SUCCESS)
    return OFFLOAD_FAIL;

  return DeviceRTL.releaseAsyncInfo(DeviceId, AsyncInfo);
}

int32_t __tgt_rtl_init_async_info(int32_t DeviceId,
                                  __tgt_async_info **AsyncInfo) {
  assert(DeviceRTL.isValidDeviceId(DeviceId) && "device_id is invalid");
  assert(AsyncInfo && "async_info is nullptr");

  if (DeviceRTL.setContext(DeviceId) != OFFLOAD_SUCCESS)
    return OFFLOAD_FAIL;

  return DeviceRTL.initAsyncInfo(DeviceId, AsyncInfo);
}

int32_t __tgt_rtl_init_device_info(int32_t DeviceId,
                                   __tgt_device_info *DeviceInfoPtr,
                                   const char **ErrStr) {
  assert(DeviceRTL.isValidDeviceId(DeviceId) && "device_id is invalid");
  assert(DeviceInfoPtr && "device_info_ptr is nullptr");

  if (DeviceRTL.setContext(DeviceId) != OFFLOAD_SUCCESS)
    return OFFLOAD_FAIL;

  return DeviceRTL.initDeviceInfo(DeviceId, DeviceInfoPtr, ErrStr);
}

#ifdef __cplusplus
}
#endif<|MERGE_RESOLUTION|>--- conflicted
+++ resolved
@@ -993,7 +993,7 @@
 
   int dataSubmit(const int DeviceId, void *TgtPtr, void *HstPtr,
                  const int64_t Size, __tgt_async_info *AsyncInfo
-                 OMPT_SUPPORT_IF(, const ompt_plugin_api_t *ompt_api)) const {
+                 OMPT_SUPPORT_IF(, const ompt_plugin_api_t *OmptApi)) const {
     assert(AsyncInfo && "AsyncInfo is nullptr");
 
     CUstream Stream = getStream(DeviceId, AsyncInfo);
@@ -1018,24 +1018,24 @@
     // FIXME: We don't yet need the target_task_data, target_data, host_op_id,
     // and codeptr_ra arguments for OpenACC support, so we haven't bothered to
     // implement them yet.
-    if (ompt_api->ompt_target_enabled->ompt_callback_target_data_op_emi) {
-      ompt_api->ompt_target_callbacks->ompt_callback(
+    if (OmptApi->ompt_target_enabled->ompt_callback_target_data_op_emi) {
+      OmptApi->ompt_target_callbacks->ompt_callback(
           ompt_callback_target_data_op_emi)(
           ompt_scope_begin, /*target_task_data=*/NULL, /*target_data=*/NULL,
           /*host_op_id=*/NULL, ompt_target_data_transfer_to_device, HstPtr,
-          ompt_api->omp_get_initial_device(), TgtPtr,
-          ompt_api->global_device_id, Size, /*codeptr_ra=*/NULL);
+          OmptApi->omp_get_initial_device(), TgtPtr,
+          OmptApi->global_device_id, Size, /*codeptr_ra=*/NULL);
     }
 #endif
     CUresult Err = cuMemcpyHtoDAsync((CUdeviceptr)TgtPtr, HstPtr, Size, Stream);
 #if OMPT_SUPPORT
-    if (ompt_api->ompt_target_enabled->ompt_callback_target_data_op_emi) {
-      ompt_api->ompt_target_callbacks->ompt_callback(
+    if (OmptApi->ompt_target_enabled->ompt_callback_target_data_op_emi) {
+      OmptApi->ompt_target_callbacks->ompt_callback(
           ompt_callback_target_data_op_emi)(
           ompt_scope_end, /*target_task_data=*/NULL, /*target_data=*/NULL,
           /*host_op_id=*/NULL, ompt_target_data_transfer_to_device, HstPtr,
-          ompt_api->omp_get_initial_device(), TgtPtr,
-          ompt_api->global_device_id, Size, /*codeptr_ra=*/NULL);
+          OmptApi->omp_get_initial_device(), TgtPtr,
+          OmptApi->global_device_id, Size, /*codeptr_ra=*/NULL);
     }
 #endif
 
@@ -1052,7 +1052,7 @@
 
   int dataRetrieve(const int DeviceId, void *HstPtr, void *TgtPtr,
                    const int64_t Size, __tgt_async_info *AsyncInfo
-                   OMPT_SUPPORT_IF(, const ompt_plugin_api_t *ompt_api)) const {
+                   OMPT_SUPPORT_IF(, const ompt_plugin_api_t *OmptApi)) const {
     assert(AsyncInfo && "AsyncInfo is nullptr");
 
     CUstream Stream = getStream(DeviceId, AsyncInfo);
@@ -1077,24 +1077,24 @@
     // FIXME: We don't yet need the target_task_data, target_data, host_op_id,
     // and codeptr_ra arguments for OpenACC support, so we haven't bothered to
     // implement them yet.
-    if (ompt_api->ompt_target_enabled->ompt_callback_target_data_op_emi) {
-      ompt_api->ompt_target_callbacks->ompt_callback(
+    if (OmptApi->ompt_target_enabled->ompt_callback_target_data_op_emi) {
+      OmptApi->ompt_target_callbacks->ompt_callback(
           ompt_callback_target_data_op_emi)(
           ompt_scope_begin, /*target_task_data=*/NULL, /*target_data=*/NULL,
           /*host_op_id=*/NULL, ompt_target_data_transfer_from_device, TgtPtr,
-          ompt_api->global_device_id, HstPtr,
-          ompt_api->omp_get_initial_device(), Size, /*codeptr_ra=*/NULL);
+          OmptApi->global_device_id, HstPtr,
+          OmptApi->omp_get_initial_device(), Size, /*codeptr_ra=*/NULL);
     }
 #endif
     CUresult Err = cuMemcpyDtoHAsync(HstPtr, (CUdeviceptr)TgtPtr, Size, Stream);
 #if OMPT_SUPPORT
-    if (ompt_api->ompt_target_enabled->ompt_callback_target_data_op_emi) {
-      ompt_api->ompt_target_callbacks->ompt_callback(
+    if (OmptApi->ompt_target_enabled->ompt_callback_target_data_op_emi) {
+      OmptApi->ompt_target_callbacks->ompt_callback(
           ompt_callback_target_data_op_emi)(
           ompt_scope_end, /*target_task_data=*/NULL, /*target_data=*/NULL,
           /*host_op_id=*/NULL, ompt_target_data_transfer_from_device, TgtPtr,
-          ompt_api->global_device_id, HstPtr,
-          ompt_api->omp_get_initial_device(), Size, /*codeptr_ra=*/NULL);
+          OmptApi->global_device_id, HstPtr,
+          OmptApi->omp_get_initial_device(), Size, /*codeptr_ra=*/NULL);
     }
 #endif
 
@@ -1194,7 +1194,7 @@
       ptrdiff_t *TgtOffsets, const int ArgNum, const int TeamNum,
       const int ThreadLimit, const unsigned int LoopTripCount,
       __tgt_async_info *AsyncInfo
-      OMPT_SUPPORT_IF(, const ompt_plugin_api_t *ompt_api)) const {
+      OMPT_SUPPORT_IF(, const ompt_plugin_api_t *OmptApi)) const {
 #if OMPT_SUPPORT
     // OpenMP 5.1, sec. 2.14.5 "target Construct", p. 201, L17-20:
     // "The target-submit-begin event occurs prior to initiating creation of an
@@ -1212,17 +1212,13 @@
     //
     // FIXME: We don't yet need the target_data or host_op_id argument for
     // OpenACC support, so we haven't bothered to implement it yet.
-    if (ompt_api->ompt_target_enabled->ompt_callback_target_submit_emi) {
-      ompt_api->ompt_target_callbacks->ompt_callback(
+    if (OmptApi->ompt_target_enabled->ompt_callback_target_submit_emi) {
+      OmptApi->ompt_target_callbacks->ompt_callback(
           ompt_callback_target_submit_emi)(
           ompt_scope_begin, /*target_data=*/NULL, /*host_op_id=*/NULL,
           /*requested_num_teams=*/TeamNum);
     }
 #endif
-
-    CUresult Err = cuCtxSetCurrent(DeviceData[DeviceId].Context);
-    if (!checkResult(Err, "Error returned from cuCtxSetCurrent\n"))
-      return OFFLOAD_FAIL;
 
     // All args are references.
     std::vector<void *> Args(ArgNum);
@@ -1263,6 +1259,7 @@
       CudaThreadsPerBlock = DeviceData[DeviceId].ThreadsPerBlock;
     }
 
+    CUresult Err;
     if (!KernelInfo->MaxThreadsPerBlock) {
       Err = cuFuncGetAttribute(&KernelInfo->MaxThreadsPerBlock,
                                CU_FUNC_ATTRIBUTE_MAX_THREADS_PER_BLOCK,
@@ -1348,8 +1345,8 @@
       return OFFLOAD_FAIL;
 
 #if OMPT_SUPPORT
-    if (ompt_api->ompt_target_enabled->ompt_callback_target_submit_emi) {
-      ompt_api->ompt_target_callbacks->ompt_callback(
+    if (OmptApi->ompt_target_enabled->ompt_callback_target_submit_emi) {
+      OmptApi->ompt_target_callbacks->ompt_callback(
           ompt_callback_target_submit_emi)(
           ompt_scope_end, /*target_data=*/NULL, /*host_op_id=*/NULL,
           /*requested_num_teams=*/TeamNum);
@@ -1641,12 +1638,8 @@
 extern "C" {
 #endif
 
-<<<<<<< HEAD
 int32_t __tgt_rtl_get_device_type() { return omp_device_nvptx64; }
 
-int32_t __tgt_rtl_is_valid_binary(__tgt_device_image *image) {
-  return elf_check_machine(image, /* EM_CUDA */ 190);
-=======
 int32_t __tgt_rtl_is_valid_binary(__tgt_device_image *Image) {
   return elf_check_machine(Image, /* EM_CUDA */ 190);
 }
@@ -1686,7 +1679,6 @@
 
   DP("Image has compatible compute capability: %s\n", info->Arch);
   return true;
->>>>>>> 5fb41342
 }
 
 int32_t __tgt_rtl_number_of_devices() { return DeviceRTL.getNumOfDevices(); }
@@ -1739,111 +1731,64 @@
   return DeviceRTL.dataAlloc(DeviceId, Size, (TargetAllocTy)Kind);
 }
 
-<<<<<<< HEAD
 int32_t __tgt_rtl_data_submit(
-    int32_t device_id, void *tgt_ptr, void *hst_ptr, int64_t size
-    OMPT_SUPPORT_IF(, const ompt_plugin_api_t *ompt_api)) {
-  assert(DeviceRTL.isValidDeviceId(device_id) && "device_id is invalid");
-  // Context is set in __tgt_rtl_data_submit_async.
-
-  __tgt_async_info AsyncInfo;
-  const int32_t rc = __tgt_rtl_data_submit_async(device_id, tgt_ptr, hst_ptr,
-                                                 size, &AsyncInfo
-                                                 OMPT_SUPPORT_IF(, ompt_api));
-  if (rc != OFFLOAD_SUCCESS)
-=======
-int32_t __tgt_rtl_data_submit(int32_t DeviceId, void *TgtPtr, void *HstPtr,
-                              int64_t Size) {
+    int32_t DeviceId, void *TgtPtr, void *HstPtr, int64_t Size
+    OMPT_SUPPORT_IF(, const ompt_plugin_api_t *OmptApi)) {
   assert(DeviceRTL.isValidDeviceId(DeviceId) && "device_id is invalid");
   // Context is set in __tgt_rtl_data_submit_async.
 
   __tgt_async_info AsyncInfo;
   const int32_t Rc =
-      __tgt_rtl_data_submit_async(DeviceId, TgtPtr, HstPtr, Size, &AsyncInfo);
+      __tgt_rtl_data_submit_async(DeviceId, TgtPtr, HstPtr, Size, &AsyncInfo
+                                  OMPT_SUPPORT_IF(, OmptApi));
   if (Rc != OFFLOAD_SUCCESS)
->>>>>>> 5fb41342
     return OFFLOAD_FAIL;
 
   return __tgt_rtl_synchronize(DeviceId, &AsyncInfo);
 }
 
-<<<<<<< HEAD
 int32_t __tgt_rtl_data_submit_async(
-    int32_t device_id, void *tgt_ptr, void *hst_ptr, int64_t size,
-    __tgt_async_info *async_info_ptr
-    OMPT_SUPPORT_IF(, const ompt_plugin_api_t *ompt_api)) {
-  assert(DeviceRTL.isValidDeviceId(device_id) && "device_id is invalid");
-  assert(async_info_ptr && "async_info_ptr is nullptr");
-=======
-int32_t __tgt_rtl_data_submit_async(int32_t DeviceId, void *TgtPtr,
-                                    void *HstPtr, int64_t Size,
-                                    __tgt_async_info *AsyncInfoPtr) {
+    int32_t DeviceId, void *TgtPtr, void *HstPtr, int64_t Size,
+    __tgt_async_info *AsyncInfoPtr
+    OMPT_SUPPORT_IF(, const ompt_plugin_api_t *OmptApi)) {
   assert(DeviceRTL.isValidDeviceId(DeviceId) && "device_id is invalid");
   assert(AsyncInfoPtr && "async_info_ptr is nullptr");
->>>>>>> 5fb41342
 
   if (DeviceRTL.setContext(DeviceId) != OFFLOAD_SUCCESS)
     return OFFLOAD_FAIL;
 
-<<<<<<< HEAD
-  return DeviceRTL.dataSubmit(device_id, tgt_ptr, hst_ptr, size,
-                              async_info_ptr OMPT_SUPPORT_IF(, ompt_api));
+  return DeviceRTL.dataSubmit(DeviceId, TgtPtr, HstPtr, Size, AsyncInfoPtr
+                              OMPT_SUPPORT_IF(, OmptApi));
 }
 
 int32_t __tgt_rtl_data_retrieve(
-    int32_t device_id, void *hst_ptr, void *tgt_ptr, int64_t size
-    OMPT_SUPPORT_IF(, const ompt_plugin_api_t *ompt_api)) {
-  assert(DeviceRTL.isValidDeviceId(device_id) && "device_id is invalid");
-  // Context is set in __tgt_rtl_data_retrieve_async.
-
-  __tgt_async_info AsyncInfo;
-  const int32_t rc = __tgt_rtl_data_retrieve_async(device_id, hst_ptr, tgt_ptr,
-                                                   size, &AsyncInfo
-                                                   OMPT_SUPPORT_IF(, ompt_api));
-  if (rc != OFFLOAD_SUCCESS)
-=======
-  return DeviceRTL.dataSubmit(DeviceId, TgtPtr, HstPtr, Size, AsyncInfoPtr);
-}
-
-int32_t __tgt_rtl_data_retrieve(int32_t DeviceId, void *HstPtr, void *TgtPtr,
-                                int64_t Size) {
+    int32_t DeviceId, void *HstPtr, void *TgtPtr, int64_t Size
+    OMPT_SUPPORT_IF(, const ompt_plugin_api_t *OmptApi)) {
   assert(DeviceRTL.isValidDeviceId(DeviceId) && "device_id is invalid");
   // Context is set in __tgt_rtl_data_retrieve_async.
 
   __tgt_async_info AsyncInfo;
   const int32_t Rc =
-      __tgt_rtl_data_retrieve_async(DeviceId, HstPtr, TgtPtr, Size, &AsyncInfo);
+      __tgt_rtl_data_retrieve_async(DeviceId, HstPtr, TgtPtr, Size, &AsyncInfo
+                                    OMPT_SUPPORT_IF(, OmptApi));
   if (Rc != OFFLOAD_SUCCESS)
->>>>>>> 5fb41342
     return OFFLOAD_FAIL;
 
   return __tgt_rtl_synchronize(DeviceId, &AsyncInfo);
 }
 
-<<<<<<< HEAD
 int32_t __tgt_rtl_data_retrieve_async(
-    int32_t device_id, void *hst_ptr, void *tgt_ptr, int64_t size,
-    __tgt_async_info *async_info_ptr
-    OMPT_SUPPORT_IF(, const ompt_plugin_api_t *ompt_api)) {
-  assert(DeviceRTL.isValidDeviceId(device_id) && "device_id is invalid");
-  assert(async_info_ptr && "async_info_ptr is nullptr");
-=======
-int32_t __tgt_rtl_data_retrieve_async(int32_t DeviceId, void *HstPtr,
-                                      void *TgtPtr, int64_t Size,
-                                      __tgt_async_info *AsyncInfoPtr) {
+    int32_t DeviceId, void *HstPtr, void *TgtPtr, int64_t Size,
+    __tgt_async_info *AsyncInfoPtr
+    OMPT_SUPPORT_IF(, const ompt_plugin_api_t *OmptApi)) {
   assert(DeviceRTL.isValidDeviceId(DeviceId) && "device_id is invalid");
   assert(AsyncInfoPtr && "async_info_ptr is nullptr");
->>>>>>> 5fb41342
 
   if (DeviceRTL.setContext(DeviceId) != OFFLOAD_SUCCESS)
     return OFFLOAD_FAIL;
 
-<<<<<<< HEAD
-  return DeviceRTL.dataRetrieve(device_id, hst_ptr, tgt_ptr, size,
-                                async_info_ptr OMPT_SUPPORT_IF(, ompt_api));
-=======
-  return DeviceRTL.dataRetrieve(DeviceId, HstPtr, TgtPtr, Size, AsyncInfoPtr);
->>>>>>> 5fb41342
+  return DeviceRTL.dataRetrieve(DeviceId, HstPtr, TgtPtr, Size, AsyncInfoPtr
+                                OMPT_SUPPORT_IF(, OmptApi));
 }
 
 int32_t __tgt_rtl_data_exchange_async(int32_t SrcDevId, void *SrcPtr,
@@ -1884,121 +1829,64 @@
   return DeviceRTL.dataDelete(DeviceId, TgtPtr);
 }
 
-<<<<<<< HEAD
 int32_t __tgt_rtl_run_target_team_region(
-    int32_t device_id, void *tgt_entry_ptr, void **tgt_args,
-    ptrdiff_t *tgt_offsets, int32_t arg_num, int32_t team_num,
-    int32_t thread_limit, uint64_t loop_tripcount
-    OMPT_SUPPORT_IF(, const ompt_plugin_api_t *ompt_api)) {
-  assert(DeviceRTL.isValidDeviceId(device_id) && "device_id is invalid");
-  // Context is set in __tgt_rtl_run_target_team_region_async.
-
-  __tgt_async_info AsyncInfo;
-  const int32_t rc = __tgt_rtl_run_target_team_region_async(
-      device_id, tgt_entry_ptr, tgt_args, tgt_offsets, arg_num, team_num,
-      thread_limit, loop_tripcount, &AsyncInfo OMPT_SUPPORT_IF(, ompt_api));
-  if (rc != OFFLOAD_SUCCESS)
-=======
-int32_t __tgt_rtl_run_target_team_region(int32_t DeviceId, void *TgtEntryPtr,
-                                         void **TgtArgs, ptrdiff_t *TgtOffsets,
-                                         int32_t ArgNum, int32_t TeamNum,
-                                         int32_t ThreadLimit,
-                                         uint64_t LoopTripcount) {
+    int32_t DeviceId, void *TgtEntryPtr, void **TgtArgs, ptrdiff_t *TgtOffsets,
+    int32_t ArgNum, int32_t TeamNum, int32_t ThreadLimit, uint64_t LoopTripcount
+    OMPT_SUPPORT_IF(, const ompt_plugin_api_t *OmptApi)) {
   assert(DeviceRTL.isValidDeviceId(DeviceId) && "device_id is invalid");
   // Context is set in __tgt_rtl_run_target_team_region_async.
 
   __tgt_async_info AsyncInfo;
   const int32_t Rc = __tgt_rtl_run_target_team_region_async(
       DeviceId, TgtEntryPtr, TgtArgs, TgtOffsets, ArgNum, TeamNum, ThreadLimit,
-      LoopTripcount, &AsyncInfo);
+      LoopTripcount, &AsyncInfo OMPT_SUPPORT_IF(, OmptApi));
   if (Rc != OFFLOAD_SUCCESS)
->>>>>>> 5fb41342
     return OFFLOAD_FAIL;
 
   return __tgt_rtl_synchronize(DeviceId, &AsyncInfo);
 }
 
 int32_t __tgt_rtl_run_target_team_region_async(
-<<<<<<< HEAD
-    int32_t device_id, void *tgt_entry_ptr, void **tgt_args,
-    ptrdiff_t *tgt_offsets, int32_t arg_num, int32_t team_num,
-    int32_t thread_limit, uint64_t loop_tripcount,
-    __tgt_async_info *async_info_ptr
-    OMPT_SUPPORT_IF(, const ompt_plugin_api_t *ompt_api)) {
-  assert(DeviceRTL.isValidDeviceId(device_id) && "device_id is invalid");
-=======
     int32_t DeviceId, void *TgtEntryPtr, void **TgtArgs, ptrdiff_t *TgtOffsets,
     int32_t ArgNum, int32_t TeamNum, int32_t ThreadLimit,
-    uint64_t LoopTripcount, __tgt_async_info *AsyncInfoPtr) {
+    uint64_t LoopTripcount, __tgt_async_info *AsyncInfoPtr
+    OMPT_SUPPORT_IF(, const ompt_plugin_api_t *OmptApi)) {
   assert(DeviceRTL.isValidDeviceId(DeviceId) && "device_id is invalid");
->>>>>>> 5fb41342
 
   if (DeviceRTL.setContext(DeviceId) != OFFLOAD_SUCCESS)
     return OFFLOAD_FAIL;
 
-<<<<<<< HEAD
   return DeviceRTL.runTargetTeamRegion(
-      device_id, tgt_entry_ptr, tgt_args, tgt_offsets, arg_num, team_num,
-      thread_limit, loop_tripcount, async_info_ptr
-      OMPT_SUPPORT_IF(, ompt_api));
+      DeviceId, TgtEntryPtr, TgtArgs, TgtOffsets, ArgNum, TeamNum, ThreadLimit,
+      LoopTripcount, AsyncInfoPtr OMPT_SUPPORT_IF(, OmptApi));
 }
 
 int32_t __tgt_rtl_run_target_region(
-    int32_t device_id, void *tgt_entry_ptr, void **tgt_args,
-    ptrdiff_t *tgt_offsets, int32_t arg_num
-    OMPT_SUPPORT_IF(, const ompt_plugin_api_t *ompt_api)) {
-  assert(DeviceRTL.isValidDeviceId(device_id) && "device_id is invalid");
-  // Context is set in __tgt_rtl_run_target_region_async.
-
-  __tgt_async_info AsyncInfo;
-  const int32_t rc = __tgt_rtl_run_target_region_async(
-      device_id, tgt_entry_ptr, tgt_args, tgt_offsets, arg_num, &AsyncInfo
-      OMPT_SUPPORT_IF(, ompt_api));
-  if (rc != OFFLOAD_SUCCESS)
-=======
-  return DeviceRTL.runTargetTeamRegion(DeviceId, TgtEntryPtr, TgtArgs,
-                                       TgtOffsets, ArgNum, TeamNum, ThreadLimit,
-                                       LoopTripcount, AsyncInfoPtr);
-}
-
-int32_t __tgt_rtl_run_target_region(int32_t DeviceId, void *TgtEntryPtr,
-                                    void **TgtArgs, ptrdiff_t *TgtOffsets,
-                                    int32_t ArgNum) {
+    int32_t DeviceId, void *TgtEntryPtr, void **TgtArgs, ptrdiff_t *TgtOffsets,
+    int32_t ArgNum OMPT_SUPPORT_IF(, const ompt_plugin_api_t *OmptApi)) {
   assert(DeviceRTL.isValidDeviceId(DeviceId) && "device_id is invalid");
   // Context is set in __tgt_rtl_run_target_region_async.
 
   __tgt_async_info AsyncInfo;
   const int32_t Rc = __tgt_rtl_run_target_region_async(
-      DeviceId, TgtEntryPtr, TgtArgs, TgtOffsets, ArgNum, &AsyncInfo);
+      DeviceId, TgtEntryPtr, TgtArgs, TgtOffsets, ArgNum, &AsyncInfo
+      OMPT_SUPPORT_IF(, OmptApi));
   if (Rc != OFFLOAD_SUCCESS)
->>>>>>> 5fb41342
     return OFFLOAD_FAIL;
 
   return __tgt_rtl_synchronize(DeviceId, &AsyncInfo);
 }
 
-<<<<<<< HEAD
 int32_t __tgt_rtl_run_target_region_async(
-    int32_t device_id, void *tgt_entry_ptr, void **tgt_args,
-    ptrdiff_t *tgt_offsets, int32_t arg_num, __tgt_async_info *async_info_ptr
-    OMPT_SUPPORT_IF(, const ompt_plugin_api_t *ompt_api)) {
-  assert(DeviceRTL.isValidDeviceId(device_id) && "device_id is invalid");
-=======
-int32_t __tgt_rtl_run_target_region_async(int32_t DeviceId, void *TgtEntryPtr,
-                                          void **TgtArgs, ptrdiff_t *TgtOffsets,
-                                          int32_t ArgNum,
-                                          __tgt_async_info *AsyncInfoPtr) {
+    int32_t DeviceId, void *TgtEntryPtr, void **TgtArgs, ptrdiff_t *TgtOffsets,
+    int32_t ArgNum, __tgt_async_info *AsyncInfoPtr
+    OMPT_SUPPORT_IF(, const ompt_plugin_api_t *OmptApi)) {
   assert(DeviceRTL.isValidDeviceId(DeviceId) && "device_id is invalid");
->>>>>>> 5fb41342
   // Context is set in __tgt_rtl_run_target_team_region_async.
   return __tgt_rtl_run_target_team_region_async(
       DeviceId, TgtEntryPtr, TgtArgs, TgtOffsets, ArgNum,
       /* team num*/ 1, /* thread_limit */ 1, /* loop_tripcount */ 0,
-<<<<<<< HEAD
-      async_info_ptr OMPT_SUPPORT_IF(, ompt_api));
-=======
-      AsyncInfoPtr);
->>>>>>> 5fb41342
+      AsyncInfoPtr OMPT_SUPPORT_IF(, OmptApi));
 }
 
 int32_t __tgt_rtl_synchronize(int32_t DeviceId,
