--- conflicted
+++ resolved
@@ -117,13 +117,9 @@
 extern "C" {
 #endif
 
-<<<<<<< HEAD
 int32_t __tgt_rtl_get_device_type() { return TARGET_OMP_DEVICE_T; }
 
-int32_t __tgt_rtl_is_valid_binary(__tgt_device_image *image) {
-=======
 int32_t __tgt_rtl_is_valid_binary(__tgt_device_image *Image) {
->>>>>>> 5fb41342
 // If we don't have a valid ELF ID we can just fail.
 #if TARGET_ELF_ID < 1
   return 0;
@@ -285,10 +281,9 @@
   return Ptr;
 }
 
-<<<<<<< HEAD
 int32_t __tgt_rtl_data_submit(
-    int32_t device_id, void *tgt_ptr, void *hst_ptr, int64_t size
-    OMPT_SUPPORT_IF(, const ompt_plugin_api_t *ompt_api)) {
+    int32_t DeviceId, void *TgtPtr, void *HstPtr, int64_t Size
+    OMPT_SUPPORT_IF(, const ompt_plugin_api_t *OmptApi)) {
 #if OMPT_SUPPORT
   // OpenMP 5.1, sec. 2.21.7.1 "map Clause", p. 353, L6-7:
   // "The target-data-op-begin event occurs before a thread initiates a data
@@ -312,28 +307,28 @@
   // FIXME: We don't yet need the target_task_data, target_data, host_op_id, and
   // codeptr_ra arguments for OpenACC support, so we haven't bothered to
   // implement them yet.
-  if (ompt_api->ompt_target_enabled->ompt_callback_target_data_op_emi) {
-    ompt_api->ompt_target_callbacks->ompt_callback(
+  if (OmptApi->ompt_target_enabled->ompt_callback_target_data_op_emi) {
+    OmptApi->ompt_target_callbacks->ompt_callback(
         ompt_callback_target_data_op_emi)(
         ompt_scope_begin, /*target_task_data=*/NULL, /*target_data=*/NULL,
-        /*host_op_id=*/NULL, ompt_target_data_transfer_to_device, hst_ptr,
-        ompt_api->omp_get_initial_device(), tgt_ptr, ompt_api->global_device_id,
-        size, /*codeptr_ra=*/NULL);
-    ompt_api->ompt_target_callbacks->ompt_callback(
+        /*host_op_id=*/NULL, ompt_target_data_transfer_to_device, HstPtr,
+        OmptApi->omp_get_initial_device(), TgtPtr, OmptApi->global_device_id,
+        Size, /*codeptr_ra=*/NULL);
+    OmptApi->ompt_target_callbacks->ompt_callback(
         ompt_callback_target_data_op_emi)(
         ompt_scope_end, /*target_task_data=*/NULL, /*target_data=*/NULL,
-        /*host_op_id=*/NULL, ompt_target_data_transfer_to_device, hst_ptr,
-        ompt_api->omp_get_initial_device(), tgt_ptr, ompt_api->global_device_id,
-        size, /*codeptr_ra=*/NULL);
-  }
-#endif
-  memcpy(tgt_ptr, hst_ptr, size);
+        /*host_op_id=*/NULL, ompt_target_data_transfer_to_device, HstPtr,
+        OmptApi->omp_get_initial_device(), TgtPtr, OmptApi->global_device_id,
+        Size, /*codeptr_ra=*/NULL);
+  }
+#endif
+  memcpy(TgtPtr, HstPtr, Size);
   return OFFLOAD_SUCCESS;
 }
 
 int32_t __tgt_rtl_data_retrieve(
-    int32_t device_id, void *hst_ptr, void *tgt_ptr, int64_t size
-    OMPT_SUPPORT_IF(, const ompt_plugin_api_t *ompt_api)) {
+    int32_t DeviceId, void *HstPtr, void *TgtPtr, int64_t Size
+    OMPT_SUPPORT_IF(, const ompt_plugin_api_t *OmptApi)) {
 #if OMPT_SUPPORT
   // OpenMP 5.1, sec. 2.21.7.1 "map Clause", p. 353, L6-7:
   // "The target-data-op-begin event occurs before a thread initiates a data
@@ -357,33 +352,22 @@
   // FIXME: We don't yet need the target_task_data, target_data, host_op_id, and
   // codeptr_ra arguments for OpenACC support, so we haven't bothered to
   // implement them yet.
-  if (ompt_api->ompt_target_enabled->ompt_callback_target_data_op_emi) {
-    ompt_api->ompt_target_callbacks->ompt_callback(
+  if (OmptApi->ompt_target_enabled->ompt_callback_target_data_op_emi) {
+    OmptApi->ompt_target_callbacks->ompt_callback(
         ompt_callback_target_data_op_emi)(
         ompt_scope_begin, /*target_task_data=*/NULL, /*target_data=*/NULL,
-        /*host_op_id=*/NULL, ompt_target_data_transfer_from_device, tgt_ptr,
-        ompt_api->global_device_id, hst_ptr, ompt_api->omp_get_initial_device(),
-        size, /*codeptr_ra=*/NULL);
-    ompt_api->ompt_target_callbacks->ompt_callback(
+        /*host_op_id=*/NULL, ompt_target_data_transfer_from_device, TgtPtr,
+        OmptApi->global_device_id, HstPtr, OmptApi->omp_get_initial_device(),
+        Size, /*codeptr_ra=*/NULL);
+    OmptApi->ompt_target_callbacks->ompt_callback(
         ompt_callback_target_data_op_emi)(
         ompt_scope_end, /*target_task_data=*/NULL, /*target_data=*/NULL,
-        /*host_op_id=*/NULL, ompt_target_data_transfer_from_device, tgt_ptr,
-        ompt_api->global_device_id, hst_ptr, ompt_api->omp_get_initial_device(),
-        size, /*codeptr_ra=*/NULL);
-  }
-#endif
-  memcpy(hst_ptr, tgt_ptr, size);
-=======
-int32_t __tgt_rtl_data_submit(int32_t DeviceId, void *TgtPtr, void *HstPtr,
-                              int64_t Size) {
-  memcpy(TgtPtr, HstPtr, Size);
-  return OFFLOAD_SUCCESS;
-}
-
-int32_t __tgt_rtl_data_retrieve(int32_t DeviceId, void *HstPtr, void *TgtPtr,
-                                int64_t Size) {
+        /*host_op_id=*/NULL, ompt_target_data_transfer_from_device, TgtPtr,
+        OmptApi->global_device_id, HstPtr, OmptApi->omp_get_initial_device(),
+        Size, /*codeptr_ra=*/NULL);
+  }
+#endif
   memcpy(HstPtr, TgtPtr, Size);
->>>>>>> 5fb41342
   return OFFLOAD_SUCCESS;
 }
 
@@ -392,19 +376,11 @@
   return OFFLOAD_SUCCESS;
 }
 
-<<<<<<< HEAD
 int32_t __tgt_rtl_run_target_team_region(
-    int32_t device_id, void *tgt_entry_ptr, void **tgt_args,
-    ptrdiff_t *tgt_offsets, int32_t arg_num, int32_t team_num,
-    int32_t thread_limit, uint64_t loop_tripcount /*not used*/
-    OMPT_SUPPORT_IF(, const ompt_plugin_api_t *ompt_api)) {
-=======
-int32_t __tgt_rtl_run_target_team_region(int32_t DeviceId, void *TgtEntryPtr,
-                                         void **TgtArgs, ptrdiff_t *TgtOffsets,
-                                         int32_t ArgNum, int32_t TeamNum,
-                                         int32_t ThreadLimit,
-                                         uint64_t LoopTripcount /*not used*/) {
->>>>>>> 5fb41342
+    int32_t DeviceId, void *TgtEntryPtr, void **TgtArgs, ptrdiff_t *TgtOffsets,
+    int32_t ArgNum, int32_t TeamNum, int32_t ThreadLimit,
+    uint64_t LoopTripcount /*not used*/
+    OMPT_SUPPORT_IF(, const ompt_plugin_api_t *OmptApi)) {
   // ignore team num and thread limit.
 
   // Use libffi to launch execution.
@@ -428,7 +404,6 @@
   if (Status != FFI_OK)
     return OFFLOAD_FAIL;
 
-<<<<<<< HEAD
 #if OMPT_SUPPORT
   // OpenMP 5.1, sec. 2.14.5 "target Construct", p. 201, L17-20:
   // "The target-submit-begin event occurs prior to initiating creation of an
@@ -449,22 +424,19 @@
   //
   // FIXME: We don't yet need the target_data or host_op_id argument for OpenACC
   // support, so we haven't bothered to implement it yet.
-  if (ompt_api->ompt_target_enabled->ompt_callback_target_submit_emi) {
-    ompt_api->ompt_target_callbacks->ompt_callback(
+  if (OmptApi->ompt_target_enabled->ompt_callback_target_submit_emi) {
+    OmptApi->ompt_target_callbacks->ompt_callback(
         ompt_callback_target_submit_emi)(
         ompt_scope_begin, /*target_data=*/NULL, /*host_op_id=*/NULL,
-        /*requested_num_teams=*/team_num);
-    ompt_api->ompt_target_callbacks->ompt_callback(
+        /*requested_num_teams=*/TeamNum);
+    OmptApi->ompt_target_callbacks->ompt_callback(
         ompt_callback_target_submit_emi)(
         ompt_scope_end, /*target_data=*/NULL, /*host_op_id=*/NULL,
-        /*requested_num_teams=*/team_num);
-  }
-#endif
-
-  DP("Running entry point at " DPxMOD "...\n", DPxPTR(tgt_entry_ptr));
-=======
+        /*requested_num_teams=*/TeamNum);
+  }
+#endif
+
   DP("Running entry point at " DPxMOD "...\n", DPxPTR(TgtEntryPtr));
->>>>>>> 5fb41342
 
   void (*Entry)(void);
   *((void **)&Entry) = TgtEntryPtr;
@@ -472,23 +444,13 @@
   return OFFLOAD_SUCCESS;
 }
 
-<<<<<<< HEAD
 int32_t __tgt_rtl_run_target_region(
-    int32_t device_id, void *tgt_entry_ptr, void **tgt_args,
-    ptrdiff_t *tgt_offsets, int32_t arg_num
-    OMPT_SUPPORT_IF(, const ompt_plugin_api_t *ompt_api)) {
-  // use one team and one thread.
-  return __tgt_rtl_run_target_team_region(device_id, tgt_entry_ptr, tgt_args,
-                                          tgt_offsets, arg_num, 1, 1, 0
-                                          OMPT_SUPPORT_IF(, ompt_api));
-=======
-int32_t __tgt_rtl_run_target_region(int32_t DeviceId, void *TgtEntryPtr,
-                                    void **TgtArgs, ptrdiff_t *TgtOffsets,
-                                    int32_t ArgNum) {
+    int32_t DeviceId, void *TgtEntryPtr, void **TgtArgs, ptrdiff_t *TgtOffsets,
+    int32_t ArgNum OMPT_SUPPORT_IF(, const ompt_plugin_api_t *OmptApi)) {
   // use one team and one thread.
   return __tgt_rtl_run_target_team_region(DeviceId, TgtEntryPtr, TgtArgs,
-                                          TgtOffsets, ArgNum, 1, 1, 0);
->>>>>>> 5fb41342
+                                          TgtOffsets, ArgNum, 1, 1, 0
+                                          OMPT_SUPPORT_IF(, OmptApi));
 }
 
 #ifdef __cplusplus
