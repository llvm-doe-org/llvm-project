//===-RTLs/generic-64bit/src/rtl.cpp - Target RTLs Implementation - C++ -*-===//
//
// Part of the LLVM Project, under the Apache License v2.0 with LLVM Exceptions.
// See https://llvm.org/LICENSE.txt for license information.
// SPDX-License-Identifier: Apache-2.0 WITH LLVM-exception
//
//===----------------------------------------------------------------------===//
//
// RTL for generic 64-bit machine
//
//===----------------------------------------------------------------------===//

#include "llvm/ADT/SmallVector.h"
#include "llvm/Support/DynamicLibrary.h"

#include <cassert>
#include <cstdio>
#include <cstdlib>
#include <cstring>
#include <ffi.h>
#include <link.h>
#include <list>
#include <string>
#include <vector>

#include "Debug.h"
#include "omptargetplugin.h"

using namespace llvm;
using namespace llvm::sys;

#ifndef TARGET_NAME
#define TARGET_NAME Generic ELF - 64bit
#endif
#define DEBUG_PREFIX "TARGET " GETNAME(TARGET_NAME) " RTL"

#ifndef TARGET_ELF_ID
#define TARGET_ELF_ID 0
#endif

#ifndef TARGET_OMP_DEVICE_T
#define TARGET_OMP_DEVICE_T omp_device_none
#endif

#include "elf_common.h"

#define NUMBER_OF_DEVICES 4
#define OFFLOAD_SECTION_NAME "omp_offloading_entries"

/// Array of Dynamic libraries loaded for this target.
struct DynLibTy {
  std::string FileName;
  std::unique_ptr<DynamicLibrary> DynLib;
};

/// Keep entries table per device.
struct FuncOrGblEntryTy {
  __tgt_target_table Table;
  SmallVector<__tgt_offload_entry> Entries;
};

/// Class containing all the device information.
class RTLDeviceInfoTy {
  std::vector<std::list<FuncOrGblEntryTy>> FuncGblEntries;

public:
  std::list<DynLibTy> DynLibs;

  // Record entry point associated with device.
  void createOffloadTable(int32_t DeviceId,
                          SmallVector<__tgt_offload_entry> &&Entries) {
    assert(DeviceId < (int32_t)FuncGblEntries.size() &&
           "Unexpected device id!");
    FuncGblEntries[DeviceId].emplace_back();
    FuncOrGblEntryTy &E = FuncGblEntries[DeviceId].back();

    E.Entries = Entries;
    E.Table.EntriesBegin = E.Entries.begin();
    E.Table.EntriesEnd = E.Entries.end();
  }

  // Return true if the entry is associated with device.
  bool findOffloadEntry(int32_t DeviceId, void *Addr) {
    assert(DeviceId < (int32_t)FuncGblEntries.size() &&
           "Unexpected device id!");
    FuncOrGblEntryTy &E = FuncGblEntries[DeviceId].back();

    for (__tgt_offload_entry *I = E.Table.EntriesBegin,
                             *End = E.Table.EntriesEnd;
         I < End; ++I) {
      if (I->addr == Addr)
        return true;
    }

    return false;
  }

  // Return the pointer to the target entries table.
  __tgt_target_table *getOffloadEntriesTable(int32_t DeviceId) {
    assert(DeviceId < (int32_t)FuncGblEntries.size() &&
           "Unexpected device id!");
    FuncOrGblEntryTy &E = FuncGblEntries[DeviceId].back();

    return &E.Table;
  }

  RTLDeviceInfoTy(int32_t NumDevices) { FuncGblEntries.resize(NumDevices); }

  ~RTLDeviceInfoTy() {
    // Close dynamic libraries
    for (auto &Lib : DynLibs) {
      if (Lib.DynLib->isValid())
        remove(Lib.FileName.c_str());
    }
  }
};

static RTLDeviceInfoTy DeviceInfo(NUMBER_OF_DEVICES);

#ifdef __cplusplus
extern "C" {
#endif

int32_t __tgt_rtl_get_device_type() { return TARGET_OMP_DEVICE_T; }

int32_t __tgt_rtl_is_valid_binary(__tgt_device_image *Image) {
// If we don't have a valid ELF ID we can just fail.
#if TARGET_ELF_ID < 1
  return 0;
#else
  return elf_check_machine(Image, TARGET_ELF_ID);
#endif
}

int32_t __tgt_rtl_number_of_devices() { return NUMBER_OF_DEVICES; }

int32_t __tgt_rtl_init_device(int32_t DeviceId) { return OFFLOAD_SUCCESS; }

__tgt_target_table *__tgt_rtl_load_binary(int32_t DeviceId,
                                          __tgt_device_image *Image) {

  DP("Dev %d: load binary from " DPxMOD " image\n", DeviceId,
     DPxPTR(Image->ImageStart));

  assert(DeviceId >= 0 && DeviceId < NUMBER_OF_DEVICES && "bad dev id");

  size_t ImageSize = (size_t)Image->ImageEnd - (size_t)Image->ImageStart;

  // load dynamic library and get the entry points. We use the dl library
  // to do the loading of the library, but we could do it directly to avoid the
  // dump to the temporary file.
  //
  // 1) Create tmp file with the library contents.
  // 2) Use dlopen to load the file and dlsym to retrieve the symbols.
  char TmpName[] = "/tmp/tmpfile_XXXXXX";
  int TmpFd = mkstemp(TmpName);

  if (TmpFd == -1)
    return nullptr;

  FILE *Ftmp = fdopen(TmpFd, "wb");

  if (!Ftmp)
    return nullptr;

  fwrite(Image->ImageStart, ImageSize, 1, Ftmp);
  fclose(Ftmp);

  std::string ErrMsg;
  auto DynLib = std::make_unique<sys::DynamicLibrary>(
      sys::DynamicLibrary::getPermanentLibrary(TmpName, &ErrMsg));
  DynLibTy Lib = {TmpName, std::move(DynLib)};

  if (!Lib.DynLib->isValid()) {
    DP("Target library loading error: %s\n", ErrMsg.c_str());
    return NULL;
  }

  __tgt_offload_entry *HostBegin = Image->EntriesBegin;
  __tgt_offload_entry *HostEnd = Image->EntriesEnd;

  // Create a new offloading entry list using the device symbol address.
  SmallVector<__tgt_offload_entry> Entries;
  for (__tgt_offload_entry *E = HostBegin; E != HostEnd; ++E) {
    if (!E->addr)
      return nullptr;

    __tgt_offload_entry Entry = *E;

    void *DevAddr = Lib.DynLib->getAddressOfSymbol(E->name);
    Entry.addr = DevAddr;

    DP("Entry point " DPxMOD " maps to global %s (" DPxMOD ")\n",
       DPxPTR(E - HostBegin), E->name, DPxPTR(DevAddr));

    Entries.emplace_back(Entry);
  }

  DeviceInfo.createOffloadTable(DeviceId, std::move(Entries));
  DeviceInfo.DynLibs.emplace_back(std::move(Lib));

  return DeviceInfo.getOffloadEntriesTable(DeviceId);
}

void __tgt_rtl_print_device_info(int32_t DeviceId) {
  printf("    This is a generic-elf-64bit device\n");
}

// Sample implementation of explicit memory allocator. For this plugin all kinds
// are equivalent to each other.
void *__tgt_rtl_data_alloc(int32_t DeviceId, int64_t Size, void *HstPtr,
                           int32_t Kind) {
  void *Ptr = NULL;

  switch (Kind) {
  case TARGET_ALLOC_DEVICE:
  case TARGET_ALLOC_HOST:
  case TARGET_ALLOC_SHARED:
  case TARGET_ALLOC_DEFAULT:
    Ptr = malloc(Size);
    break;
  default:
    REPORT("Invalid target data allocation kind");
  }

  return Ptr;
}

int32_t __tgt_rtl_data_submit(
    int32_t DeviceId, void *TgtPtr, void *HstPtr, int64_t Size
    OMPT_SUPPORT_IF(, const ompt_plugin_api_t *OmptApi)) {
#if OMPT_SUPPORT
  // OpenMP 5.1, sec. 2.21.7.1 "map Clause", p. 353, L6-7:
  // "The target-data-op-begin event occurs before a thread initiates a data
  // operation on a target device.  The target-data-op-end event occurs after a
  // thread initiates a data operation on a target device."
  //
  // OpenMP 5.1, sec. 3.8.5 "omp_target_memcpy", p. 419, L4-5:
  // "The target-data-op-begin event occurs before a thread initiates a data
  // transfer.  The target-data-op-end event occurs after a thread initiated a
  // data transfer."
  //
  // OpenMP 5.1, sec. 4.5.2.25 "ompt_callback_target_data_op_emi_t and
  // ompt_callback_target_data_op_t", p. 535, L25-27:
  // "A thread dispatches a registered ompt_callback_target_data_op_emi or
  // ompt_callback_target_data_op callback when device memory is allocated or
  // freed, as well as when data is copied to or from a device."
  //
  // There's nothing to actually enqueue as we're about to perform the copy
  // synchronously, so we just dispatch these callbacks back to back.
  //
  // FIXME: We don't yet need the target_task_data, target_data, host_op_id, and
  // codeptr_ra arguments for OpenACC support, so we haven't bothered to
  // implement them yet.
  if (OmptApi->ompt_target_enabled->ompt_callback_target_data_op_emi) {
    OmptApi->ompt_target_callbacks->ompt_callback(
        ompt_callback_target_data_op_emi)(
        ompt_scope_begin, /*target_task_data=*/NULL, /*target_data=*/NULL,
        /*host_op_id=*/NULL, ompt_target_data_transfer_to_device, HstPtr,
        OmptApi->omp_get_initial_device(), TgtPtr, OmptApi->global_device_id,
        Size, /*codeptr_ra=*/NULL);
    OmptApi->ompt_target_callbacks->ompt_callback(
        ompt_callback_target_data_op_emi)(
        ompt_scope_end, /*target_task_data=*/NULL, /*target_data=*/NULL,
        /*host_op_id=*/NULL, ompt_target_data_transfer_to_device, HstPtr,
        OmptApi->omp_get_initial_device(), TgtPtr, OmptApi->global_device_id,
        Size, /*codeptr_ra=*/NULL);
  }
#endif
  memcpy(TgtPtr, HstPtr, Size);
  return OFFLOAD_SUCCESS;
}

int32_t __tgt_rtl_data_retrieve(
    int32_t DeviceId, void *HstPtr, void *TgtPtr, int64_t Size
    OMPT_SUPPORT_IF(, const ompt_plugin_api_t *OmptApi)) {
#if OMPT_SUPPORT
  // OpenMP 5.1, sec. 2.21.7.1 "map Clause", p. 353, L6-7:
  // "The target-data-op-begin event occurs before a thread initiates a data
  // operation on a target device.  The target-data-op-end event occurs after a
  // thread initiates a data operation on a target device."
  //
  // OpenMP 5.1, sec. 3.8.5 "omp_target_memcpy", p. 419, L4-5:
  // "The target-data-op-begin event occurs before a thread initiates a data
  // transfer.  The target-data-op-end event occurs after a thread initiated a
  // data transfer."
  //
  // OpenMP 5.1, sec. 4.5.2.25 "ompt_callback_target_data_op_emi_t and
  // ompt_callback_target_data_op_t", p. 535, L25-27:
  // "A thread dispatches a registered ompt_callback_target_data_op_emi or
  // ompt_callback_target_data_op callback when device memory is allocated or
  // freed, as well as when data is copied to or from a device."
  //
  // There's nothing to actually enqueue as we're about to perform the copy
  // synchronously, so we just dispatch these callbacks back to back.
  //
  // FIXME: We don't yet need the target_task_data, target_data, host_op_id, and
  // codeptr_ra arguments for OpenACC support, so we haven't bothered to
  // implement them yet.
  if (OmptApi->ompt_target_enabled->ompt_callback_target_data_op_emi) {
    OmptApi->ompt_target_callbacks->ompt_callback(
        ompt_callback_target_data_op_emi)(
        ompt_scope_begin, /*target_task_data=*/NULL, /*target_data=*/NULL,
        /*host_op_id=*/NULL, ompt_target_data_transfer_from_device, TgtPtr,
        OmptApi->global_device_id, HstPtr, OmptApi->omp_get_initial_device(),
        Size, /*codeptr_ra=*/NULL);
    OmptApi->ompt_target_callbacks->ompt_callback(
        ompt_callback_target_data_op_emi)(
        ompt_scope_end, /*target_task_data=*/NULL, /*target_data=*/NULL,
        /*host_op_id=*/NULL, ompt_target_data_transfer_from_device, TgtPtr,
        OmptApi->global_device_id, HstPtr, OmptApi->omp_get_initial_device(),
        Size, /*codeptr_ra=*/NULL);
  }
#endif
  memcpy(HstPtr, TgtPtr, Size);
  return OFFLOAD_SUCCESS;
}

int32_t __tgt_rtl_data_delete(int32_t DeviceId, void *TgtPtr, int32_t) {
  free(TgtPtr);
  return OFFLOAD_SUCCESS;
}

<<<<<<< HEAD
int32_t __tgt_rtl_run_target_team_region(
    int32_t DeviceId, void *TgtEntryPtr, void **TgtArgs, ptrdiff_t *TgtOffsets,
    int32_t ArgNum, int32_t TeamNum, int32_t ThreadLimit,
    uint64_t LoopTripcount /*not used*/
    OMPT_SUPPORT_IF(, const ompt_plugin_api_t *OmptApi)) {
=======
int32_t __tgt_rtl_launch_kernel(int32_t DeviceId, void *TgtEntryPtr,
                                void **TgtArgs, ptrdiff_t *TgtOffsets,
                                KernelArgsTy *KernelArgs,
                                __tgt_async_info *AsyncInfoPtr) {
  assert(!KernelArgs->NumTeams[1] && !KernelArgs->NumTeams[2] &&
         !KernelArgs->ThreadLimit[1] && !KernelArgs->ThreadLimit[2] &&
         "Only one dimensional kernels supported.");
>>>>>>> 618caf6f
  // ignore team num and thread limit.

  // Use libffi to launch execution.
  ffi_cif Cif;

  // All args are references.
  std::vector<ffi_type *> ArgsTypes(KernelArgs->NumArgs, &ffi_type_pointer);
  std::vector<void *> Args(KernelArgs->NumArgs);
  std::vector<void *> Ptrs(KernelArgs->NumArgs);

  for (uint32_t I = 0; I < KernelArgs->NumArgs; ++I) {
    Ptrs[I] = (void *)((intptr_t)TgtArgs[I] + TgtOffsets[I]);
    Args[I] = &Ptrs[I];
  }

  ffi_status Status = ffi_prep_cif(&Cif, FFI_DEFAULT_ABI, KernelArgs->NumArgs,
                                   &ffi_type_void, &ArgsTypes[0]);

  assert(Status == FFI_OK && "Unable to prepare target launch!");

  if (Status != FFI_OK)
    return OFFLOAD_FAIL;

#if OMPT_SUPPORT
  // OpenMP 5.1, sec. 2.14.5 "target Construct", p. 201, L17-20:
  // "The target-submit-begin event occurs prior to initiating creation of an
  // initial task on a target device for a target region.  The target-submit-end
  // event occurs after initiating creation of an initial task on a target
  // device for a target region."
  //
  // OpenMP 5.1, sec. 4.5.2.28 "ompt_callback_target_submit_emi_t and
  // ompt_callback_target_submit_t", p. 543, L2-6:
  // "A thread dispatches a registered ompt_callback_target_submit_emi or
  // ompt_callback_target_submit callback on the host before and after a target
  // task initiates creation of an initial task on a device."
  // "The endpoint argument indicates that the callback signals the beginning or
  // end of a scope."
  //
  // There's nothing to actually enqueue as we're about to call the task
  // directly, so we just dispatch these callbacks back to back.
  //
  // FIXME: We don't yet need the target_data or host_op_id argument for OpenACC
  // support, so we haven't bothered to implement it yet.
  if (OmptApi->ompt_target_enabled->ompt_callback_target_submit_emi) {
    OmptApi->ompt_target_callbacks->ompt_callback(
        ompt_callback_target_submit_emi)(
        ompt_scope_begin, /*target_data=*/NULL, /*host_op_id=*/NULL,
        /*requested_num_teams=*/TeamNum);
    OmptApi->ompt_target_callbacks->ompt_callback(
        ompt_callback_target_submit_emi)(
        ompt_scope_end, /*target_data=*/NULL, /*host_op_id=*/NULL,
        /*requested_num_teams=*/TeamNum);
  }
#endif

  DP("Running entry point at " DPxMOD "...\n", DPxPTR(TgtEntryPtr));

  void (*Entry)(void);
  *((void **)&Entry) = TgtEntryPtr;
  ffi_call(&Cif, Entry, NULL, &Args[0]);
  return OFFLOAD_SUCCESS;
}

<<<<<<< HEAD
int32_t __tgt_rtl_run_target_region(
    int32_t DeviceId, void *TgtEntryPtr, void **TgtArgs, ptrdiff_t *TgtOffsets,
    int32_t ArgNum OMPT_SUPPORT_IF(, const ompt_plugin_api_t *OmptApi)) {
  // use one team and one thread.
  return __tgt_rtl_run_target_team_region(DeviceId, TgtEntryPtr, TgtArgs,
                                          TgtOffsets, ArgNum, 1, 1, 0
                                          OMPT_SUPPORT_IF(, OmptApi));
}

=======
>>>>>>> 618caf6f
#ifdef __cplusplus
}
#endif<|MERGE_RESOLUTION|>--- conflicted
+++ resolved
@@ -229,44 +229,6 @@
 int32_t __tgt_rtl_data_submit(
     int32_t DeviceId, void *TgtPtr, void *HstPtr, int64_t Size
     OMPT_SUPPORT_IF(, const ompt_plugin_api_t *OmptApi)) {
-#if OMPT_SUPPORT
-  // OpenMP 5.1, sec. 2.21.7.1 "map Clause", p. 353, L6-7:
-  // "The target-data-op-begin event occurs before a thread initiates a data
-  // operation on a target device.  The target-data-op-end event occurs after a
-  // thread initiates a data operation on a target device."
-  //
-  // OpenMP 5.1, sec. 3.8.5 "omp_target_memcpy", p. 419, L4-5:
-  // "The target-data-op-begin event occurs before a thread initiates a data
-  // transfer.  The target-data-op-end event occurs after a thread initiated a
-  // data transfer."
-  //
-  // OpenMP 5.1, sec. 4.5.2.25 "ompt_callback_target_data_op_emi_t and
-  // ompt_callback_target_data_op_t", p. 535, L25-27:
-  // "A thread dispatches a registered ompt_callback_target_data_op_emi or
-  // ompt_callback_target_data_op callback when device memory is allocated or
-  // freed, as well as when data is copied to or from a device."
-  //
-  // There's nothing to actually enqueue as we're about to perform the copy
-  // synchronously, so we just dispatch these callbacks back to back.
-  //
-  // FIXME: We don't yet need the target_task_data, target_data, host_op_id, and
-  // codeptr_ra arguments for OpenACC support, so we haven't bothered to
-  // implement them yet.
-  if (OmptApi->ompt_target_enabled->ompt_callback_target_data_op_emi) {
-    OmptApi->ompt_target_callbacks->ompt_callback(
-        ompt_callback_target_data_op_emi)(
-        ompt_scope_begin, /*target_task_data=*/NULL, /*target_data=*/NULL,
-        /*host_op_id=*/NULL, ompt_target_data_transfer_to_device, HstPtr,
-        OmptApi->omp_get_initial_device(), TgtPtr, OmptApi->global_device_id,
-        Size, /*codeptr_ra=*/NULL);
-    OmptApi->ompt_target_callbacks->ompt_callback(
-        ompt_callback_target_data_op_emi)(
-        ompt_scope_end, /*target_task_data=*/NULL, /*target_data=*/NULL,
-        /*host_op_id=*/NULL, ompt_target_data_transfer_to_device, HstPtr,
-        OmptApi->omp_get_initial_device(), TgtPtr, OmptApi->global_device_id,
-        Size, /*codeptr_ra=*/NULL);
-  }
-#endif
   memcpy(TgtPtr, HstPtr, Size);
   return OFFLOAD_SUCCESS;
 }
@@ -274,44 +236,6 @@
 int32_t __tgt_rtl_data_retrieve(
     int32_t DeviceId, void *HstPtr, void *TgtPtr, int64_t Size
     OMPT_SUPPORT_IF(, const ompt_plugin_api_t *OmptApi)) {
-#if OMPT_SUPPORT
-  // OpenMP 5.1, sec. 2.21.7.1 "map Clause", p. 353, L6-7:
-  // "The target-data-op-begin event occurs before a thread initiates a data
-  // operation on a target device.  The target-data-op-end event occurs after a
-  // thread initiates a data operation on a target device."
-  //
-  // OpenMP 5.1, sec. 3.8.5 "omp_target_memcpy", p. 419, L4-5:
-  // "The target-data-op-begin event occurs before a thread initiates a data
-  // transfer.  The target-data-op-end event occurs after a thread initiated a
-  // data transfer."
-  //
-  // OpenMP 5.1, sec. 4.5.2.25 "ompt_callback_target_data_op_emi_t and
-  // ompt_callback_target_data_op_t", p. 535, L25-27:
-  // "A thread dispatches a registered ompt_callback_target_data_op_emi or
-  // ompt_callback_target_data_op callback when device memory is allocated or
-  // freed, as well as when data is copied to or from a device."
-  //
-  // There's nothing to actually enqueue as we're about to perform the copy
-  // synchronously, so we just dispatch these callbacks back to back.
-  //
-  // FIXME: We don't yet need the target_task_data, target_data, host_op_id, and
-  // codeptr_ra arguments for OpenACC support, so we haven't bothered to
-  // implement them yet.
-  if (OmptApi->ompt_target_enabled->ompt_callback_target_data_op_emi) {
-    OmptApi->ompt_target_callbacks->ompt_callback(
-        ompt_callback_target_data_op_emi)(
-        ompt_scope_begin, /*target_task_data=*/NULL, /*target_data=*/NULL,
-        /*host_op_id=*/NULL, ompt_target_data_transfer_from_device, TgtPtr,
-        OmptApi->global_device_id, HstPtr, OmptApi->omp_get_initial_device(),
-        Size, /*codeptr_ra=*/NULL);
-    OmptApi->ompt_target_callbacks->ompt_callback(
-        ompt_callback_target_data_op_emi)(
-        ompt_scope_end, /*target_task_data=*/NULL, /*target_data=*/NULL,
-        /*host_op_id=*/NULL, ompt_target_data_transfer_from_device, TgtPtr,
-        OmptApi->global_device_id, HstPtr, OmptApi->omp_get_initial_device(),
-        Size, /*codeptr_ra=*/NULL);
-  }
-#endif
   memcpy(HstPtr, TgtPtr, Size);
   return OFFLOAD_SUCCESS;
 }
@@ -321,13 +245,6 @@
   return OFFLOAD_SUCCESS;
 }
 
-<<<<<<< HEAD
-int32_t __tgt_rtl_run_target_team_region(
-    int32_t DeviceId, void *TgtEntryPtr, void **TgtArgs, ptrdiff_t *TgtOffsets,
-    int32_t ArgNum, int32_t TeamNum, int32_t ThreadLimit,
-    uint64_t LoopTripcount /*not used*/
-    OMPT_SUPPORT_IF(, const ompt_plugin_api_t *OmptApi)) {
-=======
 int32_t __tgt_rtl_launch_kernel(int32_t DeviceId, void *TgtEntryPtr,
                                 void **TgtArgs, ptrdiff_t *TgtOffsets,
                                 KernelArgsTy *KernelArgs,
@@ -335,7 +252,6 @@
   assert(!KernelArgs->NumTeams[1] && !KernelArgs->NumTeams[2] &&
          !KernelArgs->ThreadLimit[1] && !KernelArgs->ThreadLimit[2] &&
          "Only one dimensional kernels supported.");
->>>>>>> 618caf6f
   // ignore team num and thread limit.
 
   // Use libffi to launch execution.
@@ -359,38 +275,6 @@
   if (Status != FFI_OK)
     return OFFLOAD_FAIL;
 
-#if OMPT_SUPPORT
-  // OpenMP 5.1, sec. 2.14.5 "target Construct", p. 201, L17-20:
-  // "The target-submit-begin event occurs prior to initiating creation of an
-  // initial task on a target device for a target region.  The target-submit-end
-  // event occurs after initiating creation of an initial task on a target
-  // device for a target region."
-  //
-  // OpenMP 5.1, sec. 4.5.2.28 "ompt_callback_target_submit_emi_t and
-  // ompt_callback_target_submit_t", p. 543, L2-6:
-  // "A thread dispatches a registered ompt_callback_target_submit_emi or
-  // ompt_callback_target_submit callback on the host before and after a target
-  // task initiates creation of an initial task on a device."
-  // "The endpoint argument indicates that the callback signals the beginning or
-  // end of a scope."
-  //
-  // There's nothing to actually enqueue as we're about to call the task
-  // directly, so we just dispatch these callbacks back to back.
-  //
-  // FIXME: We don't yet need the target_data or host_op_id argument for OpenACC
-  // support, so we haven't bothered to implement it yet.
-  if (OmptApi->ompt_target_enabled->ompt_callback_target_submit_emi) {
-    OmptApi->ompt_target_callbacks->ompt_callback(
-        ompt_callback_target_submit_emi)(
-        ompt_scope_begin, /*target_data=*/NULL, /*host_op_id=*/NULL,
-        /*requested_num_teams=*/TeamNum);
-    OmptApi->ompt_target_callbacks->ompt_callback(
-        ompt_callback_target_submit_emi)(
-        ompt_scope_end, /*target_data=*/NULL, /*host_op_id=*/NULL,
-        /*requested_num_teams=*/TeamNum);
-  }
-#endif
-
   DP("Running entry point at " DPxMOD "...\n", DPxPTR(TgtEntryPtr));
 
   void (*Entry)(void);
@@ -399,18 +283,6 @@
   return OFFLOAD_SUCCESS;
 }
 
-<<<<<<< HEAD
-int32_t __tgt_rtl_run_target_region(
-    int32_t DeviceId, void *TgtEntryPtr, void **TgtArgs, ptrdiff_t *TgtOffsets,
-    int32_t ArgNum OMPT_SUPPORT_IF(, const ompt_plugin_api_t *OmptApi)) {
-  // use one team and one thread.
-  return __tgt_rtl_run_target_team_region(DeviceId, TgtEntryPtr, TgtArgs,
-                                          TgtOffsets, ArgNum, 1, 1, 0
-                                          OMPT_SUPPORT_IF(, OmptApi));
-}
-
-=======
->>>>>>> 618caf6f
 #ifdef __cplusplus
 }
 #endif