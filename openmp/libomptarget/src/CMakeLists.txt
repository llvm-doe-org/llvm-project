##===----------------------------------------------------------------------===##
#
# Part of the LLVM Project, under the Apache License v2.0 with LLVM Exceptions.
# See https://llvm.org/LICENSE.txt for license information.
# SPDX-License-Identifier: Apache-2.0 WITH LLVM-exception
#
##===----------------------------------------------------------------------===##
#
# Build offloading library libomptarget.so.
#
##===----------------------------------------------------------------------===##

libomptarget_say("Building offloading runtime library libomptarget.")

set(LIBOMPTARGET_SRC_FILES
  ${CMAKE_CURRENT_SOURCE_DIR}/api.cpp
  ${CMAKE_CURRENT_SOURCE_DIR}/device.cpp
  ${CMAKE_CURRENT_SOURCE_DIR}/interface.cpp
  ${CMAKE_CURRENT_SOURCE_DIR}/rtl.cpp
  ${CMAKE_CURRENT_SOURCE_DIR}/omptarget.cpp
)

set(LIBOMPTARGET_SRC_FILES ${LIBOMPTARGET_SRC_FILES} PARENT_SCOPE)

include_directories(${LIBOMPTARGET_LLVM_INCLUDE_DIRS})

<<<<<<< HEAD
# Build libomptarget library with libdl dependency. Add LLVMSupport
# dependency if building in-tree with profiling enabled.
if(OPENMP_STANDALONE_BUILD OR (NOT OPENMP_ENABLE_LIBOMPTARGET_PROFILING))
  add_library(omptarget SHARED ${LIBOMPTARGET_SRC_FILES})
  target_link_libraries(omptarget
    PUBLIC
      ${CMAKE_DL_LIBS}
    PRIVATE
      "-Wl,--version-script=${CMAKE_CURRENT_SOURCE_DIR}/exports")
else()
  set(LLVM_LINK_COMPONENTS
    Support
    )
  add_llvm_library(omptarget SHARED ${LIBOMPTARGET_SRC_FILES}
      LINK_LIBS
      PUBLIC
        ${CMAKE_DL_LIBS}
      PRIVATE
        "-Wl,--version-script=${CMAKE_CURRENT_SOURCE_DIR}/exports"
      )
=======
# Build libomptarget library with libdl dependency.
add_library(omptarget SHARED ${LIBOMPTARGET_SRC_FILES})
if (OPENMP_ENABLE_LIBOMPTARGET_PROFILING)
  # Add LLVMSupport dependency if profiling is enabled.
  # Linking with LLVM component libraries also requires
  # aligning the compile flags.
  llvm_update_compile_flags(omptarget)
>>>>>>> 9a6b3c87
  target_compile_definitions(omptarget PUBLIC OMPTARGET_PROFILE_ENABLED)
  target_link_libraries(omptarget PRIVATE LLVMSupport)
endif()
<<<<<<< HEAD
if(OPENMP_CLANG_LIB_SUBDIR AND NOT OPENMP_STANDALONE_BUILD)
  add_custom_command(TARGET omptarget POST_BUILD
    COMMAND ${CMAKE_COMMAND} -E make_directory
      $<TARGET_FILE_DIR:omptarget>/${OPENMP_CLANG_LIB_SUBDIR}
    COMMAND ${CMAKE_COMMAND} -E copy $<TARGET_FILE:omptarget>
      $<TARGET_FILE_DIR:omptarget>/${OPENMP_CLANG_LIB_SUBDIR}
  )
endif()

# libomptarget needs to be set separately because add_llvm_library doesn't
# conform with location configuration of its parent scope.
set_target_properties(omptarget
  PROPERTIES
  LIBRARY_OUTPUT_DIRECTORY ${LIBOMPTARGET_LIBRARY_DIR})
=======
target_link_libraries(omptarget PRIVATE
  ${CMAKE_DL_LIBS}
  "-Wl,--version-script=${CMAKE_CURRENT_SOURCE_DIR}/exports")
>>>>>>> 9a6b3c87

# Install libomptarget under the lib destination folder.
install(TARGETS omptarget LIBRARY COMPONENT omptarget
  DESTINATION "${OPENMP_INSTALL_LIBDIR}")
if(OPENMP_CLANG_LIB_SUBDIR)
  install(TARGETS omptarget LIBRARY COMPONENT omptarget DESTINATION
    "${OPENMP_INSTALL_LIBDIR}/${OPENMP_CLANG_LIB_SUBDIR}")
endif()

# Set the -I for headers from the runtime.
include_directories(
  ${CMAKE_CURRENT_BINARY_DIR}/../../runtime/src
  ${CMAKE_CURRENT_BINARY_DIR}/../../libacc2omp/src
)<|MERGE_RESOLUTION|>--- conflicted
+++ resolved
@@ -24,28 +24,6 @@
 
 include_directories(${LIBOMPTARGET_LLVM_INCLUDE_DIRS})
 
-<<<<<<< HEAD
-# Build libomptarget library with libdl dependency. Add LLVMSupport
-# dependency if building in-tree with profiling enabled.
-if(OPENMP_STANDALONE_BUILD OR (NOT OPENMP_ENABLE_LIBOMPTARGET_PROFILING))
-  add_library(omptarget SHARED ${LIBOMPTARGET_SRC_FILES})
-  target_link_libraries(omptarget
-    PUBLIC
-      ${CMAKE_DL_LIBS}
-    PRIVATE
-      "-Wl,--version-script=${CMAKE_CURRENT_SOURCE_DIR}/exports")
-else()
-  set(LLVM_LINK_COMPONENTS
-    Support
-    )
-  add_llvm_library(omptarget SHARED ${LIBOMPTARGET_SRC_FILES}
-      LINK_LIBS
-      PUBLIC
-        ${CMAKE_DL_LIBS}
-      PRIVATE
-        "-Wl,--version-script=${CMAKE_CURRENT_SOURCE_DIR}/exports"
-      )
-=======
 # Build libomptarget library with libdl dependency.
 add_library(omptarget SHARED ${LIBOMPTARGET_SRC_FILES})
 if (OPENMP_ENABLE_LIBOMPTARGET_PROFILING)
@@ -53,12 +31,13 @@
   # Linking with LLVM component libraries also requires
   # aligning the compile flags.
   llvm_update_compile_flags(omptarget)
->>>>>>> 9a6b3c87
   target_compile_definitions(omptarget PUBLIC OMPTARGET_PROFILE_ENABLED)
   target_link_libraries(omptarget PRIVATE LLVMSupport)
 endif()
-<<<<<<< HEAD
-if(OPENMP_CLANG_LIB_SUBDIR AND NOT OPENMP_STANDALONE_BUILD)
+target_link_libraries(omptarget PRIVATE
+  ${CMAKE_DL_LIBS}
+  "-Wl,--version-script=${CMAKE_CURRENT_SOURCE_DIR}/exports")
+if(OPENMP_CLANG_LIB_SUBDIR)
   add_custom_command(TARGET omptarget POST_BUILD
     COMMAND ${CMAKE_COMMAND} -E make_directory
       $<TARGET_FILE_DIR:omptarget>/${OPENMP_CLANG_LIB_SUBDIR}
@@ -66,17 +45,6 @@
       $<TARGET_FILE_DIR:omptarget>/${OPENMP_CLANG_LIB_SUBDIR}
   )
 endif()
-
-# libomptarget needs to be set separately because add_llvm_library doesn't
-# conform with location configuration of its parent scope.
-set_target_properties(omptarget
-  PROPERTIES
-  LIBRARY_OUTPUT_DIRECTORY ${LIBOMPTARGET_LIBRARY_DIR})
-=======
-target_link_libraries(omptarget PRIVATE
-  ${CMAKE_DL_LIBS}
-  "-Wl,--version-script=${CMAKE_CURRENT_SOURCE_DIR}/exports")
->>>>>>> 9a6b3c87
 
 # Install libomptarget under the lib destination folder.
 install(TARGETS omptarget LIBRARY COMPONENT omptarget
