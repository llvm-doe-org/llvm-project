//===----------- api.cpp - Target independent OpenMP target RTL -----------===//
//
// Part of the LLVM Project, under the Apache License v2.0 with LLVM Exceptions.
// See https://llvm.org/LICENSE.txt for license information.
// SPDX-License-Identifier: Apache-2.0 WITH LLVM-exception
//
//===----------------------------------------------------------------------===//
//
// Implementation of OpenMP API interface functions.
//
//===----------------------------------------------------------------------===//

#include "device.h"
#include "private.h"
#include "rtl.h"

#include <climits>
#include <cstring>
#include <cstdlib>

// We need the string version of ompt_trigger_runtime_api so that DEFINE_IDENT
// can form a proper ident_t at compile time.
//
// I don't know how to automatically stringify an enumerator value at compile
// time.  The assert will remind us to update if ompt_trigger_kind_t evolves.
#define STR_(Arg) #Arg
#define STR(Arg) STR_(Arg)
#define OMPT_TRIGGER_RUNTIME_API 6
static_assert(OMPT_TRIGGER_RUNTIME_API == ompt_trigger_runtime_api,
              "unexpected change in ompt_trigger_runtime_api value");

// At compile time, define an ident_t for the enclosing OpenMP runtime library
// routine.  Don't waste run time doing this.
//
// I don't know how to automatically stringify the current function name at
// compile time, so the caller has to specify it.  The assert will catch typos.
#define DEFINE_IDENT(Func)                                                     \
  ident_t Ident = {                                                            \
    0, 0, 0, 0,                                                                \
    ";;" #Func ";0;0;0;0;0;" STR(OMPT_TRIGGER_RUNTIME_API) ";;"              \
  };                                                                           \
  assert(0 == strcmp(__func__, #Func) &&                                       \
         "expected specified function to be enclosing function")

#if OMPT_SUPPORT
# define OMPT_DEFINE_IDENT(Func) DEFINE_IDENT(Func)
# define OMPT_SET_TRIGGER_IDENT() ompt_set_trigger_ident(&Ident)
# define OMPT_CLEAR_TRIGGER_IDENT() ompt_clear_trigger_ident()
# define OMPT_DISPATCH_CALLBACK_TARGET_DATA_OP_EMI(                            \
    EndPoint, OpKind, SrcPtr, SrcDevNum, DestPtr, DestDevNum, Size)            \
  ompt_dispatch_callback_target_data_op_emi(                                   \
      Ident, EndPoint, ompt_target_data_##OpKind, SrcPtr, SrcDevNum,           \
      DestPtr, DestDevNum, Size)
static void ompt_dispatch_callback_target_data_op_emi(
    const ident_t &Ident, ompt_scope_endpoint_t EndPoint,
    ompt_target_data_op_t OpKind, void *SrcPtr, int SrcDevNum, void *DestPtr,
    int DestDevNum, size_t Size) {
  if (ompt_get_enabled().ompt_callback_target_data_op_emi) {
    OMPT_SET_TRIGGER_IDENT();
    // FIXME: We don't yet need the target_task_data, target_data, host_op_id,
    // and codeptr_ra arguments for OpenACC support, so we haven't bothered to
    // implement them yet.
    ompt_get_callbacks().ompt_callback(ompt_callback_target_data_op_emi)(
        EndPoint, /*target_task_data=*/NULL, /*target_data=*/NULL,
        /*host_op_id=*/NULL, OpKind, SrcPtr, SrcDevNum, DestPtr, DestDevNum,
        Size, /*codeptr_ra=*/NULL);
    OMPT_CLEAR_TRIGGER_IDENT();
  }
}
#else
# define OMPT_DEFINE_IDENT(Func)
# define OMPT_SET_TRIGGER_IDENT()
# define OMPT_CLEAR_TRIGGER_IDENT()
# define OMPT_DISPATCH_CALLBACK_TARGET_DATA_OP_EMI(                            \
    EndPoint, OpKind, SrcPtr, SrcDevNum, DestPtr, DestDevNum, Size)
#endif

EXTERN int omp_get_num_devices(void) {
  TIMESCOPE();
  PM->RTLsMtx.lock();
  size_t DevicesSize = PM->Devices.size();
  PM->RTLsMtx.unlock();

  DP("Call to omp_get_num_devices returning %zd\n", DevicesSize);

  return DevicesSize;
}

EXTERN int omp_get_initial_device(void) {
  TIMESCOPE();
  int hostDevice = omp_get_num_devices();
  DP("Call to omp_get_initial_device returning %d\n", hostDevice);
  return hostDevice;
}

#if OMPT_SUPPORT
// FIXME: Access is not thread-safe.  Does it need to be?
// FIXME: Does this work if you allocate on multiple devices?  There might be
// address collisions.  Either key it by device or store it in DeviceTy?
static std::map<void *, size_t> DeviceAllocSizes;
#endif

EXTERN void *omp_target_alloc(size_t size, int device_num) {
<<<<<<< HEAD
  OMPT_DEFINE_IDENT(omp_target_alloc);
=======
  TIMESCOPE();
>>>>>>> 34e72a14
  DP("Call to omp_target_alloc for device %d requesting %zu bytes\n",
      device_num, size);

  if (size <= 0) {
    DP("Call to omp_target_alloc with non-positive length\n");
    return NULL;
  }

  void *rc = NULL;

  // OpenMP 5.1, sec. 3.8.1 "omp_target_alloc", p. 413, L14-15:
  // "The target-data-allocation-begin event occurs before a thread initiates a
  // data allocation on a target device.  The target-data-allocation-end event
  // occurs after a thread initiates a data allocation on a target device."
  //
  // OpenMP 5.1, sec. 4.5.2.25 "ompt_callback_target_data_op_emi_t and
  // ompt_callback_target_data_op_t", p. 536, L25-27:
  // "A thread dispatches a registered ompt_callback_target_data_op_emi or
  // ompt_callback_target_data_op callback when device memory is allocated or
  // freed, as well as when data is copied to or from a device."
  //
  // Contrary to the above specification, we assume the ompt_scope_end callback
  // must dispatch after the allocation succeeds so it can include the device
  // address.  We assume the ompt_scope_begin callback cannot possibly include
  // the device address under any reasonable interpretation.
  //
  // TODO: We have not implemented the ompt_scope_begin callback because we
  // don't need it for OpenACC support.
  if (device_num == omp_get_initial_device()) {
    rc = malloc(size);
#if OMPT_SUPPORT
    // TODO: If offloading is disabled, the runtime might not be initialized.
    // In that case, ompt_start_tool hasn't been called, so we don't know what
    // OMPT callbacks to dispatch.  Calling __kmpc_get_target_offload guarantees
    // the runtime is initialized, but maybe we should expose something like
    // __kmpc_initialize_runtime to call here instead.
    __kmpc_get_target_offload();
    DeviceAllocSizes[rc] = size;
    OMPT_DISPATCH_CALLBACK_TARGET_DATA_OP_EMI(ompt_scope_end, alloc,
                                              /*SrcPtr=*/NULL, device_num, rc,
                                              device_num, size);
#endif
    DP("omp_target_alloc returns host ptr " DPxMOD "\n", DPxPTR(rc));
    return rc;
  }

  OMPT_SET_TRIGGER_IDENT();
  if (!device_is_ready(device_num)) {
    DP("omp_target_alloc returns NULL ptr\n");
    return NULL;
  }
  OMPT_CLEAR_TRIGGER_IDENT();

  rc = PM->Devices[device_num].allocData(size);
#if OMPT_SUPPORT
  DeviceAllocSizes[rc] = size;
  OMPT_DISPATCH_CALLBACK_TARGET_DATA_OP_EMI(
      ompt_scope_end, alloc, /*SrcPtr=*/NULL, omp_get_initial_device(), rc,
      device_num, size);
#endif
  DP("omp_target_alloc returns device ptr " DPxMOD "\n", DPxPTR(rc));
  return rc;
}

EXTERN void omp_target_free(void *device_ptr, int device_num) {
<<<<<<< HEAD
  OMPT_DEFINE_IDENT(omp_target_free);
=======
  TIMESCOPE();
>>>>>>> 34e72a14
  DP("Call to omp_target_free for device %d and address " DPxMOD "\n",
      device_num, DPxPTR(device_ptr));

  if (!device_ptr) {
    DP("Call to omp_target_free with NULL ptr\n");
    return;
  }

  // OpenMP 5.1, sec. 3.8.2 "omp_target_free", p. 415, L11-12:
  // "The target-data-free-begin event occurs before a thread initiates a data
  // free on a target device.  The target-data-free-end event occurs after a
  // thread initiates a data free on a target device."
  //
  // OpenMP 5.1, sec. 4.5.2.25 "ompt_callback_target_data_op_emi_t and
  // ompt_callback_target_data_op_t", p. 536, L25-27:
  // "A thread dispatches a registered ompt_callback_target_data_op_emi or
  // ompt_callback_target_data_op callback when device memory is allocated or
  // freed, as well as when data is copied to or from a device."
  //
  // TODO: We have not implemented the ompt_scope_end callback because we don't
  // need it for OpenACC support.
  if (device_num == omp_get_initial_device()) {
    OMPT_DISPATCH_CALLBACK_TARGET_DATA_OP_EMI(ompt_scope_begin, delete,
                                              /*SrcPtr=*/NULL, device_num,
                                              device_ptr, device_num,
                                              DeviceAllocSizes[device_ptr]);
    free(device_ptr);
    DP("omp_target_free deallocated host ptr\n");
    return;
  }

  if (!device_is_ready(device_num)) {
    DP("omp_target_free returns, nothing to do\n");
    return;
  }

#if OMPT_SUPPORT
  OMPT_DISPATCH_CALLBACK_TARGET_DATA_OP_EMI(
      ompt_scope_begin, delete, /*SrcPtr=*/NULL, omp_get_initial_device(),
      device_ptr, device_num, DeviceAllocSizes[device_ptr]);
  DeviceAllocSizes.erase(device_ptr);
#endif
  PM->Devices[device_num].deleteData(device_ptr);
  DP("omp_target_free deallocated device ptr\n");
}

EXTERN int omp_target_is_present(void *ptr, int device_num) {
  TIMESCOPE();
  DP("Call to omp_target_is_present for device %d and address " DPxMOD "\n",
      device_num, DPxPTR(ptr));

  if (!ptr) {
    DP("Call to omp_target_is_present with NULL ptr, returning false\n");
    return false;
  }

  if (device_num == omp_get_initial_device()) {
    DP("Call to omp_target_is_present on host, returning true\n");
    return true;
  }

  PM->RTLsMtx.lock();
  size_t DevicesSize = PM->Devices.size();
  PM->RTLsMtx.unlock();
  if (DevicesSize <= (size_t)device_num) {
    DP("Call to omp_target_is_present with invalid device ID, returning "
        "false\n");
    return false;
  }

  DeviceTy &Device = PM->Devices[device_num];
  bool IsLast; // not used
  bool IsHostPtr;
  void *TgtPtr = Device.getTgtPtrBegin(ptr, 0, IsLast, /*UpdateRefCount=*/false,
                                       /*UseHoldRefCount=*/false, IsHostPtr);
  int rc = (TgtPtr != NULL);
  // Under unified memory the host pointer can be returned by the
  // getTgtPtrBegin() function which means that there is no device
  // corresponding point for ptr. This function should return false
  // in that situation.
  if (PM->RTLs.RequiresFlags & OMP_REQ_UNIFIED_SHARED_MEMORY)
    rc = !IsHostPtr;
  DP("Call to omp_target_is_present returns %d\n", rc);
  return rc;
}

EXTERN int omp_target_is_accessible(const void *ptr, size_t size,
                                    int device_num) {
  // OpenMP 5.1, sec. 3.8.4 "omp_target_is_accessible", p. 417, L21-22:
  // "This routine returns true if the storage of size bytes starting at the
  // address given by ptr is accessible from device device_num. Otherwise, it
  // returns false."
  //
  // The meaning of "accessible" for unified shared memory is established in
  // OpenMP 5.1, sec. 2.5.1 "requires directive".  More generally, the specified
  // host memory is accessible if it can be accessed from the device either
  // directly (because of unified shared memory or because device_num is the
  // value returned by omp_get_initial_device()) or indirectly (because it's
  // mapped to the device).
  DP("Call to omp_target_is_accessible for device %d and address " DPxMOD "\n",
     device_num, DPxPTR(ptr));

  // FIXME: Is this right?
  //
  // Null pointer is permitted:
  //
  // OpenMP 5.1, sec. 3.8.4 "omp_target_is_accessible", p. 417, L15:
  // "The value of ptr must be a valid host pointer or NULL (or C_NULL_PTR, for
  // Fortran)."
  //
  // However, I found no specification of behavior in this case.
  // omp_target_is_present has the same problem and is implemented the same way.
  // Should size have any effect on the result when ptr is NULL?
  if (!ptr) {
    DP("Call to omp_target_is_accessible with NULL ptr, returning false\n");
    return false;
  }

  if (device_num == omp_get_initial_device()) {
    DP("Call to omp_target_is_accessible on host, returning true\n");
    return true;
  }

  PM->RTLsMtx.lock();
  size_t Devices_size = PM->Devices.size();
  PM->RTLsMtx.unlock();
  if (Devices_size <= (size_t)device_num) {
    DP("Call to omp_target_is_accessible with invalid device ID, returning "
       "false\n");
    return false;
  }

  DeviceTy &Device = PM->Devices[device_num];
  bool IsLast;    // not used
  bool IsHostPtr; // not used
  // TODO: How does the spec intend for the size=0 case to be handled?
  // Currently, we return true if we would return true for size=1 (ptr is within
  // a range that's accessible).  Does the spec clarify this somewhere?
  void *TgtPtr = Device.getTgtPtrBegin(const_cast<void *>(ptr), size, IsLast,
                                       /*UpdateRefCount=*/false,
                                       /*UseHoldRefCount=*/false, IsHostPtr,
                                       /*MustContain=*/true);
  int rc = (TgtPtr != NULL);
  DP("Call to omp_target_is_accessible returns %d\n", rc);
  return rc;
}

EXTERN void *omp_get_mapped_ptr(const void *ptr, int device_num) {
  DP("Call to omp_get_mapped_ptr for device %d and address " DPxMOD
     "\n",
     device_num, DPxPTR(ptr));

  if (!ptr) {
    DP("Call to omp_get_mapped_ptr with NULL ptr, returning NULL\n");
    return NULL;
  }

  if (device_num == omp_get_initial_device()) {
    DP("Call to omp_get_mapped_ptr on host, returning host pointer\n");
    // OpenMP 5.1, sec. 3.8.11 "omp_get_mapped_ptr", p. 431, L10-12:
    // "Otherwise it returns the device pointer, which is ptr if device_num is
    // the value returned by omp_get_initial_device()."
    //
    // That is, the spec actually requires us to cast away const.
    return const_cast<void *>(ptr);
  }

  PM->RTLsMtx.lock();
  size_t Devices_size = PM->Devices.size();
  PM->RTLsMtx.unlock();
  if (Devices_size <= (size_t)device_num) {
    DP("Call to omp_get_mapped_ptr with invalid device ID, returning NULL\n");
    return NULL;
  }

  DeviceTy &Device = PM->Devices[device_num];
  bool IsLast; // not used
  bool IsHostPtr;
  void *TgtPtr = Device.getTgtPtrBegin(const_cast<void *>(ptr), /*Size=*/0,
                                       IsLast, /*UpdateRefCount=*/false,
                                       /*UseHoldRefCount=*/false, IsHostPtr);
  // Return nullptr in the case of unified shared memory.
  //
  // TODO: This seems to be implied by the named "mapped" instead of
  // "accessible".  Or should we return the host pointer?  That is, is this
  // supposed to be like omp_target_is_present or omp_target_is_accessible?
  // OpenMP 5.1 doesn't seem clear.  Keep omp_get_mapped_hostptr in sync.
  if (IsHostPtr) {
    DP("Call to omp_get_mapped_ptr for unified shared memory, returning "
       "NULL\n");
    return nullptr;
  }
  DP("Call to omp_get_mapped_ptr returns " DPxMOD "\n", DPxPTR(TgtPtr));
  return TgtPtr;
}

EXTERN void *omp_get_mapped_hostptr(const void *ptr, int device_num) {
  DP("Call to omp_get_mapped_hostptr for device %d and address " DPxMOD "\n",
     device_num, DPxPTR(ptr));

  if (!ptr) {
    DP("Call to omp_get_mapped_hostptr with NULL ptr, returning NULL\n");
    return NULL;
  }

  if (device_num == omp_get_initial_device()) {
    DP("Call to omp_get_mapped_hostptr for host, returning device pointer\n");
    // For consistency with OpenMP 5.1, sec. 3.8.11 "omp_get_mapped_ptr", p.
    // 431, L10-12:
    // "Otherwise it returns the device pointer, which is ptr if device_num is
    // the value returned by omp_get_initial_device()."
    return const_cast<void *>(ptr);
  }

  PM->RTLsMtx.lock();
  size_t Devices_size = PM->Devices.size();
  PM->RTLsMtx.unlock();
  if (Devices_size <= (size_t)device_num) {
    DP("Call to omp_get_mapped_hostptr with invalid device ID, returning "
       "NULL\n");
    return NULL;
  }

  DeviceTy &Device = PM->Devices[device_num];
  // TODO: This returns nullptr in the case of unified shared memory.  This is
  // for consistency with the current omp_get_mapped_ptr implementation.
  void *HostPtr = Device.lookupHostPtr(const_cast<void *>(ptr));
  DP("Call to omp_get_mapped_hostptr returns " DPxMOD "\n", DPxPTR(HostPtr));
  return HostPtr;
}

EXTERN size_t omp_get_accessible_buffer(
  const void *ptr, size_t size, int device_num, void **buffer_host,
  void **buffer_device) {
  DP("Call to omp_get_accessible_buffer for address " DPxMOD ", size %zu, and "
     "device %d\n",
     DPxPTR(ptr), size, device_num);

  if (device_num == omp_get_initial_device()) {
    DP("Call to omp_get_accessible_buffer for initial device, returning "
       "SIZE_MAX\n");
    if (buffer_host)
      *buffer_host = nullptr;
    if (buffer_device)
      *buffer_device = nullptr;
    return SIZE_MAX;
  }

  PM->RTLsMtx.lock();
  size_t Devices_size = PM->Devices.size();
  PM->RTLsMtx.unlock();
  if (Devices_size <= (size_t)device_num) {
    DP("Call to omp_get_accessible_buffer with invalid device ID, returning "
       "0\n");
    if (buffer_host)
      *buffer_host = nullptr;
    if (buffer_device)
      *buffer_device = nullptr;
    return 0;
  }

  if (!ptr) {
    DP("Call to omp_get_accessible_buffer with NULL ptr, returning SIZE_MAX\n");
    if (buffer_host)
      *buffer_host = nullptr;
    if (buffer_device)
      *buffer_device = nullptr;
    return SIZE_MAX;
  }

  DeviceTy &Device = PM->Devices[device_num];
  size_t BufferSize = Device.getAccessibleBuffer(const_cast<void *>(ptr),
                                                 /*Size=*/size, buffer_host,
                                                 buffer_device);
  DP("Call to omp_get_accessible_buffer returns %zu\n", BufferSize);
  return BufferSize;;
}

EXTERN int omp_target_memcpy(void *dst, void *src, size_t length,
    size_t dst_offset, size_t src_offset, int dst_device, int src_device) {
<<<<<<< HEAD
  OMPT_DEFINE_IDENT(omp_target_memcpy);
=======
  TIMESCOPE();
>>>>>>> 34e72a14
  DP("Call to omp_target_memcpy, dst device %d, src device %d, "
      "dst addr " DPxMOD ", src addr " DPxMOD ", dst offset %zu, "
      "src offset %zu, length %zu\n", dst_device, src_device, DPxPTR(dst),
      DPxPTR(src), dst_offset, src_offset, length);

  if (!dst || !src || length <= 0) {
    REPORT("Call to omp_target_memcpy with invalid arguments\n");
    return OFFLOAD_FAIL;
  }

  if (src_device != omp_get_initial_device() && !device_is_ready(src_device)) {
    REPORT("omp_target_memcpy returns OFFLOAD_FAIL\n");
    return OFFLOAD_FAIL;
  }

  if (dst_device != omp_get_initial_device() && !device_is_ready(dst_device)) {
    REPORT("omp_target_memcpy returns OFFLOAD_FAIL\n");
    return OFFLOAD_FAIL;
  }

  int rc = OFFLOAD_SUCCESS;
  void *srcAddr = (char *)src + src_offset;
  void *dstAddr = (char *)dst + dst_offset;

  // OpenMP 5.1, sec. 4.5.2.25 "ompt_callback_target_data_op_emi_t and
  // ompt_callback_target_data_op_t", p. 536, L25-27:
  // "A thread dispatches a registered ompt_callback_target_data_op_emi or
  // ompt_callback_target_data_op callback when device memory is allocated or
  // freed, as well as when data is copied to or from a device."
  //
  // TODO: Currently, we have not implemented callbacks for direct transfers
  // within host memory (memcpy), within a single device's memory
  // (data_exchange), or between different devices (data_exchange).  It's not
  // clear whether callbacks are desired in each of those cases and whether
  // ompt_target_data_transfer_to_device, ompt_target_data_transfer_from_device,
  // or both (one relative to each device) should be specified in such cases.
  // We have implemented both callbacks when a direct transfer between the
  // devices is not possible and so transfers to/from the initial device are
  // implemented (retrieveData and submitData), and we have implemented the
  // appropriate callback when the transfer is specified as between host and a
  // device (retreiveData or submitData).
  OMPT_SET_TRIGGER_IDENT();
  if (src_device == omp_get_initial_device() &&
      dst_device == omp_get_initial_device()) {
    DP("copy from host to host\n");
    const void *p = memcpy(dstAddr, srcAddr, length);
    if (p == NULL)
      rc = OFFLOAD_FAIL;
  } else if (src_device == omp_get_initial_device()) {
    DP("copy from host to device\n");
    DeviceTy &DstDev = PM->Devices[dst_device];
    rc = DstDev.submitData(dstAddr, srcAddr, length, nullptr);
  } else if (dst_device == omp_get_initial_device()) {
    DP("copy from device to host\n");
    DeviceTy &SrcDev = PM->Devices[src_device];
    rc = SrcDev.retrieveData(dstAddr, srcAddr, length, nullptr);
  } else {
    DP("copy from device to device\n");
    DeviceTy &SrcDev = PM->Devices[src_device];
    DeviceTy &DstDev = PM->Devices[dst_device];
    // First try to use D2D memcpy which is more efficient. If fails, fall back
    // to unefficient way.
    if (SrcDev.isDataExchangable(DstDev)) {
      rc = SrcDev.dataExchange(srcAddr, DstDev, dstAddr, length, nullptr);
      if (rc == OFFLOAD_SUCCESS) {
        OMPT_CLEAR_TRIGGER_IDENT();
        return OFFLOAD_SUCCESS;
      }
    }

    void *buffer = malloc(length);
    rc = SrcDev.retrieveData(buffer, srcAddr, length, nullptr);
    if (rc == OFFLOAD_SUCCESS)
      rc = DstDev.submitData(dstAddr, buffer, length, nullptr);
    free(buffer);
  }
  OMPT_CLEAR_TRIGGER_IDENT();

  DP("omp_target_memcpy returns %d\n", rc);
  return rc;
}

EXTERN int omp_target_memcpy_rect(void *dst, void *src, size_t element_size,
    int num_dims, const size_t *volume, const size_t *dst_offsets,
    const size_t *src_offsets, const size_t *dst_dimensions,
    const size_t *src_dimensions, int dst_device, int src_device) {
  TIMESCOPE();
  DP("Call to omp_target_memcpy_rect, dst device %d, src device %d, "
      "dst addr " DPxMOD ", src addr " DPxMOD ", dst offsets " DPxMOD ", "
      "src offsets " DPxMOD ", dst dims " DPxMOD ", src dims " DPxMOD ", "
      "volume " DPxMOD ", element size %zu, num_dims %d\n", dst_device,
      src_device, DPxPTR(dst), DPxPTR(src), DPxPTR(dst_offsets),
      DPxPTR(src_offsets), DPxPTR(dst_dimensions), DPxPTR(src_dimensions),
      DPxPTR(volume), element_size, num_dims);

  if (!(dst || src)) {
    DP("Call to omp_target_memcpy_rect returns max supported dimensions %d\n",
        INT_MAX);
    return INT_MAX;
  }

  if (!dst || !src || element_size < 1 || num_dims < 1 || !volume ||
      !dst_offsets || !src_offsets || !dst_dimensions || !src_dimensions) {
    REPORT("Call to omp_target_memcpy_rect with invalid arguments\n");
    return OFFLOAD_FAIL;
  }

  int rc;
  if (num_dims == 1) {
    rc = omp_target_memcpy(dst, src, element_size * volume[0],
        element_size * dst_offsets[0], element_size * src_offsets[0],
        dst_device, src_device);
  } else {
    size_t dst_slice_size = element_size;
    size_t src_slice_size = element_size;
    for (int i=1; i<num_dims; ++i) {
      dst_slice_size *= dst_dimensions[i];
      src_slice_size *= src_dimensions[i];
    }

    size_t dst_off = dst_offsets[0] * dst_slice_size;
    size_t src_off = src_offsets[0] * src_slice_size;
    for (size_t i=0; i<volume[0]; ++i) {
      rc = omp_target_memcpy_rect((char *) dst + dst_off + dst_slice_size * i,
          (char *) src + src_off + src_slice_size * i, element_size,
          num_dims - 1, volume + 1, dst_offsets + 1, src_offsets + 1,
          dst_dimensions + 1, src_dimensions + 1, dst_device, src_device);

      if (rc) {
        DP("Recursive call to omp_target_memcpy_rect returns unsuccessfully\n");
        return rc;
      }
    }
  }

  DP("omp_target_memcpy_rect returns %d\n", rc);
  return rc;
}

EXTERN int omp_target_associate_ptr(void *host_ptr, void *device_ptr,
    size_t size, size_t device_offset, int device_num) {
<<<<<<< HEAD
  OMPT_DEFINE_IDENT(omp_target_associate_ptr);
=======
  TIMESCOPE();
>>>>>>> 34e72a14
  DP("Call to omp_target_associate_ptr with host_ptr " DPxMOD ", "
      "device_ptr " DPxMOD ", size %zu, device_offset %zu, device_num %d\n",
      DPxPTR(host_ptr), DPxPTR(device_ptr), size, device_offset, device_num);

  if (!host_ptr || !device_ptr || size <= 0) {
    REPORT("Call to omp_target_associate_ptr with invalid arguments\n");
    return OFFLOAD_FAIL;
  }

  if (device_num == omp_get_initial_device()) {
    REPORT("omp_target_associate_ptr: no association possible on the host\n");
    return OFFLOAD_FAIL;
  }

  if (!device_is_ready(device_num)) {
    REPORT("omp_target_associate_ptr returns OFFLOAD_FAIL\n");
    return OFFLOAD_FAIL;
  }

  DeviceTy &Device = PM->Devices[device_num];
  void *device_addr = (void *)((uint64_t)device_ptr + (uint64_t)device_offset);
  // OpenMP 5.1, sec. 3.8.9, p. 428, L10-17:
  // "The target-data-associate event occurs before a thread initiates a device
  // pointer association on a target device."
  // "A thread dispatches a registered ompt_callback_target_data_op callback, or
  // a registered ompt_callback_target_data_op_emi callback with
  // ompt_scope_beginend as its endpoint argument for each occurrence of a
  // target-data-associate event in that thread. These callbacks have type
  // signature ompt_callback_target_data_op_t or
  // ompt_callback_target_data_op_emi_t, respectively."
  //
  // OpenMP 5.1, sec. 4.5.2.25 "ompt_callback_target_data_op_emi_t and
  // ompt_callback_target_data_op_t", p. 536, L25-27:
  // "A thread dispatches a registered ompt_callback_target_data_op_emi or
  // ompt_callback_target_data_op callback when device memory is allocated or
  // freed, as well as when data is copied to or from a device."
  OMPT_DISPATCH_CALLBACK_TARGET_DATA_OP_EMI(ompt_scope_beginend, associate,
                                            host_ptr, omp_get_initial_device(),
                                            device_addr, device_num, size);
  int rc = Device.associatePtr(host_ptr, device_addr, size);
  DP("omp_target_associate_ptr returns %d\n", rc);
  return rc;
}

EXTERN int omp_target_disassociate_ptr(void *host_ptr, int device_num) {
<<<<<<< HEAD
  OMPT_DEFINE_IDENT(omp_target_disassociate_ptr);
=======
  TIMESCOPE();
>>>>>>> 34e72a14
  DP("Call to omp_target_disassociate_ptr with host_ptr " DPxMOD ", "
      "device_num %d\n", DPxPTR(host_ptr), device_num);

  if (!host_ptr) {
    REPORT("Call to omp_target_associate_ptr with invalid host_ptr\n");
    return OFFLOAD_FAIL;
  }

  if (device_num == omp_get_initial_device()) {
    REPORT(
        "omp_target_disassociate_ptr: no association possible on the host\n");
    return OFFLOAD_FAIL;
  }

  if (!device_is_ready(device_num)) {
    REPORT("omp_target_disassociate_ptr returns OFFLOAD_FAIL\n");
    return OFFLOAD_FAIL;
  }

  DeviceTy &Device = PM->Devices[device_num];
  void *TgtPtrBegin;
  int64_t Size;
  int rc = Device.disassociatePtr(host_ptr, TgtPtrBegin, Size);
  // OpenMP 5.1, sec. 3.8.10, p. 430, L2-9:
  // "The target-data-disassociate event occurs before a thread initiates a
  // device pointer disassociation on a target device."
  // "A thread dispatches a registered ompt_callback_target_data_op callback, or
  // a registered ompt_callback_target_data_op_emi callback with
  // ompt_scope_beginend as its endpoint argument for each occurrence of a
  // target-data-disassociate event in that thread. These callbacks have type
  // signature ompt_callback_target_data_op_t or
  // ompt_callback_target_data_op_emi_t, respectively."
  //
  // OpenMP 5.1, sec. 4.5.2.25 "ompt_callback_target_data_op_emi_t and
  // ompt_callback_target_data_op_t", p. 536, L25-27:
  // "A thread dispatches a registered ompt_callback_target_data_op_emi or
  // ompt_callback_target_data_op callback when device memory is allocated or
  // freed, as well as when data is copied to or from a device."
  OMPT_DISPATCH_CALLBACK_TARGET_DATA_OP_EMI(ompt_scope_beginend, disassociate,
                                            host_ptr, omp_get_initial_device(),
                                            TgtPtrBegin, device_num, Size);
  DP("omp_target_disassociate_ptr returns %d\n", rc);
  return rc;
}

EXTERN void *omp_target_map_to(void *ptr, size_t size, int device_num) {
  DEFINE_IDENT(omp_target_map_to);
  int64_t tgt_map_type = OMP_TGT_MAPTYPE_TO;
  int64_t s = size;
  __tgt_target_data_begin_mapper(&Ident, device_num, 1, &ptr, &ptr, &s,
                                 &tgt_map_type, NULL, NULL);
  return omp_get_mapped_ptr(ptr, device_num);
}

EXTERN void *omp_target_map_alloc(void *ptr, size_t size, int device_num) {
  DEFINE_IDENT(omp_target_map_alloc);
  int64_t tgt_map_type = OMP_TGT_MAPTYPE_NONE;
  int64_t s = size;
  __tgt_target_data_begin_mapper(&Ident, device_num, 1, &ptr, &ptr, &s,
                                 &tgt_map_type, NULL, NULL);
  return omp_get_mapped_ptr(ptr, device_num);
}

EXTERN void omp_target_map_from(void *ptr, size_t size, int device_num) {
  DEFINE_IDENT(omp_target_map_from);
  int64_t tgt_map_type = OMP_TGT_MAPTYPE_FROM;
  int64_t s = size;
  __tgt_target_data_end_mapper(&Ident, device_num, 1, &ptr, &ptr, &s,
                               &tgt_map_type, NULL, NULL);
}

EXTERN void omp_target_map_from_delete(void *ptr, size_t size, int device_num) {
  DEFINE_IDENT(omp_target_map_from_delete);
  int64_t tgt_map_type = OMP_TGT_MAPTYPE_FROM | OMP_TGT_MAPTYPE_DELETE;
  int64_t s = size;
  __tgt_target_data_end_mapper(&Ident, device_num, 1, &ptr, &ptr, &s,
                               &tgt_map_type, NULL, NULL);
}

EXTERN void omp_target_map_release(void *ptr, size_t size, int device_num) {
  DEFINE_IDENT(omp_target_map_release);
  int64_t tgt_map_type = OMP_TGT_MAPTYPE_NONE;
  int64_t s = size;
  __tgt_target_data_end_mapper(&Ident, device_num, 1, &ptr, &ptr, &s,
                               &tgt_map_type, NULL, NULL);
}

EXTERN void omp_target_map_delete(void *ptr, size_t size, int device_num) {
  DEFINE_IDENT(omp_target_map_delete);
  int64_t tgt_map_type = OMP_TGT_MAPTYPE_DELETE;
  int64_t s = size;
  __tgt_target_data_end_mapper(&Ident, device_num, 1, &ptr, &ptr, &s,
                               &tgt_map_type, NULL, NULL);
}

EXTERN void omp_target_update_to(void *ptr, size_t size, int device_num) {
  DEFINE_IDENT(omp_target_update_to);
  int64_t tgt_map_type = OMP_TGT_MAPTYPE_TO | OMP_TGT_MAPTYPE_PRESENT;
  int64_t s = size;
  __tgt_target_data_update_mapper(&Ident, device_num, 1, &ptr, &ptr, &s,
                                  &tgt_map_type, NULL, NULL);
}

EXTERN void omp_target_update_from(void *ptr, size_t size, int device_num) {
  DEFINE_IDENT(omp_target_update_from);
  int64_t tgt_map_type = OMP_TGT_MAPTYPE_FROM | OMP_TGT_MAPTYPE_PRESENT;
  int64_t s = size;
  __tgt_target_data_update_mapper(&Ident, device_num, 1, &ptr, &ptr, &s,
                                  &tgt_map_type, NULL, NULL);
}

EXTERN omp_device_t omp_get_device_type(int device_num) {
  if (device_num == omp_get_initial_device()) {
    DP("omp_get_device_type returns omp_device_host\n");
    return omp_device_host;
  }

  PM->RTLsMtx.lock();
  size_t Devices_size = PM->Devices.size();
  PM->RTLsMtx.unlock();

  if (Devices_size <= (size_t)device_num) {
    DP("omp_get_device_type returns omp_device_none for invalid device ID %d\n",
       device_num);
    return omp_device_none;
  }
  omp_device_t DeviceType = PM->Devices[device_num].RTL->DeviceType;
  DP("omp_get_device_type returns %s=%d for device ID %d\n",
     deviceTypeToString(DeviceType), DeviceType, device_num);
  return DeviceType;
}

EXTERN int omp_get_num_devices_of_type(omp_device_t device_type) {
  if (device_type == omp_device_none) {
    DP("omp_get_num_devices_of_type returns 0 for omp_device_none\n");
    return 0;
  }
  if (device_type == omp_device_host) {
    DP("omp_get_num_devices_of_type returns 1 for omp_device_host\n");
    return 1;
  }

  PM->RTLsMtx.lock();
  RTLInfoTy *RTL = PM->RTLs.AllRTLMap[device_type];
  PM->RTLsMtx.unlock();

  if (!RTL) {
    DP("omp_get_num_devices_of_type returns 0 for %s=%d, which has no mapped "
       "runtime library\n",
       deviceTypeToString(device_type), device_type);
    return 0;
  }
  if (RTL->Idx == -1) {
    DP("omp_get_num_devices_of_type returns 0 for %s=%d, whose mapped runtime "
       "library has no device list\n",
       deviceTypeToString(device_type), device_type);
    return 0;
  }
  int Size = RTL->NumberOfDevices;
  DP("omp_get_num_devices_of_type returns %d for %s=%d\n",
     Size, deviceTypeToString(device_type), device_type);
  return Size;
}

EXTERN int omp_get_typed_device_num(int device_num) {
  if (device_num == omp_get_initial_device()) {
    DP("omp_get_typed_device_num returns 0 for host device\n");
    return 0;
  }

  PM->RTLsMtx.lock();
  size_t Devices_size = PM->Devices.size();
  PM->RTLsMtx.unlock();

  if (Devices_size <= (size_t)device_num) {
    DP("omp_get_typed_device_num returns -1 for invalid device ID %d\n",
       device_num);
    return -1;
  }
  int TypedDeviceNum = PM->Devices[device_num].RTLDeviceID;
  DP("omp_get_typed_device_num returns %d for device ID %d\n",
     TypedDeviceNum, device_num);
  return TypedDeviceNum;
}

EXTERN int omp_get_device_of_type(omp_device_t device_type,
                                  int typed_device_num) {
  if (device_type == omp_device_none) {
    DP("omp_get_device_of_type returns -1 for omp_device_none\n");
    return -1;
  }
  if (device_type == omp_device_host) {
    if (typed_device_num == 0) {
      DP("omp_get_device_of_type returns host device for omp_device_host with "
         "typed device ID 0\n");
      return omp_get_initial_device();
    }
    DP("omp_get_device_of_type returns -1 for omp_device_host with invalid "
       "typed device ID %d\n", typed_device_num);
    return -1;
  }

  PM->RTLsMtx.lock();
  RTLInfoTy *RTL = PM->RTLs.AllRTLMap[device_type];
  PM->RTLsMtx.unlock();

  if (!RTL) {
    DP("omp_get_device_of_type returns -1 for %s=%d, which has no mapped "
       "runtime library\n",
       deviceTypeToString(device_type), device_type);
    return -1;
  }
  if (RTL->Idx == -1) {
    DP("omp_get_device_of_type returns -1 for %s=%d, whose mapped runtime "
       "library has no device list\n",
       deviceTypeToString(device_type), device_type);
    return -1;
  }
  if (typed_device_num < 0 || RTL->NumberOfDevices <= typed_device_num) {
    DP("omp_get_device_of_type returns -1 for %s=%d with invalid typed device "
       "ID %d\n",
       deviceTypeToString(device_type), device_type, typed_device_num);
    return -1;
  }
  int DeviceNum = RTL->Idx + typed_device_num;
  DP("omp_get_device_of_type returns %d for %s=%d with typed device ID %d\n",
     DeviceNum, deviceTypeToString(device_type), device_type, typed_device_num);
  return DeviceNum;
}<|MERGE_RESOLUTION|>--- conflicted
+++ resolved
@@ -101,11 +101,8 @@
 #endif
 
 EXTERN void *omp_target_alloc(size_t size, int device_num) {
-<<<<<<< HEAD
   OMPT_DEFINE_IDENT(omp_target_alloc);
-=======
   TIMESCOPE();
->>>>>>> 34e72a14
   DP("Call to omp_target_alloc for device %d requesting %zu bytes\n",
       device_num, size);
 
@@ -171,11 +168,8 @@
 }
 
 EXTERN void omp_target_free(void *device_ptr, int device_num) {
-<<<<<<< HEAD
   OMPT_DEFINE_IDENT(omp_target_free);
-=======
   TIMESCOPE();
->>>>>>> 34e72a14
   DP("Call to omp_target_free for device %d and address " DPxMOD "\n",
       device_num, DPxPTR(device_ptr));
 
@@ -456,11 +450,8 @@
 
 EXTERN int omp_target_memcpy(void *dst, void *src, size_t length,
     size_t dst_offset, size_t src_offset, int dst_device, int src_device) {
-<<<<<<< HEAD
   OMPT_DEFINE_IDENT(omp_target_memcpy);
-=======
   TIMESCOPE();
->>>>>>> 34e72a14
   DP("Call to omp_target_memcpy, dst device %d, src device %d, "
       "dst addr " DPxMOD ", src addr " DPxMOD ", dst offset %zu, "
       "src offset %zu, length %zu\n", dst_device, src_device, DPxPTR(dst),
@@ -602,11 +593,8 @@
 
 EXTERN int omp_target_associate_ptr(void *host_ptr, void *device_ptr,
     size_t size, size_t device_offset, int device_num) {
-<<<<<<< HEAD
   OMPT_DEFINE_IDENT(omp_target_associate_ptr);
-=======
   TIMESCOPE();
->>>>>>> 34e72a14
   DP("Call to omp_target_associate_ptr with host_ptr " DPxMOD ", "
       "device_ptr " DPxMOD ", size %zu, device_offset %zu, device_num %d\n",
       DPxPTR(host_ptr), DPxPTR(device_ptr), size, device_offset, device_num);
@@ -652,11 +640,8 @@
 }
 
 EXTERN int omp_target_disassociate_ptr(void *host_ptr, int device_num) {
-<<<<<<< HEAD
   OMPT_DEFINE_IDENT(omp_target_disassociate_ptr);
-=======
   TIMESCOPE();
->>>>>>> 34e72a14
   DP("Call to omp_target_disassociate_ptr with host_ptr " DPxMOD ", "
       "device_num %d\n", DPxPTR(host_ptr), device_num);
 
