--- conflicted
+++ resolved
@@ -115,6 +115,8 @@
 
 EXTERN void *omp_target_alloc(size_t Size, int DeviceNum) {
   OMPT_DEFINE_IDENT(omp_target_alloc);
+  // targetAllocExplicit might have device initialization callbacks, so set the
+  // trigger ident for it.
   OMPT_SET_TRIGGER_IDENT();
   void *Ptr = targetAllocExplicit(Size, DeviceNum, TARGET_ALLOC_DEFAULT,
                                   __func__);
@@ -165,21 +167,8 @@
   return targetAllocExplicit(Size, DeviceNum, TARGET_ALLOC_SHARED, __func__);
 }
 
-<<<<<<< HEAD
-EXTERN void *llvm_omp_target_dynamic_shared_alloc() { return nullptr; }
-EXTERN void *llvm_omp_get_dynamic_shared() { return nullptr; }
-
-EXTERN void omp_target_free(void *DevicePtr, int DeviceNum) {
+EXTERN void omp_target_free(void *Ptr, int DeviceNum) {
   OMPT_DEFINE_IDENT(omp_target_free);
-  TIMESCOPE();
-  DP("Call to omp_target_free for device %d and address " DPxMOD "\n",
-     DeviceNum, DPxPTR(DevicePtr));
-
-  if (!DevicePtr) {
-    DP("Call to omp_target_free with NULL ptr\n");
-    return;
-  }
-
   // OpenMP 5.1, sec. 3.8.2 "omp_target_free", p. 415, L11-12:
   // "The target-data-free-begin event occurs before a thread initiates a data
   // free on a target device.  The target-data-free-end event occurs after a
@@ -193,42 +182,9 @@
   //
   // TODO: We have not implemented the ompt_scope_end callback because we don't
   // need it for OpenACC support.
-  if (DeviceNum == omp_get_initial_device()) {
-#if OMPT_SUPPORT
-    DeviceAllocSizesMtx.lock();
-    auto AllocSizeItr = DeviceAllocSizes.find(DevicePtr);
-    size_t AllocSize = 0;
-    if (AllocSizeItr != DeviceAllocSizes.end()) {
-      AllocSize = AllocSizeItr->second;
-      DeviceAllocSizes.erase(AllocSizeItr);
-    }
-    DeviceAllocSizesMtx.unlock();
-    OMPT_DISPATCH_CALLBACK_TARGET_DATA_OP_EMI(ompt_scope_begin, delete,
-                                              /*SrcPtr=*/NULL, DeviceNum,
-                                              DevicePtr, DeviceNum, AllocSize);
-#endif
-    free(DevicePtr);
-    DP("omp_target_free deallocated host ptr\n");
-    return;
-  }
-=======
-EXTERN void omp_target_free(void *Ptr, int DeviceNum) {
-  return targetFreeExplicit(Ptr, DeviceNum, TARGET_ALLOC_DEFAULT, __func__);
-}
-
-EXTERN void llvm_omp_target_free_device(void *Ptr, int DeviceNum) {
-  return targetFreeExplicit(Ptr, DeviceNum, TARGET_ALLOC_DEVICE, __func__);
-}
->>>>>>> 4e43a14b
-
-EXTERN void llvm_omp_target_free_host(void *Ptr, int DeviceNum) {
-  return targetFreeExplicit(Ptr, DeviceNum, TARGET_ALLOC_HOST, __func__);
-}
-
-<<<<<<< HEAD
 #if OMPT_SUPPORT
   DeviceAllocSizesMtx.lock();
-  auto AllocSizeItr = DeviceAllocSizes.find(DevicePtr);
+  auto AllocSizeItr = DeviceAllocSizes.find(Ptr);
   size_t AllocSize = 0;
   if (AllocSizeItr != DeviceAllocSizes.end()) {
     AllocSize = AllocSizeItr->second;
@@ -236,15 +192,22 @@
   }
   DeviceAllocSizesMtx.unlock();
   OMPT_DISPATCH_CALLBACK_TARGET_DATA_OP_EMI(
-      ompt_scope_begin, delete, /*SrcPtr=*/NULL, omp_get_initial_device(),
-      DevicePtr, DeviceNum, AllocSize);
+      ompt_scope_begin, delete, /*SrcPtr=*/NULL, omp_get_initial_device(), Ptr,
+      DeviceNum, AllocSize);
 #endif
-  PM->Devices[DeviceNum]->deleteData(DevicePtr);
-  DP("omp_target_free deallocated device ptr\n");
-=======
+  targetFreeExplicit(Ptr, DeviceNum, TARGET_ALLOC_DEFAULT, __func__);
+}
+
+EXTERN void llvm_omp_target_free_device(void *Ptr, int DeviceNum) {
+  return targetFreeExplicit(Ptr, DeviceNum, TARGET_ALLOC_DEVICE, __func__);
+}
+
+EXTERN void llvm_omp_target_free_host(void *Ptr, int DeviceNum) {
+  return targetFreeExplicit(Ptr, DeviceNum, TARGET_ALLOC_HOST, __func__);
+}
+
 EXTERN void llvm_omp_target_free_shared(void *Ptre, int DeviceNum) {
   return targetFreeExplicit(Ptre, DeviceNum, TARGET_ALLOC_SHARED, __func__);
->>>>>>> 4e43a14b
 }
 
 EXTERN void *llvm_omp_target_dynamic_shared_alloc() { return nullptr; }
@@ -350,9 +313,9 @@
       Device.getTgtPtrBegin(const_cast<void *>(Ptr), Size, IsLast,
                             /*UpdateRefCount=*/false, /*UseHoldRefCount=*/false,
                             IsHostPtr, /*MustContain=*/true);
-  int rc = (TPR.TargetPointer != NULL);
-  DP("Call to omp_target_is_accessible returns %d\n", rc);
-  return rc;
+  int Rc = TPR.isPresent();
+  DP("Call to omp_target_is_accessible returns %d\n", Rc);
+  return Rc;
 }
 
 EXTERN void *omp_get_mapped_ptr(const void *Ptr, int DeviceNum) {
@@ -390,7 +353,7 @@
       Device.getTgtPtrBegin(const_cast<void *>(Ptr), /*Size=*/0, IsLast,
                             /*UpdateRefCount=*/false, /*UseHoldRefCount=*/false,
                             IsHostPtr);
-  void *TgtPtr = TPR.TargetPointer;
+  void *TgtPtr = TPR.isPresent() ? TPR.TargetPointer : nullptr;
   // Return nullptr in the case of unified shared memory.
   //
   // TODO: This seems to be implied by the named "mapped" instead of
