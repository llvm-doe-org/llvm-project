--- conflicted
+++ resolved
@@ -103,7 +103,6 @@
   return HostDevice;
 }
 
-<<<<<<< HEAD
 #if OMPT_SUPPORT
 // Accesses to DeviceAllocSizes must be thread-safe or allocating and
 // deallocating in, for example, an "omp parallel for" crashes (currently,
@@ -114,10 +113,10 @@
 static std::map<void *, size_t> DeviceAllocSizes;
 #endif
 
-EXTERN void *omp_target_alloc(size_t size, int device_num) {
+EXTERN void *omp_target_alloc(size_t Size, int DeviceNum) {
   OMPT_DEFINE_IDENT(omp_target_alloc);
   OMPT_SET_TRIGGER_IDENT();
-  void *Ptr = targetAllocExplicit(size, device_num, TARGET_ALLOC_DEFAULT,
+  void *Ptr = targetAllocExplicit(Size, DeviceNum, TARGET_ALLOC_DEFAULT,
                                   __func__);
   OMPT_CLEAR_TRIGGER_IDENT();
   // OpenMP 5.1, sec. 3.8.1 "omp_target_alloc", p. 413, L14-15:
@@ -145,17 +144,13 @@
   // guarantees all those calls are made.
   __tgt_load_rtls();
   DeviceAllocSizesMtx.lock();
-  DeviceAllocSizes[Ptr] = size;
+  DeviceAllocSizes[Ptr] = Size;
   DeviceAllocSizesMtx.unlock();
   OMPT_DISPATCH_CALLBACK_TARGET_DATA_OP_EMI(
       ompt_scope_end, alloc, /*SrcPtr=*/NULL, omp_get_initial_device(), Ptr,
-      device_num, size);
+      DeviceNum, Size);
 #endif
   return Ptr;
-=======
-EXTERN void *omp_target_alloc(size_t Size, int DeviceNum) {
-  return targetAllocExplicit(Size, DeviceNum, TARGET_ALLOC_DEFAULT, __func__);
->>>>>>> 5fb41342
 }
 
 EXTERN void *llvm_omp_target_alloc_device(size_t Size, int DeviceNum) {
@@ -173,12 +168,8 @@
 EXTERN void *llvm_omp_target_dynamic_shared_alloc() { return nullptr; }
 EXTERN void *llvm_omp_get_dynamic_shared() { return nullptr; }
 
-<<<<<<< HEAD
-EXTERN void omp_target_free(void *device_ptr, int device_num) {
+EXTERN void omp_target_free(void *DevicePtr, int DeviceNum) {
   OMPT_DEFINE_IDENT(omp_target_free);
-=======
-EXTERN void omp_target_free(void *DevicePtr, int DeviceNum) {
->>>>>>> 5fb41342
   TIMESCOPE();
   DP("Call to omp_target_free for device %d and address " DPxMOD "\n",
      DeviceNum, DPxPTR(DevicePtr));
@@ -188,7 +179,6 @@
     return;
   }
 
-<<<<<<< HEAD
   // OpenMP 5.1, sec. 3.8.2 "omp_target_free", p. 415, L11-12:
   // "The target-data-free-begin event occurs before a thread initiates a data
   // free on a target device.  The target-data-free-end event occurs after a
@@ -202,10 +192,10 @@
   //
   // TODO: We have not implemented the ompt_scope_end callback because we don't
   // need it for OpenACC support.
-  if (device_num == omp_get_initial_device()) {
+  if (DeviceNum == omp_get_initial_device()) {
 #if OMPT_SUPPORT
     DeviceAllocSizesMtx.lock();
-    auto AllocSizeItr = DeviceAllocSizes.find(device_ptr);
+    auto AllocSizeItr = DeviceAllocSizes.find(DevicePtr);
     size_t AllocSize = 0;
     if (AllocSizeItr != DeviceAllocSizes.end()) {
       AllocSize = AllocSizeItr->second;
@@ -213,15 +203,10 @@
     }
     DeviceAllocSizesMtx.unlock();
     OMPT_DISPATCH_CALLBACK_TARGET_DATA_OP_EMI(ompt_scope_begin, delete,
-                                              /*SrcPtr=*/NULL, device_num,
-                                              device_ptr, device_num,
-                                              AllocSize);
+                                              /*SrcPtr=*/NULL, DeviceNum,
+                                              DevicePtr, DeviceNum, AllocSize);
 #endif
-    free(device_ptr);
-=======
-  if (DeviceNum == omp_get_initial_device()) {
     free(DevicePtr);
->>>>>>> 5fb41342
     DP("omp_target_free deallocated host ptr\n");
     return;
   }
@@ -231,10 +216,9 @@
     return;
   }
 
-<<<<<<< HEAD
 #if OMPT_SUPPORT
   DeviceAllocSizesMtx.lock();
-  auto AllocSizeItr = DeviceAllocSizes.find(device_ptr);
+  auto AllocSizeItr = DeviceAllocSizes.find(DevicePtr);
   size_t AllocSize = 0;
   if (AllocSizeItr != DeviceAllocSizes.end()) {
     AllocSize = AllocSizeItr->second;
@@ -243,12 +227,9 @@
   DeviceAllocSizesMtx.unlock();
   OMPT_DISPATCH_CALLBACK_TARGET_DATA_OP_EMI(
       ompt_scope_begin, delete, /*SrcPtr=*/NULL, omp_get_initial_device(),
-      device_ptr, device_num, AllocSize);
+      DevicePtr, DeviceNum, AllocSize);
 #endif
-  PM->Devices[device_num]->deleteData(device_ptr);
-=======
   PM->Devices[DeviceNum]->deleteData(DevicePtr);
->>>>>>> 5fb41342
   DP("omp_target_free deallocated device ptr\n");
 }
 
@@ -298,23 +279,22 @@
   return Rc;
 }
 
-<<<<<<< HEAD
-EXTERN int omp_target_is_accessible(const void *ptr, size_t size,
-                                    int device_num) {
+EXTERN int omp_target_is_accessible(const void *Ptr, size_t Size,
+                                    int DeviceNum) {
   TIMESCOPE();
   // OpenMP 5.1, sec. 3.8.4 "omp_target_is_accessible", p. 417, L21-22:
   // "This routine returns true if the storage of size bytes starting at the
-  // address given by ptr is accessible from device device_num. Otherwise, it
+  // address given by Ptr is accessible from device device_num. Otherwise, it
   // returns false."
   //
   // The meaning of "accessible" for unified shared memory is established in
   // OpenMP 5.1, sec. 2.5.1 "requires directive".  More generally, the specified
   // host memory is accessible if it can be accessed from the device either
-  // directly (because of unified shared memory or because device_num is the
+  // directly (because of unified shared memory or because DeviceNum is the
   // value returned by omp_get_initial_device()) or indirectly (because it's
   // mapped to the device).
   DP("Call to omp_target_is_accessible for device %d and address " DPxMOD "\n",
-     device_num, DPxPTR(ptr));
+     DeviceNum, DPxPTR(Ptr));
 
   // FIXME: Is this right?
   //
@@ -326,13 +306,13 @@
   //
   // However, I found no specification of behavior in this case.
   // omp_target_is_present has the same problem and is implemented the same way.
-  // Should size have any effect on the result when ptr is NULL?
-  if (!ptr) {
-    DP("Call to omp_target_is_accessible with NULL ptr, returning false\n");
+  // Should Size have any effect on the result when Ptr is NULL?
+  if (!Ptr) {
+    DP("Call to omp_target_is_accessible with NULL Ptr, returning false\n");
     return false;
   }
 
-  if (device_num == omp_get_initial_device()) {
+  if (DeviceNum == omp_get_initial_device()) {
     DP("Call to omp_target_is_accessible on host, returning true\n");
     return true;
   }
@@ -340,23 +320,23 @@
   PM->RTLsMtx.lock();
   size_t Devices_size = PM->Devices.size();
   PM->RTLsMtx.unlock();
-  if (Devices_size <= (size_t)device_num) {
+  if (Devices_size <= (size_t)DeviceNum) {
     DP("Call to omp_target_is_accessible with invalid device ID, returning "
        "false\n");
     return false;
   }
 
-  DeviceTy &Device = *PM->Devices[device_num];
+  DeviceTy &Device = *PM->Devices[DeviceNum];
   bool IsLast;    // not used
   bool IsHostPtr; // not used
-  // TODO: How does the spec intend for the size=0 case to be handled?
+  // TODO: How does the spec intend for the Size=0 case to be handled?
   // Currently, for the case where arr[N:M] is mapped, we return true for any
-  // address within arr[0:N+M].  However, size>1 returns true only for arr[N:M].
+  // address within arr[0:N+M].  However, Size>1 returns true only for arr[N:M].
   // This is based on the discussion so far at the time of this writing at
   // <https://github.com/llvm/llvm-project/issues/54899>.  If the behavior
   // changes, keep comments for omp_get_accessible_buffer in omp.h.var in sync.
   TargetPointerResultTy TPR =
-      Device.getTgtPtrBegin(const_cast<void *>(ptr), size, IsLast,
+      Device.getTgtPtrBegin(const_cast<void *>(Ptr), Size, IsLast,
                             /*UpdateRefCount=*/false, /*UseHoldRefCount=*/false,
                             IsHostPtr, /*MustContain=*/true);
   int rc = (TPR.TargetPointer != NULL);
@@ -364,40 +344,39 @@
   return rc;
 }
 
-EXTERN void *omp_get_mapped_ptr(const void *ptr, int device_num) {
-  TIMESCOPE();
-  DP("Call to omp_get_mapped_ptr for device %d and address " DPxMOD
-     "\n",
-     device_num, DPxPTR(ptr));
-
-  if (!ptr) {
-    DP("Call to omp_get_mapped_ptr with NULL ptr, returning NULL\n");
+EXTERN void *omp_get_mapped_ptr(const void *Ptr, int DeviceNum) {
+  TIMESCOPE();
+  DP("Call to omp_get_mapped_ptr for device %d and address " DPxMOD "\n",
+     DeviceNum, DPxPTR(Ptr));
+
+  if (!Ptr) {
+    DP("Call to omp_get_mapped_ptr with NULL Ptr, returning NULL\n");
     return NULL;
   }
 
-  if (device_num == omp_get_initial_device()) {
+  if (DeviceNum == omp_get_initial_device()) {
     DP("Call to omp_get_mapped_ptr on host, returning host pointer\n");
     // OpenMP 5.1, sec. 3.8.11 "omp_get_mapped_ptr", p. 431, L10-12:
     // "Otherwise it returns the device pointer, which is ptr if device_num is
     // the value returned by omp_get_initial_device()."
     //
     // That is, the spec actually requires us to cast away const.
-    return const_cast<void *>(ptr);
+    return const_cast<void *>(Ptr);
   }
 
   PM->RTLsMtx.lock();
   size_t Devices_size = PM->Devices.size();
   PM->RTLsMtx.unlock();
-  if (Devices_size <= (size_t)device_num) {
+  if (Devices_size <= (size_t)DeviceNum) {
     DP("Call to omp_get_mapped_ptr with invalid device ID, returning NULL\n");
     return NULL;
   }
 
-  DeviceTy &Device = *PM->Devices[device_num];
+  DeviceTy &Device = *PM->Devices[DeviceNum];
   bool IsLast; // not used
   bool IsHostPtr;
   TargetPointerResultTy TPR =
-      Device.getTgtPtrBegin(const_cast<void *>(ptr), /*Size=*/0, IsLast,
+      Device.getTgtPtrBegin(const_cast<void *>(Ptr), /*Size=*/0, IsLast,
                             /*UpdateRefCount=*/false, /*UseHoldRefCount=*/false,
                             IsHostPtr);
   void *TgtPtr = TPR.TargetPointer;
@@ -416,99 +395,94 @@
   return TgtPtr;
 }
 
-EXTERN void *omp_get_mapped_hostptr(const void *ptr, int device_num) {
+EXTERN void *omp_get_mapped_hostptr(const void *Ptr, int DeviceNum) {
   TIMESCOPE();
   DP("Call to omp_get_mapped_hostptr for device %d and address " DPxMOD "\n",
-     device_num, DPxPTR(ptr));
-
-  if (!ptr) {
-    DP("Call to omp_get_mapped_hostptr with NULL ptr, returning NULL\n");
+     DeviceNum, DPxPTR(Ptr));
+
+  if (!Ptr) {
+    DP("Call to omp_get_mapped_hostptr with NULL Ptr, returning NULL\n");
     return NULL;
   }
 
-  if (device_num == omp_get_initial_device()) {
+  if (DeviceNum == omp_get_initial_device()) {
     DP("Call to omp_get_mapped_hostptr for host, returning device pointer\n");
     // For consistency with OpenMP 5.1, sec. 3.8.11 "omp_get_mapped_ptr", p.
     // 431, L10-12:
     // "Otherwise it returns the device pointer, which is ptr if device_num is
     // the value returned by omp_get_initial_device()."
-    return const_cast<void *>(ptr);
+    return const_cast<void *>(Ptr);
   }
 
   PM->RTLsMtx.lock();
   size_t Devices_size = PM->Devices.size();
   PM->RTLsMtx.unlock();
-  if (Devices_size <= (size_t)device_num) {
+  if (Devices_size <= (size_t)DeviceNum) {
     DP("Call to omp_get_mapped_hostptr with invalid device ID, returning "
        "NULL\n");
     return NULL;
   }
 
-  DeviceTy &Device = *PM->Devices[device_num];
+  DeviceTy &Device = *PM->Devices[DeviceNum];
   // TODO: This returns nullptr in the case of unified shared memory.  This is
   // for consistency with the current omp_get_mapped_ptr implementation.
-  void *HostPtr = Device.lookupHostPtr(const_cast<void *>(ptr));
+  void *HostPtr = Device.lookupHostPtr(const_cast<void *>(Ptr));
   DP("Call to omp_get_mapped_hostptr returns " DPxMOD "\n", DPxPTR(HostPtr));
   return HostPtr;
 }
 
 EXTERN size_t omp_get_accessible_buffer(
-  const void *ptr, size_t size, int device_num, void **buffer_host,
-  void **buffer_device) {
+  const void *Ptr, size_t Size, int DeviceNum, void **BufferHost,
+  void **BufferDevice) {
   TIMESCOPE();
   DP("Call to omp_get_accessible_buffer for address " DPxMOD ", size %zu, and "
      "device %d\n",
-     DPxPTR(ptr), size, device_num);
-
-  if (device_num == omp_get_initial_device()) {
+     DPxPTR(Ptr), Size, DeviceNum);
+
+  if (DeviceNum == omp_get_initial_device()) {
     DP("Call to omp_get_accessible_buffer for initial device, returning "
        "SIZE_MAX\n");
-    if (buffer_host)
-      *buffer_host = nullptr;
-    if (buffer_device)
-      *buffer_device = nullptr;
+    if (BufferHost)
+      *BufferHost = nullptr;
+    if (BufferDevice)
+      *BufferDevice = nullptr;
     return SIZE_MAX;
   }
 
   PM->RTLsMtx.lock();
   size_t Devices_size = PM->Devices.size();
   PM->RTLsMtx.unlock();
-  if (Devices_size <= (size_t)device_num) {
+  if (Devices_size <= (size_t)DeviceNum) {
     DP("Call to omp_get_accessible_buffer with invalid device ID, returning "
        "0\n");
-    if (buffer_host)
-      *buffer_host = nullptr;
-    if (buffer_device)
-      *buffer_device = nullptr;
+    if (BufferHost)
+      *BufferHost = nullptr;
+    if (BufferDevice)
+      *BufferDevice = nullptr;
     return 0;
   }
 
-  if (!ptr) {
-    DP("Call to omp_get_accessible_buffer with NULL ptr, returning SIZE_MAX\n");
-    if (buffer_host)
-      *buffer_host = nullptr;
-    if (buffer_device)
-      *buffer_device = nullptr;
+  if (!Ptr) {
+    DP("Call to omp_get_accessible_buffer with NULL Ptr, returning SIZE_MAX\n");
+    if (BufferHost)
+      *BufferHost = nullptr;
+    if (BufferDevice)
+      *BufferDevice = nullptr;
     return SIZE_MAX;
   }
 
-  DeviceTy &Device = *PM->Devices[device_num];
-  size_t BufferSize = Device.getAccessibleBuffer(const_cast<void *>(ptr),
-                                                 /*Size=*/size, buffer_host,
-                                                 buffer_device);
+  DeviceTy &Device = *PM->Devices[DeviceNum];
+  size_t BufferSize = Device.getAccessibleBuffer(const_cast<void *>(Ptr),
+                                                 /*Size=*/Size, BufferHost,
+                                                 BufferDevice);
   DP("Call to omp_get_accessible_buffer returns %zu\n", BufferSize);
   return BufferSize;;
 }
 
-EXTERN int omp_target_memcpy(void *dst, const void *src, size_t length,
-                             size_t dst_offset, size_t src_offset,
-                             int dst_device, int src_device) {
-  OMPT_DEFINE_IDENT(omp_target_memcpy);
-=======
 EXTERN int omp_target_memcpy(void *Dst, const void *Src, size_t Length,
                              size_t DstOffset, size_t SrcOffset, int DstDevice,
                              int SrcDevice) {
->>>>>>> 5fb41342
+  OMPT_DEFINE_IDENT(omp_target_memcpy);
   TIMESCOPE();
   DP("Call to omp_target_memcpy, dst device %d, src device %d, "
      "dst addr " DPxMOD ", src addr " DPxMOD ", dst offset %zu, "
@@ -540,7 +514,6 @@
   void *SrcAddr = (char *)const_cast<void *>(Src) + SrcOffset;
   void *DstAddr = (char *)Dst + DstOffset;
 
-<<<<<<< HEAD
   // OpenMP 5.1, sec. 4.5.2.25 "ompt_callback_target_data_op_emi_t and
   // ompt_callback_target_data_op_t", p. 536, L25-27:
   // "A thread dispatches a registered ompt_callback_target_data_op_emi or
@@ -559,12 +532,8 @@
   // appropriate callback when the transfer is specified as between host and a
   // device (retreiveData or submitData).
   OMPT_SET_TRIGGER_IDENT();
-  if (src_device == omp_get_initial_device() &&
-      dst_device == omp_get_initial_device()) {
-=======
   if (SrcDevice == omp_get_initial_device() &&
       DstDevice == omp_get_initial_device()) {
->>>>>>> 5fb41342
     DP("copy from host to host\n");
     const void *P = memcpy(DstAddr, SrcAddr, Length);
     if (P == NULL)
@@ -587,14 +556,9 @@
     // to unefficient way.
     if (SrcDev.isDataExchangable(DstDev)) {
       AsyncInfoTy AsyncInfo(SrcDev);
-<<<<<<< HEAD
-      rc = SrcDev.dataExchange(srcAddr, DstDev, dstAddr, length, AsyncInfo);
-      if (rc == OFFLOAD_SUCCESS) {
+      Rc = SrcDev.dataExchange(SrcAddr, DstDev, DstAddr, Length, AsyncInfo);
+      if (Rc == OFFLOAD_SUCCESS) {
         OMPT_CLEAR_TRIGGER_IDENT();
-=======
-      Rc = SrcDev.dataExchange(SrcAddr, DstDev, DstAddr, Length, AsyncInfo);
-      if (Rc == OFFLOAD_SUCCESS)
->>>>>>> 5fb41342
         return OFFLOAD_SUCCESS;
       }
     }
@@ -676,16 +640,10 @@
   return Rc;
 }
 
-<<<<<<< HEAD
-EXTERN int omp_target_associate_ptr(const void *host_ptr,
-                                    const void *device_ptr, size_t size,
-                                    size_t device_offset, int device_num) {
-  OMPT_DEFINE_IDENT(omp_target_associate_ptr);
-=======
 EXTERN int omp_target_associate_ptr(const void *HostPtr, const void *DevicePtr,
                                     size_t Size, size_t DeviceOffset,
                                     int DeviceNum) {
->>>>>>> 5fb41342
+  OMPT_DEFINE_IDENT(omp_target_associate_ptr);
   TIMESCOPE();
   DP("Call to omp_target_associate_ptr with host_ptr " DPxMOD ", "
      "device_ptr " DPxMOD ", size %zu, device_offset %zu, device_num %d\n",
@@ -706,9 +664,8 @@
     return OFFLOAD_FAIL;
   }
 
-<<<<<<< HEAD
-  DeviceTy &Device = *PM->Devices[device_num];
-  void *device_addr = (void *)((uint64_t)device_ptr + (uint64_t)device_offset);
+  DeviceTy &Device = *PM->Devices[DeviceNum];
+  void *DeviceAddr = (void *)((uint64_t)DevicePtr + (uint64_t)DeviceOffset);
   // OpenMP 5.1, sec. 3.8.9, p. 428, L10-17:
   // "The target-data-associate event occurs before a thread initiates a device
   // pointer association on a target device."
@@ -729,19 +686,8 @@
   // specifies omp_target_associate_ptr with "const void *" but specifies
   // the associated callback with "void *".
   OMPT_DISPATCH_CALLBACK_TARGET_DATA_OP_EMI(
-      ompt_scope_beginend, associate, const_cast<void*>(host_ptr),
-      omp_get_initial_device(), device_addr, device_num, size);
-  int rc = Device.associatePtr(const_cast<void *>(host_ptr),
-                               const_cast<void *>(device_addr), size);
-  DP("omp_target_associate_ptr returns %d\n", rc);
-  return rc;
-}
-
-EXTERN int omp_target_disassociate_ptr(const void *host_ptr, int device_num) {
-  OMPT_DEFINE_IDENT(omp_target_disassociate_ptr);
-=======
-  DeviceTy &Device = *PM->Devices[DeviceNum];
-  void *DeviceAddr = (void *)((uint64_t)DevicePtr + (uint64_t)DeviceOffset);
+      ompt_scope_beginend, associate, const_cast<void*>(HostPtr),
+      omp_get_initial_device(), DeviceAddr, DeviceNum, Size);
   int Rc = Device.associatePtr(const_cast<void *>(HostPtr),
                                const_cast<void *>(DeviceAddr), Size);
   DP("omp_target_associate_ptr returns %d\n", Rc);
@@ -749,7 +695,7 @@
 }
 
 EXTERN int omp_target_disassociate_ptr(const void *HostPtr, int DeviceNum) {
->>>>>>> 5fb41342
+  OMPT_DEFINE_IDENT(omp_target_disassociate_ptr);
   TIMESCOPE();
   DP("Call to omp_target_disassociate_ptr with host_ptr " DPxMOD ", "
      "device_num %d\n",
@@ -771,11 +717,10 @@
     return OFFLOAD_FAIL;
   }
 
-<<<<<<< HEAD
-  DeviceTy &Device = *PM->Devices[device_num];
+  DeviceTy &Device = *PM->Devices[DeviceNum];
   void *TgtPtrBegin;
   int64_t Size;
-  int rc = Device.disassociatePtr(const_cast<void *>(host_ptr), TgtPtrBegin,
+  int Rc = Device.disassociatePtr(const_cast<void *>(HostPtr), TgtPtrBegin,
                                   Size);
   // OpenMP 5.1, sec. 3.8.10, p. 430, L2-9:
   // "The target-data-disassociate event occurs before a thread initiates a
@@ -797,10 +742,10 @@
   // specifies omp_target_disassociate_ptr with "const void *" but specifies
   // the associated callback with "void *".
   OMPT_DISPATCH_CALLBACK_TARGET_DATA_OP_EMI(
-      ompt_scope_beginend, disassociate, const_cast<void *>(host_ptr),
-      omp_get_initial_device(), TgtPtrBegin, device_num, Size);
-  DP("omp_target_disassociate_ptr returns %d\n", rc);
-  return rc;
+      ompt_scope_beginend, disassociate, const_cast<void *>(HostPtr),
+      omp_get_initial_device(), TgtPtrBegin, DeviceNum, Size);
+  DP("omp_target_disassociate_ptr returns %d\n", Rc);
+  return Rc;
 }
 
 EXTERN void *omp_target_map_to(void *ptr, size_t size, int device_num) {
@@ -986,10 +931,4 @@
   DP("omp_get_device_of_type returns %d for %s=%d with typed device ID %d\n",
      DeviceNum, deviceTypeToString(device_type), device_type, typed_device_num);
   return DeviceNum;
-=======
-  DeviceTy &Device = *PM->Devices[DeviceNum];
-  int Rc = Device.disassociatePtr(const_cast<void *>(HostPtr));
-  DP("omp_target_disassociate_ptr returns %d\n", Rc);
-  return Rc;
->>>>>>> 5fb41342
 }