--- conflicted
+++ resolved
@@ -102,19 +102,11 @@
 #endif
 
 EXTERN void *omp_target_alloc(size_t size, int device_num) {
-<<<<<<< HEAD
   OMPT_DEFINE_IDENT(omp_target_alloc);
-  TIMESCOPE();
-  DP("Call to omp_target_alloc for device %d requesting %zu bytes\n",
-     device_num, size);
-
-  if (size <= 0) {
-    DP("Call to omp_target_alloc with non-positive length\n");
-    return NULL;
-  }
-
-  void *rc = NULL;
-
+  OMPT_SET_TRIGGER_IDENT();
+  void *Ptr = targetAllocExplicit(size, device_num, TARGET_ALLOC_DEFAULT,
+                                  __func__);
+  OMPT_CLEAR_TRIGGER_IDENT();
   // OpenMP 5.1, sec. 3.8.1 "omp_target_alloc", p. 413, L14-15:
   // "The target-data-allocation-begin event occurs before a thread initiates a
   // data allocation on a target device.  The target-data-allocation-end event
@@ -133,42 +125,19 @@
   //
   // TODO: We have not implemented the ompt_scope_begin callback because we
   // don't need it for OpenACC support.
-  if (device_num == omp_get_initial_device()) {
-    rc = malloc(size);
 #if OMPT_SUPPORT
-    // TODO: If offloading is disabled, the runtime might not be initialized.
-    // In that case, ompt_start_tool hasn't been called, so we don't know what
-    // OMPT callbacks to dispatch.  Calling __kmpc_get_target_offload guarantees
-    // the runtime is initialized, but maybe we should expose something like
-    // __kmpc_initialize_runtime to call here instead.
-    __kmpc_get_target_offload();
-    DeviceAllocSizes[rc] = size;
-    OMPT_DISPATCH_CALLBACK_TARGET_DATA_OP_EMI(ompt_scope_end, alloc,
-                                              /*SrcPtr=*/NULL, device_num, rc,
-                                              device_num, size);
-#endif
-    DP("omp_target_alloc returns host ptr " DPxMOD "\n", DPxPTR(rc));
-    return rc;
-  }
-
-  OMPT_SET_TRIGGER_IDENT();
-  if (!device_is_ready(device_num)) {
-    DP("omp_target_alloc returns NULL ptr\n");
-    return NULL;
-  }
-  OMPT_CLEAR_TRIGGER_IDENT();
-
-  rc = PM->Devices[device_num].allocData(size);
-#if OMPT_SUPPORT
-  DeviceAllocSizes[rc] = size;
+  // TODO: If offloading is disabled, the runtime might not be initialized.  In
+  // that case, ompt_start_tool hasn't been called, so we don't know what OMPT
+  // callbacks to dispatch.  Calling __kmpc_get_target_offload guarantees the
+  // runtime is initialized, but maybe we should expose something like
+  // __kmpc_initialize_runtime to call here instead.
+  __kmpc_get_target_offload();
+  DeviceAllocSizes[Ptr] = size;
   OMPT_DISPATCH_CALLBACK_TARGET_DATA_OP_EMI(
-      ompt_scope_end, alloc, /*SrcPtr=*/NULL, omp_get_initial_device(), rc,
+      ompt_scope_end, alloc, /*SrcPtr=*/NULL, omp_get_initial_device(), Ptr,
       device_num, size);
 #endif
-  DP("omp_target_alloc returns device ptr " DPxMOD "\n", DPxPTR(rc));
-  return rc;
-=======
-  return targetAllocExplicit(size, device_num, TARGET_ALLOC_DEFAULT, __func__);
+  return Ptr;
 }
 
 EXTERN void *llvm_omp_target_alloc_device(size_t size, int device_num) {
@@ -181,7 +150,6 @@
 
 EXTERN void *llvm_omp_target_alloc_shared(size_t size, int device_num) {
   return targetAllocExplicit(size, device_num, TARGET_ALLOC_SHARED, __func__);
->>>>>>> d1a1798e
 }
 
 EXTERN void omp_target_free(void *device_ptr, int device_num) {
