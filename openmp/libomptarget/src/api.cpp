//===----------- api.cpp - Target independent OpenMP target RTL -----------===//
//
// Part of the LLVM Project, under the Apache License v2.0 with LLVM Exceptions.
// See https://llvm.org/LICENSE.txt for license information.
// SPDX-License-Identifier: Apache-2.0 WITH LLVM-exception
//
//===----------------------------------------------------------------------===//
//
// Implementation of OpenMP API interface functions.
//
//===----------------------------------------------------------------------===//

#include "device.h"
#include "omptarget.h"
#include "private.h"
#include "rtl.h"

#include <climits>
#include <cstdlib>
#include <cstring>

// We need the string version of ompt_trigger_runtime_api so that DEFINE_IDENT
// can form a proper ident_t at compile time.
//
// I don't know how to automatically stringify an enumerator value at compile
// time.  The assert will remind us to update if ompt_trigger_kind_t evolves.
#define STR_(Arg) #Arg
#define STR(Arg) STR_(Arg)
#define OMPT_TRIGGER_RUNTIME_API 6
static_assert(OMPT_TRIGGER_RUNTIME_API == ompt_trigger_runtime_api,
              "unexpected change in ompt_trigger_runtime_api value");

// At compile time, define an ident_t for the enclosing OpenMP runtime library
// routine.  Don't waste run time doing this.
//
// I don't know how to automatically stringify the current function name at
// compile time, so the caller has to specify it.  The assert will catch typos.
#define DEFINE_IDENT(Func)                                                     \
  ident_t Ident = {                                                            \
    0, 0, 0, 0,                                                                \
    ";;" #Func ";0;0;0;0;0;" STR(OMPT_TRIGGER_RUNTIME_API) ";;"              \
  };                                                                           \
  assert(0 == strcmp(__func__, #Func) &&                                       \
         "expected specified function to be enclosing function")

#if OMPT_SUPPORT
# define OMPT_DEFINE_IDENT(Func) DEFINE_IDENT(Func)
# define OMPT_SET_TRIGGER_IDENT() ompt_set_trigger_ident(&Ident)
# define OMPT_CLEAR_TRIGGER_IDENT() ompt_clear_trigger_ident()
# define OMPT_DISPATCH_CALLBACK_TARGET_DATA_OP_EMI(                            \
    EndPoint, OpKind, SrcPtr, SrcDevNum, DestPtr, DestDevNum, Size)            \
  ompt_dispatch_callback_target_data_op_emi(                                   \
      Ident, EndPoint, ompt_target_data_##OpKind, SrcPtr, SrcDevNum,           \
      DestPtr, DestDevNum, Size)
static void ompt_dispatch_callback_target_data_op_emi(
    const ident_t &Ident, ompt_scope_endpoint_t EndPoint,
    ompt_target_data_op_t OpKind, void *SrcPtr, int SrcDevNum, void *DestPtr,
    int DestDevNum, size_t Size) {
  if (ompt_get_enabled().ompt_callback_target_data_op_emi) {
    OMPT_SET_TRIGGER_IDENT();
    // FIXME: We don't yet need the target_task_data, target_data, host_op_id,
    // and codeptr_ra arguments for OpenACC support, so we haven't bothered to
    // implement them yet.
    ompt_get_callbacks().ompt_callback(ompt_callback_target_data_op_emi)(
        EndPoint, /*target_task_data=*/NULL, /*target_data=*/NULL,
        /*host_op_id=*/NULL, OpKind, SrcPtr, SrcDevNum, DestPtr, DestDevNum,
        Size, /*codeptr_ra=*/NULL);
    OMPT_CLEAR_TRIGGER_IDENT();
  }
}
#else
# define OMPT_DEFINE_IDENT(Func)
# define OMPT_SET_TRIGGER_IDENT()
# define OMPT_CLEAR_TRIGGER_IDENT()
# define OMPT_DISPATCH_CALLBACK_TARGET_DATA_OP_EMI(                            \
    EndPoint, OpKind, SrcPtr, SrcDevNum, DestPtr, DestDevNum, Size)
#endif

EXTERN int omp_get_num_devices(void) {
  TIMESCOPE();
  PM->RTLsMtx.lock();
  size_t DevicesSize = PM->Devices.size();
  PM->RTLsMtx.unlock();

  DP("Call to omp_get_num_devices returning %zd\n", DevicesSize);

  return DevicesSize;
}

EXTERN int omp_get_initial_device(void) {
  TIMESCOPE();
  int hostDevice = omp_get_num_devices();
  DP("Call to omp_get_initial_device returning %d\n", hostDevice);
  return hostDevice;
}

#if OMPT_SUPPORT
// FIXME: Access is not thread-safe.  Does it need to be?
// FIXME: Does this work if you allocate on multiple devices?  There might be
// address collisions.  Either key it by device or store it in DeviceTy?
static std::map<void *, size_t> DeviceAllocSizes;
#endif

EXTERN void *omp_target_alloc(size_t size, int device_num) {
  OMPT_DEFINE_IDENT(omp_target_alloc);
  TIMESCOPE();
  DP("Call to omp_target_alloc for device %d requesting %zu bytes\n",
     device_num, size);

  if (size <= 0) {
    DP("Call to omp_target_alloc with non-positive length\n");
    return NULL;
  }

  void *rc = NULL;

  // OpenMP 5.1, sec. 3.8.1 "omp_target_alloc", p. 413, L14-15:
  // "The target-data-allocation-begin event occurs before a thread initiates a
  // data allocation on a target device.  The target-data-allocation-end event
  // occurs after a thread initiates a data allocation on a target device."
  //
  // OpenMP 5.1, sec. 4.5.2.25 "ompt_callback_target_data_op_emi_t and
  // ompt_callback_target_data_op_t", p. 536, L25-27:
  // "A thread dispatches a registered ompt_callback_target_data_op_emi or
  // ompt_callback_target_data_op callback when device memory is allocated or
  // freed, as well as when data is copied to or from a device."
  //
  // Contrary to the above specification, we assume the ompt_scope_end callback
  // must dispatch after the allocation succeeds so it can include the device
  // address.  We assume the ompt_scope_begin callback cannot possibly include
  // the device address under any reasonable interpretation.
  //
  // TODO: We have not implemented the ompt_scope_begin callback because we
  // don't need it for OpenACC support.
  if (device_num == omp_get_initial_device()) {
    rc = malloc(size);
#if OMPT_SUPPORT
    // TODO: If offloading is disabled, the runtime might not be initialized.
    // In that case, ompt_start_tool hasn't been called, so we don't know what
    // OMPT callbacks to dispatch.  Calling __kmpc_get_target_offload guarantees
    // the runtime is initialized, but maybe we should expose something like
    // __kmpc_initialize_runtime to call here instead.
    __kmpc_get_target_offload();
    DeviceAllocSizes[rc] = size;
    OMPT_DISPATCH_CALLBACK_TARGET_DATA_OP_EMI(ompt_scope_end, alloc,
                                              /*SrcPtr=*/NULL, device_num, rc,
                                              device_num, size);
#endif
    DP("omp_target_alloc returns host ptr " DPxMOD "\n", DPxPTR(rc));
    return rc;
  }

  OMPT_SET_TRIGGER_IDENT();
  if (!device_is_ready(device_num)) {
    DP("omp_target_alloc returns NULL ptr\n");
    return NULL;
  }
  OMPT_CLEAR_TRIGGER_IDENT();

  rc = PM->Devices[device_num].allocData(size);
#if OMPT_SUPPORT
  DeviceAllocSizes[rc] = size;
  OMPT_DISPATCH_CALLBACK_TARGET_DATA_OP_EMI(
      ompt_scope_end, alloc, /*SrcPtr=*/NULL, omp_get_initial_device(), rc,
      device_num, size);
#endif
  DP("omp_target_alloc returns device ptr " DPxMOD "\n", DPxPTR(rc));
  return rc;
}

EXTERN void omp_target_free(void *device_ptr, int device_num) {
  OMPT_DEFINE_IDENT(omp_target_free);
  TIMESCOPE();
  DP("Call to omp_target_free for device %d and address " DPxMOD "\n",
     device_num, DPxPTR(device_ptr));

  if (!device_ptr) {
    DP("Call to omp_target_free with NULL ptr\n");
    return;
  }

  // OpenMP 5.1, sec. 3.8.2 "omp_target_free", p. 415, L11-12:
  // "The target-data-free-begin event occurs before a thread initiates a data
  // free on a target device.  The target-data-free-end event occurs after a
  // thread initiates a data free on a target device."
  //
  // OpenMP 5.1, sec. 4.5.2.25 "ompt_callback_target_data_op_emi_t and
  // ompt_callback_target_data_op_t", p. 536, L25-27:
  // "A thread dispatches a registered ompt_callback_target_data_op_emi or
  // ompt_callback_target_data_op callback when device memory is allocated or
  // freed, as well as when data is copied to or from a device."
  //
  // TODO: We have not implemented the ompt_scope_end callback because we don't
  // need it for OpenACC support.
  if (device_num == omp_get_initial_device()) {
    OMPT_DISPATCH_CALLBACK_TARGET_DATA_OP_EMI(ompt_scope_begin, delete,
                                              /*SrcPtr=*/NULL, device_num,
                                              device_ptr, device_num,
                                              DeviceAllocSizes[device_ptr]);
    free(device_ptr);
    DP("omp_target_free deallocated host ptr\n");
    return;
  }

  if (!device_is_ready(device_num)) {
    DP("omp_target_free returns, nothing to do\n");
    return;
  }

#if OMPT_SUPPORT
  OMPT_DISPATCH_CALLBACK_TARGET_DATA_OP_EMI(
      ompt_scope_begin, delete, /*SrcPtr=*/NULL, omp_get_initial_device(),
      device_ptr, device_num, DeviceAllocSizes[device_ptr]);
  DeviceAllocSizes.erase(device_ptr);
#endif
  PM->Devices[device_num].deleteData(device_ptr);
  DP("omp_target_free deallocated device ptr\n");
}

EXTERN int omp_target_is_present(void *ptr, int device_num) {
  TIMESCOPE();
  DP("Call to omp_target_is_present for device %d and address " DPxMOD "\n",
     device_num, DPxPTR(ptr));

  if (!ptr) {
    DP("Call to omp_target_is_present with NULL ptr, returning false\n");
    return false;
  }

  if (device_num == omp_get_initial_device()) {
    DP("Call to omp_target_is_present on host, returning true\n");
    return true;
  }

  PM->RTLsMtx.lock();
  size_t DevicesSize = PM->Devices.size();
  PM->RTLsMtx.unlock();
  if (DevicesSize <= (size_t)device_num) {
    DP("Call to omp_target_is_present with invalid device ID, returning "
       "false\n");
    return false;
  }

  DeviceTy &Device = PM->Devices[device_num];
  bool IsLast; // not used
  bool IsHostPtr;
  void *TgtPtr = Device.getTgtPtrBegin(ptr, 0, IsLast, /*UpdateRefCount=*/false,
                                       /*UseHoldRefCount=*/false, IsHostPtr);
  int rc = (TgtPtr != NULL);
  // Under unified memory the host pointer can be returned by the
  // getTgtPtrBegin() function which means that there is no device
  // corresponding point for ptr. This function should return false
  // in that situation.
  if (PM->RTLs.RequiresFlags & OMP_REQ_UNIFIED_SHARED_MEMORY)
    rc = !IsHostPtr;
  DP("Call to omp_target_is_present returns %d\n", rc);
  return rc;
}

EXTERN int omp_target_is_accessible(const void *ptr, size_t size,
                                    int device_num) {
  // OpenMP 5.1, sec. 3.8.4 "omp_target_is_accessible", p. 417, L21-22:
  // "This routine returns true if the storage of size bytes starting at the
  // address given by ptr is accessible from device device_num. Otherwise, it
  // returns false."
  //
  // The meaning of "accessible" for unified shared memory is established in
  // OpenMP 5.1, sec. 2.5.1 "requires directive".  More generally, the specified
  // host memory is accessible if it can be accessed from the device either
  // directly (because of unified shared memory or because device_num is the
  // value returned by omp_get_initial_device()) or indirectly (because it's
  // mapped to the device).
  DP("Call to omp_target_is_accessible for device %d and address " DPxMOD "\n",
     device_num, DPxPTR(ptr));

  // FIXME: Is this right?
  //
  // Null pointer is permitted:
  //
  // OpenMP 5.1, sec. 3.8.4 "omp_target_is_accessible", p. 417, L15:
  // "The value of ptr must be a valid host pointer or NULL (or C_NULL_PTR, for
  // Fortran)."
  //
  // However, I found no specification of behavior in this case.
  // omp_target_is_present has the same problem and is implemented the same way.
  // Should size have any effect on the result when ptr is NULL?
  if (!ptr) {
    DP("Call to omp_target_is_accessible with NULL ptr, returning false\n");
    return false;
  }

  if (device_num == omp_get_initial_device()) {
    DP("Call to omp_target_is_accessible on host, returning true\n");
    return true;
  }

  PM->RTLsMtx.lock();
  size_t Devices_size = PM->Devices.size();
  PM->RTLsMtx.unlock();
  if (Devices_size <= (size_t)device_num) {
    DP("Call to omp_target_is_accessible with invalid device ID, returning "
       "false\n");
    return false;
  }

  DeviceTy &Device = PM->Devices[device_num];
  bool IsLast;    // not used
  bool IsHostPtr; // not used
  // TODO: How does the spec intend for the size=0 case to be handled?
  // Currently, we return true if we would return true for size=1 (ptr is within
  // a range that's accessible).  Does the spec clarify this somewhere?
  void *TgtPtr = Device.getTgtPtrBegin(const_cast<void *>(ptr), size, IsLast,
                                       /*UpdateRefCount=*/false,
                                       /*UseHoldRefCount=*/false, IsHostPtr,
                                       /*MustContain=*/true);
  int rc = (TgtPtr != NULL);
  DP("Call to omp_target_is_accessible returns %d\n", rc);
  return rc;
}

EXTERN void *omp_get_mapped_ptr(const void *ptr, int device_num) {
  DP("Call to omp_get_mapped_ptr for device %d and address " DPxMOD
     "\n",
     device_num, DPxPTR(ptr));

  if (!ptr) {
    DP("Call to omp_get_mapped_ptr with NULL ptr, returning NULL\n");
    return NULL;
  }

  if (device_num == omp_get_initial_device()) {
    DP("Call to omp_get_mapped_ptr on host, returning host pointer\n");
    // OpenMP 5.1, sec. 3.8.11 "omp_get_mapped_ptr", p. 431, L10-12:
    // "Otherwise it returns the device pointer, which is ptr if device_num is
    // the value returned by omp_get_initial_device()."
    //
    // That is, the spec actually requires us to cast away const.
    return const_cast<void *>(ptr);
  }

  PM->RTLsMtx.lock();
  size_t Devices_size = PM->Devices.size();
  PM->RTLsMtx.unlock();
  if (Devices_size <= (size_t)device_num) {
    DP("Call to omp_get_mapped_ptr with invalid device ID, returning NULL\n");
    return NULL;
  }

  DeviceTy &Device = PM->Devices[device_num];
  bool IsLast; // not used
  bool IsHostPtr;
  void *TgtPtr = Device.getTgtPtrBegin(const_cast<void *>(ptr), /*Size=*/0,
                                       IsLast, /*UpdateRefCount=*/false,
                                       /*UseHoldRefCount=*/false, IsHostPtr);
  // Return nullptr in the case of unified shared memory.
  //
  // TODO: This seems to be implied by the named "mapped" instead of
  // "accessible".  Or should we return the host pointer?  That is, is this
  // supposed to be like omp_target_is_present or omp_target_is_accessible?
  // OpenMP 5.1 doesn't seem clear.  Keep omp_get_mapped_hostptr in sync.
  if (IsHostPtr) {
    DP("Call to omp_get_mapped_ptr for unified shared memory, returning "
       "NULL\n");
    return nullptr;
  }
  DP("Call to omp_get_mapped_ptr returns " DPxMOD "\n", DPxPTR(TgtPtr));
  return TgtPtr;
}

EXTERN void *omp_get_mapped_hostptr(const void *ptr, int device_num) {
  DP("Call to omp_get_mapped_hostptr for device %d and address " DPxMOD "\n",
     device_num, DPxPTR(ptr));

  if (!ptr) {
    DP("Call to omp_get_mapped_hostptr with NULL ptr, returning NULL\n");
    return NULL;
  }

  if (device_num == omp_get_initial_device()) {
    DP("Call to omp_get_mapped_hostptr for host, returning device pointer\n");
    // For consistency with OpenMP 5.1, sec. 3.8.11 "omp_get_mapped_ptr", p.
    // 431, L10-12:
    // "Otherwise it returns the device pointer, which is ptr if device_num is
    // the value returned by omp_get_initial_device()."
    return const_cast<void *>(ptr);
  }

  PM->RTLsMtx.lock();
  size_t Devices_size = PM->Devices.size();
  PM->RTLsMtx.unlock();
  if (Devices_size <= (size_t)device_num) {
    DP("Call to omp_get_mapped_hostptr with invalid device ID, returning "
       "NULL\n");
    return NULL;
  }

  DeviceTy &Device = PM->Devices[device_num];
  // TODO: This returns nullptr in the case of unified shared memory.  This is
  // for consistency with the current omp_get_mapped_ptr implementation.
  void *HostPtr = Device.lookupHostPtr(const_cast<void *>(ptr));
  DP("Call to omp_get_mapped_hostptr returns " DPxMOD "\n", DPxPTR(HostPtr));
  return HostPtr;
}

EXTERN size_t omp_get_accessible_buffer(
  const void *ptr, size_t size, int device_num, void **buffer_host,
  void **buffer_device) {
  DP("Call to omp_get_accessible_buffer for address " DPxMOD ", size %zu, and "
     "device %d\n",
     DPxPTR(ptr), size, device_num);

  if (device_num == omp_get_initial_device()) {
    DP("Call to omp_get_accessible_buffer for initial device, returning "
       "SIZE_MAX\n");
    if (buffer_host)
      *buffer_host = nullptr;
    if (buffer_device)
      *buffer_device = nullptr;
    return SIZE_MAX;
  }

  PM->RTLsMtx.lock();
  size_t Devices_size = PM->Devices.size();
  PM->RTLsMtx.unlock();
  if (Devices_size <= (size_t)device_num) {
    DP("Call to omp_get_accessible_buffer with invalid device ID, returning "
       "0\n");
    if (buffer_host)
      *buffer_host = nullptr;
    if (buffer_device)
      *buffer_device = nullptr;
    return 0;
  }

  if (!ptr) {
    DP("Call to omp_get_accessible_buffer with NULL ptr, returning SIZE_MAX\n");
    if (buffer_host)
      *buffer_host = nullptr;
    if (buffer_device)
      *buffer_device = nullptr;
    return SIZE_MAX;
  }

  DeviceTy &Device = PM->Devices[device_num];
  size_t BufferSize = Device.getAccessibleBuffer(const_cast<void *>(ptr),
                                                 /*Size=*/size, buffer_host,
                                                 buffer_device);
  DP("Call to omp_get_accessible_buffer returns %zu\n", BufferSize);
  return BufferSize;;
}

EXTERN int omp_target_memcpy(void *dst, void *src, size_t length,
<<<<<<< HEAD
    size_t dst_offset, size_t src_offset, int dst_device, int src_device) {
  OMPT_DEFINE_IDENT(omp_target_memcpy);
=======
                             size_t dst_offset, size_t src_offset,
                             int dst_device, int src_device) {
>>>>>>> ad532be0
  TIMESCOPE();
  DP("Call to omp_target_memcpy, dst device %d, src device %d, "
     "dst addr " DPxMOD ", src addr " DPxMOD ", dst offset %zu, "
     "src offset %zu, length %zu\n",
     dst_device, src_device, DPxPTR(dst), DPxPTR(src), dst_offset, src_offset,
     length);

  if (!dst || !src || length <= 0) {
    if (length == 0) {
      DP("Call to omp_target_memcpy with zero length, nothing to do\n");
      return OFFLOAD_SUCCESS;
    }

    REPORT("Call to omp_target_memcpy with invalid arguments\n");
    return OFFLOAD_FAIL;
  }

  if (src_device != omp_get_initial_device() && !device_is_ready(src_device)) {
    REPORT("omp_target_memcpy returns OFFLOAD_FAIL\n");
    return OFFLOAD_FAIL;
  }

  if (dst_device != omp_get_initial_device() && !device_is_ready(dst_device)) {
    REPORT("omp_target_memcpy returns OFFLOAD_FAIL\n");
    return OFFLOAD_FAIL;
  }

  int rc = OFFLOAD_SUCCESS;
  void *srcAddr = (char *)src + src_offset;
  void *dstAddr = (char *)dst + dst_offset;

  // OpenMP 5.1, sec. 4.5.2.25 "ompt_callback_target_data_op_emi_t and
  // ompt_callback_target_data_op_t", p. 536, L25-27:
  // "A thread dispatches a registered ompt_callback_target_data_op_emi or
  // ompt_callback_target_data_op callback when device memory is allocated or
  // freed, as well as when data is copied to or from a device."
  //
  // TODO: Currently, we have not implemented callbacks for direct transfers
  // within host memory (memcpy), within a single device's memory
  // (data_exchange), or between different devices (data_exchange).  It's not
  // clear whether callbacks are desired in each of those cases and whether
  // ompt_target_data_transfer_to_device, ompt_target_data_transfer_from_device,
  // or both (one relative to each device) should be specified in such cases.
  // We have implemented both callbacks when a direct transfer between the
  // devices is not possible and so transfers to/from the initial device are
  // implemented (retrieveData and submitData), and we have implemented the
  // appropriate callback when the transfer is specified as between host and a
  // device (retreiveData or submitData).
  OMPT_SET_TRIGGER_IDENT();
  if (src_device == omp_get_initial_device() &&
      dst_device == omp_get_initial_device()) {
    DP("copy from host to host\n");
    const void *p = memcpy(dstAddr, srcAddr, length);
    if (p == NULL)
      rc = OFFLOAD_FAIL;
  } else if (src_device == omp_get_initial_device()) {
    DP("copy from host to device\n");
    DeviceTy &DstDev = PM->Devices[dst_device];
    AsyncInfoTy AsyncInfo(DstDev);
    rc = DstDev.submitData(dstAddr, srcAddr, length, AsyncInfo);
  } else if (dst_device == omp_get_initial_device()) {
    DP("copy from device to host\n");
    DeviceTy &SrcDev = PM->Devices[src_device];
    AsyncInfoTy AsyncInfo(SrcDev);
    rc = SrcDev.retrieveData(dstAddr, srcAddr, length, AsyncInfo);
  } else {
    DP("copy from device to device\n");
    DeviceTy &SrcDev = PM->Devices[src_device];
    DeviceTy &DstDev = PM->Devices[dst_device];
    // First try to use D2D memcpy which is more efficient. If fails, fall back
    // to unefficient way.
    if (SrcDev.isDataExchangable(DstDev)) {
<<<<<<< HEAD
      rc = SrcDev.dataExchange(srcAddr, DstDev, dstAddr, length, nullptr);
      if (rc == OFFLOAD_SUCCESS) {
        OMPT_CLEAR_TRIGGER_IDENT();
=======
      AsyncInfoTy AsyncInfo(SrcDev);
      rc = SrcDev.dataExchange(srcAddr, DstDev, dstAddr, length, AsyncInfo);
      if (rc == OFFLOAD_SUCCESS)
>>>>>>> ad532be0
        return OFFLOAD_SUCCESS;
      }
    }

    void *buffer = malloc(length);
    {
      AsyncInfoTy AsyncInfo(SrcDev);
      rc = SrcDev.retrieveData(buffer, srcAddr, length, AsyncInfo);
    }
    if (rc == OFFLOAD_SUCCESS) {
      AsyncInfoTy AsyncInfo(SrcDev);
      rc = DstDev.submitData(dstAddr, buffer, length, AsyncInfo);
    }
    free(buffer);
  }
  OMPT_CLEAR_TRIGGER_IDENT();

  DP("omp_target_memcpy returns %d\n", rc);
  return rc;
}

EXTERN int omp_target_memcpy_rect(void *dst, void *src, size_t element_size,
                                  int num_dims, const size_t *volume,
                                  const size_t *dst_offsets,
                                  const size_t *src_offsets,
                                  const size_t *dst_dimensions,
                                  const size_t *src_dimensions, int dst_device,
                                  int src_device) {
  TIMESCOPE();
  DP("Call to omp_target_memcpy_rect, dst device %d, src device %d, "
     "dst addr " DPxMOD ", src addr " DPxMOD ", dst offsets " DPxMOD ", "
     "src offsets " DPxMOD ", dst dims " DPxMOD ", src dims " DPxMOD ", "
     "volume " DPxMOD ", element size %zu, num_dims %d\n",
     dst_device, src_device, DPxPTR(dst), DPxPTR(src), DPxPTR(dst_offsets),
     DPxPTR(src_offsets), DPxPTR(dst_dimensions), DPxPTR(src_dimensions),
     DPxPTR(volume), element_size, num_dims);

  if (!(dst || src)) {
    DP("Call to omp_target_memcpy_rect returns max supported dimensions %d\n",
       INT_MAX);
    return INT_MAX;
  }

  if (!dst || !src || element_size < 1 || num_dims < 1 || !volume ||
      !dst_offsets || !src_offsets || !dst_dimensions || !src_dimensions) {
    REPORT("Call to omp_target_memcpy_rect with invalid arguments\n");
    return OFFLOAD_FAIL;
  }

  int rc;
  if (num_dims == 1) {
    rc = omp_target_memcpy(
        dst, src, element_size * volume[0], element_size * dst_offsets[0],
        element_size * src_offsets[0], dst_device, src_device);
  } else {
    size_t dst_slice_size = element_size;
    size_t src_slice_size = element_size;
    for (int i = 1; i < num_dims; ++i) {
      dst_slice_size *= dst_dimensions[i];
      src_slice_size *= src_dimensions[i];
    }

    size_t dst_off = dst_offsets[0] * dst_slice_size;
    size_t src_off = src_offsets[0] * src_slice_size;
    for (size_t i = 0; i < volume[0]; ++i) {
      rc = omp_target_memcpy_rect(
          (char *)dst + dst_off + dst_slice_size * i,
          (char *)src + src_off + src_slice_size * i, element_size,
          num_dims - 1, volume + 1, dst_offsets + 1, src_offsets + 1,
          dst_dimensions + 1, src_dimensions + 1, dst_device, src_device);

      if (rc) {
        DP("Recursive call to omp_target_memcpy_rect returns unsuccessfully\n");
        return rc;
      }
    }
  }

  DP("omp_target_memcpy_rect returns %d\n", rc);
  return rc;
}

EXTERN int omp_target_associate_ptr(void *host_ptr, void *device_ptr,
<<<<<<< HEAD
    size_t size, size_t device_offset, int device_num) {
  OMPT_DEFINE_IDENT(omp_target_associate_ptr);
=======
                                    size_t size, size_t device_offset,
                                    int device_num) {
>>>>>>> ad532be0
  TIMESCOPE();
  DP("Call to omp_target_associate_ptr with host_ptr " DPxMOD ", "
     "device_ptr " DPxMOD ", size %zu, device_offset %zu, device_num %d\n",
     DPxPTR(host_ptr), DPxPTR(device_ptr), size, device_offset, device_num);

  if (!host_ptr || !device_ptr || size <= 0) {
    REPORT("Call to omp_target_associate_ptr with invalid arguments\n");
    return OFFLOAD_FAIL;
  }

  if (device_num == omp_get_initial_device()) {
    REPORT("omp_target_associate_ptr: no association possible on the host\n");
    return OFFLOAD_FAIL;
  }

  if (!device_is_ready(device_num)) {
    REPORT("omp_target_associate_ptr returns OFFLOAD_FAIL\n");
    return OFFLOAD_FAIL;
  }

  DeviceTy &Device = PM->Devices[device_num];
  void *device_addr = (void *)((uint64_t)device_ptr + (uint64_t)device_offset);
  // OpenMP 5.1, sec. 3.8.9, p. 428, L10-17:
  // "The target-data-associate event occurs before a thread initiates a device
  // pointer association on a target device."
  // "A thread dispatches a registered ompt_callback_target_data_op callback, or
  // a registered ompt_callback_target_data_op_emi callback with
  // ompt_scope_beginend as its endpoint argument for each occurrence of a
  // target-data-associate event in that thread. These callbacks have type
  // signature ompt_callback_target_data_op_t or
  // ompt_callback_target_data_op_emi_t, respectively."
  //
  // OpenMP 5.1, sec. 4.5.2.25 "ompt_callback_target_data_op_emi_t and
  // ompt_callback_target_data_op_t", p. 536, L25-27:
  // "A thread dispatches a registered ompt_callback_target_data_op_emi or
  // ompt_callback_target_data_op callback when device memory is allocated or
  // freed, as well as when data is copied to or from a device."
  OMPT_DISPATCH_CALLBACK_TARGET_DATA_OP_EMI(ompt_scope_beginend, associate,
                                            host_ptr, omp_get_initial_device(),
                                            device_addr, device_num, size);
  int rc = Device.associatePtr(host_ptr, device_addr, size);
  DP("omp_target_associate_ptr returns %d\n", rc);
  return rc;
}

EXTERN int omp_target_disassociate_ptr(void *host_ptr, int device_num) {
  OMPT_DEFINE_IDENT(omp_target_disassociate_ptr);
  TIMESCOPE();
  DP("Call to omp_target_disassociate_ptr with host_ptr " DPxMOD ", "
     "device_num %d\n",
     DPxPTR(host_ptr), device_num);

  if (!host_ptr) {
    REPORT("Call to omp_target_associate_ptr with invalid host_ptr\n");
    return OFFLOAD_FAIL;
  }

  if (device_num == omp_get_initial_device()) {
    REPORT(
        "omp_target_disassociate_ptr: no association possible on the host\n");
    return OFFLOAD_FAIL;
  }

  if (!device_is_ready(device_num)) {
    REPORT("omp_target_disassociate_ptr returns OFFLOAD_FAIL\n");
    return OFFLOAD_FAIL;
  }

  DeviceTy &Device = PM->Devices[device_num];
  void *TgtPtrBegin;
  int64_t Size;
  int rc = Device.disassociatePtr(host_ptr, TgtPtrBegin, Size);
  // OpenMP 5.1, sec. 3.8.10, p. 430, L2-9:
  // "The target-data-disassociate event occurs before a thread initiates a
  // device pointer disassociation on a target device."
  // "A thread dispatches a registered ompt_callback_target_data_op callback, or
  // a registered ompt_callback_target_data_op_emi callback with
  // ompt_scope_beginend as its endpoint argument for each occurrence of a
  // target-data-disassociate event in that thread. These callbacks have type
  // signature ompt_callback_target_data_op_t or
  // ompt_callback_target_data_op_emi_t, respectively."
  //
  // OpenMP 5.1, sec. 4.5.2.25 "ompt_callback_target_data_op_emi_t and
  // ompt_callback_target_data_op_t", p. 536, L25-27:
  // "A thread dispatches a registered ompt_callback_target_data_op_emi or
  // ompt_callback_target_data_op callback when device memory is allocated or
  // freed, as well as when data is copied to or from a device."
  OMPT_DISPATCH_CALLBACK_TARGET_DATA_OP_EMI(ompt_scope_beginend, disassociate,
                                            host_ptr, omp_get_initial_device(),
                                            TgtPtrBegin, device_num, Size);
  DP("omp_target_disassociate_ptr returns %d\n", rc);
  return rc;
}

EXTERN void *omp_target_map_to(void *ptr, size_t size, int device_num) {
  DEFINE_IDENT(omp_target_map_to);
  int64_t tgt_map_type = OMP_TGT_MAPTYPE_TO;
  int64_t s = size;
  __tgt_target_data_begin_mapper(&Ident, device_num, 1, &ptr, &ptr, &s,
                                 &tgt_map_type, NULL, NULL);
  return omp_get_mapped_ptr(ptr, device_num);
}

EXTERN void *omp_target_map_alloc(void *ptr, size_t size, int device_num) {
  DEFINE_IDENT(omp_target_map_alloc);
  int64_t tgt_map_type = OMP_TGT_MAPTYPE_NONE;
  int64_t s = size;
  __tgt_target_data_begin_mapper(&Ident, device_num, 1, &ptr, &ptr, &s,
                                 &tgt_map_type, NULL, NULL);
  return omp_get_mapped_ptr(ptr, device_num);
}

EXTERN void omp_target_map_from(void *ptr, size_t size, int device_num) {
  DEFINE_IDENT(omp_target_map_from);
  int64_t tgt_map_type = OMP_TGT_MAPTYPE_FROM;
  int64_t s = size;
  __tgt_target_data_end_mapper(&Ident, device_num, 1, &ptr, &ptr, &s,
                               &tgt_map_type, NULL, NULL);
}

EXTERN void omp_target_map_from_delete(void *ptr, size_t size, int device_num) {
  DEFINE_IDENT(omp_target_map_from_delete);
  int64_t tgt_map_type = OMP_TGT_MAPTYPE_FROM | OMP_TGT_MAPTYPE_DELETE;
  int64_t s = size;
  __tgt_target_data_end_mapper(&Ident, device_num, 1, &ptr, &ptr, &s,
                               &tgt_map_type, NULL, NULL);
}

EXTERN void omp_target_map_release(void *ptr, size_t size, int device_num) {
  DEFINE_IDENT(omp_target_map_release);
  int64_t tgt_map_type = OMP_TGT_MAPTYPE_NONE;
  int64_t s = size;
  __tgt_target_data_end_mapper(&Ident, device_num, 1, &ptr, &ptr, &s,
                               &tgt_map_type, NULL, NULL);
}

EXTERN void omp_target_map_delete(void *ptr, size_t size, int device_num) {
  DEFINE_IDENT(omp_target_map_delete);
  int64_t tgt_map_type = OMP_TGT_MAPTYPE_DELETE;
  int64_t s = size;
  __tgt_target_data_end_mapper(&Ident, device_num, 1, &ptr, &ptr, &s,
                               &tgt_map_type, NULL, NULL);
}

EXTERN void omp_target_update_to(void *ptr, size_t size, int device_num) {
  DEFINE_IDENT(omp_target_update_to);
  int64_t tgt_map_type = OMP_TGT_MAPTYPE_TO | OMP_TGT_MAPTYPE_PRESENT;
  int64_t s = size;
  __tgt_target_data_update_mapper(&Ident, device_num, 1, &ptr, &ptr, &s,
                                  &tgt_map_type, NULL, NULL);
}

EXTERN void omp_target_update_from(void *ptr, size_t size, int device_num) {
  DEFINE_IDENT(omp_target_update_from);
  int64_t tgt_map_type = OMP_TGT_MAPTYPE_FROM | OMP_TGT_MAPTYPE_PRESENT;
  int64_t s = size;
  __tgt_target_data_update_mapper(&Ident, device_num, 1, &ptr, &ptr, &s,
                                  &tgt_map_type, NULL, NULL);
}

EXTERN omp_device_t omp_get_device_type(int device_num) {
  if (device_num == omp_get_initial_device()) {
    DP("omp_get_device_type returns omp_device_host\n");
    return omp_device_host;
  }

  PM->RTLsMtx.lock();
  size_t Devices_size = PM->Devices.size();
  PM->RTLsMtx.unlock();

  if (Devices_size <= (size_t)device_num) {
    DP("omp_get_device_type returns omp_device_none for invalid device ID %d\n",
       device_num);
    return omp_device_none;
  }
  omp_device_t DeviceType = PM->Devices[device_num].RTL->DeviceType;
  DP("omp_get_device_type returns %s=%d for device ID %d\n",
     deviceTypeToString(DeviceType), DeviceType, device_num);
  return DeviceType;
}

EXTERN int omp_get_num_devices_of_type(omp_device_t device_type) {
  if (device_type == omp_device_none) {
    DP("omp_get_num_devices_of_type returns 0 for omp_device_none\n");
    return 0;
  }
  if (device_type == omp_device_host) {
    DP("omp_get_num_devices_of_type returns 1 for omp_device_host\n");
    return 1;
  }

  PM->RTLsMtx.lock();
  RTLInfoTy *RTL = PM->RTLs.AllRTLMap[device_type];
  PM->RTLsMtx.unlock();

  if (!RTL) {
    DP("omp_get_num_devices_of_type returns 0 for %s=%d, which has no mapped "
       "runtime library\n",
       deviceTypeToString(device_type), device_type);
    return 0;
  }
  if (RTL->Idx == -1) {
    DP("omp_get_num_devices_of_type returns 0 for %s=%d, whose mapped runtime "
       "library has no device list\n",
       deviceTypeToString(device_type), device_type);
    return 0;
  }
  int Size = RTL->NumberOfDevices;
  DP("omp_get_num_devices_of_type returns %d for %s=%d\n",
     Size, deviceTypeToString(device_type), device_type);
  return Size;
}

EXTERN int omp_get_typed_device_num(int device_num) {
  if (device_num == omp_get_initial_device()) {
    DP("omp_get_typed_device_num returns 0 for host device\n");
    return 0;
  }

  PM->RTLsMtx.lock();
  size_t Devices_size = PM->Devices.size();
  PM->RTLsMtx.unlock();

  if (Devices_size <= (size_t)device_num) {
    DP("omp_get_typed_device_num returns -1 for invalid device ID %d\n",
       device_num);
    return -1;
  }
  int TypedDeviceNum = PM->Devices[device_num].RTLDeviceID;
  DP("omp_get_typed_device_num returns %d for device ID %d\n",
     TypedDeviceNum, device_num);
  return TypedDeviceNum;
}

EXTERN int omp_get_device_of_type(omp_device_t device_type,
                                  int typed_device_num) {
  if (device_type == omp_device_none) {
    DP("omp_get_device_of_type returns -1 for omp_device_none\n");
    return -1;
  }
  if (device_type == omp_device_host) {
    if (typed_device_num == 0) {
      DP("omp_get_device_of_type returns host device for omp_device_host with "
         "typed device ID 0\n");
      return omp_get_initial_device();
    }
    DP("omp_get_device_of_type returns -1 for omp_device_host with invalid "
       "typed device ID %d\n", typed_device_num);
    return -1;
  }

  PM->RTLsMtx.lock();
  RTLInfoTy *RTL = PM->RTLs.AllRTLMap[device_type];
  PM->RTLsMtx.unlock();

  if (!RTL) {
    DP("omp_get_device_of_type returns -1 for %s=%d, which has no mapped "
       "runtime library\n",
       deviceTypeToString(device_type), device_type);
    return -1;
  }
  if (RTL->Idx == -1) {
    DP("omp_get_device_of_type returns -1 for %s=%d, whose mapped runtime "
       "library has no device list\n",
       deviceTypeToString(device_type), device_type);
    return -1;
  }
  if (typed_device_num < 0 || RTL->NumberOfDevices <= typed_device_num) {
    DP("omp_get_device_of_type returns -1 for %s=%d with invalid typed device "
       "ID %d\n",
       deviceTypeToString(device_type), device_type, typed_device_num);
    return -1;
  }
  int DeviceNum = RTL->Idx + typed_device_num;
  DP("omp_get_device_of_type returns %d for %s=%d with typed device ID %d\n",
     DeviceNum, deviceTypeToString(device_type), device_type, typed_device_num);
  return DeviceNum;
}<|MERGE_RESOLUTION|>--- conflicted
+++ resolved
@@ -450,13 +450,9 @@
 }
 
 EXTERN int omp_target_memcpy(void *dst, void *src, size_t length,
-<<<<<<< HEAD
-    size_t dst_offset, size_t src_offset, int dst_device, int src_device) {
-  OMPT_DEFINE_IDENT(omp_target_memcpy);
-=======
                              size_t dst_offset, size_t src_offset,
                              int dst_device, int src_device) {
->>>>>>> ad532be0
+  OMPT_DEFINE_IDENT(omp_target_memcpy);
   TIMESCOPE();
   DP("Call to omp_target_memcpy, dst device %d, src device %d, "
      "dst addr " DPxMOD ", src addr " DPxMOD ", dst offset %zu, "
@@ -529,15 +525,10 @@
     // First try to use D2D memcpy which is more efficient. If fails, fall back
     // to unefficient way.
     if (SrcDev.isDataExchangable(DstDev)) {
-<<<<<<< HEAD
-      rc = SrcDev.dataExchange(srcAddr, DstDev, dstAddr, length, nullptr);
+      AsyncInfoTy AsyncInfo(SrcDev);
+      rc = SrcDev.dataExchange(srcAddr, DstDev, dstAddr, length, AsyncInfo);
       if (rc == OFFLOAD_SUCCESS) {
         OMPT_CLEAR_TRIGGER_IDENT();
-=======
-      AsyncInfoTy AsyncInfo(SrcDev);
-      rc = SrcDev.dataExchange(srcAddr, DstDev, dstAddr, length, AsyncInfo);
-      if (rc == OFFLOAD_SUCCESS)
->>>>>>> ad532be0
         return OFFLOAD_SUCCESS;
       }
     }
@@ -621,13 +612,9 @@
 }
 
 EXTERN int omp_target_associate_ptr(void *host_ptr, void *device_ptr,
-<<<<<<< HEAD
-    size_t size, size_t device_offset, int device_num) {
-  OMPT_DEFINE_IDENT(omp_target_associate_ptr);
-=======
                                     size_t size, size_t device_offset,
                                     int device_num) {
->>>>>>> ad532be0
+  OMPT_DEFINE_IDENT(omp_target_associate_ptr);
   TIMESCOPE();
   DP("Call to omp_target_associate_ptr with host_ptr " DPxMOD ", "
      "device_ptr " DPxMOD ", size %zu, device_offset %zu, device_num %d\n",
