//===----------- api.cpp - Target independent OpenMP target RTL -----------===//
//
// Part of the LLVM Project, under the Apache License v2.0 with LLVM Exceptions.
// See https://llvm.org/LICENSE.txt for license information.
// SPDX-License-Identifier: Apache-2.0 WITH LLVM-exception
//
//===----------------------------------------------------------------------===//
//
// Implementation of OpenMP API interface functions.
//
//===----------------------------------------------------------------------===//

#include "device.h"
#include "omptarget.h"
#include "private.h"
#include "rtl.h"

#include <climits>
#include <cstdlib>
#include <cstring>

// We need the string version of ompt_trigger_runtime_api so that DEFINE_IDENT
// can form a proper ident_t at compile time.
//
// I don't know how to automatically stringify an enumerator value at compile
// time.  The assert will remind us to update if ompt_trigger_kind_t evolves.
#define STR_(Arg) #Arg
#define STR(Arg) STR_(Arg)
#define OMPT_TRIGGER_RUNTIME_API 6
static_assert(OMPT_TRIGGER_RUNTIME_API == ompt_trigger_runtime_api,
              "unexpected change in ompt_trigger_runtime_api value");

// At compile time, define an ident_t for the enclosing OpenMP runtime library
// routine.  Don't waste run time doing this.
//
// I don't know how to automatically stringify the current function name at
// compile time, so the caller has to specify it.  The assert will catch typos.
#define DEFINE_IDENT(Func)                                                     \
  ident_t Ident = {                                                            \
    0, 0, 0, 0,                                                                \
    ";;" #Func ";0;0;0;0;0;" STR(OMPT_TRIGGER_RUNTIME_API) ";;"              \
  };                                                                           \
  assert(0 == strcmp(__func__, #Func) &&                                       \
         "expected specified function to be enclosing function")

#if OMPT_SUPPORT
# define OMPT_DEFINE_IDENT(Func) DEFINE_IDENT(Func)
# define OMPT_SET_TRIGGER_IDENT() libomp_ompt_set_trigger_ident(&Ident)
# define OMPT_CLEAR_TRIGGER_IDENT() libomp_ompt_clear_trigger_ident()
# define OMPT_DISPATCH_CALLBACK_TARGET_DATA_OP_EMI(                            \
    EndPoint, OpKind, SrcPtr, SrcDevNum, DestPtr, DestDevNum, Size)            \
  ompt_dispatch_callback_target_data_op_emi(                                   \
      Ident, EndPoint, ompt_target_data_##OpKind, SrcPtr, SrcDevNum,           \
      DestPtr, DestDevNum, Size)
static void ompt_dispatch_callback_target_data_op_emi(
    const ident_t &Ident, ompt_scope_endpoint_t EndPoint,
    ompt_target_data_op_t OpKind, void *SrcPtr, int SrcDevNum, void *DestPtr,
    int DestDevNum, size_t Size) {
  if (ompt_target_enabled.ompt_callback_target_data_op_emi) {
    OMPT_SET_TRIGGER_IDENT();
    // FIXME: We don't yet need the target_task_data, target_data, host_op_id,
    // and codeptr_ra arguments for OpenACC support, so we haven't bothered to
    // implement them yet.
    ompt_target_callbacks.ompt_callback(ompt_callback_target_data_op_emi)(
        EndPoint, /*target_task_data=*/NULL, /*target_data=*/NULL,
        /*host_op_id=*/NULL, OpKind, SrcPtr, SrcDevNum, DestPtr, DestDevNum,
        Size, /*codeptr_ra=*/NULL);
    OMPT_CLEAR_TRIGGER_IDENT();
  }
}
#else
# define OMPT_DEFINE_IDENT(Func)
# define OMPT_SET_TRIGGER_IDENT()
# define OMPT_CLEAR_TRIGGER_IDENT()
# define OMPT_DISPATCH_CALLBACK_TARGET_DATA_OP_EMI(                            \
    EndPoint, OpKind, SrcPtr, SrcDevNum, DestPtr, DestDevNum, Size)
#endif

EXTERN int omp_get_num_devices(void) {
  TIMESCOPE();
  PM->RTLsMtx.lock();
  size_t DevicesSize = PM->Devices.size();
  PM->RTLsMtx.unlock();

  DP("Call to omp_get_num_devices returning %zd\n", DevicesSize);

  return DevicesSize;
}

EXTERN int omp_get_initial_device(void) {
  TIMESCOPE();
  int hostDevice = omp_get_num_devices();
  DP("Call to omp_get_initial_device returning %d\n", hostDevice);
  return hostDevice;
}

#if OMPT_SUPPORT
// Accesses to DeviceAllocSizes must be thread-safe or allocating and
// deallocating in, for example, an "omp parallel for" crashes (currently,
// openmp/libomptarget/test/offloading/memory_manager.cpp exercises this case).
static std::mutex DeviceAllocSizesMtx;
// FIXME: Does this work if you allocate on multiple devices?  There might be
// address collisions.  Either key it by device or store it in DeviceTy?
static std::map<void *, size_t> DeviceAllocSizes;
#endif

EXTERN void *omp_target_alloc(size_t size, int device_num) {
  OMPT_DEFINE_IDENT(omp_target_alloc);
  OMPT_SET_TRIGGER_IDENT();
  void *Ptr = targetAllocExplicit(size, device_num, TARGET_ALLOC_DEFAULT,
                                  __func__);
  OMPT_CLEAR_TRIGGER_IDENT();
  // OpenMP 5.1, sec. 3.8.1 "omp_target_alloc", p. 413, L14-15:
  // "The target-data-allocation-begin event occurs before a thread initiates a
  // data allocation on a target device.  The target-data-allocation-end event
  // occurs after a thread initiates a data allocation on a target device."
  //
  // OpenMP 5.1, sec. 4.5.2.25 "ompt_callback_target_data_op_emi_t and
  // ompt_callback_target_data_op_t", p. 536, L25-27:
  // "A thread dispatches a registered ompt_callback_target_data_op_emi or
  // ompt_callback_target_data_op callback when device memory is allocated or
  // freed, as well as when data is copied to or from a device."
  //
  // Contrary to the above specification, we assume the ompt_scope_end callback
  // must dispatch after the allocation succeeds so it can include the device
  // address.  We assume the ompt_scope_begin callback cannot possibly include
  // the device address under any reasonable interpretation.
  //
  // TODO: We have not implemented the ompt_scope_begin callback because we
  // don't need it for OpenACC support.
#if OMPT_SUPPORT
  // If offloading is disabled, the runtime might not be initialized.  In that
  // case, ompt_start_tool and libomp_start_tool haven't been called, so we
  // don't know what OMPT callbacks to dispatch.  Calling __tgt_load_rtls
  // guarantees all those calls are made.
  __tgt_load_rtls();
  DeviceAllocSizesMtx.lock();
  DeviceAllocSizes[Ptr] = size;
  DeviceAllocSizesMtx.unlock();
  OMPT_DISPATCH_CALLBACK_TARGET_DATA_OP_EMI(
      ompt_scope_end, alloc, /*SrcPtr=*/NULL, omp_get_initial_device(), Ptr,
      device_num, size);
#endif
  return Ptr;
}

EXTERN void *llvm_omp_target_alloc_device(size_t size, int device_num) {
  return targetAllocExplicit(size, device_num, TARGET_ALLOC_DEVICE, __func__);
}

EXTERN void *llvm_omp_target_alloc_host(size_t size, int device_num) {
  return targetAllocExplicit(size, device_num, TARGET_ALLOC_HOST, __func__);
}

EXTERN void *llvm_omp_target_alloc_shared(size_t size, int device_num) {
  return targetAllocExplicit(size, device_num, TARGET_ALLOC_SHARED, __func__);
}

EXTERN void omp_target_free(void *device_ptr, int device_num) {
  OMPT_DEFINE_IDENT(omp_target_free);
  TIMESCOPE();
  DP("Call to omp_target_free for device %d and address " DPxMOD "\n",
     device_num, DPxPTR(device_ptr));

  if (!device_ptr) {
    DP("Call to omp_target_free with NULL ptr\n");
    return;
  }

  // OpenMP 5.1, sec. 3.8.2 "omp_target_free", p. 415, L11-12:
  // "The target-data-free-begin event occurs before a thread initiates a data
  // free on a target device.  The target-data-free-end event occurs after a
  // thread initiates a data free on a target device."
  //
  // OpenMP 5.1, sec. 4.5.2.25 "ompt_callback_target_data_op_emi_t and
  // ompt_callback_target_data_op_t", p. 536, L25-27:
  // "A thread dispatches a registered ompt_callback_target_data_op_emi or
  // ompt_callback_target_data_op callback when device memory is allocated or
  // freed, as well as when data is copied to or from a device."
  //
  // TODO: We have not implemented the ompt_scope_end callback because we don't
  // need it for OpenACC support.
  if (device_num == omp_get_initial_device()) {
#if OMPT_SUPPORT
    DeviceAllocSizesMtx.lock();
    auto AllocSizeItr = DeviceAllocSizes.find(device_ptr);
    size_t AllocSize = 0;
    if (AllocSizeItr != DeviceAllocSizes.end()) {
      AllocSize = AllocSizeItr->second;
      DeviceAllocSizes.erase(AllocSizeItr);
    }
    DeviceAllocSizesMtx.unlock();
    OMPT_DISPATCH_CALLBACK_TARGET_DATA_OP_EMI(ompt_scope_begin, delete,
                                              /*SrcPtr=*/NULL, device_num,
                                              device_ptr, device_num,
                                              AllocSize);
#endif
    free(device_ptr);
    DP("omp_target_free deallocated host ptr\n");
    return;
  }

  if (!device_is_ready(device_num)) {
    DP("omp_target_free returns, nothing to do\n");
    return;
  }

<<<<<<< HEAD
#if OMPT_SUPPORT
  DeviceAllocSizesMtx.lock();
  auto AllocSizeItr = DeviceAllocSizes.find(device_ptr);
  size_t AllocSize = 0;
  if (AllocSizeItr != DeviceAllocSizes.end()) {
    AllocSize = AllocSizeItr->second;
    DeviceAllocSizes.erase(AllocSizeItr);
  }
  DeviceAllocSizesMtx.unlock();
  OMPT_DISPATCH_CALLBACK_TARGET_DATA_OP_EMI(
      ompt_scope_begin, delete, /*SrcPtr=*/NULL, omp_get_initial_device(),
      device_ptr, device_num, AllocSize);
#endif
  PM->Devices[device_num].deleteData(device_ptr);
=======
  PM->Devices[device_num]->deleteData(device_ptr);
>>>>>>> a25f25c3
  DP("omp_target_free deallocated device ptr\n");
}

EXTERN int omp_target_is_present(const void *ptr, int device_num) {
  TIMESCOPE();
  DP("Call to omp_target_is_present for device %d and address " DPxMOD "\n",
     device_num, DPxPTR(ptr));

  if (!ptr) {
    DP("Call to omp_target_is_present with NULL ptr, returning false\n");
    return false;
  }

  if (device_num == omp_get_initial_device()) {
    DP("Call to omp_target_is_present on host, returning true\n");
    return true;
  }

  PM->RTLsMtx.lock();
  size_t DevicesSize = PM->Devices.size();
  PM->RTLsMtx.unlock();
  if (DevicesSize <= (size_t)device_num) {
    DP("Call to omp_target_is_present with invalid device ID, returning "
       "false\n");
    return false;
  }

  DeviceTy &Device = *PM->Devices[device_num];
  bool IsLast; // not used
  bool IsHostPtr;
  void *TgtPtr = Device.getTgtPtrBegin(const_cast<void *>(ptr), 0, IsLast,
                                       /*UpdateRefCount=*/false,
                                       /*UseHoldRefCount=*/false, IsHostPtr);
  int rc = (TgtPtr != NULL);
  // Under unified memory the host pointer can be returned by the
  // getTgtPtrBegin() function which means that there is no device
  // corresponding point for ptr. This function should return false
  // in that situation.
  if (PM->RTLs.RequiresFlags & OMP_REQ_UNIFIED_SHARED_MEMORY)
    rc = !IsHostPtr;
  DP("Call to omp_target_is_present returns %d\n", rc);
  return rc;
}

EXTERN int omp_target_is_accessible(const void *ptr, size_t size,
                                    int device_num) {
  // OpenMP 5.1, sec. 3.8.4 "omp_target_is_accessible", p. 417, L21-22:
  // "This routine returns true if the storage of size bytes starting at the
  // address given by ptr is accessible from device device_num. Otherwise, it
  // returns false."
  //
  // The meaning of "accessible" for unified shared memory is established in
  // OpenMP 5.1, sec. 2.5.1 "requires directive".  More generally, the specified
  // host memory is accessible if it can be accessed from the device either
  // directly (because of unified shared memory or because device_num is the
  // value returned by omp_get_initial_device()) or indirectly (because it's
  // mapped to the device).
  DP("Call to omp_target_is_accessible for device %d and address " DPxMOD "\n",
     device_num, DPxPTR(ptr));

  // FIXME: Is this right?
  //
  // Null pointer is permitted:
  //
  // OpenMP 5.1, sec. 3.8.4 "omp_target_is_accessible", p. 417, L15:
  // "The value of ptr must be a valid host pointer or NULL (or C_NULL_PTR, for
  // Fortran)."
  //
  // However, I found no specification of behavior in this case.
  // omp_target_is_present has the same problem and is implemented the same way.
  // Should size have any effect on the result when ptr is NULL?
  if (!ptr) {
    DP("Call to omp_target_is_accessible with NULL ptr, returning false\n");
    return false;
  }

  if (device_num == omp_get_initial_device()) {
    DP("Call to omp_target_is_accessible on host, returning true\n");
    return true;
  }

  PM->RTLsMtx.lock();
  size_t Devices_size = PM->Devices.size();
  PM->RTLsMtx.unlock();
  if (Devices_size <= (size_t)device_num) {
    DP("Call to omp_target_is_accessible with invalid device ID, returning "
       "false\n");
    return false;
  }

  DeviceTy &Device = PM->Devices[device_num];
  bool IsLast;    // not used
  bool IsHostPtr; // not used
  // TODO: How does the spec intend for the size=0 case to be handled?
  // Currently, we return true if we would return true for size=1 (ptr is within
  // a range that's accessible).  Does the spec clarify this somewhere?
  void *TgtPtr = Device.getTgtPtrBegin(const_cast<void *>(ptr), size, IsLast,
                                       /*UpdateRefCount=*/false,
                                       /*UseHoldRefCount=*/false, IsHostPtr,
                                       /*MustContain=*/true);
  int rc = (TgtPtr != NULL);
  DP("Call to omp_target_is_accessible returns %d\n", rc);
  return rc;
}

EXTERN void *omp_get_mapped_ptr(const void *ptr, int device_num) {
  DP("Call to omp_get_mapped_ptr for device %d and address " DPxMOD
     "\n",
     device_num, DPxPTR(ptr));

  if (!ptr) {
    DP("Call to omp_get_mapped_ptr with NULL ptr, returning NULL\n");
    return NULL;
  }

  if (device_num == omp_get_initial_device()) {
    DP("Call to omp_get_mapped_ptr on host, returning host pointer\n");
    // OpenMP 5.1, sec. 3.8.11 "omp_get_mapped_ptr", p. 431, L10-12:
    // "Otherwise it returns the device pointer, which is ptr if device_num is
    // the value returned by omp_get_initial_device()."
    //
    // That is, the spec actually requires us to cast away const.
    return const_cast<void *>(ptr);
  }

  PM->RTLsMtx.lock();
  size_t Devices_size = PM->Devices.size();
  PM->RTLsMtx.unlock();
  if (Devices_size <= (size_t)device_num) {
    DP("Call to omp_get_mapped_ptr with invalid device ID, returning NULL\n");
    return NULL;
  }

  DeviceTy &Device = PM->Devices[device_num];
  bool IsLast; // not used
  bool IsHostPtr;
  void *TgtPtr = Device.getTgtPtrBegin(const_cast<void *>(ptr), /*Size=*/0,
                                       IsLast, /*UpdateRefCount=*/false,
                                       /*UseHoldRefCount=*/false, IsHostPtr);
  // Return nullptr in the case of unified shared memory.
  //
  // TODO: This seems to be implied by the named "mapped" instead of
  // "accessible".  Or should we return the host pointer?  That is, is this
  // supposed to be like omp_target_is_present or omp_target_is_accessible?
  // OpenMP 5.1 doesn't seem clear.  Keep omp_get_mapped_hostptr in sync.
  if (IsHostPtr) {
    DP("Call to omp_get_mapped_ptr for unified shared memory, returning "
       "NULL\n");
    return nullptr;
  }
  DP("Call to omp_get_mapped_ptr returns " DPxMOD "\n", DPxPTR(TgtPtr));
  return TgtPtr;
}

EXTERN void *omp_get_mapped_hostptr(const void *ptr, int device_num) {
  DP("Call to omp_get_mapped_hostptr for device %d and address " DPxMOD "\n",
     device_num, DPxPTR(ptr));

  if (!ptr) {
    DP("Call to omp_get_mapped_hostptr with NULL ptr, returning NULL\n");
    return NULL;
  }

  if (device_num == omp_get_initial_device()) {
    DP("Call to omp_get_mapped_hostptr for host, returning device pointer\n");
    // For consistency with OpenMP 5.1, sec. 3.8.11 "omp_get_mapped_ptr", p.
    // 431, L10-12:
    // "Otherwise it returns the device pointer, which is ptr if device_num is
    // the value returned by omp_get_initial_device()."
    return const_cast<void *>(ptr);
  }

  PM->RTLsMtx.lock();
  size_t Devices_size = PM->Devices.size();
  PM->RTLsMtx.unlock();
  if (Devices_size <= (size_t)device_num) {
    DP("Call to omp_get_mapped_hostptr with invalid device ID, returning "
       "NULL\n");
    return NULL;
  }

  DeviceTy &Device = PM->Devices[device_num];
  // TODO: This returns nullptr in the case of unified shared memory.  This is
  // for consistency with the current omp_get_mapped_ptr implementation.
  void *HostPtr = Device.lookupHostPtr(const_cast<void *>(ptr));
  DP("Call to omp_get_mapped_hostptr returns " DPxMOD "\n", DPxPTR(HostPtr));
  return HostPtr;
}

EXTERN size_t omp_get_accessible_buffer(
  const void *ptr, size_t size, int device_num, void **buffer_host,
  void **buffer_device) {
  DP("Call to omp_get_accessible_buffer for address " DPxMOD ", size %zu, and "
     "device %d\n",
     DPxPTR(ptr), size, device_num);

  if (device_num == omp_get_initial_device()) {
    DP("Call to omp_get_accessible_buffer for initial device, returning "
       "SIZE_MAX\n");
    if (buffer_host)
      *buffer_host = nullptr;
    if (buffer_device)
      *buffer_device = nullptr;
    return SIZE_MAX;
  }

  PM->RTLsMtx.lock();
  size_t Devices_size = PM->Devices.size();
  PM->RTLsMtx.unlock();
  if (Devices_size <= (size_t)device_num) {
    DP("Call to omp_get_accessible_buffer with invalid device ID, returning "
       "0\n");
    if (buffer_host)
      *buffer_host = nullptr;
    if (buffer_device)
      *buffer_device = nullptr;
    return 0;
  }

  if (!ptr) {
    DP("Call to omp_get_accessible_buffer with NULL ptr, returning SIZE_MAX\n");
    if (buffer_host)
      *buffer_host = nullptr;
    if (buffer_device)
      *buffer_device = nullptr;
    return SIZE_MAX;
  }

  DeviceTy &Device = PM->Devices[device_num];
  size_t BufferSize = Device.getAccessibleBuffer(const_cast<void *>(ptr),
                                                 /*Size=*/size, buffer_host,
                                                 buffer_device);
  DP("Call to omp_get_accessible_buffer returns %zu\n", BufferSize);
  return BufferSize;;
}

EXTERN int omp_target_memcpy(void *dst, const void *src, size_t length,
                             size_t dst_offset, size_t src_offset,
                             int dst_device, int src_device) {
  OMPT_DEFINE_IDENT(omp_target_memcpy);
  TIMESCOPE();
  DP("Call to omp_target_memcpy, dst device %d, src device %d, "
     "dst addr " DPxMOD ", src addr " DPxMOD ", dst offset %zu, "
     "src offset %zu, length %zu\n",
     dst_device, src_device, DPxPTR(dst), DPxPTR(src), dst_offset, src_offset,
     length);

  if (!dst || !src || length <= 0) {
    if (length == 0) {
      DP("Call to omp_target_memcpy with zero length, nothing to do\n");
      return OFFLOAD_SUCCESS;
    }

    REPORT("Call to omp_target_memcpy with invalid arguments\n");
    return OFFLOAD_FAIL;
  }

  if (src_device != omp_get_initial_device() && !device_is_ready(src_device)) {
    REPORT("omp_target_memcpy returns OFFLOAD_FAIL\n");
    return OFFLOAD_FAIL;
  }

  if (dst_device != omp_get_initial_device() && !device_is_ready(dst_device)) {
    REPORT("omp_target_memcpy returns OFFLOAD_FAIL\n");
    return OFFLOAD_FAIL;
  }

  int rc = OFFLOAD_SUCCESS;
  void *srcAddr = (char *)const_cast<void *>(src) + src_offset;
  void *dstAddr = (char *)dst + dst_offset;

  // OpenMP 5.1, sec. 4.5.2.25 "ompt_callback_target_data_op_emi_t and
  // ompt_callback_target_data_op_t", p. 536, L25-27:
  // "A thread dispatches a registered ompt_callback_target_data_op_emi or
  // ompt_callback_target_data_op callback when device memory is allocated or
  // freed, as well as when data is copied to or from a device."
  //
  // TODO: Currently, we have not implemented callbacks for direct transfers
  // within host memory (memcpy), within a single device's memory
  // (data_exchange), or between different devices (data_exchange).  It's not
  // clear whether callbacks are desired in each of those cases and whether
  // ompt_target_data_transfer_to_device, ompt_target_data_transfer_from_device,
  // or both (one relative to each device) should be specified in such cases.
  // We have implemented both callbacks when a direct transfer between the
  // devices is not possible and so transfers to/from the initial device are
  // implemented (retrieveData and submitData), and we have implemented the
  // appropriate callback when the transfer is specified as between host and a
  // device (retreiveData or submitData).
  OMPT_SET_TRIGGER_IDENT();
  if (src_device == omp_get_initial_device() &&
      dst_device == omp_get_initial_device()) {
    DP("copy from host to host\n");
    const void *p = memcpy(dstAddr, srcAddr, length);
    if (p == NULL)
      rc = OFFLOAD_FAIL;
  } else if (src_device == omp_get_initial_device()) {
    DP("copy from host to device\n");
    DeviceTy &DstDev = *PM->Devices[dst_device];
    AsyncInfoTy AsyncInfo(DstDev);
    rc = DstDev.submitData(dstAddr, srcAddr, length, AsyncInfo);
  } else if (dst_device == omp_get_initial_device()) {
    DP("copy from device to host\n");
    DeviceTy &SrcDev = *PM->Devices[src_device];
    AsyncInfoTy AsyncInfo(SrcDev);
    rc = SrcDev.retrieveData(dstAddr, srcAddr, length, AsyncInfo);
  } else {
    DP("copy from device to device\n");
    DeviceTy &SrcDev = *PM->Devices[src_device];
    DeviceTy &DstDev = *PM->Devices[dst_device];
    // First try to use D2D memcpy which is more efficient. If fails, fall back
    // to unefficient way.
    if (SrcDev.isDataExchangable(DstDev)) {
      AsyncInfoTy AsyncInfo(SrcDev);
      rc = SrcDev.dataExchange(srcAddr, DstDev, dstAddr, length, AsyncInfo);
      if (rc == OFFLOAD_SUCCESS) {
        OMPT_CLEAR_TRIGGER_IDENT();
        return OFFLOAD_SUCCESS;
      }
    }

    void *buffer = malloc(length);
    {
      AsyncInfoTy AsyncInfo(SrcDev);
      rc = SrcDev.retrieveData(buffer, srcAddr, length, AsyncInfo);
    }
    if (rc == OFFLOAD_SUCCESS) {
      AsyncInfoTy AsyncInfo(SrcDev);
      rc = DstDev.submitData(dstAddr, buffer, length, AsyncInfo);
    }
    free(buffer);
  }
  OMPT_CLEAR_TRIGGER_IDENT();

  DP("omp_target_memcpy returns %d\n", rc);
  return rc;
}

EXTERN int omp_target_memcpy_rect(
    void *dst, const void *src, size_t element_size, int num_dims,
    const size_t *volume, const size_t *dst_offsets, const size_t *src_offsets,
    const size_t *dst_dimensions, const size_t *src_dimensions, int dst_device,
    int src_device) {
  TIMESCOPE();
  DP("Call to omp_target_memcpy_rect, dst device %d, src device %d, "
     "dst addr " DPxMOD ", src addr " DPxMOD ", dst offsets " DPxMOD ", "
     "src offsets " DPxMOD ", dst dims " DPxMOD ", src dims " DPxMOD ", "
     "volume " DPxMOD ", element size %zu, num_dims %d\n",
     dst_device, src_device, DPxPTR(dst), DPxPTR(src), DPxPTR(dst_offsets),
     DPxPTR(src_offsets), DPxPTR(dst_dimensions), DPxPTR(src_dimensions),
     DPxPTR(volume), element_size, num_dims);

  if (!(dst || src)) {
    DP("Call to omp_target_memcpy_rect returns max supported dimensions %d\n",
       INT_MAX);
    return INT_MAX;
  }

  if (!dst || !src || element_size < 1 || num_dims < 1 || !volume ||
      !dst_offsets || !src_offsets || !dst_dimensions || !src_dimensions) {
    REPORT("Call to omp_target_memcpy_rect with invalid arguments\n");
    return OFFLOAD_FAIL;
  }

  int rc;
  if (num_dims == 1) {
    rc = omp_target_memcpy(
        dst, src, element_size * volume[0], element_size * dst_offsets[0],
        element_size * src_offsets[0], dst_device, src_device);
  } else {
    size_t dst_slice_size = element_size;
    size_t src_slice_size = element_size;
    for (int i = 1; i < num_dims; ++i) {
      dst_slice_size *= dst_dimensions[i];
      src_slice_size *= src_dimensions[i];
    }

    size_t dst_off = dst_offsets[0] * dst_slice_size;
    size_t src_off = src_offsets[0] * src_slice_size;
    for (size_t i = 0; i < volume[0]; ++i) {
      rc = omp_target_memcpy_rect(
          (char *)dst + dst_off + dst_slice_size * i,
          (char *)const_cast<void *>(src) + src_off + src_slice_size * i,
          element_size, num_dims - 1, volume + 1, dst_offsets + 1,
          src_offsets + 1, dst_dimensions + 1, src_dimensions + 1, dst_device,
          src_device);

      if (rc) {
        DP("Recursive call to omp_target_memcpy_rect returns unsuccessfully\n");
        return rc;
      }
    }
  }

  DP("omp_target_memcpy_rect returns %d\n", rc);
  return rc;
}

EXTERN int omp_target_associate_ptr(const void *host_ptr,
                                    const void *device_ptr, size_t size,
                                    size_t device_offset, int device_num) {
  OMPT_DEFINE_IDENT(omp_target_associate_ptr);
  TIMESCOPE();
  DP("Call to omp_target_associate_ptr with host_ptr " DPxMOD ", "
     "device_ptr " DPxMOD ", size %zu, device_offset %zu, device_num %d\n",
     DPxPTR(host_ptr), DPxPTR(device_ptr), size, device_offset, device_num);

  if (!host_ptr || !device_ptr || size <= 0) {
    REPORT("Call to omp_target_associate_ptr with invalid arguments\n");
    return OFFLOAD_FAIL;
  }

  if (device_num == omp_get_initial_device()) {
    REPORT("omp_target_associate_ptr: no association possible on the host\n");
    return OFFLOAD_FAIL;
  }

  if (!device_is_ready(device_num)) {
    REPORT("omp_target_associate_ptr returns OFFLOAD_FAIL\n");
    return OFFLOAD_FAIL;
  }

  DeviceTy &Device = *PM->Devices[device_num];
  void *device_addr = (void *)((uint64_t)device_ptr + (uint64_t)device_offset);
  // OpenMP 5.1, sec. 3.8.9, p. 428, L10-17:
  // "The target-data-associate event occurs before a thread initiates a device
  // pointer association on a target device."
  // "A thread dispatches a registered ompt_callback_target_data_op callback, or
  // a registered ompt_callback_target_data_op_emi callback with
  // ompt_scope_beginend as its endpoint argument for each occurrence of a
  // target-data-associate event in that thread. These callbacks have type
  // signature ompt_callback_target_data_op_t or
  // ompt_callback_target_data_op_emi_t, respectively."
  //
  // OpenMP 5.1, sec. 4.5.2.25 "ompt_callback_target_data_op_emi_t and
  // ompt_callback_target_data_op_t", p. 536, L25-27:
  // "A thread dispatches a registered ompt_callback_target_data_op_emi or
  // ompt_callback_target_data_op callback when device memory is allocated or
  // freed, as well as when data is copied to or from a device."
  //
  // TODO: We have little choice but to cast away const here: OpenMP 5.1
  // specifies omp_target_associate_ptr with "const void *" but specifies
  // the associated callback with "void *".
  OMPT_DISPATCH_CALLBACK_TARGET_DATA_OP_EMI(
      ompt_scope_beginend, associate, const_cast<void*>(host_ptr),
      omp_get_initial_device(), device_addr, device_num, size);
  int rc = Device.associatePtr(const_cast<void *>(host_ptr),
                               const_cast<void *>(device_addr), size);
  DP("omp_target_associate_ptr returns %d\n", rc);
  return rc;
}

EXTERN int omp_target_disassociate_ptr(const void *host_ptr, int device_num) {
  OMPT_DEFINE_IDENT(omp_target_disassociate_ptr);
  TIMESCOPE();
  DP("Call to omp_target_disassociate_ptr with host_ptr " DPxMOD ", "
     "device_num %d\n",
     DPxPTR(host_ptr), device_num);

  if (!host_ptr) {
    REPORT("Call to omp_target_associate_ptr with invalid host_ptr\n");
    return OFFLOAD_FAIL;
  }

  if (device_num == omp_get_initial_device()) {
    REPORT(
        "omp_target_disassociate_ptr: no association possible on the host\n");
    return OFFLOAD_FAIL;
  }

  if (!device_is_ready(device_num)) {
    REPORT("omp_target_disassociate_ptr returns OFFLOAD_FAIL\n");
    return OFFLOAD_FAIL;
  }

<<<<<<< HEAD
  DeviceTy &Device = PM->Devices[device_num];
  void *TgtPtrBegin;
  int64_t Size;
  int rc = Device.disassociatePtr(const_cast<void *>(host_ptr), TgtPtrBegin,
                                  Size);
  // OpenMP 5.1, sec. 3.8.10, p. 430, L2-9:
  // "The target-data-disassociate event occurs before a thread initiates a
  // device pointer disassociation on a target device."
  // "A thread dispatches a registered ompt_callback_target_data_op callback, or
  // a registered ompt_callback_target_data_op_emi callback with
  // ompt_scope_beginend as its endpoint argument for each occurrence of a
  // target-data-disassociate event in that thread. These callbacks have type
  // signature ompt_callback_target_data_op_t or
  // ompt_callback_target_data_op_emi_t, respectively."
  //
  // OpenMP 5.1, sec. 4.5.2.25 "ompt_callback_target_data_op_emi_t and
  // ompt_callback_target_data_op_t", p. 536, L25-27:
  // "A thread dispatches a registered ompt_callback_target_data_op_emi or
  // ompt_callback_target_data_op callback when device memory is allocated or
  // freed, as well as when data is copied to or from a device."
  //
  // TODO: We have little choice but to cast away const here: OpenMP 5.1
  // specifies omp_target_disassociate_ptr with "const void *" but specifies
  // the associated callback with "void *".
  OMPT_DISPATCH_CALLBACK_TARGET_DATA_OP_EMI(
      ompt_scope_beginend, disassociate, const_cast<void *>(host_ptr),
      omp_get_initial_device(), TgtPtrBegin, device_num, Size);
=======
  DeviceTy &Device = *PM->Devices[device_num];
  int rc = Device.disassociatePtr(const_cast<void *>(host_ptr));
>>>>>>> a25f25c3
  DP("omp_target_disassociate_ptr returns %d\n", rc);
  return rc;
}

EXTERN void *omp_target_map_to(void *ptr, size_t size, int device_num) {
  DEFINE_IDENT(omp_target_map_to);
  int64_t tgt_map_type = OMP_TGT_MAPTYPE_TO;
  int64_t s = size;
  __tgt_target_data_begin_mapper(&Ident, device_num, 1, &ptr, &ptr, &s,
                                 &tgt_map_type, NULL, NULL);
  return omp_get_mapped_ptr(ptr, device_num);
}

EXTERN void *omp_target_map_alloc(void *ptr, size_t size, int device_num) {
  DEFINE_IDENT(omp_target_map_alloc);
  int64_t tgt_map_type = OMP_TGT_MAPTYPE_NONE;
  int64_t s = size;
  __tgt_target_data_begin_mapper(&Ident, device_num, 1, &ptr, &ptr, &s,
                                 &tgt_map_type, NULL, NULL);
  return omp_get_mapped_ptr(ptr, device_num);
}

EXTERN void omp_target_map_from(void *ptr, size_t size, int device_num) {
  DEFINE_IDENT(omp_target_map_from);
  int64_t tgt_map_type = OMP_TGT_MAPTYPE_FROM;
  int64_t s = size;
  __tgt_target_data_end_mapper(&Ident, device_num, 1, &ptr, &ptr, &s,
                               &tgt_map_type, NULL, NULL);
}

EXTERN void omp_target_map_from_delete(void *ptr, size_t size, int device_num) {
  DEFINE_IDENT(omp_target_map_from_delete);
  int64_t tgt_map_type = OMP_TGT_MAPTYPE_FROM | OMP_TGT_MAPTYPE_DELETE;
  int64_t s = size;
  __tgt_target_data_end_mapper(&Ident, device_num, 1, &ptr, &ptr, &s,
                               &tgt_map_type, NULL, NULL);
}

EXTERN void omp_target_map_release(void *ptr, size_t size, int device_num) {
  DEFINE_IDENT(omp_target_map_release);
  int64_t tgt_map_type = OMP_TGT_MAPTYPE_NONE;
  int64_t s = size;
  __tgt_target_data_end_mapper(&Ident, device_num, 1, &ptr, &ptr, &s,
                               &tgt_map_type, NULL, NULL);
}

EXTERN void omp_target_map_delete(void *ptr, size_t size, int device_num) {
  DEFINE_IDENT(omp_target_map_delete);
  int64_t tgt_map_type = OMP_TGT_MAPTYPE_DELETE;
  int64_t s = size;
  __tgt_target_data_end_mapper(&Ident, device_num, 1, &ptr, &ptr, &s,
                               &tgt_map_type, NULL, NULL);
}

EXTERN void omp_target_update_to(void *ptr, size_t size, int device_num) {
  DEFINE_IDENT(omp_target_update_to);
  int64_t tgt_map_type = OMP_TGT_MAPTYPE_TO | OMP_TGT_MAPTYPE_PRESENT;
  int64_t s = size;
  __tgt_target_data_update_mapper(&Ident, device_num, 1, &ptr, &ptr, &s,
                                  &tgt_map_type, NULL, NULL);
}

EXTERN void omp_target_update_from(void *ptr, size_t size, int device_num) {
  DEFINE_IDENT(omp_target_update_from);
  int64_t tgt_map_type = OMP_TGT_MAPTYPE_FROM | OMP_TGT_MAPTYPE_PRESENT;
  int64_t s = size;
  __tgt_target_data_update_mapper(&Ident, device_num, 1, &ptr, &ptr, &s,
                                  &tgt_map_type, NULL, NULL);
}

EXTERN omp_device_t omp_get_device_type(int device_num) {
  if (device_num == omp_get_initial_device()) {
    DP("omp_get_device_type returns omp_device_host\n");
    return omp_device_host;
  }

  PM->RTLsMtx.lock();
  size_t Devices_size = PM->Devices.size();
  PM->RTLsMtx.unlock();

  if (Devices_size <= (size_t)device_num) {
    DP("omp_get_device_type returns omp_device_none for invalid device ID %d\n",
       device_num);
    return omp_device_none;
  }
  omp_device_t DeviceType = PM->Devices[device_num].RTL->DeviceType;
  DP("omp_get_device_type returns %s=%d for device ID %d\n",
     deviceTypeToString(DeviceType), DeviceType, device_num);
  return DeviceType;
}

EXTERN int omp_get_num_devices_of_type(omp_device_t device_type) {
  if (device_type == omp_device_none) {
    DP("omp_get_num_devices_of_type returns 0 for omp_device_none\n");
    return 0;
  }
  if (device_type == omp_device_host) {
    DP("omp_get_num_devices_of_type returns 1 for omp_device_host\n");
    return 1;
  }

  PM->RTLsMtx.lock();
  RTLInfoTy *RTL = PM->RTLs.AllRTLMap[device_type];
  PM->RTLsMtx.unlock();

  if (!RTL) {
    DP("omp_get_num_devices_of_type returns 0 for %s=%d, which has no mapped "
       "runtime library\n",
       deviceTypeToString(device_type), device_type);
    return 0;
  }
  if (RTL->Idx == -1) {
    DP("omp_get_num_devices_of_type returns 0 for %s=%d, whose mapped runtime "
       "library has no device list\n",
       deviceTypeToString(device_type), device_type);
    return 0;
  }
  int Size = RTL->NumberOfDevices;
  DP("omp_get_num_devices_of_type returns %d for %s=%d\n",
     Size, deviceTypeToString(device_type), device_type);
  return Size;
}

EXTERN int omp_get_typed_device_num(int device_num) {
  if (device_num == omp_get_initial_device()) {
    DP("omp_get_typed_device_num returns 0 for host device\n");
    return 0;
  }

  PM->RTLsMtx.lock();
  size_t Devices_size = PM->Devices.size();
  PM->RTLsMtx.unlock();

  if (Devices_size <= (size_t)device_num) {
    DP("omp_get_typed_device_num returns -1 for invalid device ID %d\n",
       device_num);
    return -1;
  }
  int TypedDeviceNum = PM->Devices[device_num].RTLDeviceID;
  DP("omp_get_typed_device_num returns %d for device ID %d\n",
     TypedDeviceNum, device_num);
  return TypedDeviceNum;
}

EXTERN int omp_get_device_of_type(omp_device_t device_type,
                                  int typed_device_num) {
  if (device_type == omp_device_none) {
    DP("omp_get_device_of_type returns -1 for omp_device_none\n");
    return -1;
  }
  if (device_type == omp_device_host) {
    if (typed_device_num == 0) {
      DP("omp_get_device_of_type returns host device for omp_device_host with "
         "typed device ID 0\n");
      return omp_get_initial_device();
    }
    DP("omp_get_device_of_type returns -1 for omp_device_host with invalid "
       "typed device ID %d\n", typed_device_num);
    return -1;
  }

  PM->RTLsMtx.lock();
  RTLInfoTy *RTL = PM->RTLs.AllRTLMap[device_type];
  PM->RTLsMtx.unlock();

  if (!RTL) {
    DP("omp_get_device_of_type returns -1 for %s=%d, which has no mapped "
       "runtime library\n",
       deviceTypeToString(device_type), device_type);
    return -1;
  }
  if (RTL->Idx == -1) {
    DP("omp_get_device_of_type returns -1 for %s=%d, whose mapped runtime "
       "library has no device list\n",
       deviceTypeToString(device_type), device_type);
    return -1;
  }
  if (typed_device_num < 0 || RTL->NumberOfDevices <= typed_device_num) {
    DP("omp_get_device_of_type returns -1 for %s=%d with invalid typed device "
       "ID %d\n",
       deviceTypeToString(device_type), device_type, typed_device_num);
    return -1;
  }
  int DeviceNum = RTL->Idx + typed_device_num;
  DP("omp_get_device_of_type returns %d for %s=%d with typed device ID %d\n",
     DeviceNum, deviceTypeToString(device_type), device_type, typed_device_num);
  return DeviceNum;
}<|MERGE_RESOLUTION|>--- conflicted
+++ resolved
@@ -205,7 +205,6 @@
     return;
   }
 
-<<<<<<< HEAD
 #if OMPT_SUPPORT
   DeviceAllocSizesMtx.lock();
   auto AllocSizeItr = DeviceAllocSizes.find(device_ptr);
@@ -219,10 +218,7 @@
       ompt_scope_begin, delete, /*SrcPtr=*/NULL, omp_get_initial_device(),
       device_ptr, device_num, AllocSize);
 #endif
-  PM->Devices[device_num].deleteData(device_ptr);
-=======
   PM->Devices[device_num]->deleteData(device_ptr);
->>>>>>> a25f25c3
   DP("omp_target_free deallocated device ptr\n");
 }
 
@@ -313,7 +309,7 @@
     return false;
   }
 
-  DeviceTy &Device = PM->Devices[device_num];
+  DeviceTy &Device = *PM->Devices[device_num];
   bool IsLast;    // not used
   bool IsHostPtr; // not used
   // TODO: How does the spec intend for the size=0 case to be handled?
@@ -356,7 +352,7 @@
     return NULL;
   }
 
-  DeviceTy &Device = PM->Devices[device_num];
+  DeviceTy &Device = *PM->Devices[device_num];
   bool IsLast; // not used
   bool IsHostPtr;
   void *TgtPtr = Device.getTgtPtrBegin(const_cast<void *>(ptr), /*Size=*/0,
@@ -404,7 +400,7 @@
     return NULL;
   }
 
-  DeviceTy &Device = PM->Devices[device_num];
+  DeviceTy &Device = *PM->Devices[device_num];
   // TODO: This returns nullptr in the case of unified shared memory.  This is
   // for consistency with the current omp_get_mapped_ptr implementation.
   void *HostPtr = Device.lookupHostPtr(const_cast<void *>(ptr));
@@ -451,7 +447,7 @@
     return SIZE_MAX;
   }
 
-  DeviceTy &Device = PM->Devices[device_num];
+  DeviceTy &Device = *PM->Devices[device_num];
   size_t BufferSize = Device.getAccessibleBuffer(const_cast<void *>(ptr),
                                                  /*Size=*/size, buffer_host,
                                                  buffer_device);
@@ -697,8 +693,7 @@
     return OFFLOAD_FAIL;
   }
 
-<<<<<<< HEAD
-  DeviceTy &Device = PM->Devices[device_num];
+  DeviceTy &Device = *PM->Devices[device_num];
   void *TgtPtrBegin;
   int64_t Size;
   int rc = Device.disassociatePtr(const_cast<void *>(host_ptr), TgtPtrBegin,
@@ -725,10 +720,6 @@
   OMPT_DISPATCH_CALLBACK_TARGET_DATA_OP_EMI(
       ompt_scope_beginend, disassociate, const_cast<void *>(host_ptr),
       omp_get_initial_device(), TgtPtrBegin, device_num, Size);
-=======
-  DeviceTy &Device = *PM->Devices[device_num];
-  int rc = Device.disassociatePtr(const_cast<void *>(host_ptr));
->>>>>>> a25f25c3
   DP("omp_target_disassociate_ptr returns %d\n", rc);
   return rc;
 }
@@ -814,7 +805,7 @@
        device_num);
     return omp_device_none;
   }
-  omp_device_t DeviceType = PM->Devices[device_num].RTL->DeviceType;
+  omp_device_t DeviceType = PM->Devices[device_num]->RTL->DeviceType;
   DP("omp_get_device_type returns %s=%d for device ID %d\n",
      deviceTypeToString(DeviceType), DeviceType, device_num);
   return DeviceType;
@@ -867,7 +858,7 @@
        device_num);
     return -1;
   }
-  int TypedDeviceNum = PM->Devices[device_num].RTLDeviceID;
+  int TypedDeviceNum = PM->Devices[device_num]->RTLDeviceID;
   DP("omp_get_typed_device_num returns %d for device ID %d\n",
      TypedDeviceNum, device_num);
   return TypedDeviceNum;
