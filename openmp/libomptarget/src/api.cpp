//===----------- api.cpp - Target independent OpenMP target RTL -----------===//
//
// Part of the LLVM Project, under the Apache License v2.0 with LLVM Exceptions.
// See https://llvm.org/LICENSE.txt for license information.
// SPDX-License-Identifier: Apache-2.0 WITH LLVM-exception
//
//===----------------------------------------------------------------------===//
//
// Implementation of OpenMP API interface functions.
//
//===----------------------------------------------------------------------===//

#include "device.h"
#include "omptarget.h"
#include "private.h"
#include "rtl.h"

#include <climits>
#include <cstdlib>
#include <cstring>
#include <mutex>

// We need the string version of ompt_trigger_runtime_api so that DEFINE_IDENT
// can form a proper ident_t at compile time.
//
// I don't know how to automatically stringify an enumerator value at compile
// time.  The assert will remind us to update if ompt_trigger_kind_t evolves.
#define STR_(Arg) #Arg
#define STR(Arg) STR_(Arg)
#define OMPT_TRIGGER_RUNTIME_API 6
static_assert(OMPT_TRIGGER_RUNTIME_API == ompt_trigger_runtime_api,
              "unexpected change in ompt_trigger_runtime_api value");

// At compile time, define an ident_t for the enclosing OpenMP runtime library
// routine.  Don't waste run time doing this.
//
// I don't know how to automatically stringify the current function name at
// compile time, so the caller has to specify it.  The assert will catch typos.
#define DEFINE_IDENT(Func)                                                     \
  ident_t Ident = {                                                            \
    0, 0, 0, 0,                                                                \
    ";;" #Func ";0;0;0;0;0;" STR(OMPT_TRIGGER_RUNTIME_API) ";;"              \
  };                                                                           \
  assert(0 == strcmp(__func__, #Func) &&                                       \
         "expected specified function to be enclosing function")

#if OMPT_SUPPORT
# define OMPT_DEFINE_IDENT(Func) DEFINE_IDENT(Func)
# define OMPT_SET_TRIGGER_IDENT() libomp_ompt_set_trigger_ident(&Ident)
# define OMPT_CLEAR_TRIGGER_IDENT() libomp_ompt_clear_trigger_ident()
# define OMPT_DISPATCH_CALLBACK_TARGET_DATA_OP_EMI(                            \
    EndPoint, OpKind, SrcPtr, SrcDevNum, DestPtr, DestDevNum, Size)            \
  ompt_dispatch_callback_target_data_op_emi(                                   \
      Ident, EndPoint, ompt_target_data_##OpKind, SrcPtr, SrcDevNum,           \
      DestPtr, DestDevNum, Size)
static void ompt_dispatch_callback_target_data_op_emi(
    const ident_t &Ident, ompt_scope_endpoint_t EndPoint,
    ompt_target_data_op_t OpKind, void *SrcPtr, int SrcDevNum, void *DestPtr,
    int DestDevNum, size_t Size) {
  if (ompt_target_enabled.ompt_callback_target_data_op_emi) {
    OMPT_SET_TRIGGER_IDENT();
    // FIXME: We don't yet need the target_task_data, target_data, host_op_id,
    // and codeptr_ra arguments for OpenACC support, so we haven't bothered to
    // implement them yet.
    ompt_target_callbacks.ompt_callback(ompt_callback_target_data_op_emi)(
        EndPoint, /*target_task_data=*/NULL, /*target_data=*/NULL,
        /*host_op_id=*/NULL, OpKind, SrcPtr, SrcDevNum, DestPtr, DestDevNum,
        Size, /*codeptr_ra=*/NULL);
    OMPT_CLEAR_TRIGGER_IDENT();
  }
}
#else
# define OMPT_DEFINE_IDENT(Func)
# define OMPT_SET_TRIGGER_IDENT()
# define OMPT_CLEAR_TRIGGER_IDENT()
# define OMPT_DISPATCH_CALLBACK_TARGET_DATA_OP_EMI(                            \
    EndPoint, OpKind, SrcPtr, SrcDevNum, DestPtr, DestDevNum, Size)
#endif

EXTERN int omp_get_num_devices(void) {
  TIMESCOPE();
  PM->RTLsMtx.lock();
  size_t DevicesSize = PM->Devices.size();
  PM->RTLsMtx.unlock();

  DP("Call to omp_get_num_devices returning %zd\n", DevicesSize);

  return DevicesSize;
}

EXTERN int omp_get_device_num(void) {
  TIMESCOPE();
  int HostDevice = omp_get_initial_device();

  DP("Call to omp_get_device_num returning %d\n", HostDevice);

  return HostDevice;
}

EXTERN int omp_get_initial_device(void) {
  TIMESCOPE();
  int HostDevice = omp_get_num_devices();
  DP("Call to omp_get_initial_device returning %d\n", HostDevice);
  return HostDevice;
}

#if OMPT_SUPPORT
// Accesses to DeviceAllocSizes must be thread-safe or allocating and
// deallocating in, for example, an "omp parallel for" crashes (currently,
// openmp/libomptarget/test/offloading/memory_manager.cpp exercises this case).
static std::mutex DeviceAllocSizesMtx;
// FIXME: Does this work if you allocate on multiple devices?  There might be
// address collisions.  Either key it by device or store it in DeviceTy?
static std::map<void *, size_t> DeviceAllocSizes;
#endif

EXTERN void *omp_target_alloc(size_t Size, int DeviceNum) {
  OMPT_DEFINE_IDENT(omp_target_alloc);
  // targetAllocExplicit might have device initialization callbacks, so set the
  // trigger ident for it.
  OMPT_SET_TRIGGER_IDENT();
  void *Ptr = targetAllocExplicit(Size, DeviceNum, TARGET_ALLOC_DEFAULT,
                                  __func__);
  OMPT_CLEAR_TRIGGER_IDENT();
  // OpenMP 5.1, sec. 3.8.1 "omp_target_alloc", p. 413, L14-15:
  // "The target-data-allocation-begin event occurs before a thread initiates a
  // data allocation on a target device.  The target-data-allocation-end event
  // occurs after a thread initiates a data allocation on a target device."
  //
  // OpenMP 5.1, sec. 4.5.2.25 "ompt_callback_target_data_op_emi_t and
  // ompt_callback_target_data_op_t", p. 536, L25-27:
  // "A thread dispatches a registered ompt_callback_target_data_op_emi or
  // ompt_callback_target_data_op callback when device memory is allocated or
  // freed, as well as when data is copied to or from a device."
  //
  // Contrary to the above specification, we assume the ompt_scope_end callback
  // must dispatch after the allocation succeeds so it can include the device
  // address.  We assume the ompt_scope_begin callback cannot possibly include
  // the device address under any reasonable interpretation.
  //
  // TODO: We have not implemented the ompt_scope_begin callback because we
  // don't need it for OpenACC support.
#if OMPT_SUPPORT
  // If offloading is disabled, the runtime might not be initialized.  In that
  // case, ompt_start_tool and libomp_start_tool haven't been called, so we
  // don't know what OMPT callbacks to dispatch.  Calling __tgt_load_rtls
  // guarantees all those calls are made.
  __tgt_load_rtls();
  DeviceAllocSizesMtx.lock();
  DeviceAllocSizes[Ptr] = Size;
  DeviceAllocSizesMtx.unlock();
  OMPT_DISPATCH_CALLBACK_TARGET_DATA_OP_EMI(
      ompt_scope_end, alloc, /*SrcPtr=*/NULL, omp_get_initial_device(), Ptr,
      DeviceNum, Size);
#endif
  return Ptr;
}

EXTERN void *llvm_omp_target_alloc_device(size_t Size, int DeviceNum) {
  return targetAllocExplicit(Size, DeviceNum, TARGET_ALLOC_DEVICE, __func__);
}

EXTERN void *llvm_omp_target_alloc_host(size_t Size, int DeviceNum) {
  return targetAllocExplicit(Size, DeviceNum, TARGET_ALLOC_HOST, __func__);
}

EXTERN void *llvm_omp_target_alloc_shared(size_t Size, int DeviceNum) {
  return targetAllocExplicit(Size, DeviceNum, TARGET_ALLOC_SHARED, __func__);
}

EXTERN void omp_target_free(void *Ptr, int DeviceNum) {
  OMPT_DEFINE_IDENT(omp_target_free);
  // OpenMP 5.1, sec. 3.8.2 "omp_target_free", p. 415, L11-12:
  // "The target-data-free-begin event occurs before a thread initiates a data
  // free on a target device.  The target-data-free-end event occurs after a
  // thread initiates a data free on a target device."
  //
  // OpenMP 5.1, sec. 4.5.2.25 "ompt_callback_target_data_op_emi_t and
  // ompt_callback_target_data_op_t", p. 536, L25-27:
  // "A thread dispatches a registered ompt_callback_target_data_op_emi or
  // ompt_callback_target_data_op callback when device memory is allocated or
  // freed, as well as when data is copied to or from a device."
  //
  // TODO: We have not implemented the ompt_scope_end callback because we don't
  // need it for OpenACC support.
#if OMPT_SUPPORT
  DeviceAllocSizesMtx.lock();
  auto AllocSizeItr = DeviceAllocSizes.find(Ptr);
  size_t AllocSize = 0;
  if (AllocSizeItr != DeviceAllocSizes.end()) {
    AllocSize = AllocSizeItr->second;
    DeviceAllocSizes.erase(AllocSizeItr);
  }
  DeviceAllocSizesMtx.unlock();
  OMPT_DISPATCH_CALLBACK_TARGET_DATA_OP_EMI(
      ompt_scope_begin, delete, /*SrcPtr=*/NULL, omp_get_initial_device(), Ptr,
      DeviceNum, AllocSize);
#endif
  targetFreeExplicit(Ptr, DeviceNum, TARGET_ALLOC_DEFAULT, __func__);
}

EXTERN void llvm_omp_target_free_device(void *Ptr, int DeviceNum) {
  return targetFreeExplicit(Ptr, DeviceNum, TARGET_ALLOC_DEVICE, __func__);
}

EXTERN void llvm_omp_target_free_host(void *Ptr, int DeviceNum) {
  return targetFreeExplicit(Ptr, DeviceNum, TARGET_ALLOC_HOST, __func__);
}

EXTERN void llvm_omp_target_free_shared(void *Ptre, int DeviceNum) {
  return targetFreeExplicit(Ptre, DeviceNum, TARGET_ALLOC_SHARED, __func__);
}

EXTERN void *llvm_omp_target_dynamic_shared_alloc() { return nullptr; }
EXTERN void *llvm_omp_get_dynamic_shared() { return nullptr; }

EXTERN [[nodiscard]] void *llvm_omp_target_lock_mem(void *Ptr, size_t Size,
                                                    int DeviceNum) {
  return targetLockExplicit(Ptr, Size, DeviceNum, __func__);
}

EXTERN void llvm_omp_target_unlock_mem(void *Ptr, int DeviceNum) {
  targetUnlockExplicit(Ptr, DeviceNum, __func__);
}

EXTERN int omp_target_is_present(const void *Ptr, int DeviceNum) {
  TIMESCOPE();
  DP("Call to omp_target_is_present for device %d and address " DPxMOD "\n",
     DeviceNum, DPxPTR(Ptr));

  if (!Ptr) {
    DP("Call to omp_target_is_present with NULL ptr, returning false\n");
    return false;
  }

  if (DeviceNum == omp_get_initial_device()) {
    DP("Call to omp_target_is_present on host, returning true\n");
    return true;
  }

  PM->RTLsMtx.lock();
  size_t DevicesSize = PM->Devices.size();
  PM->RTLsMtx.unlock();
  if (DevicesSize <= (size_t)DeviceNum) {
    DP("Call to omp_target_is_present with invalid device ID, returning "
       "false\n");
    return false;
  }

  DeviceTy &Device = *PM->Devices[DeviceNum];
  bool IsLast; // not used
  bool IsHostPtr;
  // omp_target_is_present tests whether a host pointer refers to storage that
  // is mapped to a given device. However, due to the lack of the storage size,
  // only check 1 byte. Cannot set size 0 which checks whether the pointer (zero
  // lengh array) is mapped instead of the referred storage.
  TargetPointerResultTy TPR =
      Device.getTgtPtrBegin(const_cast<void *>(Ptr), 1, IsLast,
                            /*UpdateRefCount=*/false,
                            /*UseHoldRefCount=*/false, IsHostPtr);
  int Rc = TPR.isPresent();
  DP("Call to omp_target_is_present returns %d\n", Rc);
  return Rc;
}

EXTERN int omp_target_is_accessible(const void *Ptr, size_t Size,
                                    int DeviceNum) {
  TIMESCOPE();
  // OpenMP 5.1, sec. 3.8.4 "omp_target_is_accessible", p. 417, L21-22:
  // "This routine returns true if the storage of size bytes starting at the
  // address given by Ptr is accessible from device device_num. Otherwise, it
  // returns false."
  //
  // The meaning of "accessible" for unified shared memory is established in
  // OpenMP 5.1, sec. 2.5.1 "requires directive".  More generally, the specified
  // host memory is accessible if it can be accessed from the device either
  // directly (because of unified shared memory or because DeviceNum is the
  // value returned by omp_get_initial_device()) or indirectly (because it's
  // mapped to the device).
  DP("Call to omp_target_is_accessible for device %d and address " DPxMOD "\n",
     DeviceNum, DPxPTR(Ptr));

  // FIXME: Is this right?
  //
  // Null pointer is permitted:
  //
  // OpenMP 5.1, sec. 3.8.4 "omp_target_is_accessible", p. 417, L15:
  // "The value of ptr must be a valid host pointer or NULL (or C_NULL_PTR, for
  // Fortran)."
  //
  // However, I found no specification of behavior in this case.
  // omp_target_is_present has the same problem and is implemented the same way.
  // Should Size have any effect on the result when Ptr is NULL?
  if (!Ptr) {
    DP("Call to omp_target_is_accessible with NULL Ptr, returning false\n");
    return false;
  }

  if (DeviceNum == omp_get_initial_device()) {
    DP("Call to omp_target_is_accessible on host, returning true\n");
    return true;
  }

  PM->RTLsMtx.lock();
  size_t Devices_size = PM->Devices.size();
  PM->RTLsMtx.unlock();
  if (Devices_size <= (size_t)DeviceNum) {
    DP("Call to omp_target_is_accessible with invalid device ID, returning "
       "false\n");
    return false;
  }

  DeviceTy &Device = *PM->Devices[DeviceNum];
  bool IsLast;    // not used
  bool IsHostPtr; // not used
  // TODO: How does the spec intend for the Size=0 case to be handled?
  // Currently, for the case where arr[N:M] is mapped, we return true for any
  // address within arr[0:N+M].  However, Size>1 returns true only for arr[N:M].
  // This is based on the discussion so far at the time of this writing at
  // <https://github.com/llvm/llvm-project/issues/54899>.  If the behavior
  // changes, keep comments for omp_get_accessible_buffer in omp.h.var in sync.
  TargetPointerResultTy TPR =
      Device.getTgtPtrBegin(const_cast<void *>(Ptr), Size, IsLast,
                            /*UpdateRefCount=*/false, /*UseHoldRefCount=*/false,
                            IsHostPtr, /*MustContain=*/true);
  int Rc = TPR.isPresent();
  DP("Call to omp_target_is_accessible returns %d\n", Rc);
  return Rc;
}

EXTERN void *omp_get_mapped_ptr(const void *Ptr, int DeviceNum) {
  TIMESCOPE();
  DP("Call to omp_get_mapped_ptr for device %d and address " DPxMOD "\n",
     DeviceNum, DPxPTR(Ptr));

  if (!Ptr) {
    DP("Call to omp_get_mapped_ptr with NULL Ptr, returning NULL\n");
    return NULL;
  }

  if (DeviceNum == omp_get_initial_device()) {
    DP("Call to omp_get_mapped_ptr on host, returning host pointer\n");
    // OpenMP 5.1, sec. 3.8.11 "omp_get_mapped_ptr", p. 431, L10-12:
    // "Otherwise it returns the device pointer, which is ptr if device_num is
    // the value returned by omp_get_initial_device()."
    //
    // That is, the spec actually requires us to cast away const.
    return const_cast<void *>(Ptr);
  }

  PM->RTLsMtx.lock();
  size_t Devices_size = PM->Devices.size();
  PM->RTLsMtx.unlock();
  if (Devices_size <= (size_t)DeviceNum) {
    DP("Call to omp_get_mapped_ptr with invalid device ID, returning NULL\n");
    return NULL;
  }

  DeviceTy &Device = *PM->Devices[DeviceNum];
  bool IsLast; // not used
  bool IsHostPtr;
  TargetPointerResultTy TPR =
      Device.getTgtPtrBegin(const_cast<void *>(Ptr), /*Size=*/0, IsLast,
                            /*UpdateRefCount=*/false, /*UseHoldRefCount=*/false,
                            IsHostPtr);
  void *TgtPtr = TPR.isPresent() ? TPR.TargetPointer : nullptr;
  // Return nullptr in the case of unified shared memory.
  //
  // TODO: This seems to be implied by the named "mapped" instead of
  // "accessible".  Or should we return the host pointer?  That is, is this
  // supposed to be like omp_target_is_present or omp_target_is_accessible?
  // OpenMP 5.1 doesn't seem clear.  Keep omp_get_mapped_hostptr in sync.
  if (IsHostPtr) {
    DP("Call to omp_get_mapped_ptr for unified shared memory, returning "
       "NULL\n");
    return nullptr;
  }
  DP("Call to omp_get_mapped_ptr returns " DPxMOD "\n", DPxPTR(TgtPtr));
  return TgtPtr;
}

EXTERN void *omp_get_mapped_hostptr(const void *Ptr, int DeviceNum) {
  TIMESCOPE();
  DP("Call to omp_get_mapped_hostptr for device %d and address " DPxMOD "\n",
     DeviceNum, DPxPTR(Ptr));

  if (!Ptr) {
    DP("Call to omp_get_mapped_hostptr with NULL Ptr, returning NULL\n");
    return NULL;
  }

  if (DeviceNum == omp_get_initial_device()) {
    DP("Call to omp_get_mapped_hostptr for host, returning device pointer\n");
    // For consistency with OpenMP 5.1, sec. 3.8.11 "omp_get_mapped_ptr", p.
    // 431, L10-12:
    // "Otherwise it returns the device pointer, which is ptr if device_num is
    // the value returned by omp_get_initial_device()."
    return const_cast<void *>(Ptr);
  }

  PM->RTLsMtx.lock();
  size_t Devices_size = PM->Devices.size();
  PM->RTLsMtx.unlock();
  if (Devices_size <= (size_t)DeviceNum) {
    DP("Call to omp_get_mapped_hostptr with invalid device ID, returning "
       "NULL\n");
    return NULL;
  }

  DeviceTy &Device = *PM->Devices[DeviceNum];
  // TODO: This returns nullptr in the case of unified shared memory.  This is
  // for consistency with the current omp_get_mapped_ptr implementation.
  void *HostPtr = Device.lookupHostPtr(const_cast<void *>(Ptr));
  DP("Call to omp_get_mapped_hostptr returns " DPxMOD "\n", DPxPTR(HostPtr));
  return HostPtr;
}

EXTERN size_t omp_get_accessible_buffer(
  const void *Ptr, size_t Size, int DeviceNum, void **BufferHost,
  void **BufferDevice) {
  TIMESCOPE();
  DP("Call to omp_get_accessible_buffer for address " DPxMOD ", size %zu, and "
     "device %d\n",
     DPxPTR(Ptr), Size, DeviceNum);

  if (DeviceNum == omp_get_initial_device()) {
    DP("Call to omp_get_accessible_buffer for initial device, returning "
       "SIZE_MAX\n");
    if (BufferHost)
      *BufferHost = nullptr;
    if (BufferDevice)
      *BufferDevice = nullptr;
    return SIZE_MAX;
  }

  PM->RTLsMtx.lock();
  size_t Devices_size = PM->Devices.size();
  PM->RTLsMtx.unlock();
  if (Devices_size <= (size_t)DeviceNum) {
    DP("Call to omp_get_accessible_buffer with invalid device ID, returning "
       "0\n");
    if (BufferHost)
      *BufferHost = nullptr;
    if (BufferDevice)
      *BufferDevice = nullptr;
    return 0;
  }

  if (!Ptr) {
    DP("Call to omp_get_accessible_buffer with NULL Ptr, returning SIZE_MAX\n");
    if (BufferHost)
      *BufferHost = nullptr;
    if (BufferDevice)
      *BufferDevice = nullptr;
    return SIZE_MAX;
  }

  DeviceTy &Device = *PM->Devices[DeviceNum];
  size_t BufferSize = Device.getAccessibleBuffer(const_cast<void *>(Ptr),
                                                 /*Size=*/Size, BufferHost,
                                                 BufferDevice);
  DP("Call to omp_get_accessible_buffer returns %zu\n", BufferSize);
  return BufferSize;;
}

EXTERN int omp_target_memcpy(void *Dst, const void *Src, size_t Length,
                             size_t DstOffset, size_t SrcOffset, int DstDevice,
                             int SrcDevice) {
  OMPT_DEFINE_IDENT(omp_target_memcpy);
  TIMESCOPE();
  DP("Call to omp_target_memcpy, dst device %d, src device %d, "
     "dst addr " DPxMOD ", src addr " DPxMOD ", dst offset %zu, "
     "src offset %zu, length %zu\n",
     DstDevice, SrcDevice, DPxPTR(Dst), DPxPTR(Src), DstOffset, SrcOffset,
     Length);

  if (!Dst || !Src || Length <= 0) {
    if (Length == 0) {
      DP("Call to omp_target_memcpy with zero length, nothing to do\n");
      return OFFLOAD_SUCCESS;
    }

    REPORT("Call to omp_target_memcpy with invalid arguments\n");
    return OFFLOAD_FAIL;
  }

  if (SrcDevice != omp_get_initial_device() && !deviceIsReady(SrcDevice)) {
    REPORT("omp_target_memcpy returns OFFLOAD_FAIL\n");
    return OFFLOAD_FAIL;
  }

  if (DstDevice != omp_get_initial_device() && !deviceIsReady(DstDevice)) {
    REPORT("omp_target_memcpy returns OFFLOAD_FAIL\n");
    return OFFLOAD_FAIL;
  }

  int Rc = OFFLOAD_SUCCESS;
  void *SrcAddr = (char *)const_cast<void *>(Src) + SrcOffset;
  void *DstAddr = (char *)Dst + DstOffset;

  // OpenMP 5.1, sec. 4.5.2.25 "ompt_callback_target_data_op_emi_t and
  // ompt_callback_target_data_op_t", p. 536, L25-27:
  // "A thread dispatches a registered ompt_callback_target_data_op_emi or
  // ompt_callback_target_data_op callback when device memory is allocated or
  // freed, as well as when data is copied to or from a device."
  //
  // TODO: Currently, we have not implemented callbacks for direct transfers
  // within host memory (memcpy), within a single device's memory
  // (data_exchange), or between different devices (data_exchange).  It's not
  // clear whether callbacks are desired in each of those cases and whether
  // ompt_target_data_transfer_to_device, ompt_target_data_transfer_from_device,
  // or both (one relative to each device) should be specified in such cases.
  // We have implemented both callbacks when a direct transfer between the
  // devices is not possible and so transfers to/from the initial device are
  // implemented (retrieveData and submitData), and we have implemented the
  // appropriate callback when the transfer is specified as between host and a
  // device (retreiveData or submitData).
  OMPT_SET_TRIGGER_IDENT();
  if (SrcDevice == omp_get_initial_device() &&
      DstDevice == omp_get_initial_device()) {
    DP("copy from host to host\n");
    const void *P = memcpy(DstAddr, SrcAddr, Length);
    if (P == NULL)
      Rc = OFFLOAD_FAIL;
  } else if (SrcDevice == omp_get_initial_device()) {
    DP("copy from host to device\n");
    DeviceTy &DstDev = *PM->Devices[DstDevice];
    AsyncInfoTy AsyncInfo(DstDev);
    Rc = DstDev.submitData(DstAddr, SrcAddr, Length, AsyncInfo);
  } else if (DstDevice == omp_get_initial_device()) {
    DP("copy from device to host\n");
    DeviceTy &SrcDev = *PM->Devices[SrcDevice];
    AsyncInfoTy AsyncInfo(SrcDev);
    Rc = SrcDev.retrieveData(DstAddr, SrcAddr, Length, AsyncInfo);
  } else {
    DP("copy from device to device\n");
    DeviceTy &SrcDev = *PM->Devices[SrcDevice];
    DeviceTy &DstDev = *PM->Devices[DstDevice];
    // First try to use D2D memcpy which is more efficient. If fails, fall back
    // to unefficient way.
    if (SrcDev.isDataExchangable(DstDev)) {
      AsyncInfoTy AsyncInfo(SrcDev);
      Rc = SrcDev.dataExchange(SrcAddr, DstDev, DstAddr, Length, AsyncInfo);
      if (Rc == OFFLOAD_SUCCESS) {
        OMPT_CLEAR_TRIGGER_IDENT();
        return OFFLOAD_SUCCESS;
      }
    }

    void *Buffer = malloc(Length);
    {
      AsyncInfoTy AsyncInfo(SrcDev);
      Rc = SrcDev.retrieveData(Buffer, SrcAddr, Length, AsyncInfo);
    }
    if (Rc == OFFLOAD_SUCCESS) {
      AsyncInfoTy AsyncInfo(DstDev);
      Rc = DstDev.submitData(DstAddr, Buffer, Length, AsyncInfo);
    }
    free(Buffer);
  }
  OMPT_CLEAR_TRIGGER_IDENT();

  DP("omp_target_memcpy returns %d\n", Rc);
  return Rc;
}

EXTERN int
omp_target_memcpy_rect(void *Dst, const void *Src, size_t ElementSize,
                       int NumDims, const size_t *Volume,
                       const size_t *DstOffsets, const size_t *SrcOffsets,
                       const size_t *DstDimensions, const size_t *SrcDimensions,
                       int DstDevice, int SrcDevice) {
  TIMESCOPE();
  DP("Call to omp_target_memcpy_rect, dst device %d, src device %d, "
     "dst addr " DPxMOD ", src addr " DPxMOD ", dst offsets " DPxMOD ", "
     "src offsets " DPxMOD ", dst dims " DPxMOD ", src dims " DPxMOD ", "
     "volume " DPxMOD ", element size %zu, num_dims %d\n",
     DstDevice, SrcDevice, DPxPTR(Dst), DPxPTR(Src), DPxPTR(DstOffsets),
     DPxPTR(SrcOffsets), DPxPTR(DstDimensions), DPxPTR(SrcDimensions),
     DPxPTR(Volume), ElementSize, NumDims);

  if (!(Dst || Src)) {
    DP("Call to omp_target_memcpy_rect returns max supported dimensions %d\n",
       INT_MAX);
    return INT_MAX;
  }

  if (!Dst || !Src || ElementSize < 1 || NumDims < 1 || !Volume ||
      !DstOffsets || !SrcOffsets || !DstDimensions || !SrcDimensions) {
    REPORT("Call to omp_target_memcpy_rect with invalid arguments\n");
    return OFFLOAD_FAIL;
  }

  int Rc;
  if (NumDims == 1) {
    Rc = omp_target_memcpy(Dst, Src, ElementSize * Volume[0],
                           ElementSize * DstOffsets[0],
                           ElementSize * SrcOffsets[0], DstDevice, SrcDevice);
  } else {
    size_t DstSliceSize = ElementSize;
    size_t SrcSliceSize = ElementSize;
    for (int I = 1; I < NumDims; ++I) {
      DstSliceSize *= DstDimensions[I];
      SrcSliceSize *= SrcDimensions[I];
    }

    size_t DstOff = DstOffsets[0] * DstSliceSize;
    size_t SrcOff = SrcOffsets[0] * SrcSliceSize;
    for (size_t I = 0; I < Volume[0]; ++I) {
      Rc = omp_target_memcpy_rect(
          (char *)Dst + DstOff + DstSliceSize * I,
          (char *)const_cast<void *>(Src) + SrcOff + SrcSliceSize * I,
          ElementSize, NumDims - 1, Volume + 1, DstOffsets + 1, SrcOffsets + 1,
          DstDimensions + 1, SrcDimensions + 1, DstDevice, SrcDevice);

      if (Rc) {
        DP("Recursive call to omp_target_memcpy_rect returns unsuccessfully\n");
        return Rc;
      }
    }
  }

  DP("omp_target_memcpy_rect returns %d\n", Rc);
  return Rc;
}

EXTERN int omp_target_associate_ptr(const void *HostPtr, const void *DevicePtr,
                                    size_t Size, size_t DeviceOffset,
                                    int DeviceNum) {
  OMPT_DEFINE_IDENT(omp_target_associate_ptr);
  TIMESCOPE();
  DP("Call to omp_target_associate_ptr with host_ptr " DPxMOD ", "
     "device_ptr " DPxMOD ", size %zu, device_offset %zu, device_num %d\n",
     DPxPTR(HostPtr), DPxPTR(DevicePtr), Size, DeviceOffset, DeviceNum);

  if (!HostPtr || !DevicePtr || Size <= 0) {
    REPORT("Call to omp_target_associate_ptr with invalid arguments\n");
    return OFFLOAD_FAIL;
  }

  if (DeviceNum == omp_get_initial_device()) {
    REPORT("omp_target_associate_ptr: no association possible on the host\n");
    return OFFLOAD_FAIL;
  }

  if (!deviceIsReady(DeviceNum)) {
    REPORT("omp_target_associate_ptr returns OFFLOAD_FAIL\n");
    return OFFLOAD_FAIL;
  }

  DeviceTy &Device = *PM->Devices[DeviceNum];
  void *DeviceAddr = (void *)((uint64_t)DevicePtr + (uint64_t)DeviceOffset);
  // OpenMP 5.1, sec. 3.8.9, p. 428, L10-17:
  // "The target-data-associate event occurs before a thread initiates a device
  // pointer association on a target device."
  // "A thread dispatches a registered ompt_callback_target_data_op callback, or
  // a registered ompt_callback_target_data_op_emi callback with
  // ompt_scope_beginend as its endpoint argument for each occurrence of a
  // target-data-associate event in that thread. These callbacks have type
  // signature ompt_callback_target_data_op_t or
  // ompt_callback_target_data_op_emi_t, respectively."
  //
  // OpenMP 5.1, sec. 4.5.2.25 "ompt_callback_target_data_op_emi_t and
  // ompt_callback_target_data_op_t", p. 536, L25-27:
  // "A thread dispatches a registered ompt_callback_target_data_op_emi or
  // ompt_callback_target_data_op callback when device memory is allocated or
  // freed, as well as when data is copied to or from a device."
  //
  // TODO: We have little choice but to cast away const here: OpenMP 5.1
  // specifies omp_target_associate_ptr with "const void *" but specifies
  // the associated callback with "void *".
  OMPT_DISPATCH_CALLBACK_TARGET_DATA_OP_EMI(
      ompt_scope_beginend, associate, const_cast<void*>(HostPtr),
      omp_get_initial_device(), DeviceAddr, DeviceNum, Size);
  int Rc = Device.associatePtr(const_cast<void *>(HostPtr),
                               const_cast<void *>(DeviceAddr), Size);
  DP("omp_target_associate_ptr returns %d\n", Rc);
  return Rc;
}

EXTERN int omp_target_disassociate_ptr(const void *HostPtr, int DeviceNum) {
  OMPT_DEFINE_IDENT(omp_target_disassociate_ptr);
  TIMESCOPE();
  DP("Call to omp_target_disassociate_ptr with host_ptr " DPxMOD ", "
     "device_num %d\n",
     DPxPTR(HostPtr), DeviceNum);

  if (!HostPtr) {
    REPORT("Call to omp_target_associate_ptr with invalid host_ptr\n");
    return OFFLOAD_FAIL;
  }

  if (DeviceNum == omp_get_initial_device()) {
    REPORT(
        "omp_target_disassociate_ptr: no association possible on the host\n");
    return OFFLOAD_FAIL;
  }

  if (!deviceIsReady(DeviceNum)) {
    REPORT("omp_target_disassociate_ptr returns OFFLOAD_FAIL\n");
    return OFFLOAD_FAIL;
  }

  DeviceTy &Device = *PM->Devices[DeviceNum];
  void *TgtPtrBegin;
  int64_t Size;
  int Rc = Device.disassociatePtr(const_cast<void *>(HostPtr), TgtPtrBegin,
                                  Size);
  // OpenMP 5.1, sec. 3.8.10, p. 430, L2-9:
  // "The target-data-disassociate event occurs before a thread initiates a
  // device pointer disassociation on a target device."
  // "A thread dispatches a registered ompt_callback_target_data_op callback, or
  // a registered ompt_callback_target_data_op_emi callback with
  // ompt_scope_beginend as its endpoint argument for each occurrence of a
  // target-data-disassociate event in that thread. These callbacks have type
  // signature ompt_callback_target_data_op_t or
  // ompt_callback_target_data_op_emi_t, respectively."
  //
  // OpenMP 5.1, sec. 4.5.2.25 "ompt_callback_target_data_op_emi_t and
  // ompt_callback_target_data_op_t", p. 536, L25-27:
  // "A thread dispatches a registered ompt_callback_target_data_op_emi or
  // ompt_callback_target_data_op callback when device memory is allocated or
  // freed, as well as when data is copied to or from a device."
  //
  // TODO: We have little choice but to cast away const here: OpenMP 5.1
  // specifies omp_target_disassociate_ptr with "const void *" but specifies
  // the associated callback with "void *".
  OMPT_DISPATCH_CALLBACK_TARGET_DATA_OP_EMI(
      ompt_scope_beginend, disassociate, const_cast<void *>(HostPtr),
      omp_get_initial_device(), TgtPtrBegin, DeviceNum, Size);
  DP("omp_target_disassociate_ptr returns %d\n", Rc);
  return Rc;
}

<<<<<<< HEAD
EXTERN void *omp_target_map_to(void *ptr, size_t size, int device_num) {
  DEFINE_IDENT(omp_target_map_to);
  int64_t tgt_map_type = OMP_TGT_MAPTYPE_TO;
  int64_t s = size;
  __tgt_target_data_begin_mapper(&Ident, device_num, 1, &ptr, &ptr, &s,
                                 &tgt_map_type, NULL, NULL);
  return omp_get_mapped_ptr(ptr, device_num);
}

EXTERN void *omp_target_map_alloc(void *ptr, size_t size, int device_num) {
  DEFINE_IDENT(omp_target_map_alloc);
  int64_t tgt_map_type = OMP_TGT_MAPTYPE_NONE;
  int64_t s = size;
  __tgt_target_data_begin_mapper(&Ident, device_num, 1, &ptr, &ptr, &s,
                                 &tgt_map_type, NULL, NULL);
  return omp_get_mapped_ptr(ptr, device_num);
}

EXTERN void omp_target_map_from(void *ptr, size_t size, int device_num) {
  DEFINE_IDENT(omp_target_map_from);
  int64_t tgt_map_type = OMP_TGT_MAPTYPE_FROM;
  int64_t s = size;
  __tgt_target_data_end_mapper(&Ident, device_num, 1, &ptr, &ptr, &s,
                               &tgt_map_type, NULL, NULL);
}

EXTERN void omp_target_map_from_delete(void *ptr, size_t size, int device_num) {
  DEFINE_IDENT(omp_target_map_from_delete);
  int64_t tgt_map_type = OMP_TGT_MAPTYPE_FROM | OMP_TGT_MAPTYPE_DELETE;
  int64_t s = size;
  __tgt_target_data_end_mapper(&Ident, device_num, 1, &ptr, &ptr, &s,
                               &tgt_map_type, NULL, NULL);
}

EXTERN void omp_target_map_release(void *ptr, size_t size, int device_num) {
  DEFINE_IDENT(omp_target_map_release);
  int64_t tgt_map_type = OMP_TGT_MAPTYPE_NONE;
  int64_t s = size;
  __tgt_target_data_end_mapper(&Ident, device_num, 1, &ptr, &ptr, &s,
                               &tgt_map_type, NULL, NULL);
}

EXTERN void omp_target_map_delete(void *ptr, size_t size, int device_num) {
  DEFINE_IDENT(omp_target_map_delete);
  int64_t tgt_map_type = OMP_TGT_MAPTYPE_DELETE;
  int64_t s = size;
  __tgt_target_data_end_mapper(&Ident, device_num, 1, &ptr, &ptr, &s,
                               &tgt_map_type, NULL, NULL);
}

EXTERN void omp_target_update_to(void *ptr, size_t size, int device_num) {
  DEFINE_IDENT(omp_target_update_to);
  int64_t tgt_map_type = OMP_TGT_MAPTYPE_TO | OMP_TGT_MAPTYPE_PRESENT;
  int64_t s = size;
  __tgt_target_data_update_mapper(&Ident, device_num, 1, &ptr, &ptr, &s,
                                  &tgt_map_type, NULL, NULL);
}

EXTERN void omp_target_update_from(void *ptr, size_t size, int device_num) {
  DEFINE_IDENT(omp_target_update_from);
  int64_t tgt_map_type = OMP_TGT_MAPTYPE_FROM | OMP_TGT_MAPTYPE_PRESENT;
  int64_t s = size;
  __tgt_target_data_update_mapper(&Ident, device_num, 1, &ptr, &ptr, &s,
                                  &tgt_map_type, NULL, NULL);
}

EXTERN omp_device_t omp_get_device_type(int device_num) {
  if (device_num == omp_get_initial_device()) {
    DP("omp_get_device_type returns omp_device_host\n");
    return omp_device_host;
  }

  PM->RTLsMtx.lock();
  size_t Devices_size = PM->Devices.size();
  PM->RTLsMtx.unlock();

  if (Devices_size <= (size_t)device_num) {
    DP("omp_get_device_type returns omp_device_none for invalid device ID %d\n",
       device_num);
    return omp_device_none;
  }
  omp_device_t DeviceType = PM->Devices[device_num]->RTL->DeviceType;
  DP("omp_get_device_type returns %s=%d for device ID %d\n",
     deviceTypeToString(DeviceType), DeviceType, device_num);
  return DeviceType;
}

EXTERN int omp_get_num_devices_of_type(omp_device_t device_type) {
  if (device_type == omp_device_none) {
    DP("omp_get_num_devices_of_type returns 0 for omp_device_none\n");
    return 0;
  }
  if (device_type == omp_device_host) {
    DP("omp_get_num_devices_of_type returns 1 for omp_device_host\n");
    return 1;
  }

  PM->RTLsMtx.lock();
  RTLInfoTy *RTL = PM->RTLs.AllRTLMap[device_type];
  PM->RTLsMtx.unlock();

  if (!RTL) {
    DP("omp_get_num_devices_of_type returns 0 for %s=%d, which has no mapped "
       "runtime library\n",
       deviceTypeToString(device_type), device_type);
    return 0;
  }
  if (RTL->Idx == -1) {
    DP("omp_get_num_devices_of_type returns 0 for %s=%d, whose mapped runtime "
       "library has no device list\n",
       deviceTypeToString(device_type), device_type);
    return 0;
  }
  int Size = RTL->NumberOfDevices;
  DP("omp_get_num_devices_of_type returns %d for %s=%d\n",
     Size, deviceTypeToString(device_type), device_type);
  return Size;
}

EXTERN int omp_get_typed_device_num(int device_num) {
  if (device_num == omp_get_initial_device()) {
    DP("omp_get_typed_device_num returns 0 for host device\n");
    return 0;
  }

  PM->RTLsMtx.lock();
  size_t Devices_size = PM->Devices.size();
  PM->RTLsMtx.unlock();

  if (Devices_size <= (size_t)device_num) {
    DP("omp_get_typed_device_num returns -1 for invalid device ID %d\n",
       device_num);
    return -1;
  }
  int TypedDeviceNum = PM->Devices[device_num]->RTLDeviceID;
  DP("omp_get_typed_device_num returns %d for device ID %d\n",
     TypedDeviceNum, device_num);
  return TypedDeviceNum;
}

EXTERN int omp_get_device_of_type(omp_device_t device_type,
                                  int typed_device_num) {
  if (device_type == omp_device_none) {
    DP("omp_get_device_of_type returns -1 for omp_device_none\n");
    return -1;
  }
  if (device_type == omp_device_host) {
    if (typed_device_num == 0) {
      DP("omp_get_device_of_type returns host device for omp_device_host with "
         "typed device ID 0\n");
      return omp_get_initial_device();
    }
    DP("omp_get_device_of_type returns -1 for omp_device_host with invalid "
       "typed device ID %d\n", typed_device_num);
    return -1;
  }

  PM->RTLsMtx.lock();
  RTLInfoTy *RTL = PM->RTLs.AllRTLMap[device_type];
  PM->RTLsMtx.unlock();

  if (!RTL) {
    DP("omp_get_device_of_type returns -1 for %s=%d, which has no mapped "
       "runtime library\n",
       deviceTypeToString(device_type), device_type);
    return -1;
  }
  if (RTL->Idx == -1) {
    DP("omp_get_device_of_type returns -1 for %s=%d, whose mapped runtime "
       "library has no device list\n",
       deviceTypeToString(device_type), device_type);
    return -1;
  }
  if (typed_device_num < 0 || RTL->NumberOfDevices <= typed_device_num) {
    DP("omp_get_device_of_type returns -1 for %s=%d with invalid typed device "
       "ID %d\n",
       deviceTypeToString(device_type), device_type, typed_device_num);
    return -1;
  }
  int DeviceNum = RTL->Idx + typed_device_num;
  DP("omp_get_device_of_type returns %d for %s=%d with typed device ID %d\n",
     DeviceNum, deviceTypeToString(device_type), device_type, typed_device_num);
  return DeviceNum;
=======
EXTERN void *omp_get_mapped_ptr(const void *Ptr, int DeviceNum) {
  TIMESCOPE();
  DP("Call to omp_get_mapped_ptr with ptr " DPxMOD ", device_num %d.\n",
     DPxPTR(Ptr), DeviceNum);

  if (!Ptr) {
    REPORT("Call to omp_get_mapped_ptr with nullptr.\n");
    return nullptr;
  }

  if (DeviceNum == omp_get_initial_device()) {
    REPORT("Device %d is initial device, returning Ptr " DPxMOD ".\n",
           DeviceNum, DPxPTR(Ptr));
    return const_cast<void *>(Ptr);
  }

  int DevicesSize = omp_get_initial_device();
  {
    std::lock_guard<std::mutex> LG(PM->RTLsMtx);
    DevicesSize = PM->Devices.size();
  }
  if (DevicesSize <= DeviceNum) {
    DP("DeviceNum %d is invalid, returning nullptr.\n", DeviceNum);
    return nullptr;
  }

  if (!deviceIsReady(DeviceNum)) {
    REPORT("Device %d is not ready, returning nullptr.\n", DeviceNum);
    return nullptr;
  }

  bool IsLast = false;
  bool IsHostPtr = false;
  auto &Device = *PM->Devices[DeviceNum];
  TargetPointerResultTy TPR =
      Device.getTgtPtrBegin(const_cast<void *>(Ptr), 1, IsLast,
                            /*UpdateRefCount=*/false,
                            /*UseHoldRefCount=*/false, IsHostPtr);
  if (!TPR.isPresent()) {
    DP("Ptr " DPxMOD "is not present on device %d, returning nullptr.\n",
       DPxPTR(Ptr), DeviceNum);
    return nullptr;
  }

  DP("omp_get_mapped_ptr returns " DPxMOD ".\n", DPxPTR(TPR.TargetPointer));

  return TPR.TargetPointer;
>>>>>>> 618caf6f
}<|MERGE_RESOLUTION|>--- conflicted
+++ resolved
@@ -141,11 +141,6 @@
   // TODO: We have not implemented the ompt_scope_begin callback because we
   // don't need it for OpenACC support.
 #if OMPT_SUPPORT
-  // If offloading is disabled, the runtime might not be initialized.  In that
-  // case, ompt_start_tool and libomp_start_tool haven't been called, so we
-  // don't know what OMPT callbacks to dispatch.  Calling __tgt_load_rtls
-  // guarantees all those calls are made.
-  __tgt_load_rtls();
   DeviceAllocSizesMtx.lock();
   DeviceAllocSizes[Ptr] = Size;
   DeviceAllocSizesMtx.unlock();
@@ -328,69 +323,20 @@
   return Rc;
 }
 
-EXTERN void *omp_get_mapped_ptr(const void *Ptr, int DeviceNum) {
-  TIMESCOPE();
-  DP("Call to omp_get_mapped_ptr for device %d and address " DPxMOD "\n",
-     DeviceNum, DPxPTR(Ptr));
+EXTERN void *omp_get_mapped_hostptr(const void *Ptr, int DeviceNum) {
+  TIMESCOPE();
+  DP("Call to omp_get_mapped_hostptr with ptr " DPxMOD ", device_num %d.\n",
+     DPxPTR(Ptr), DeviceNum);
 
   if (!Ptr) {
-    DP("Call to omp_get_mapped_ptr with NULL Ptr, returning NULL\n");
-    return NULL;
+    DP("Call to omp_get_mapped_hostptr with nullptr, returning nullptr\n");
+    return nullptr;
   }
 
   if (DeviceNum == omp_get_initial_device()) {
-    DP("Call to omp_get_mapped_ptr on host, returning host pointer\n");
-    // OpenMP 5.1, sec. 3.8.11 "omp_get_mapped_ptr", p. 431, L10-12:
-    // "Otherwise it returns the device pointer, which is ptr if device_num is
-    // the value returned by omp_get_initial_device()."
-    //
-    // That is, the spec actually requires us to cast away const.
-    return const_cast<void *>(Ptr);
-  }
-
-  PM->RTLsMtx.lock();
-  size_t Devices_size = PM->Devices.size();
-  PM->RTLsMtx.unlock();
-  if (Devices_size <= (size_t)DeviceNum) {
-    DP("Call to omp_get_mapped_ptr with invalid device ID, returning NULL\n");
-    return NULL;
-  }
-
-  DeviceTy &Device = *PM->Devices[DeviceNum];
-  bool IsLast; // not used
-  bool IsHostPtr;
-  TargetPointerResultTy TPR =
-      Device.getTgtPtrBegin(const_cast<void *>(Ptr), /*Size=*/0, IsLast,
-                            /*UpdateRefCount=*/false, /*UseHoldRefCount=*/false,
-                            IsHostPtr);
-  void *TgtPtr = TPR.isPresent() ? TPR.TargetPointer : nullptr;
-  // Return nullptr in the case of unified shared memory.
-  //
-  // TODO: This seems to be implied by the named "mapped" instead of
-  // "accessible".  Or should we return the host pointer?  That is, is this
-  // supposed to be like omp_target_is_present or omp_target_is_accessible?
-  // OpenMP 5.1 doesn't seem clear.  Keep omp_get_mapped_hostptr in sync.
-  if (IsHostPtr) {
-    DP("Call to omp_get_mapped_ptr for unified shared memory, returning "
-       "NULL\n");
-    return nullptr;
-  }
-  DP("Call to omp_get_mapped_ptr returns " DPxMOD "\n", DPxPTR(TgtPtr));
-  return TgtPtr;
-}
-
-EXTERN void *omp_get_mapped_hostptr(const void *Ptr, int DeviceNum) {
-  TIMESCOPE();
-  DP("Call to omp_get_mapped_hostptr for device %d and address " DPxMOD "\n",
-     DeviceNum, DPxPTR(Ptr));
-
-  if (!Ptr) {
-    DP("Call to omp_get_mapped_hostptr with NULL Ptr, returning NULL\n");
-    return NULL;
-  }
-
-  if (DeviceNum == omp_get_initial_device()) {
-    DP("Call to omp_get_mapped_hostptr for host, returning device pointer\n");
+    DP("Call to omp_get_mapped_hostptr for initial device %d, returning device "
+       "pointer " DPxMOD "\n",
+       DeviceNum, DPxPTR(Ptr));
     // For consistency with OpenMP 5.1, sec. 3.8.11 "omp_get_mapped_ptr", p.
     // 431, L10-12:
     // "Otherwise it returns the device pointer, which is ptr if device_num is
@@ -398,18 +344,21 @@
     return const_cast<void *>(Ptr);
   }
 
-  PM->RTLsMtx.lock();
-  size_t Devices_size = PM->Devices.size();
-  PM->RTLsMtx.unlock();
-  if (Devices_size <= (size_t)DeviceNum) {
-    DP("Call to omp_get_mapped_hostptr with invalid device ID, returning "
-       "NULL\n");
-    return NULL;
+  int DevicesSize;
+  {
+    std::lock_guard<std::mutex> LG(PM->RTLsMtx);
+    DevicesSize = PM->Devices.size();
+  }
+  if (DevicesSize <= DeviceNum) {
+    DP("Call to omp_get_mapped_hostptr with invalid device %d, returning "
+       "nullptr\n",
+       DeviceNum);
+    return nullptr;
   }
 
   DeviceTy &Device = *PM->Devices[DeviceNum];
-  // TODO: This returns nullptr in the case of unified shared memory.  This is
-  // for consistency with the current omp_get_mapped_ptr implementation.
+  // This returns nullptr in the case of unified shared memory.  This is for
+  // consistency with the current omp_get_mapped_ptr implementation.
   void *HostPtr = Device.lookupHostPtr(const_cast<void *>(Ptr));
   DP("Call to omp_get_mapped_hostptr returns " DPxMOD "\n", DPxPTR(HostPtr));
   return HostPtr;
@@ -732,191 +681,6 @@
   return Rc;
 }
 
-<<<<<<< HEAD
-EXTERN void *omp_target_map_to(void *ptr, size_t size, int device_num) {
-  DEFINE_IDENT(omp_target_map_to);
-  int64_t tgt_map_type = OMP_TGT_MAPTYPE_TO;
-  int64_t s = size;
-  __tgt_target_data_begin_mapper(&Ident, device_num, 1, &ptr, &ptr, &s,
-                                 &tgt_map_type, NULL, NULL);
-  return omp_get_mapped_ptr(ptr, device_num);
-}
-
-EXTERN void *omp_target_map_alloc(void *ptr, size_t size, int device_num) {
-  DEFINE_IDENT(omp_target_map_alloc);
-  int64_t tgt_map_type = OMP_TGT_MAPTYPE_NONE;
-  int64_t s = size;
-  __tgt_target_data_begin_mapper(&Ident, device_num, 1, &ptr, &ptr, &s,
-                                 &tgt_map_type, NULL, NULL);
-  return omp_get_mapped_ptr(ptr, device_num);
-}
-
-EXTERN void omp_target_map_from(void *ptr, size_t size, int device_num) {
-  DEFINE_IDENT(omp_target_map_from);
-  int64_t tgt_map_type = OMP_TGT_MAPTYPE_FROM;
-  int64_t s = size;
-  __tgt_target_data_end_mapper(&Ident, device_num, 1, &ptr, &ptr, &s,
-                               &tgt_map_type, NULL, NULL);
-}
-
-EXTERN void omp_target_map_from_delete(void *ptr, size_t size, int device_num) {
-  DEFINE_IDENT(omp_target_map_from_delete);
-  int64_t tgt_map_type = OMP_TGT_MAPTYPE_FROM | OMP_TGT_MAPTYPE_DELETE;
-  int64_t s = size;
-  __tgt_target_data_end_mapper(&Ident, device_num, 1, &ptr, &ptr, &s,
-                               &tgt_map_type, NULL, NULL);
-}
-
-EXTERN void omp_target_map_release(void *ptr, size_t size, int device_num) {
-  DEFINE_IDENT(omp_target_map_release);
-  int64_t tgt_map_type = OMP_TGT_MAPTYPE_NONE;
-  int64_t s = size;
-  __tgt_target_data_end_mapper(&Ident, device_num, 1, &ptr, &ptr, &s,
-                               &tgt_map_type, NULL, NULL);
-}
-
-EXTERN void omp_target_map_delete(void *ptr, size_t size, int device_num) {
-  DEFINE_IDENT(omp_target_map_delete);
-  int64_t tgt_map_type = OMP_TGT_MAPTYPE_DELETE;
-  int64_t s = size;
-  __tgt_target_data_end_mapper(&Ident, device_num, 1, &ptr, &ptr, &s,
-                               &tgt_map_type, NULL, NULL);
-}
-
-EXTERN void omp_target_update_to(void *ptr, size_t size, int device_num) {
-  DEFINE_IDENT(omp_target_update_to);
-  int64_t tgt_map_type = OMP_TGT_MAPTYPE_TO | OMP_TGT_MAPTYPE_PRESENT;
-  int64_t s = size;
-  __tgt_target_data_update_mapper(&Ident, device_num, 1, &ptr, &ptr, &s,
-                                  &tgt_map_type, NULL, NULL);
-}
-
-EXTERN void omp_target_update_from(void *ptr, size_t size, int device_num) {
-  DEFINE_IDENT(omp_target_update_from);
-  int64_t tgt_map_type = OMP_TGT_MAPTYPE_FROM | OMP_TGT_MAPTYPE_PRESENT;
-  int64_t s = size;
-  __tgt_target_data_update_mapper(&Ident, device_num, 1, &ptr, &ptr, &s,
-                                  &tgt_map_type, NULL, NULL);
-}
-
-EXTERN omp_device_t omp_get_device_type(int device_num) {
-  if (device_num == omp_get_initial_device()) {
-    DP("omp_get_device_type returns omp_device_host\n");
-    return omp_device_host;
-  }
-
-  PM->RTLsMtx.lock();
-  size_t Devices_size = PM->Devices.size();
-  PM->RTLsMtx.unlock();
-
-  if (Devices_size <= (size_t)device_num) {
-    DP("omp_get_device_type returns omp_device_none for invalid device ID %d\n",
-       device_num);
-    return omp_device_none;
-  }
-  omp_device_t DeviceType = PM->Devices[device_num]->RTL->DeviceType;
-  DP("omp_get_device_type returns %s=%d for device ID %d\n",
-     deviceTypeToString(DeviceType), DeviceType, device_num);
-  return DeviceType;
-}
-
-EXTERN int omp_get_num_devices_of_type(omp_device_t device_type) {
-  if (device_type == omp_device_none) {
-    DP("omp_get_num_devices_of_type returns 0 for omp_device_none\n");
-    return 0;
-  }
-  if (device_type == omp_device_host) {
-    DP("omp_get_num_devices_of_type returns 1 for omp_device_host\n");
-    return 1;
-  }
-
-  PM->RTLsMtx.lock();
-  RTLInfoTy *RTL = PM->RTLs.AllRTLMap[device_type];
-  PM->RTLsMtx.unlock();
-
-  if (!RTL) {
-    DP("omp_get_num_devices_of_type returns 0 for %s=%d, which has no mapped "
-       "runtime library\n",
-       deviceTypeToString(device_type), device_type);
-    return 0;
-  }
-  if (RTL->Idx == -1) {
-    DP("omp_get_num_devices_of_type returns 0 for %s=%d, whose mapped runtime "
-       "library has no device list\n",
-       deviceTypeToString(device_type), device_type);
-    return 0;
-  }
-  int Size = RTL->NumberOfDevices;
-  DP("omp_get_num_devices_of_type returns %d for %s=%d\n",
-     Size, deviceTypeToString(device_type), device_type);
-  return Size;
-}
-
-EXTERN int omp_get_typed_device_num(int device_num) {
-  if (device_num == omp_get_initial_device()) {
-    DP("omp_get_typed_device_num returns 0 for host device\n");
-    return 0;
-  }
-
-  PM->RTLsMtx.lock();
-  size_t Devices_size = PM->Devices.size();
-  PM->RTLsMtx.unlock();
-
-  if (Devices_size <= (size_t)device_num) {
-    DP("omp_get_typed_device_num returns -1 for invalid device ID %d\n",
-       device_num);
-    return -1;
-  }
-  int TypedDeviceNum = PM->Devices[device_num]->RTLDeviceID;
-  DP("omp_get_typed_device_num returns %d for device ID %d\n",
-     TypedDeviceNum, device_num);
-  return TypedDeviceNum;
-}
-
-EXTERN int omp_get_device_of_type(omp_device_t device_type,
-                                  int typed_device_num) {
-  if (device_type == omp_device_none) {
-    DP("omp_get_device_of_type returns -1 for omp_device_none\n");
-    return -1;
-  }
-  if (device_type == omp_device_host) {
-    if (typed_device_num == 0) {
-      DP("omp_get_device_of_type returns host device for omp_device_host with "
-         "typed device ID 0\n");
-      return omp_get_initial_device();
-    }
-    DP("omp_get_device_of_type returns -1 for omp_device_host with invalid "
-       "typed device ID %d\n", typed_device_num);
-    return -1;
-  }
-
-  PM->RTLsMtx.lock();
-  RTLInfoTy *RTL = PM->RTLs.AllRTLMap[device_type];
-  PM->RTLsMtx.unlock();
-
-  if (!RTL) {
-    DP("omp_get_device_of_type returns -1 for %s=%d, which has no mapped "
-       "runtime library\n",
-       deviceTypeToString(device_type), device_type);
-    return -1;
-  }
-  if (RTL->Idx == -1) {
-    DP("omp_get_device_of_type returns -1 for %s=%d, whose mapped runtime "
-       "library has no device list\n",
-       deviceTypeToString(device_type), device_type);
-    return -1;
-  }
-  if (typed_device_num < 0 || RTL->NumberOfDevices <= typed_device_num) {
-    DP("omp_get_device_of_type returns -1 for %s=%d with invalid typed device "
-       "ID %d\n",
-       deviceTypeToString(device_type), device_type, typed_device_num);
-    return -1;
-  }
-  int DeviceNum = RTL->Idx + typed_device_num;
-  DP("omp_get_device_of_type returns %d for %s=%d with typed device ID %d\n",
-     DeviceNum, deviceTypeToString(device_type), device_type, typed_device_num);
-  return DeviceNum;
-=======
 EXTERN void *omp_get_mapped_ptr(const void *Ptr, int DeviceNum) {
   TIMESCOPE();
   DP("Call to omp_get_mapped_ptr with ptr " DPxMOD ", device_num %d.\n",
@@ -964,5 +728,189 @@
   DP("omp_get_mapped_ptr returns " DPxMOD ".\n", DPxPTR(TPR.TargetPointer));
 
   return TPR.TargetPointer;
->>>>>>> 618caf6f
+}
+
+EXTERN void *omp_target_map_to(void *ptr, size_t size, int device_num) {
+  DEFINE_IDENT(omp_target_map_to);
+  int64_t tgt_map_type = OMP_TGT_MAPTYPE_TO;
+  int64_t s = size;
+  __tgt_target_data_begin_mapper(&Ident, device_num, 1, &ptr, &ptr, &s,
+                                 &tgt_map_type, NULL, NULL);
+  return omp_get_mapped_ptr(ptr, device_num);
+}
+
+EXTERN void *omp_target_map_alloc(void *ptr, size_t size, int device_num) {
+  DEFINE_IDENT(omp_target_map_alloc);
+  int64_t tgt_map_type = OMP_TGT_MAPTYPE_NONE;
+  int64_t s = size;
+  __tgt_target_data_begin_mapper(&Ident, device_num, 1, &ptr, &ptr, &s,
+                                 &tgt_map_type, NULL, NULL);
+  return omp_get_mapped_ptr(ptr, device_num);
+}
+
+EXTERN void omp_target_map_from(void *ptr, size_t size, int device_num) {
+  DEFINE_IDENT(omp_target_map_from);
+  int64_t tgt_map_type = OMP_TGT_MAPTYPE_FROM;
+  int64_t s = size;
+  __tgt_target_data_end_mapper(&Ident, device_num, 1, &ptr, &ptr, &s,
+                               &tgt_map_type, NULL, NULL);
+}
+
+EXTERN void omp_target_map_from_delete(void *ptr, size_t size, int device_num) {
+  DEFINE_IDENT(omp_target_map_from_delete);
+  int64_t tgt_map_type = OMP_TGT_MAPTYPE_FROM | OMP_TGT_MAPTYPE_DELETE;
+  int64_t s = size;
+  __tgt_target_data_end_mapper(&Ident, device_num, 1, &ptr, &ptr, &s,
+                               &tgt_map_type, NULL, NULL);
+}
+
+EXTERN void omp_target_map_release(void *ptr, size_t size, int device_num) {
+  DEFINE_IDENT(omp_target_map_release);
+  int64_t tgt_map_type = OMP_TGT_MAPTYPE_NONE;
+  int64_t s = size;
+  __tgt_target_data_end_mapper(&Ident, device_num, 1, &ptr, &ptr, &s,
+                               &tgt_map_type, NULL, NULL);
+}
+
+EXTERN void omp_target_map_delete(void *ptr, size_t size, int device_num) {
+  DEFINE_IDENT(omp_target_map_delete);
+  int64_t tgt_map_type = OMP_TGT_MAPTYPE_DELETE;
+  int64_t s = size;
+  __tgt_target_data_end_mapper(&Ident, device_num, 1, &ptr, &ptr, &s,
+                               &tgt_map_type, NULL, NULL);
+}
+
+EXTERN void omp_target_update_to(void *ptr, size_t size, int device_num) {
+  DEFINE_IDENT(omp_target_update_to);
+  int64_t tgt_map_type = OMP_TGT_MAPTYPE_TO | OMP_TGT_MAPTYPE_PRESENT;
+  int64_t s = size;
+  __tgt_target_data_update_mapper(&Ident, device_num, 1, &ptr, &ptr, &s,
+                                  &tgt_map_type, NULL, NULL);
+}
+
+EXTERN void omp_target_update_from(void *ptr, size_t size, int device_num) {
+  DEFINE_IDENT(omp_target_update_from);
+  int64_t tgt_map_type = OMP_TGT_MAPTYPE_FROM | OMP_TGT_MAPTYPE_PRESENT;
+  int64_t s = size;
+  __tgt_target_data_update_mapper(&Ident, device_num, 1, &ptr, &ptr, &s,
+                                  &tgt_map_type, NULL, NULL);
+}
+
+EXTERN omp_device_t omp_get_device_type(int device_num) {
+  if (device_num == omp_get_initial_device()) {
+    DP("omp_get_device_type returns omp_device_host\n");
+    return omp_device_host;
+  }
+
+  PM->RTLsMtx.lock();
+  size_t Devices_size = PM->Devices.size();
+  PM->RTLsMtx.unlock();
+
+  if (Devices_size <= (size_t)device_num) {
+    DP("omp_get_device_type returns omp_device_none for invalid device ID %d\n",
+       device_num);
+    return omp_device_none;
+  }
+  omp_device_t DeviceType = PM->Devices[device_num]->RTL->DeviceType;
+  DP("omp_get_device_type returns %s=%d for device ID %d\n",
+     deviceTypeToString(DeviceType), DeviceType, device_num);
+  return DeviceType;
+}
+
+EXTERN int omp_get_num_devices_of_type(omp_device_t device_type) {
+  if (device_type == omp_device_none) {
+    DP("omp_get_num_devices_of_type returns 0 for omp_device_none\n");
+    return 0;
+  }
+  if (device_type == omp_device_host) {
+    DP("omp_get_num_devices_of_type returns 1 for omp_device_host\n");
+    return 1;
+  }
+
+  PM->RTLsMtx.lock();
+  RTLInfoTy *RTL = PM->RTLs.AllRTLMap[device_type];
+  PM->RTLsMtx.unlock();
+
+  if (!RTL) {
+    DP("omp_get_num_devices_of_type returns 0 for %s=%d, which has no mapped "
+       "runtime library\n",
+       deviceTypeToString(device_type), device_type);
+    return 0;
+  }
+  if (RTL->Idx == -1) {
+    DP("omp_get_num_devices_of_type returns 0 for %s=%d, whose mapped runtime "
+       "library has no device list\n",
+       deviceTypeToString(device_type), device_type);
+    return 0;
+  }
+  int Size = RTL->NumberOfDevices;
+  DP("omp_get_num_devices_of_type returns %d for %s=%d\n",
+     Size, deviceTypeToString(device_type), device_type);
+  return Size;
+}
+
+EXTERN int omp_get_typed_device_num(int device_num) {
+  if (device_num == omp_get_initial_device()) {
+    DP("omp_get_typed_device_num returns 0 for host device\n");
+    return 0;
+  }
+
+  PM->RTLsMtx.lock();
+  size_t Devices_size = PM->Devices.size();
+  PM->RTLsMtx.unlock();
+
+  if (Devices_size <= (size_t)device_num) {
+    DP("omp_get_typed_device_num returns -1 for invalid device ID %d\n",
+       device_num);
+    return -1;
+  }
+  int TypedDeviceNum = PM->Devices[device_num]->RTLDeviceID;
+  DP("omp_get_typed_device_num returns %d for device ID %d\n",
+     TypedDeviceNum, device_num);
+  return TypedDeviceNum;
+}
+
+EXTERN int omp_get_device_of_type(omp_device_t device_type,
+                                  int typed_device_num) {
+  if (device_type == omp_device_none) {
+    DP("omp_get_device_of_type returns -1 for omp_device_none\n");
+    return -1;
+  }
+  if (device_type == omp_device_host) {
+    if (typed_device_num == 0) {
+      DP("omp_get_device_of_type returns host device for omp_device_host with "
+         "typed device ID 0\n");
+      return omp_get_initial_device();
+    }
+    DP("omp_get_device_of_type returns -1 for omp_device_host with invalid "
+       "typed device ID %d\n", typed_device_num);
+    return -1;
+  }
+
+  PM->RTLsMtx.lock();
+  RTLInfoTy *RTL = PM->RTLs.AllRTLMap[device_type];
+  PM->RTLsMtx.unlock();
+
+  if (!RTL) {
+    DP("omp_get_device_of_type returns -1 for %s=%d, which has no mapped "
+       "runtime library\n",
+       deviceTypeToString(device_type), device_type);
+    return -1;
+  }
+  if (RTL->Idx == -1) {
+    DP("omp_get_device_of_type returns -1 for %s=%d, whose mapped runtime "
+       "library has no device list\n",
+       deviceTypeToString(device_type), device_type);
+    return -1;
+  }
+  if (typed_device_num < 0 || RTL->NumberOfDevices <= typed_device_num) {
+    DP("omp_get_device_of_type returns -1 for %s=%d with invalid typed device "
+       "ID %d\n",
+       deviceTypeToString(device_type), device_type, typed_device_num);
+    return -1;
+  }
+  int DeviceNum = RTL->Idx + typed_device_num;
+  DP("omp_get_device_of_type returns %d for %s=%d with typed device ID %d\n",
+     DeviceNum, deviceTypeToString(device_type), device_type, typed_device_num);
+  return DeviceNum;
 }