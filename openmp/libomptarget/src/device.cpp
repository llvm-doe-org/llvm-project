//===--------- device.cpp - Target independent OpenMP target RTL ----------===//
//
// Part of the LLVM Project, under the Apache License v2.0 with LLVM Exceptions.
// See https://llvm.org/LICENSE.txt for license information.
// SPDX-License-Identifier: Apache-2.0 WITH LLVM-exception
//
//===----------------------------------------------------------------------===//
//
// Functionality for managing devices that are handled by RTL plugins.
//
//===----------------------------------------------------------------------===//

#include "device.h"
#include "private.h"
#include "rtl.h"

#include <algorithm>
#include <cassert>
#include <climits>
#include <cstdio>
#include <string>

DeviceTy::DeviceTy(const DeviceTy &D)
    : DeviceID(D.DeviceID), RTL(D.RTL), RTLDeviceID(D.RTLDeviceID),
      OMPT_SUPPORT_IF(OmptApi(D.OmptApi),) IsInit(D.IsInit), InitFlag(),
      HasPendingGlobals(D.HasPendingGlobals),
      HostDataToTargetMap(D.HostDataToTargetMap),
      PendingCtorsDtors(D.PendingCtorsDtors), ShadowPtrMap(D.ShadowPtrMap),
      DataMapMtx(), PendingGlobalsMtx(), ShadowMtx(),
      LoopTripCnt(D.LoopTripCnt) {}

DeviceTy &DeviceTy::operator=(const DeviceTy &D) {
  DeviceID = D.DeviceID;
  RTL = D.RTL;
  RTLDeviceID = D.RTLDeviceID;
#if OMPT_SUPPORT
  OmptApi = D.OmptApi;
#endif
  IsInit = D.IsInit;
  HasPendingGlobals = D.HasPendingGlobals;
  HostDataToTargetMap = D.HostDataToTargetMap;
  PendingCtorsDtors = D.PendingCtorsDtors;
  ShadowPtrMap = D.ShadowPtrMap;
  LoopTripCnt = D.LoopTripCnt;

  return *this;
}

DeviceTy::DeviceTy(RTLInfoTy *RTL)
    : DeviceID(-1), RTL(RTL), RTLDeviceID(-1), IsInit(false), InitFlag(),
      HasPendingGlobals(false), HostDataToTargetMap(), PendingCtorsDtors(),
      ShadowPtrMap(), DataMapMtx(), PendingGlobalsMtx(), ShadowMtx() {
#if OMPT_SUPPORT
  OmptApi.global_device_id = DeviceID;
  OmptApi.ompt_get_enabled = ompt_get_enabled;
  OmptApi.ompt_get_callbacks = ompt_get_callbacks;
#endif
}

DeviceTy::~DeviceTy() {
  if (DeviceID == -1 || !(getInfoLevel() & OMP_INFOTYPE_DUMP_TABLE))
    return;

  ident_t loc = {0, 0, 0, 0, ";libomptarget;libomptarget;0;0;;"};
  dumpTargetPointerMappings(&loc, *this);
}

int DeviceTy::associatePtr(void *HstPtrBegin, void *TgtPtrBegin, int64_t Size) {
  DataMapMtx.lock();

  // Check if entry exists
  auto search = HostDataToTargetMap.find(HstPtrBeginTy{(uintptr_t)HstPtrBegin});
  if (search != HostDataToTargetMap.end()) {
    // Mapping already exists
    bool isValid = search->HstPtrEnd == (uintptr_t)HstPtrBegin + Size &&
                   search->TgtPtrBegin == (uintptr_t)TgtPtrBegin;
    DataMapMtx.unlock();
    if (isValid) {
      DP("Attempt to re-associate the same device ptr+offset with the same "
         "host ptr, nothing to do\n");
      return OFFLOAD_SUCCESS;
    } else {
      REPORT("Not allowed to re-associate a different device ptr+offset with "
             "the same host ptr\n");
      return OFFLOAD_FAIL;
    }
  }

  // Mapping does not exist, allocate it with refCount=INF
  HostDataToTargetTy newEntry((uintptr_t) HstPtrBegin /*HstPtrBase*/,
                              (uintptr_t) HstPtrBegin /*HstPtrBegin*/,
                              (uintptr_t) HstPtrBegin + Size /*HstPtrEnd*/,
                              (uintptr_t) TgtPtrBegin /*TgtPtrBegin*/,
                              false /*UseHoldRefCount*/, nullptr /*Name*/,
                              true /*IsRefCountINF*/);

  DP("Creating new map entry: HstBase=" DPxMOD ", HstBegin=" DPxMOD
     ", HstEnd=" DPxMOD ", TgtBegin=" DPxMOD "\n",
     DPxPTR(newEntry.HstPtrBase), DPxPTR(newEntry.HstPtrBegin),
     DPxPTR(newEntry.HstPtrEnd), DPxPTR(newEntry.TgtPtrBegin));
  HostDataToTargetMap.insert(newEntry);

  DataMapMtx.unlock();

  return OFFLOAD_SUCCESS;
}

int DeviceTy::disassociatePtr(void *HstPtrBegin, void *&TgtPtrBegin,
                              int64_t &Size) {
  DataMapMtx.lock();

  auto search = HostDataToTargetMap.find(HstPtrBeginTy{(uintptr_t)HstPtrBegin});
  if (search != HostDataToTargetMap.end()) {
    // Mapping exists
    if (search->getRefCount(/*UseHoldRefCount=*/true)) {
      // This is based on OpenACC 3.1, sec 3.2.33 "acc_unmap_data", L3656-3657:
      // "It is an error to call acc_unmap_data if the structured reference
      // count for the pointer is not zero."
      REPORT("Trying to disassociate a pointer with a non-zero hold reference "
             "count\n");
    } else if (search->isRefCountInf()) {
      DP("Association found, removing it\n");
      TgtPtrBegin = (void *)search->TgtPtrBegin;
      Size = search->HstPtrEnd - search->HstPtrBegin;
      HostDataToTargetMap.erase(search);
      DataMapMtx.unlock();
      return OFFLOAD_SUCCESS;
    } else {
      REPORT("Trying to disassociate a pointer which was not mapped via "
             "omp_target_associate_ptr\n");
    }
  } else {
    REPORT("Association not found\n");
  }

  // Mapping not found
  DataMapMtx.unlock();
  return OFFLOAD_FAIL;
}

// Get ref count of map entry containing HstPtrBegin
uint64_t DeviceTy::getMapEntryRefCnt(void *HstPtrBegin) {
  uintptr_t hp = (uintptr_t)HstPtrBegin;
  uint64_t RefCnt = 0;

  DataMapMtx.lock();
  if (!HostDataToTargetMap.empty()) {
    auto upper = HostDataToTargetMap.upper_bound(hp);
    if (upper != HostDataToTargetMap.begin()) {
      upper--;
      if (hp >= upper->HstPtrBegin && hp < upper->HstPtrEnd) {
        DP("DeviceTy::getMapEntry: requested entry found\n");
        RefCnt = upper->getRefCount();
      }
    }
  }
  DataMapMtx.unlock();

  if (RefCnt == 0) {
    DP("DeviceTy::getMapEntry: requested entry not found\n");
  }

  return RefCnt;
}

LookupResult DeviceTy::lookupMapping(void *HstPtrBegin, int64_t Size) {
  uintptr_t hp = (uintptr_t)HstPtrBegin;
  LookupResult lr;

  DP("Looking up mapping(HstPtrBegin=" DPxMOD ", Size=%" PRId64 ")...\n",
     DPxPTR(hp), Size);

  if (HostDataToTargetMap.empty())
    return lr;

  auto upper = HostDataToTargetMap.upper_bound(hp);
  // check the left bin
  if (upper != HostDataToTargetMap.begin()) {
    lr.Entry = std::prev(upper);
    auto &HT = *lr.Entry;
    // Is it contained?
    lr.Flags.IsContained = hp >= HT.HstPtrBegin && hp < HT.HstPtrEnd &&
                           (hp + Size) <= HT.HstPtrEnd;
    // Does it extend beyond the mapped region?
    lr.Flags.ExtendsAfter = hp < HT.HstPtrEnd && (hp + Size) > HT.HstPtrEnd;
  }

  // check the right bin
  if (!(lr.Flags.IsContained || lr.Flags.ExtendsAfter) &&
      upper != HostDataToTargetMap.end()) {
    lr.Entry = upper;
    auto &HT = *lr.Entry;
    // Does it extend into an already mapped region?
    lr.Flags.ExtendsBefore =
        hp < HT.HstPtrBegin && (hp + Size) > HT.HstPtrBegin;
    // Does it extend beyond the mapped region?
    lr.Flags.ExtendsAfter = hp < HT.HstPtrEnd && (hp + Size) > HT.HstPtrEnd;
  }

  if (lr.Flags.ExtendsBefore) {
    DP("WARNING: Pointer is not mapped but section extends into already "
       "mapped data\n");
  }
  if (lr.Flags.ExtendsAfter) {
    DP("WARNING: Pointer is already mapped but section extends beyond mapped "
       "region\n");
  }

  return lr;
}

void *DeviceTy::lookupHostPtr(void *TgtPtr) {
  uintptr_t Tp = (uintptr_t)TgtPtr;
  DP("Looking up mapping for TgtPtr=" DPxMOD "...\n", DPxPTR(Tp));
  DataMapMtx.lock();

  HostDataToTargetListTy::iterator Itr = std::find_if(
      HostDataToTargetMap.begin(), HostDataToTargetMap.end(),
      [Tp](const HostDataToTargetTy &Entry) {
        uintptr_t Size = Entry.HstPtrEnd - Entry.HstPtrBegin;
        return Entry.TgtPtrBegin <= Tp && Tp < Entry.TgtPtrBegin + Size;
      });

  void *HostPtr;
  if (Itr == HostDataToTargetMap.end()) {
    DP("Mapping does not exist\n");
    HostPtr = NULL;
  } else {
    uintptr_t Offset = Tp - Itr->TgtPtrBegin;
    uintptr_t Hp = Itr->HstPtrBegin + Offset;
    DP("Mapping exists with HstPtr=" DPxMOD "\n", DPxPTR(Hp));
    HostPtr = (void *)Hp;
  }

  DataMapMtx.unlock();
  return HostPtr;
}

size_t DeviceTy::getAccessibleBuffer(void *Ptr, int64_t Size, void **BufferHost,
                                     void **BufferDevice) {
  size_t BufferSize;
  DataMapMtx.lock();
  LookupResult lr = lookupMapping(Ptr, Size);
  if (lr.Flags.IsContained || lr.Flags.ExtendsBefore || lr.Flags.ExtendsAfter) {
    auto &HT = *lr.Entry;
    BufferSize = HT.HstPtrEnd - HT.HstPtrBegin;
    DP("Overlapping mapping exists with HstPtrBegin=" DPxMOD ", TgtPtrBegin="
        DPxMOD ", " "Size=%" PRId64 ", RefCount=%s\n",
        DPxPTR(HT.HstPtrBegin), DPxPTR(HT.TgtPtrBegin), BufferSize,
        HT.isRefCountInf() ? "INF" : std::to_string(HT.getRefCount()).c_str());
    if (BufferHost)
      *BufferHost = (void *)HT.HstPtrBegin;
    if (BufferDevice)
      *BufferDevice = (void *)HT.TgtPtrBegin;
  } else if (PM->RTLs.RequiresFlags & OMP_REQ_UNIFIED_SHARED_MEMORY) {
    DP("Unified shared memory\n");
    BufferSize = SIZE_MAX;
    if (BufferHost)
      *BufferHost = nullptr;
    if (BufferDevice)
      *BufferDevice = nullptr;
  } else {
    DP("Host memory is inaccessible from device\n");
    BufferSize = 0;
    if (BufferHost)
      *BufferHost = nullptr;
    if (BufferDevice)
      *BufferDevice = nullptr;
  }
  DataMapMtx.unlock();
  return BufferSize;
}

// Used by targetDataBegin
// Return the target pointer begin (where the data will be moved).
// Allocate memory if this is the first occurrence of this mapping.
// Increment the reference counter.
// If NULL is returned, then either data allocation failed or the user tried
// to do an illegal mapping.
void *DeviceTy::getOrAllocTgtPtr(void *HstPtrBegin, void *HstPtrBase,
                                 int64_t Size, map_var_info_t HstPtrName,
                                 bool &IsNew, bool &IsHostPtr, bool IsImplicit,
                                 bool UpdateRefCount, bool HasCloseModifier,
                                 bool HasPresentModifier,
                                 bool HasNoAllocModifier,
                                 bool HasHoldModifier) {
  void *rc = NULL;
  IsHostPtr = false;
  IsNew = false;
  DataMapMtx.lock();
  LookupResult lr = lookupMapping(HstPtrBegin, Size);

  // Check if the pointer is contained.
  // If a variable is mapped to the device manually by the user - which would
  // lead to the IsContained flag to be true - then we must ensure that the
  // device address is returned even under unified memory conditions.
  if (lr.Flags.IsContained ||
      ((lr.Flags.ExtendsBefore || lr.Flags.ExtendsAfter) && IsImplicit)) {
    auto &HT = *lr.Entry;
    IsNew = false;

    if (UpdateRefCount)
      HT.incRefCount(HasHoldModifier);

    uintptr_t tp = HT.TgtPtrBegin + ((uintptr_t)HstPtrBegin - HT.HstPtrBegin);
    INFO(OMP_INFOTYPE_MAPPING_EXISTS, DeviceID,
         "Mapping exists%s with HstPtrBegin=" DPxMOD ", TgtPtrBegin=" DPxMOD
         ", "
         "Size=%" PRId64 ",%s RefCount=%s, Name=%s\n",
         (IsImplicit ? " (implicit)" : ""), DPxPTR(HstPtrBegin), DPxPTR(tp),
         Size, (UpdateRefCount ? " updated" : ""),
         HT.isRefCountInf() ? "INF" : std::to_string(HT.getRefCount()).c_str(),
         (HstPtrName) ? getNameFromMapping(HstPtrName).c_str() : "unknown");
    rc = (void *)tp;
  } else if ((lr.Flags.ExtendsBefore || lr.Flags.ExtendsAfter) && !IsImplicit) {
    DP("Explicit extension not allowed: host address specified is " DPxMOD " (%"
       PRId64 " bytes), but device allocation maps to host at " DPxMOD " (%"
       PRId64 " bytes)\n",
       DPxPTR(HstPtrBegin), Size, DPxPTR(lr.Entry->HstPtrBegin),
       lr.Entry->HstPtrEnd - lr.Entry->HstPtrBegin);
    // Explicit extension of mapped data - not allowed.
    if (HasPresentModifier || !HasNoAllocModifier)
      MESSAGE("explicit extension not allowed: host address specified is "
              DPxMOD " (%" PRId64
              " bytes), but device allocation maps to host at " DPxMOD
              " (%" PRId64 " bytes)",
            DPxPTR(HstPtrBegin), Size, DPxPTR(lr.Entry->HstPtrBegin),
            lr.Entry->HstPtrEnd - lr.Entry->HstPtrBegin);
    if (HasPresentModifier)
      MESSAGE("device mapping required by 'present' map type modifier does not "
              "exist for host address " DPxMOD " (%" PRId64 " bytes)",
              DPxPTR(HstPtrBegin), Size);
  } else if (PM->RTLs.RequiresFlags & OMP_REQ_UNIFIED_SHARED_MEMORY &&
             !HasCloseModifier) {
    // If unified shared memory is active, implicitly mapped variables that are
    // not privatized use host address. Any explicitly mapped variables also use
    // host address where correctness is not impeded. In all other cases maps
    // are respected.
    // In addition to the mapping rules above, the close map modifier forces the
    // mapping of the variable to the device.
    if (Size) {
      DP("Return HstPtrBegin " DPxMOD " Size=%" PRId64 " RefCount=%s\n",
         DPxPTR((uintptr_t)HstPtrBegin), Size,
         (UpdateRefCount ? " updated" : ""));
      IsHostPtr = true;
      rc = HstPtrBegin;
    }
  } else if (HasPresentModifier) {
    DP("Mapping required by 'present' map type modifier does not exist for "
       "HstPtrBegin=" DPxMOD ", Size=%" PRId64 "\n",
       DPxPTR(HstPtrBegin), Size);
    MESSAGE("device mapping required by 'present' map type modifier does not "
            "exist for host address " DPxMOD " (%" PRId64 " bytes)",
            DPxPTR(HstPtrBegin), Size);
  } else if (HasNoAllocModifier) {
    DP("Mapping does not exist%s for HstPtrBegin=" DPxMOD ", Size=%ld\n",
       (IsImplicit ? " (implicit)" : ""), DPxPTR(HstPtrBegin), Size);
  } else if (Size) {
    // If it is not contained and Size > 0, we should create a new entry for it.
    IsNew = true;
    uintptr_t tp = (uintptr_t)allocData(Size, HstPtrBegin);
<<<<<<< HEAD
#if OMPT_SUPPORT
    // OpenMP 5.1, sec. 2.21.7.1 "map Clause", p. 353, L6-7:
    // "The target-data-op-begin event occurs before a thread initiates a data
    // operation on a target device.  The target-data-op-end event occurs after
    // a thread initiates a data operation on a target device."
    //
    // OpenMP 5.1, sec. 3.8.1 "omp_target_alloc", p. 413, L14-15:
    // "The target-data-allocation-begin event occurs before a thread initiates
    // a data allocation on a target device.  The target-data-allocation-end
    // event occurs after a thread initiates a data allocation on a target
    // device."
    //
    // OpenMP 5.1, sec. 3.8.9, p. 428, L10-17:
    // "The target-data-associate event occurs before a thread initiates a
    // device pointer association on a target device."
    // "A thread dispatches a registered ompt_callback_target_data_op callback,
    // or a registered ompt_callback_target_data_op_emi callback with
    // ompt_scope_beginend as its endpoint argument for each occurrence of a
    // target-data-associate event in that thread. These callbacks have type
    // signature ompt_callback_target_data_op_t or
    // ompt_callback_target_data_op_emi_t, respectively."
    //
    // OpenMP 5.1, sec. 4.5.2.25 "ompt_callback_target_data_op_emi_t and
    // ompt_callback_target_data_op_t", p. 536, L25-27:
    // "A thread dispatches a registered ompt_callback_target_data_op_emi or
    // ompt_callback_target_data_op callback when device memory is allocated or
    // freed, as well as when data is copied to or from a device."
    //
    // Contrary to the above specification, we assume the ompt_scope_end
    // callback for ompt_target_data_alloc must dispatch after the allocation
    // succeeds so it can include the device address.  We assume the associated
    // ompt_scope_begin callback cannot possibly include the device address
    // under any reasonable interpretation.
    //
    // TODO: We have not implemented the ompt_scope_begin callback because we
    // don't need it for OpenACC support.
    //
    // The callback for ompt_target_data_associate should follow the callback
    // for ompt_target_data_alloc to reflect the order in which these events
    // must occur.
    if (OmptApi.ompt_get_enabled().ompt_callback_target_data_op_emi) {
      // FIXME: We don't yet need the host_op_id and codeptr_ra arguments for
      // OpenACC support, so we haven't bothered to implement them yet.
      OmptApi.ompt_get_callbacks().ompt_callback(
          ompt_callback_target_data_op_emi)(
          ompt_scope_end, /*target_task_data=*/NULL, /*target_data=*/NULL,
          /*host_op_id=*/NULL, ompt_target_data_alloc, HstPtrBegin,
          omp_get_initial_device(), (void *)tp, DeviceID, Size,
          /*codeptr_ra=*/NULL);
      OmptApi.ompt_get_callbacks().ompt_callback(
          ompt_callback_target_data_op_emi)(
          ompt_scope_beginend, /*target_task_data=*/NULL, /*target_data=*/NULL,
          /*host_op_id=*/NULL, ompt_target_data_associate, HstPtrBegin,
          omp_get_initial_device(), (void *)tp, DeviceID, Size,
          /*codeptr_ra=*/NULL);
    }
#endif
    DP("Creating new map entry: HstBase=" DPxMOD ", HstBegin=" DPxMOD ", "
       "HstEnd=" DPxMOD ", TgtBegin=" DPxMOD "\n",
       DPxPTR(HstPtrBase), DPxPTR(HstPtrBegin),
       DPxPTR((uintptr_t)HstPtrBegin + Size), DPxPTR(tp));
=======
    INFO(OMP_INFOTYPE_MAPPING_CHANGED, DeviceID,
         "Creating new map entry with "
         "HstPtrBegin=" DPxMOD ", TgtPtrBegin=" DPxMOD ", Size=%ld, Name=%s\n",
         DPxPTR(HstPtrBegin), DPxPTR(tp), Size,
         (HstPtrName) ? getNameFromMapping(HstPtrName).c_str() : "unknown");
>>>>>>> 6f1b10df
    HostDataToTargetMap.emplace(
        HostDataToTargetTy((uintptr_t)HstPtrBase, (uintptr_t)HstPtrBegin,
                           (uintptr_t)HstPtrBegin + Size, tp, HasHoldModifier,
                           HstPtrName, /*IsINF=*/false));
    rc = (void *)tp;
  }

  DataMapMtx.unlock();
  return rc;
}

// Used by targetDataBegin, targetDataEnd, targetDataUpdate and target.
// Return the target pointer begin (where the data will be moved).
// Decrement the reference counter if called from targetDataEnd.
void *DeviceTy::getTgtPtrBegin(void *HstPtrBegin, int64_t Size, bool &IsLast,
                               bool UpdateRefCount, bool UseHoldRefCount,
                               bool &IsHostPtr, bool MustContain,
                               bool HasDeleteModifier) {
  void *rc = NULL;
  IsHostPtr = false;
  IsLast = false;
  DataMapMtx.lock();
  LookupResult lr = lookupMapping(HstPtrBegin, Size);

  if (lr.Flags.IsContained ||
      (!MustContain && (lr.Flags.ExtendsBefore || lr.Flags.ExtendsAfter))) {
    auto &HT = *lr.Entry;
    IsLast = (HT.getRefCount() == 1 && HT.getRefCount(UseHoldRefCount) == 1) ||
             (HasDeleteModifier && !HT.getRefCount(/*UseHoldRefCount=*/true) &&
              !HT.isRefCountInf());

    if (!IsLast && UpdateRefCount && HT.getRefCount(UseHoldRefCount) > 0) {
      if (HasDeleteModifier)
        HT.resetRefCount();
      HT.decRefCount(UseHoldRefCount);
    }

    uintptr_t tp = HT.TgtPtrBegin + ((uintptr_t)HstPtrBegin - HT.HstPtrBegin);
    DP("Mapping exists with HstPtrBegin=" DPxMOD ", TgtPtrBegin=" DPxMOD ", "
       "Size=%" PRId64 ",%s RefCount=%s\n",
       DPxPTR(HstPtrBegin), DPxPTR(tp), Size,
       (UpdateRefCount ? " updated" : ""),
       HT.isRefCountInf() ? "INF" : std::to_string(HT.getRefCount()).c_str());
    rc = (void *)tp;
  } else if (PM->RTLs.RequiresFlags & OMP_REQ_UNIFIED_SHARED_MEMORY) {
    // If the value isn't found in the mapping and unified shared memory
    // is on then it means we have stumbled upon a value which we need to
    // use directly from the host.
    DP("Get HstPtrBegin " DPxMOD " Size=%" PRId64 " RefCount=%s\n",
       DPxPTR((uintptr_t)HstPtrBegin), Size,
       (UpdateRefCount ? " updated" : ""));
    IsHostPtr = true;
    rc = HstPtrBegin;
  }

  DataMapMtx.unlock();
  return rc;
}

// Return the target pointer begin (where the data will be moved).
// Lock-free version called when loading global symbols from the fat binary.
void *DeviceTy::getTgtPtrBegin(void *HstPtrBegin, int64_t Size) {
  uintptr_t hp = (uintptr_t)HstPtrBegin;
  LookupResult lr = lookupMapping(HstPtrBegin, Size);
  if (lr.Flags.IsContained || lr.Flags.ExtendsBefore || lr.Flags.ExtendsAfter) {
    auto &HT = *lr.Entry;
    uintptr_t tp = HT.TgtPtrBegin + (hp - HT.HstPtrBegin);
    return (void *)tp;
  }

  return NULL;
}

int DeviceTy::deallocTgtPtr(void *HstPtrBegin, int64_t Size, bool ForceDelete,
                            bool HasCloseModifier, bool HasHoldModifier) {
  if (PM->RTLs.RequiresFlags & OMP_REQ_UNIFIED_SHARED_MEMORY &&
      !HasCloseModifier)
    return OFFLOAD_SUCCESS;
  // Check if the pointer is contained in any sub-nodes.
  int rc;
  DataMapMtx.lock();
  LookupResult lr = lookupMapping(HstPtrBegin, Size);
  if (lr.Flags.IsContained || lr.Flags.ExtendsBefore || lr.Flags.ExtendsAfter) {
    auto &HT = *lr.Entry;
    if (ForceDelete)
      HT.resetRefCount();
    if (HT.decRefCount(HasHoldModifier) == 0) {
      DP("Deleting tgt data " DPxMOD " of size %" PRId64 "\n",
         DPxPTR(HT.TgtPtrBegin), Size);
#if OMPT_SUPPORT
      // OpenMP 5.1, sec. 2.21.7.1 "map Clause", p. 353, L6-7:
      // "The target-data-op-begin event occurs before a thread initiates a data
      // operation on a target device.  The target-data-op-end event occurs
      // after a thread initiates a data operation on a target device."
      //
      // OpenMP 5.1, sec. 3.8.10, p. 430, L2-9:
      // "The target-data-disassociate event occurs before a thread initiates a
      // device pointer disassociation on a target device."
      // "A thread dispatches a registered ompt_callback_target_data_op
      // callback, or a registered ompt_callback_target_data_op_emi callback
      // with ompt_scope_beginend as its endpoint argument for each occurrence
      // of a target-data-disassociate event in that thread. These callbacks
      // have type signature ompt_callback_target_data_op_t or
      // ompt_callback_target_data_op_emi_t, respectively."
      //
      // OpenMP 5.1, sec. 3.8.2 "omp_target_free", p. 415, L11-12:
      // "The target-data-free-begin event occurs before a thread initiates a
      // data free on a target device.  The target-data-free-end event occurs
      // after a thread initiates a data free on a target device."
      //
      // OpenMP 5.1, sec. 4.5.2.25 "ompt_callback_target_data_op_emi_t and
      // ompt_callback_target_data_op_t", p. 536, L25-27:
      // "A thread dispatches a registered ompt_callback_target_data_op_emi or
      // ompt_callback_target_data_op callback when device memory is allocated
      // or freed, as well as when data is copied to or from a device."
      //
      // We assume the callback for ompt_target_data_disassociate should precede
      // the callback for ompt_target_data_delete to reflect the order in which
      // these events logically occur, even if that's not how the underlying
      // actions are coded here.  Moreover, this ordering is for symmetry with
      // ompt_target_data_alloc and ompt_target_data_associate.
      if (OmptApi.ompt_get_enabled().ompt_callback_target_data_op_emi) {
        // FIXME: We don't yet need the host_op_id and codeptr_ra arguments for
        // OpenACC support, so we haven't bothered to implement them yet.
        OmptApi.ompt_get_callbacks().ompt_callback(
            ompt_callback_target_data_op_emi)(
            ompt_scope_beginend, /*target_task_data=*/NULL,
            /*target_data=*/NULL, /*host_op_id=*/NULL,
            ompt_target_data_disassociate, HstPtrBegin,
            omp_get_initial_device(), (void *)HT.TgtPtrBegin, DeviceID, Size,
            /*codeptr_ra=*/NULL);
        OmptApi.ompt_get_callbacks().ompt_callback(
            ompt_callback_target_data_op_emi)(
            ompt_scope_begin, /*target_task_data=*/NULL, /*target_data=*/NULL,
            /*host_op_id=*/NULL, ompt_target_data_delete, HstPtrBegin,
            omp_get_initial_device(), (void *)HT.TgtPtrBegin, DeviceID, Size,
            /*codeptr_ra=*/NULL);
      }
#endif
      deleteData((void *)HT.TgtPtrBegin);
      INFO(OMP_INFOTYPE_MAPPING_CHANGED, DeviceID,
           "Removing%s map entry with HstPtrBegin=" DPxMOD
           ", TgtPtrBegin=" DPxMOD ", Size=%" PRId64 ", Name=%s\n",
           (ForceDelete ? " (forced)" : ""), DPxPTR(HT.HstPtrBegin),
           DPxPTR(HT.TgtPtrBegin), Size,
           (HT.HstPtrName) ? getNameFromMapping(HT.HstPtrName).c_str()
                           : "unknown");
      HostDataToTargetMap.erase(lr.Entry);
    }
    rc = OFFLOAD_SUCCESS;
  } else {
    REPORT("Section to delete (hst addr " DPxMOD ") does not exist in the"
           " allocated memory\n",
           DPxPTR(HstPtrBegin));
    rc = OFFLOAD_FAIL;
  }

  DataMapMtx.unlock();
  return rc;
}

/// Init device, should not be called directly.
void DeviceTy::init() {
#if OMPT_SUPPORT
  // FIXME: Is this the right place for this event?  Should it include global
  // data mapping in CheckDeviceAndCtors in omptarget.cpp?
  if (OmptApi.ompt_get_enabled().ompt_callback_device_initialize_start) {
    // FIXME: Lots of missing info is needed here.
    OmptApi.ompt_get_callbacks().ompt_callback(
        ompt_callback_device_initialize_start)(
        /*device_num*/ DeviceID,
        /*type*/ "<device type tracking is not yet implemented>",
        /*device*/ NULL,
        /*lookup*/ NULL,
        /*documentation*/ NULL);
  }
#endif
  // Make call to init_requires if it exists for this plugin.
  if (RTL->init_requires)
    RTL->init_requires(PM->RTLs.RequiresFlags);
  int32_t Ret = RTL->init_device(RTLDeviceID);
#if OMPT_SUPPORT
  // OpenMP 5.0 sec. 2.12.1 p. 160 L3-7:
  // "The device-initialize event occurs in a thread that encounters the first
  // target, target data, or target enter data construct or a device memory
  // routine that is associated with a particular target device after the
  // thread initiates initialization of OpenMP on the device and the device's
  // OpenMP initialization, which may include device-side tool initialization,
  // completes."
  // OpenMP 5.0 sec. 4.5.2.19 p. 482 L24-25:
  // "The OpenMP implementation invokes this callback after OpenMP is
  // initialized for the device but before execution of any OpenMP construct is
  // started on the device."
  if (OmptApi.ompt_get_enabled().ompt_callback_device_initialize) {
    // FIXME: Lots of missing info is needed here.
    OmptApi.ompt_get_callbacks().ompt_callback(ompt_callback_device_initialize)(
        /*device_num*/ DeviceID,
        /*type*/ "<device type tracking is not yet implemented>",
        /*device*/ NULL,
        /*lookup*/ NULL,
        /*documentation*/ NULL);
  }
#endif
  if (Ret != OFFLOAD_SUCCESS)
    return;
#if OMPT_SUPPORT
  if (OmptApi.ompt_get_enabled().enabled)
    ompt_record_device_init(DeviceID);
#endif

  IsInit = true;
}

/// Thread-safe method to initialize the device only once.
int32_t DeviceTy::initOnce() {
  std::call_once(InitFlag, &DeviceTy::init, this);

  // At this point, if IsInit is true, then either this thread or some other
  // thread in the past successfully initialized the device, so we can return
  // OFFLOAD_SUCCESS. If this thread executed init() via call_once() and it
  // failed, return OFFLOAD_FAIL. If call_once did not invoke init(), it means
  // that some other thread already attempted to execute init() and if IsInit
  // is still false, return OFFLOAD_FAIL.
  if (IsInit)
    return OFFLOAD_SUCCESS;
  else
    return OFFLOAD_FAIL;
}

// Load binary to device.
__tgt_target_table *DeviceTy::load_binary(void *Img) {
  RTL->Mtx.lock();
  __tgt_target_table *rc = RTL->load_binary(RTLDeviceID, Img);
  RTL->Mtx.unlock();
  return rc;
}

void *DeviceTy::allocData(int64_t Size, void *HstPtr, int32_t Kind) {
  return RTL->data_alloc(RTLDeviceID, Size, HstPtr, Kind);
}

int32_t DeviceTy::deleteData(void *TgtPtrBegin) {
  return RTL->data_delete(RTLDeviceID, TgtPtrBegin);
}

// Submit data to device
int32_t DeviceTy::submitData(void *TgtPtrBegin, void *HstPtrBegin, int64_t Size,
                             AsyncInfoTy &AsyncInfo) {
  if (!AsyncInfo || !RTL->data_submit_async || !RTL->synchronize)
    return RTL->data_submit(RTLDeviceID, TgtPtrBegin, HstPtrBegin, Size
                            OMPT_SUPPORT_IF(, &OmptApi));
  else
    return RTL->data_submit_async(RTLDeviceID, TgtPtrBegin, HstPtrBegin, Size,
                                  AsyncInfo OMPT_SUPPORT_IF(, &OmptApi));
}

// Retrieve data from device
int32_t DeviceTy::retrieveData(void *HstPtrBegin, void *TgtPtrBegin,
                               int64_t Size, AsyncInfoTy &AsyncInfo) {
  if (!RTL->data_retrieve_async || !RTL->synchronize)
    return RTL->data_retrieve(RTLDeviceID, HstPtrBegin, TgtPtrBegin, Size
                              OMPT_SUPPORT_IF(, &OmptApi));
  else
    return RTL->data_retrieve_async(RTLDeviceID, HstPtrBegin, TgtPtrBegin, Size,
                                    AsyncInfo OMPT_SUPPORT_IF(, &OmptApi));
}

// Copy data from current device to destination device directly
int32_t DeviceTy::dataExchange(void *SrcPtr, DeviceTy &DstDev, void *DstPtr,
                               int64_t Size, AsyncInfoTy &AsyncInfo) {
  if (!AsyncInfo || !RTL->data_exchange_async || !RTL->synchronize) {
    assert(RTL->data_exchange && "RTL->data_exchange is nullptr");
    return RTL->data_exchange(RTLDeviceID, SrcPtr, DstDev.RTLDeviceID, DstPtr,
                              Size);
  } else
    return RTL->data_exchange_async(RTLDeviceID, SrcPtr, DstDev.RTLDeviceID,
                                    DstPtr, Size, AsyncInfo);
}

// Run region on device
int32_t DeviceTy::runRegion(void *TgtEntryPtr, void **TgtVarsPtr,
                            ptrdiff_t *TgtOffsets, int32_t TgtVarsSize,
                            AsyncInfoTy &AsyncInfo) {
  if (!RTL->run_region || !RTL->synchronize)
    return RTL->run_region(RTLDeviceID, TgtEntryPtr, TgtVarsPtr, TgtOffsets,
                           TgtVarsSize OMPT_SUPPORT_IF(, &OmptApi));
  else
    return RTL->run_region_async(RTLDeviceID, TgtEntryPtr, TgtVarsPtr,
                                 TgtOffsets, TgtVarsSize, AsyncInfo
                                 OMPT_SUPPORT_IF(, &OmptApi));
}

// Run team region on device.
int32_t DeviceTy::runTeamRegion(void *TgtEntryPtr, void **TgtVarsPtr,
                                ptrdiff_t *TgtOffsets, int32_t TgtVarsSize,
                                int32_t NumTeams, int32_t ThreadLimit,
                                uint64_t LoopTripCount,
                                AsyncInfoTy &AsyncInfo) {
  if (!RTL->run_team_region_async || !RTL->synchronize)
    return RTL->run_team_region(RTLDeviceID, TgtEntryPtr, TgtVarsPtr,
                                TgtOffsets, TgtVarsSize, NumTeams, ThreadLimit,
                                LoopTripCount OMPT_SUPPORT_IF(, &OmptApi));
  else
    return RTL->run_team_region_async(RTLDeviceID, TgtEntryPtr, TgtVarsPtr,
                                      TgtOffsets, TgtVarsSize, NumTeams,
                                      ThreadLimit, LoopTripCount, AsyncInfo
                                      OMPT_SUPPORT_IF(, &OmptApi));
}

// Whether data can be copied to DstDevice directly
bool DeviceTy::isDataExchangable(const DeviceTy &DstDevice) {
  if (RTL != DstDevice.RTL || !RTL->is_data_exchangable)
    return false;

  if (RTL->is_data_exchangable(RTLDeviceID, DstDevice.RTLDeviceID))
    return (RTL->data_exchange != nullptr) ||
           (RTL->data_exchange_async != nullptr);

  return false;
}

int32_t DeviceTy::synchronize(AsyncInfoTy &AsyncInfo) {
  if (RTL->synchronize)
    return RTL->synchronize(RTLDeviceID, AsyncInfo);
  return OFFLOAD_SUCCESS;
}

/// Check whether a device has an associated RTL and initialize it if it's not
/// already initialized.
bool device_is_ready(int device_num) {
  DP("Checking whether device %d is ready.\n", device_num);
  // Devices.size() can only change while registering a new
  // library, so try to acquire the lock of RTLs' mutex.
  PM->RTLsMtx.lock();
  size_t DevicesSize = PM->Devices.size();
  PM->RTLsMtx.unlock();
  if (DevicesSize <= (size_t)device_num) {
    DP("Device ID  %d does not have a matching RTL\n", device_num);
    return false;
  }

  // Get device info
  DeviceTy &Device = PM->Devices[device_num];

  DP("Is the device %d (local ID %d) initialized? %d\n", device_num,
     Device.RTLDeviceID, Device.IsInit);

  // Init the device if not done before
  if (!Device.IsInit && Device.initOnce() != OFFLOAD_SUCCESS) {
    DP("Failed to init device %d\n", device_num);
    return false;
  }

  DP("Device %d is ready to use.\n", device_num);

  return true;
}<|MERGE_RESOLUTION|>--- conflicted
+++ resolved
@@ -359,7 +359,6 @@
     // If it is not contained and Size > 0, we should create a new entry for it.
     IsNew = true;
     uintptr_t tp = (uintptr_t)allocData(Size, HstPtrBegin);
-<<<<<<< HEAD
 #if OMPT_SUPPORT
     // OpenMP 5.1, sec. 2.21.7.1 "map Clause", p. 353, L6-7:
     // "The target-data-op-begin event occurs before a thread initiates a data
@@ -417,17 +416,11 @@
           /*codeptr_ra=*/NULL);
     }
 #endif
-    DP("Creating new map entry: HstBase=" DPxMOD ", HstBegin=" DPxMOD ", "
-       "HstEnd=" DPxMOD ", TgtBegin=" DPxMOD "\n",
-       DPxPTR(HstPtrBase), DPxPTR(HstPtrBegin),
-       DPxPTR((uintptr_t)HstPtrBegin + Size), DPxPTR(tp));
-=======
     INFO(OMP_INFOTYPE_MAPPING_CHANGED, DeviceID,
          "Creating new map entry with "
          "HstPtrBegin=" DPxMOD ", TgtPtrBegin=" DPxMOD ", Size=%ld, Name=%s\n",
          DPxPTR(HstPtrBegin), DPxPTR(tp), Size,
          (HstPtrName) ? getNameFromMapping(HstPtrName).c_str() : "unknown");
->>>>>>> 6f1b10df
     HostDataToTargetMap.emplace(
         HostDataToTargetTy((uintptr_t)HstPtrBase, (uintptr_t)HstPtrBegin,
                            (uintptr_t)HstPtrBegin + Size, tp, HasHoldModifier,
