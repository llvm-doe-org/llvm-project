//===--------- device.cpp - Target independent OpenMP target RTL ----------===//
//
// Part of the LLVM Project, under the Apache License v2.0 with LLVM Exceptions.
// See https://llvm.org/LICENSE.txt for license information.
// SPDX-License-Identifier: Apache-2.0 WITH LLVM-exception
//
//===----------------------------------------------------------------------===//
//
// Functionality for managing devices that are handled by RTL plugins.
//
//===----------------------------------------------------------------------===//

#include "device.h"
#include "private.h"
#include "rtl.h"

#include <cassert>
#include <climits>
#include <string>

/// Map between Device ID (i.e. openmp device id) and its DeviceTy.
DevicesTy Devices;

int DeviceTy::associatePtr(void *HstPtrBegin, void *TgtPtrBegin, int64_t Size) {
  DataMapMtx.lock();

  // Check if entry exists
  auto search = HostDataToTargetMap.find(HstPtrBeginTy{(uintptr_t)HstPtrBegin});
  if (search != HostDataToTargetMap.end()) {
    // Mapping already exists
    bool isValid = search->HstPtrEnd == (uintptr_t)HstPtrBegin + Size &&
                   search->TgtPtrBegin == (uintptr_t)TgtPtrBegin;
    DataMapMtx.unlock();
    if (isValid) {
      DP("Attempt to re-associate the same device ptr+offset with the same "
         "host ptr, nothing to do\n");
      return OFFLOAD_SUCCESS;
    } else {
      DP("Not allowed to re-associate a different device ptr+offset with the "
         "same host ptr\n");
      return OFFLOAD_FAIL;
    }
  }

  // Mapping does not exist, allocate it with refCount=INF
  HostDataToTargetTy newEntry((uintptr_t) HstPtrBegin /*HstPtrBase*/,
                              (uintptr_t) HstPtrBegin /*HstPtrBegin*/,
                              (uintptr_t) HstPtrBegin + Size /*HstPtrEnd*/,
                              (uintptr_t) TgtPtrBegin /*TgtPtrBegin*/,
                              true /*IsRefCountINF*/);

  DP("Creating new map entry: HstBase=" DPxMOD ", HstBegin=" DPxMOD ", HstEnd="
      DPxMOD ", TgtBegin=" DPxMOD "\n", DPxPTR(newEntry.HstPtrBase),
      DPxPTR(newEntry.HstPtrBegin), DPxPTR(newEntry.HstPtrEnd),
      DPxPTR(newEntry.TgtPtrBegin));
  HostDataToTargetMap.insert(newEntry);

  DataMapMtx.unlock();

  return OFFLOAD_SUCCESS;
}

int DeviceTy::disassociatePtr(void *HstPtrBegin) {
  DataMapMtx.lock();

  auto search = HostDataToTargetMap.find(HstPtrBeginTy{(uintptr_t)HstPtrBegin});
  if (search != HostDataToTargetMap.end()) {
    // Mapping exists
    if (search->isRefCountInf()) {
      DP("Association found, removing it\n");
      HostDataToTargetMap.erase(search);
      DataMapMtx.unlock();
      return OFFLOAD_SUCCESS;
    } else {
      DP("Trying to disassociate a pointer which was not mapped via "
         "omp_target_associate_ptr\n");
    }
  }

  // Mapping not found
  DataMapMtx.unlock();
  DP("Association not found\n");
  return OFFLOAD_FAIL;
}

// Get ref count of map entry containing HstPtrBegin
uint64_t DeviceTy::getMapEntryRefCnt(void *HstPtrBegin) {
  uintptr_t hp = (uintptr_t)HstPtrBegin;
  uint64_t RefCnt = 0;

  DataMapMtx.lock();
  if (!HostDataToTargetMap.empty()) {
    auto upper = HostDataToTargetMap.upper_bound(hp);
    if (upper != HostDataToTargetMap.begin()) {
      upper--;
      if (hp >= upper->HstPtrBegin && hp < upper->HstPtrEnd) {
        DP("DeviceTy::getMapEntry: requested entry found\n");
        RefCnt = upper->getRefCount();
      }
    }
  }
  DataMapMtx.unlock();

  if (RefCnt == 0) {
    DP("DeviceTy::getMapEntry: requested entry not found\n");
  }

  return RefCnt;
}

LookupResult DeviceTy::lookupMapping(void *HstPtrBegin, int64_t Size) {
  uintptr_t hp = (uintptr_t)HstPtrBegin;
  LookupResult lr;

  DP("Looking up mapping(HstPtrBegin=" DPxMOD ", Size=%ld)...\n", DPxPTR(hp),
      Size);

  if (HostDataToTargetMap.empty())
    return lr;

  auto upper = HostDataToTargetMap.upper_bound(hp);
  // check the left bin
  if (upper != HostDataToTargetMap.begin()) {
    lr.Entry = std::prev(upper);
    auto &HT = *lr.Entry;
    // Is it contained?
    lr.Flags.IsContained = hp >= HT.HstPtrBegin && hp < HT.HstPtrEnd &&
        (hp+Size) <= HT.HstPtrEnd;
    // Does it extend beyond the mapped region?
    lr.Flags.ExtendsAfter = hp < HT.HstPtrEnd && (hp + Size) > HT.HstPtrEnd;
  }

  // check the right bin
  if (!(lr.Flags.IsContained || lr.Flags.ExtendsAfter) &&
      upper != HostDataToTargetMap.end()) {
    lr.Entry = upper;
    auto &HT = *lr.Entry;
    // Does it extend into an already mapped region?
    lr.Flags.ExtendsBefore = hp < HT.HstPtrBegin && (hp+Size) > HT.HstPtrBegin;
    // Does it extend beyond the mapped region?
    lr.Flags.ExtendsAfter = hp < HT.HstPtrEnd && (hp+Size) > HT.HstPtrEnd;
  }

  if (lr.Flags.ExtendsBefore) {
    DP("WARNING: Pointer is not mapped but section extends into already "
        "mapped data\n");
  }
  if (lr.Flags.ExtendsAfter) {
    DP("WARNING: Pointer is already mapped but section extends beyond mapped "
        "region\n");
  }

  return lr;
}

// Used by target_data_begin
// Return the target pointer begin (where the data will be moved).
// Allocate memory if this is the first occurrence of this mapping.
// Increment the reference counter.
// If NULL is returned, then either data allocation failed or the user tried
// to do an illegal mapping.
void *DeviceTy::getOrAllocTgtPtr(void *HstPtrBegin, void *HstPtrBase,
                                 int64_t Size, bool &IsNew, bool &IsHostPtr,
                                 bool IsImplicit, bool UpdateRefCount,
                                 bool HasCloseModifier, bool HasPresentModifier,
                                 bool HasNoAllocModifier) {
  void *rc = NULL;
  IsHostPtr = false;
  IsNew = false;
  DataMapMtx.lock();
  LookupResult lr = lookupMapping(HstPtrBegin, Size);

  // Check if the pointer is contained.
  // If a variable is mapped to the device manually by the user - which would
  // lead to the IsContained flag to be true - then we must ensure that the
  // device address is returned even under unified memory conditions.
  if (lr.Flags.IsContained ||
      ((lr.Flags.ExtendsBefore || lr.Flags.ExtendsAfter) && IsImplicit)) {
    auto &HT = *lr.Entry;
    IsNew = false;

    if (UpdateRefCount)
      HT.incRefCount();

    uintptr_t tp = HT.TgtPtrBegin + ((uintptr_t)HstPtrBegin - HT.HstPtrBegin);
    DP("Mapping exists%s with HstPtrBegin=" DPxMOD ", TgtPtrBegin=" DPxMOD ", "
        "Size=%ld,%s RefCount=%s\n", (IsImplicit ? " (implicit)" : ""),
        DPxPTR(HstPtrBegin), DPxPTR(tp), Size,
        (UpdateRefCount ? " updated" : ""),
        HT.isRefCountInf() ? "INF" : std::to_string(HT.getRefCount()).c_str());
    rc = (void *)tp;
  } else if ((lr.Flags.ExtendsBefore || lr.Flags.ExtendsAfter) && !IsImplicit) {
    // Explicit extension of mapped data - not allowed.
    DP("Explicit extension of mapping is not allowed.\n");
  } else if (RTLs->RequiresFlags & OMP_REQ_UNIFIED_SHARED_MEMORY &&
             !HasCloseModifier) {
    // If unified shared memory is active, implicitly mapped variables that are
    // not privatized use host address. Any explicitly mapped variables also use
    // host address where correctness is not impeded. In all other cases maps
    // are respected.
    // In addition to the mapping rules above, the close map modifier forces the
    // mapping of the variable to the device.
    if (Size) {
      DP("Return HstPtrBegin " DPxMOD " Size=%ld RefCount=%s\n",
         DPxPTR((uintptr_t)HstPtrBegin), Size,
         (UpdateRefCount ? " updated" : ""));
      IsHostPtr = true;
      rc = HstPtrBegin;
    }
  } else if (HasPresentModifier) {
    DP("Mapping required by 'present' map type modifier does not exist for "
       "HstPtrBegin=" DPxMOD ", Size=%ld\n",
       DPxPTR(HstPtrBegin), Size);
    MESSAGE("device mapping required by 'present' map type modifier does not "
            "exist for host address " DPxMOD " (%ld bytes)",
            DPxPTR(HstPtrBegin), Size);
  } else if (HasNoAllocModifier) {
    DP("Mapping does not exist%s for HstPtrBegin=" DPxMOD ", Size=%ld\n",
       (IsImplicit ? " (implicit)" : ""), DPxPTR(HstPtrBegin), Size);
  } else if (Size) {
    // If it is not contained and Size > 0, we should create a new entry for it.
    IsNew = true;
<<<<<<< HEAD
    uintptr_t tp = (uintptr_t)RTL->data_alloc(RTLDeviceID, Size, HstPtrBegin);
#if OMPT_SUPPORT
    // OpenMP 5.0 sec. 3.6.1 p. 398 L18:
    // "The target-data-allocation event occurs when a thread allocates data
    // on a target device."
    // OpenMP 5.0 sec. 3.6.6 p. 404 L32:
    // "The target-data-associate event occurs when a thread associates data
    // on a target device."
    // OpenMP 5.0 sec. 4.5.2.25 p. 489 L26-27:
    // "A registered ompt_callback_target_data_op callback is dispatched when
    // device memory is allocated or freed, as well as when data is copied to
    // or from a device."
    // The callbacks must dispatch after the allocation succeeds because they
    // require the device address.  Similarly, the callback for
    // ompt_target_data_associate should follow the callback for
    // ompt_target_data_alloc to reflect the order in which these events must
    // occur.
    if (OmptApi.ompt_get_enabled().ompt_callback_target_data_op) {
      // FIXME: We don't yet need the host_op_id and codeptr_ra arguments for
      // OpenACC support, so we haven't bothered to implement them yet.
      OmptApi.ompt_get_callbacks().ompt_callback(ompt_callback_target_data_op)(
          OmptApi.target_id, /*host_op_id*/ ompt_id_none,
          ompt_target_data_alloc, HstPtrBegin, HOST_DEVICE, (void *)tp,
          DeviceID, Size, /*codeptr_ra*/ NULL);
      OmptApi.ompt_get_callbacks().ompt_callback(ompt_callback_target_data_op)(
          OmptApi.target_id, /*host_op_id*/ ompt_id_none,
          ompt_target_data_associate, HstPtrBegin, HOST_DEVICE, (void *)tp,
          DeviceID, Size, /*codeptr_ra*/ NULL);
    }
#endif
=======
    uintptr_t tp = (uintptr_t)data_alloc(Size, HstPtrBegin);
>>>>>>> dad7296d
    DP("Creating new map entry: HstBase=" DPxMOD ", HstBegin=" DPxMOD ", "
       "HstEnd=" DPxMOD ", TgtBegin=" DPxMOD "\n",
       DPxPTR(HstPtrBase), DPxPTR(HstPtrBegin),
       DPxPTR((uintptr_t)HstPtrBegin + Size), DPxPTR(tp));
    HostDataToTargetMap.emplace(
        HostDataToTargetTy((uintptr_t)HstPtrBase, (uintptr_t)HstPtrBegin,
                           (uintptr_t)HstPtrBegin + Size, tp));
    rc = (void *)tp;
  }

  DataMapMtx.unlock();
  return rc;
}

// Used by target_data_begin, target_data_end, target_data_update and target.
// Return the target pointer begin (where the data will be moved).
// Decrement the reference counter if called from target_data_end.
void *DeviceTy::getTgtPtrBegin(void *HstPtrBegin, int64_t Size, bool &IsLast,
                               bool UpdateRefCount, bool &IsHostPtr,
                               bool MustContain) {
  void *rc = NULL;
  IsHostPtr = false;
  IsLast = false;
  DataMapMtx.lock();
  LookupResult lr = lookupMapping(HstPtrBegin, Size);

  if (lr.Flags.IsContained ||
      (!MustContain && (lr.Flags.ExtendsBefore || lr.Flags.ExtendsAfter))) {
    auto &HT = *lr.Entry;
    IsLast = HT.getRefCount() == 1;

    if (!IsLast && UpdateRefCount)
      HT.decRefCount();

    uintptr_t tp = HT.TgtPtrBegin + ((uintptr_t)HstPtrBegin - HT.HstPtrBegin);
    DP("Mapping exists with HstPtrBegin=" DPxMOD ", TgtPtrBegin=" DPxMOD ", "
        "Size=%ld,%s RefCount=%s\n", DPxPTR(HstPtrBegin), DPxPTR(tp), Size,
        (UpdateRefCount ? " updated" : ""),
        HT.isRefCountInf() ? "INF" : std::to_string(HT.getRefCount()).c_str());
    rc = (void *)tp;
  } else if (RTLs->RequiresFlags & OMP_REQ_UNIFIED_SHARED_MEMORY) {
    // If the value isn't found in the mapping and unified shared memory
    // is on then it means we have stumbled upon a value which we need to
    // use directly from the host.
    DP("Get HstPtrBegin " DPxMOD " Size=%ld RefCount=%s\n",
       DPxPTR((uintptr_t)HstPtrBegin), Size, (UpdateRefCount ? " updated" : ""));
    IsHostPtr = true;
    rc = HstPtrBegin;
  }

  DataMapMtx.unlock();
  return rc;
}

// Return the target pointer begin (where the data will be moved).
// Lock-free version called when loading global symbols from the fat binary.
void *DeviceTy::getTgtPtrBegin(void *HstPtrBegin, int64_t Size) {
  uintptr_t hp = (uintptr_t)HstPtrBegin;
  LookupResult lr = lookupMapping(HstPtrBegin, Size);
  if (lr.Flags.IsContained || lr.Flags.ExtendsBefore || lr.Flags.ExtendsAfter) {
    auto &HT = *lr.Entry;
    uintptr_t tp = HT.TgtPtrBegin + (hp - HT.HstPtrBegin);
    return (void *)tp;
  }

  return NULL;
}

int DeviceTy::deallocTgtPtr(void *HstPtrBegin, int64_t Size, bool ForceDelete,
                            bool HasCloseModifier) {
  if (RTLs->RequiresFlags & OMP_REQ_UNIFIED_SHARED_MEMORY && !HasCloseModifier)
    return OFFLOAD_SUCCESS;
  // Check if the pointer is contained in any sub-nodes.
  int rc;
  DataMapMtx.lock();
  LookupResult lr = lookupMapping(HstPtrBegin, Size);
  if (lr.Flags.IsContained || lr.Flags.ExtendsBefore || lr.Flags.ExtendsAfter) {
    auto &HT = *lr.Entry;
    if (ForceDelete)
      HT.resetRefCount();
    if (HT.decRefCount() == 0) {
      DP("Deleting tgt data " DPxMOD " of size %ld\n",
          DPxPTR(HT.TgtPtrBegin), Size);
<<<<<<< HEAD
#if OMPT_SUPPORT
      // OpenMP 5.0 sec. 3.6.7 p. 405 L27:
      // "The target-data-disassociate event occurs when a thread disassociates
      // data on a target device."
      // OpenMP 5.0 sec. 3.6.2 p. 399 L19:
      // "The target-data-free event occurs when a thread frees data on a
      // target device."
      // OpenMP 5.0 sec. 4.5.2.25 p. 489 L26-27:
      // "A registered ompt_callback_target_data_op callback is dispatched when
      // device memory is allocated or freed, as well as when data is copied to
      // or from a device."
      // We assume the callbacks should dispatch before the free so that the
      // device address is still valid.  Similarly, we assume the callback for
      // ompt_target_data_disassociate should precede the callback for
      // ompt_target_data_delete to reflect the order in which these events
      // logically occur, even if that's not how the underlying actions are
      // coded here.  Moreover, this ordering is for symmetry with
      // ompt_target_data_alloc and ompt_target_data_associate.
      if (OmptApi.ompt_get_enabled().ompt_callback_target_data_op) {
        // FIXME: We don't yet need the host_op_id and codeptr_ra arguments for
        // OpenACC support, so we haven't bothered to implement them yet.
        OmptApi.ompt_get_callbacks().ompt_callback(
            ompt_callback_target_data_op)(
            OmptApi.target_id, /*host_op_id*/ ompt_id_none,
            ompt_target_data_disassociate, HstPtrBegin, HOST_DEVICE,
            (void *)HT.TgtPtrBegin, DeviceID, Size, /*codeptr_ra*/ NULL);
        OmptApi.ompt_get_callbacks().ompt_callback(
            ompt_callback_target_data_op)(
            OmptApi.target_id, /*host_op_id*/ ompt_id_none,
            ompt_target_data_delete, HstPtrBegin, HOST_DEVICE,
            (void *)HT.TgtPtrBegin, DeviceID, Size, /*codeptr_ra*/ NULL);
      }
#endif
      RTL->data_delete(RTLDeviceID, (void *)HT.TgtPtrBegin);
=======
      data_delete((void *)HT.TgtPtrBegin);
>>>>>>> dad7296d
      DP("Removing%s mapping with HstPtrBegin=" DPxMOD ", TgtPtrBegin=" DPxMOD
          ", Size=%ld\n", (ForceDelete ? " (forced)" : ""),
          DPxPTR(HT.HstPtrBegin), DPxPTR(HT.TgtPtrBegin), Size);
      HostDataToTargetMap.erase(lr.Entry);
    }
    rc = OFFLOAD_SUCCESS;
  } else {
    DP("Section to delete (hst addr " DPxMOD ") does not exist in the allocated"
       " memory\n", DPxPTR(HstPtrBegin));
    rc = OFFLOAD_FAIL;
  }

  DataMapMtx.unlock();
  return rc;
}

/// Init device, should not be called directly.
void DeviceTy::init() {
#if OMPT_SUPPORT
  // FIXME: Is this the right place for this event?  Should it include global
  // data mapping in CheckDeviceAndCtors in omptarget.cpp?
  if (OmptApi.ompt_get_enabled().ompt_callback_device_initialize_start) {
    // FIXME: Lots of missing info is needed here.
    OmptApi.ompt_get_callbacks().ompt_callback(
        ompt_callback_device_initialize_start)(
        /*device_num*/ DeviceID,
        /*type*/ "<device type tracking is not yet implemented>",
        /*device*/ NULL,
        /*lookup*/ NULL,
        /*documentation*/ NULL);
  }
#endif
  // Make call to init_requires if it exists for this plugin.
  if (RTL->init_requires)
    RTL->init_requires(RTLs->RequiresFlags);
  int32_t rc = RTL->init_device(RTLDeviceID);
  if (rc == OFFLOAD_SUCCESS) {
    IsInit = true;
  }
#if OMPT_SUPPORT
  // OpenMP 5.0 sec. 2.12.1 p. 160 L3-7:
  // "The device-initialize event occurs in a thread that encounters the first
  // target, target data, or target enter data construct or a device memory
  // routine that is associated with a particular target device after the
  // thread initiates initialization of OpenMP on the device and the device's
  // OpenMP initialization, which may include device-side tool initialization,
  // completes."
  // OpenMP 5.0 sec. 4.5.2.19 p. 482 L24-25:
  // "The OpenMP implementation invokes this callback after OpenMP is
  // initialized for the device but before execution of any OpenMP construct is
  // started on the device."
  if (OmptApi.ompt_get_enabled().ompt_callback_device_initialize) {
    // FIXME: Lots of missing info is needed here.
    OmptApi.ompt_get_callbacks().ompt_callback(ompt_callback_device_initialize)(
        /*device_num*/ DeviceID,
        /*type*/ "<device type tracking is not yet implemented>",
        /*device*/ NULL,
        /*lookup*/ NULL,
        /*documentation*/ NULL);
  }
  if (OmptApi.ompt_get_enabled().enabled)
    ompt_record_device_init(DeviceID);
#endif
}

/// Thread-safe method to initialize the device only once.
int32_t DeviceTy::initOnce() {
  std::call_once(InitFlag, &DeviceTy::init, this);

  // At this point, if IsInit is true, then either this thread or some other
  // thread in the past successfully initialized the device, so we can return
  // OFFLOAD_SUCCESS. If this thread executed init() via call_once() and it
  // failed, return OFFLOAD_FAIL. If call_once did not invoke init(), it means
  // that some other thread already attempted to execute init() and if IsInit
  // is still false, return OFFLOAD_FAIL.
  if (IsInit)
    return OFFLOAD_SUCCESS;
  else
    return OFFLOAD_FAIL;
}

// Load binary to device.
__tgt_target_table *DeviceTy::load_binary(void *Img) {
  RTL->Mtx.lock();
  __tgt_target_table *rc = RTL->load_binary(RTLDeviceID, Img);
  RTL->Mtx.unlock();
  return rc;
}

void *DeviceTy::data_alloc(int64_t Size, void *HstPtr) {
  return RTL->data_alloc(RTLDeviceID, Size, HstPtr);
}

int32_t DeviceTy::data_delete(void *TgtPtrBegin) {
  return RTL->data_delete(RTLDeviceID, TgtPtrBegin);
}

// Submit data to device
int32_t DeviceTy::data_submit(void *TgtPtrBegin, void *HstPtrBegin,
                              int64_t Size, __tgt_async_info *AsyncInfoPtr) {
#if OMPT_SUPPORT
  // OpenMP 5.0 sec. 2.19.7.1 p. 321 L15:
  // "The target-data-op event occurs when a thread initiates a data operation
  // on a target device."
  // OpenMP 5.0 sec. 3.6.4 p. 401 L24:
  // "The target-data-op event occurs when a thread transfers data on a target
  // device."
  // OpenMP 5.0 sec. 4.5.2.25 p. 489 L26-27:
  // "A registered ompt_callback_target_data_op callback is dispatched when
  // device memory is allocated or freed, as well as when data is copied to or
  // from a device."
  if (OmptApi.ompt_get_enabled().ompt_callback_target_data_op) {
    // FIXME: We don't yet need the host_op_id and codeptr_ra arguments for
    // OpenACC support, so we haven't bothered to implement them yet.
    OmptApi.ompt_get_callbacks().ompt_callback(ompt_callback_target_data_op)(
        OmptApi.target_id, /*host_op_id*/ ompt_id_none,
        ompt_target_data_transfer_to_device, HstPtrBegin, HOST_DEVICE,
        TgtPtrBegin, DeviceID, Size, /*codeptr_ra*/ NULL);
  }
#endif
  if (!AsyncInfoPtr || !RTL->data_submit_async || !RTL->synchronize)
    return RTL->data_submit(RTLDeviceID, TgtPtrBegin, HstPtrBegin, Size);
  else
    return RTL->data_submit_async(RTLDeviceID, TgtPtrBegin, HstPtrBegin, Size,
                                  AsyncInfoPtr);
}

// Retrieve data from device
int32_t DeviceTy::data_retrieve(void *HstPtrBegin, void *TgtPtrBegin,
                                int64_t Size, __tgt_async_info *AsyncInfoPtr) {
#if OMPT_SUPPORT
  // OpenMP 5.0 sec. 2.19.7.1 p. 321 L15:
  // "The target-data-op event occurs when a thread initiates a data operation
  // on a target device."
  // OpenMP 5.0 sec. 3.6.4 p. 401 L24:
  // "The target-data-op event occurs when a thread transfers data on a target
  // device."
  // OpenMP 5.0 sec. 4.5.2.25 p. 489 L26-27:
  // "A registered ompt_callback_target_data_op callback is dispatched when
  // device memory is allocated or freed, as well as when data is copied to or
  // from a device."
  if (OmptApi.ompt_get_enabled().ompt_callback_target_data_op) {
    // FIXME: We don't yet need the host_op_id and codeptr_ra arguments for
    // OpenACC support, so we haven't bothered to implement them yet.
    OmptApi.ompt_get_callbacks().ompt_callback(ompt_callback_target_data_op)(
        OmptApi.target_id, /*host_op_id*/ ompt_id_none,
        ompt_target_data_transfer_from_device, TgtPtrBegin, DeviceID,
        HstPtrBegin, HOST_DEVICE, Size, /*codeptr_ra*/ NULL);
  }
#endif
  if (!AsyncInfoPtr || !RTL->data_retrieve_async || !RTL->synchronize)
    return RTL->data_retrieve(RTLDeviceID, HstPtrBegin, TgtPtrBegin, Size);
  else
    return RTL->data_retrieve_async(RTLDeviceID, HstPtrBegin, TgtPtrBegin, Size,
                                    AsyncInfoPtr);
}

// Copy data from current device to destination device directly
int32_t DeviceTy::data_exchange(void *SrcPtr, DeviceTy DstDev, void *DstPtr,
                                int64_t Size, __tgt_async_info *AsyncInfoPtr) {
  if (!AsyncInfoPtr || !RTL->data_exchange_async || !RTL->synchronize) {
    assert(RTL->data_exchange && "RTL->data_exchange is nullptr");
    return RTL->data_exchange(RTLDeviceID, SrcPtr, DstDev.RTLDeviceID, DstPtr,
                              Size);
  } else
    return RTL->data_exchange_async(RTLDeviceID, SrcPtr, DstDev.RTLDeviceID,
                                    DstPtr, Size, AsyncInfoPtr);
}

// Run region on device
int32_t DeviceTy::run_region(void *TgtEntryPtr, void **TgtVarsPtr,
                             ptrdiff_t *TgtOffsets, int32_t TgtVarsSize,
                             __tgt_async_info *AsyncInfoPtr) {
  if (!AsyncInfoPtr || !RTL->run_region || !RTL->synchronize)
    return RTL->run_region(RTLDeviceID, TgtEntryPtr, TgtVarsPtr, TgtOffsets,
                           TgtVarsSize OMPT_SUPPORT_IF(, &OmptApi));
  else
    return RTL->run_region_async(RTLDeviceID, TgtEntryPtr, TgtVarsPtr,
                                 TgtOffsets, TgtVarsSize, AsyncInfoPtr
                                 OMPT_SUPPORT_IF(, &OmptApi));
}

// Run team region on device.
int32_t DeviceTy::run_team_region(void *TgtEntryPtr, void **TgtVarsPtr,
                                  ptrdiff_t *TgtOffsets, int32_t TgtVarsSize,
                                  int32_t NumTeams, int32_t ThreadLimit,
                                  uint64_t LoopTripCount,
                                  __tgt_async_info *AsyncInfoPtr) {
  if (!AsyncInfoPtr || !RTL->run_team_region_async || !RTL->synchronize)
    return RTL->run_team_region(RTLDeviceID, TgtEntryPtr, TgtVarsPtr,
                                TgtOffsets, TgtVarsSize, NumTeams, ThreadLimit,
                                LoopTripCount OMPT_SUPPORT_IF(, &OmptApi));
  else
    return RTL->run_team_region_async(
        RTLDeviceID, TgtEntryPtr, TgtVarsPtr, TgtOffsets, TgtVarsSize, NumTeams,
        ThreadLimit, LoopTripCount, AsyncInfoPtr OMPT_SUPPORT_IF(, &OmptApi));
}

// Whether data can be copied to DstDevice directly
bool DeviceTy::isDataExchangable(const DeviceTy &DstDevice) {
  if (RTL != DstDevice.RTL || !RTL->is_data_exchangable)
    return false;

  if (RTL->is_data_exchangable(RTLDeviceID, DstDevice.RTLDeviceID))
    return (RTL->data_exchange != nullptr) ||
           (RTL->data_exchange_async != nullptr);

  return false;
}

int32_t DeviceTy::synchronize(__tgt_async_info *AsyncInfoPtr) {
  if (RTL->synchronize)
    return RTL->synchronize(RTLDeviceID, AsyncInfoPtr);
  return OFFLOAD_SUCCESS;
}

/// Check whether a device has an associated RTL and initialize it if it's not
/// already initialized.
bool device_is_ready(int device_num) {
  DP("Checking whether device %d is ready.\n", device_num);
  // Devices.size() can only change while registering a new
  // library, so try to acquire the lock of RTLs' mutex.
  RTLsMtx->lock();
  size_t Devices_size = Devices.size();
  RTLsMtx->unlock();
  if (Devices_size <= (size_t)device_num) {
    DP("Device ID  %d does not have a matching RTL\n", device_num);
    return false;
  }

  // Get device info
  DeviceTy &Device = Devices[device_num];

  DP("Is the device %d (local ID %d) initialized? %d\n", device_num,
       Device.RTLDeviceID, Device.IsInit);

  // Init the device if not done before
  if (!Device.IsInit && Device.initOnce() != OFFLOAD_SUCCESS) {
    DP("Failed to init device %d\n", device_num);
    return false;
  }

  DP("Device %d is ready to use.\n", device_num);

  return true;
}<|MERGE_RESOLUTION|>--- conflicted
+++ resolved
@@ -220,8 +220,7 @@
   } else if (Size) {
     // If it is not contained and Size > 0, we should create a new entry for it.
     IsNew = true;
-<<<<<<< HEAD
-    uintptr_t tp = (uintptr_t)RTL->data_alloc(RTLDeviceID, Size, HstPtrBegin);
+    uintptr_t tp = (uintptr_t)data_alloc(Size, HstPtrBegin);
 #if OMPT_SUPPORT
     // OpenMP 5.0 sec. 3.6.1 p. 398 L18:
     // "The target-data-allocation event occurs when a thread allocates data
@@ -251,9 +250,6 @@
           DeviceID, Size, /*codeptr_ra*/ NULL);
     }
 #endif
-=======
-    uintptr_t tp = (uintptr_t)data_alloc(Size, HstPtrBegin);
->>>>>>> dad7296d
     DP("Creating new map entry: HstBase=" DPxMOD ", HstBegin=" DPxMOD ", "
        "HstEnd=" DPxMOD ", TgtBegin=" DPxMOD "\n",
        DPxPTR(HstPtrBase), DPxPTR(HstPtrBegin),
@@ -337,7 +333,6 @@
     if (HT.decRefCount() == 0) {
       DP("Deleting tgt data " DPxMOD " of size %ld\n",
           DPxPTR(HT.TgtPtrBegin), Size);
-<<<<<<< HEAD
 #if OMPT_SUPPORT
       // OpenMP 5.0 sec. 3.6.7 p. 405 L27:
       // "The target-data-disassociate event occurs when a thread disassociates
@@ -371,10 +366,7 @@
             (void *)HT.TgtPtrBegin, DeviceID, Size, /*codeptr_ra*/ NULL);
       }
 #endif
-      RTL->data_delete(RTLDeviceID, (void *)HT.TgtPtrBegin);
-=======
       data_delete((void *)HT.TgtPtrBegin);
->>>>>>> dad7296d
       DP("Removing%s mapping with HstPtrBegin=" DPxMOD ", TgtPtrBegin=" DPxMOD
           ", Size=%ld\n", (ForceDelete ? " (forced)" : ""),
           DPxPTR(HT.HstPtrBegin), DPxPTR(HT.TgtPtrBegin), Size);
