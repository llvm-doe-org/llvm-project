//===--------- device.cpp - Target independent OpenMP target RTL ----------===//
//
// Part of the LLVM Project, under the Apache License v2.0 with LLVM Exceptions.
// See https://llvm.org/LICENSE.txt for license information.
// SPDX-License-Identifier: Apache-2.0 WITH LLVM-exception
//
//===----------------------------------------------------------------------===//
//
// Functionality for managing devices that are handled by RTL plugins.
//
//===----------------------------------------------------------------------===//

#include "device.h"
#include "private.h"
#include "rtl.h"

#include <cassert>
#include <climits>
#include <string>

/// Map between Device ID (i.e. openmp device id) and its DeviceTy.
DevicesTy Devices;

int DeviceTy::associatePtr(void *HstPtrBegin, void *TgtPtrBegin, int64_t Size) {
  DataMapMtx.lock();

  // Check if entry exists
  auto search = HostDataToTargetMap.find(HstPtrBeginTy{(uintptr_t)HstPtrBegin});
  if (search != HostDataToTargetMap.end()) {
    // Mapping already exists
    bool isValid = search->HstPtrEnd == (uintptr_t)HstPtrBegin + Size &&
                   search->TgtPtrBegin == (uintptr_t)TgtPtrBegin;
    DataMapMtx.unlock();
    if (isValid) {
      DP("Attempt to re-associate the same device ptr+offset with the same "
         "host ptr, nothing to do\n");
      return OFFLOAD_SUCCESS;
    } else {
      DP("Not allowed to re-associate a different device ptr+offset with the "
         "same host ptr\n");
      return OFFLOAD_FAIL;
    }
  }

  // Mapping does not exist, allocate it with refCount=INF
  HostDataToTargetTy newEntry((uintptr_t) HstPtrBegin /*HstPtrBase*/,
                              (uintptr_t) HstPtrBegin /*HstPtrBegin*/,
                              (uintptr_t) HstPtrBegin + Size /*HstPtrEnd*/,
                              (uintptr_t) TgtPtrBegin /*TgtPtrBegin*/,
                              true /*IsRefCountINF*/);

  DP("Creating new map entry: HstBase=" DPxMOD ", HstBegin=" DPxMOD ", HstEnd="
      DPxMOD ", TgtBegin=" DPxMOD "\n", DPxPTR(newEntry.HstPtrBase),
      DPxPTR(newEntry.HstPtrBegin), DPxPTR(newEntry.HstPtrEnd),
      DPxPTR(newEntry.TgtPtrBegin));
  HostDataToTargetMap.insert(newEntry);

  DataMapMtx.unlock();

  return OFFLOAD_SUCCESS;
}

int DeviceTy::disassociatePtr(void *HstPtrBegin) {
  DataMapMtx.lock();

  auto search = HostDataToTargetMap.find(HstPtrBeginTy{(uintptr_t)HstPtrBegin});
  if (search != HostDataToTargetMap.end()) {
    // Mapping exists
    if (search->isRefCountInf()) {
      DP("Association found, removing it\n");
      HostDataToTargetMap.erase(search);
      DataMapMtx.unlock();
      return OFFLOAD_SUCCESS;
    } else {
      DP("Trying to disassociate a pointer which was not mapped via "
         "omp_target_associate_ptr\n");
    }
  }

  // Mapping not found
  DataMapMtx.unlock();
  DP("Association not found\n");
  return OFFLOAD_FAIL;
}

// Get ref count of map entry containing HstPtrBegin
uint64_t DeviceTy::getMapEntryRefCnt(void *HstPtrBegin) {
  uintptr_t hp = (uintptr_t)HstPtrBegin;
  uint64_t RefCnt = 0;

  DataMapMtx.lock();
  if (!HostDataToTargetMap.empty()) {
    auto upper = HostDataToTargetMap.upper_bound(hp);
    if (upper != HostDataToTargetMap.begin()) {
      upper--;
      if (hp >= upper->HstPtrBegin && hp < upper->HstPtrEnd) {
        DP("DeviceTy::getMapEntry: requested entry found\n");
        RefCnt = upper->getRefCount();
      }
    }
  }
  DataMapMtx.unlock();

  if (RefCnt == 0) {
    DP("DeviceTy::getMapEntry: requested entry not found\n");
  }

  return RefCnt;
}

LookupResult DeviceTy::lookupMapping(void *HstPtrBegin, int64_t Size) {
  uintptr_t hp = (uintptr_t)HstPtrBegin;
  LookupResult lr;

  DP("Looking up mapping(HstPtrBegin=" DPxMOD ", Size=%ld)...\n", DPxPTR(hp),
      Size);

  if (HostDataToTargetMap.empty())
    return lr;

  auto upper = HostDataToTargetMap.upper_bound(hp);
  // check the left bin
  if (upper != HostDataToTargetMap.begin()) {
    lr.Entry = std::prev(upper);
    auto &HT = *lr.Entry;
    // Is it contained?
    lr.Flags.IsContained = hp >= HT.HstPtrBegin && hp < HT.HstPtrEnd &&
        (hp+Size) <= HT.HstPtrEnd;
    // Does it extend beyond the mapped region?
    lr.Flags.ExtendsAfter = hp < HT.HstPtrEnd && (hp + Size) > HT.HstPtrEnd;
  }

  // check the right bin
  if (!(lr.Flags.IsContained || lr.Flags.ExtendsAfter) &&
      upper != HostDataToTargetMap.end()) {
    lr.Entry = upper;
    auto &HT = *lr.Entry;
    // Does it extend into an already mapped region?
    lr.Flags.ExtendsBefore = hp < HT.HstPtrBegin && (hp+Size) > HT.HstPtrBegin;
    // Does it extend beyond the mapped region?
    lr.Flags.ExtendsAfter = hp < HT.HstPtrEnd && (hp+Size) > HT.HstPtrEnd;
  }

  if (lr.Flags.ExtendsBefore) {
    DP("WARNING: Pointer is not mapped but section extends into already "
        "mapped data\n");
  }
  if (lr.Flags.ExtendsAfter) {
    DP("WARNING: Pointer is already mapped but section extends beyond mapped "
        "region\n");
  }

  return lr;
}

// Used by targetDataBegin
// Return the target pointer begin (where the data will be moved).
// Allocate memory if this is the first occurrence of this mapping.
// Increment the reference counter.
// If NULL is returned, then either data allocation failed or the user tried
// to do an illegal mapping.
void *DeviceTy::getOrAllocTgtPtr(void *HstPtrBegin, void *HstPtrBase,
                                 int64_t Size, bool &IsNew, bool &IsHostPtr,
                                 bool IsImplicit, bool UpdateRefCount,
                                 bool HasCloseModifier, bool HasPresentModifier,
                                 bool HasNoAllocModifier) {
  void *rc = NULL;
  IsHostPtr = false;
  IsNew = false;
  DataMapMtx.lock();
  LookupResult lr = lookupMapping(HstPtrBegin, Size);

  // Check if the pointer is contained.
  // If a variable is mapped to the device manually by the user - which would
  // lead to the IsContained flag to be true - then we must ensure that the
  // device address is returned even under unified memory conditions.
  if (lr.Flags.IsContained ||
      ((lr.Flags.ExtendsBefore || lr.Flags.ExtendsAfter) && IsImplicit)) {
    auto &HT = *lr.Entry;
    IsNew = false;

    if (UpdateRefCount)
      HT.incRefCount();

    uintptr_t tp = HT.TgtPtrBegin + ((uintptr_t)HstPtrBegin - HT.HstPtrBegin);
    DP("Mapping exists%s with HstPtrBegin=" DPxMOD ", TgtPtrBegin=" DPxMOD ", "
        "Size=%ld,%s RefCount=%s\n", (IsImplicit ? " (implicit)" : ""),
        DPxPTR(HstPtrBegin), DPxPTR(tp), Size,
        (UpdateRefCount ? " updated" : ""),
        HT.isRefCountInf() ? "INF" : std::to_string(HT.getRefCount()).c_str());
    rc = (void *)tp;
  } else if ((lr.Flags.ExtendsBefore || lr.Flags.ExtendsAfter) && !IsImplicit) {
    // Explicit extension of mapped data - not allowed.
    DP("Explicit extension of mapping is not allowed.\n");
  } else if (RTLs->RequiresFlags & OMP_REQ_UNIFIED_SHARED_MEMORY &&
             !HasCloseModifier) {
    // If unified shared memory is active, implicitly mapped variables that are
    // not privatized use host address. Any explicitly mapped variables also use
    // host address where correctness is not impeded. In all other cases maps
    // are respected.
    // In addition to the mapping rules above, the close map modifier forces the
    // mapping of the variable to the device.
    if (Size) {
      DP("Return HstPtrBegin " DPxMOD " Size=%ld RefCount=%s\n",
         DPxPTR((uintptr_t)HstPtrBegin), Size,
         (UpdateRefCount ? " updated" : ""));
      IsHostPtr = true;
      rc = HstPtrBegin;
    }
  } else if (HasPresentModifier) {
    DP("Mapping required by 'present' map type modifier does not exist for "
       "HstPtrBegin=" DPxMOD ", Size=%ld\n",
       DPxPTR(HstPtrBegin), Size);
    MESSAGE("device mapping required by 'present' map type modifier does not "
            "exist for host address " DPxMOD " (%ld bytes)",
            DPxPTR(HstPtrBegin), Size);
  } else if (HasNoAllocModifier) {
    DP("Mapping does not exist%s for HstPtrBegin=" DPxMOD ", Size=%ld\n",
       (IsImplicit ? " (implicit)" : ""), DPxPTR(HstPtrBegin), Size);
  } else if (Size) {
    // If it is not contained and Size > 0, we should create a new entry for it.
    IsNew = true;
<<<<<<< HEAD
    uintptr_t tp = (uintptr_t)data_alloc(Size, HstPtrBegin);
#if OMPT_SUPPORT
    // OpenMP 5.0 sec. 3.6.1 p. 398 L18:
    // "The target-data-allocation event occurs when a thread allocates data
    // on a target device."
    // OpenMP 5.0 sec. 3.6.6 p. 404 L32:
    // "The target-data-associate event occurs when a thread associates data
    // on a target device."
    // OpenMP 5.0 sec. 4.5.2.25 p. 489 L26-27:
    // "A registered ompt_callback_target_data_op callback is dispatched when
    // device memory is allocated or freed, as well as when data is copied to
    // or from a device."
    // The callbacks must dispatch after the allocation succeeds because they
    // require the device address.  Similarly, the callback for
    // ompt_target_data_associate should follow the callback for
    // ompt_target_data_alloc to reflect the order in which these events must
    // occur.
    if (OmptApi.ompt_get_enabled().ompt_callback_target_data_op) {
      // FIXME: We don't yet need the host_op_id and codeptr_ra arguments for
      // OpenACC support, so we haven't bothered to implement them yet.
      OmptApi.ompt_get_callbacks().ompt_callback(ompt_callback_target_data_op)(
          OmptApi.target_id, /*host_op_id*/ ompt_id_none,
          ompt_target_data_alloc, HstPtrBegin, HOST_DEVICE, (void *)tp,
          DeviceID, Size, /*codeptr_ra*/ NULL);
      OmptApi.ompt_get_callbacks().ompt_callback(ompt_callback_target_data_op)(
          OmptApi.target_id, /*host_op_id*/ ompt_id_none,
          ompt_target_data_associate, HstPtrBegin, HOST_DEVICE, (void *)tp,
          DeviceID, Size, /*codeptr_ra*/ NULL);
    }
#endif
=======
    uintptr_t tp = (uintptr_t)allocData(Size, HstPtrBegin);
>>>>>>> 666fadff
    DP("Creating new map entry: HstBase=" DPxMOD ", HstBegin=" DPxMOD ", "
       "HstEnd=" DPxMOD ", TgtBegin=" DPxMOD "\n",
       DPxPTR(HstPtrBase), DPxPTR(HstPtrBegin),
       DPxPTR((uintptr_t)HstPtrBegin + Size), DPxPTR(tp));
    HostDataToTargetMap.emplace(
        HostDataToTargetTy((uintptr_t)HstPtrBase, (uintptr_t)HstPtrBegin,
                           (uintptr_t)HstPtrBegin + Size, tp));
    rc = (void *)tp;
  }

  DataMapMtx.unlock();
  return rc;
}

// Used by targetDataBegin, targetDataEnd, target_data_update and target.
// Return the target pointer begin (where the data will be moved).
// Decrement the reference counter if called from targetDataEnd.
void *DeviceTy::getTgtPtrBegin(void *HstPtrBegin, int64_t Size, bool &IsLast,
                               bool UpdateRefCount, bool &IsHostPtr,
                               bool MustContain) {
  void *rc = NULL;
  IsHostPtr = false;
  IsLast = false;
  DataMapMtx.lock();
  LookupResult lr = lookupMapping(HstPtrBegin, Size);

  if (lr.Flags.IsContained ||
      (!MustContain && (lr.Flags.ExtendsBefore || lr.Flags.ExtendsAfter))) {
    auto &HT = *lr.Entry;
    IsLast = HT.getRefCount() == 1;

    if (!IsLast && UpdateRefCount)
      HT.decRefCount();

    uintptr_t tp = HT.TgtPtrBegin + ((uintptr_t)HstPtrBegin - HT.HstPtrBegin);
    DP("Mapping exists with HstPtrBegin=" DPxMOD ", TgtPtrBegin=" DPxMOD ", "
        "Size=%ld,%s RefCount=%s\n", DPxPTR(HstPtrBegin), DPxPTR(tp), Size,
        (UpdateRefCount ? " updated" : ""),
        HT.isRefCountInf() ? "INF" : std::to_string(HT.getRefCount()).c_str());
    rc = (void *)tp;
  } else if (RTLs->RequiresFlags & OMP_REQ_UNIFIED_SHARED_MEMORY) {
    // If the value isn't found in the mapping and unified shared memory
    // is on then it means we have stumbled upon a value which we need to
    // use directly from the host.
    DP("Get HstPtrBegin " DPxMOD " Size=%ld RefCount=%s\n",
       DPxPTR((uintptr_t)HstPtrBegin), Size, (UpdateRefCount ? " updated" : ""));
    IsHostPtr = true;
    rc = HstPtrBegin;
  }

  DataMapMtx.unlock();
  return rc;
}

// Return the target pointer begin (where the data will be moved).
// Lock-free version called when loading global symbols from the fat binary.
void *DeviceTy::getTgtPtrBegin(void *HstPtrBegin, int64_t Size) {
  uintptr_t hp = (uintptr_t)HstPtrBegin;
  LookupResult lr = lookupMapping(HstPtrBegin, Size);
  if (lr.Flags.IsContained || lr.Flags.ExtendsBefore || lr.Flags.ExtendsAfter) {
    auto &HT = *lr.Entry;
    uintptr_t tp = HT.TgtPtrBegin + (hp - HT.HstPtrBegin);
    return (void *)tp;
  }

  return NULL;
}

int DeviceTy::deallocTgtPtr(void *HstPtrBegin, int64_t Size, bool ForceDelete,
                            bool HasCloseModifier) {
  if (RTLs->RequiresFlags & OMP_REQ_UNIFIED_SHARED_MEMORY && !HasCloseModifier)
    return OFFLOAD_SUCCESS;
  // Check if the pointer is contained in any sub-nodes.
  int rc;
  DataMapMtx.lock();
  LookupResult lr = lookupMapping(HstPtrBegin, Size);
  if (lr.Flags.IsContained || lr.Flags.ExtendsBefore || lr.Flags.ExtendsAfter) {
    auto &HT = *lr.Entry;
    if (ForceDelete)
      HT.resetRefCount();
    if (HT.decRefCount() == 0) {
      DP("Deleting tgt data " DPxMOD " of size %ld\n",
          DPxPTR(HT.TgtPtrBegin), Size);
<<<<<<< HEAD
#if OMPT_SUPPORT
      // OpenMP 5.0 sec. 3.6.7 p. 405 L27:
      // "The target-data-disassociate event occurs when a thread disassociates
      // data on a target device."
      // OpenMP 5.0 sec. 3.6.2 p. 399 L19:
      // "The target-data-free event occurs when a thread frees data on a
      // target device."
      // OpenMP 5.0 sec. 4.5.2.25 p. 489 L26-27:
      // "A registered ompt_callback_target_data_op callback is dispatched when
      // device memory is allocated or freed, as well as when data is copied to
      // or from a device."
      // We assume the callbacks should dispatch before the free so that the
      // device address is still valid.  Similarly, we assume the callback for
      // ompt_target_data_disassociate should precede the callback for
      // ompt_target_data_delete to reflect the order in which these events
      // logically occur, even if that's not how the underlying actions are
      // coded here.  Moreover, this ordering is for symmetry with
      // ompt_target_data_alloc and ompt_target_data_associate.
      if (OmptApi.ompt_get_enabled().ompt_callback_target_data_op) {
        // FIXME: We don't yet need the host_op_id and codeptr_ra arguments for
        // OpenACC support, so we haven't bothered to implement them yet.
        OmptApi.ompt_get_callbacks().ompt_callback(
            ompt_callback_target_data_op)(
            OmptApi.target_id, /*host_op_id*/ ompt_id_none,
            ompt_target_data_disassociate, HstPtrBegin, HOST_DEVICE,
            (void *)HT.TgtPtrBegin, DeviceID, Size, /*codeptr_ra*/ NULL);
        OmptApi.ompt_get_callbacks().ompt_callback(
            ompt_callback_target_data_op)(
            OmptApi.target_id, /*host_op_id*/ ompt_id_none,
            ompt_target_data_delete, HstPtrBegin, HOST_DEVICE,
            (void *)HT.TgtPtrBegin, DeviceID, Size, /*codeptr_ra*/ NULL);
      }
#endif
      data_delete((void *)HT.TgtPtrBegin);
=======
      deleteData((void *)HT.TgtPtrBegin);
>>>>>>> 666fadff
      DP("Removing%s mapping with HstPtrBegin=" DPxMOD ", TgtPtrBegin=" DPxMOD
          ", Size=%ld\n", (ForceDelete ? " (forced)" : ""),
          DPxPTR(HT.HstPtrBegin), DPxPTR(HT.TgtPtrBegin), Size);
      HostDataToTargetMap.erase(lr.Entry);
    }
    rc = OFFLOAD_SUCCESS;
  } else {
    DP("Section to delete (hst addr " DPxMOD ") does not exist in the allocated"
       " memory\n", DPxPTR(HstPtrBegin));
    rc = OFFLOAD_FAIL;
  }

  DataMapMtx.unlock();
  return rc;
}

/// Init device, should not be called directly.
void DeviceTy::init() {
#if OMPT_SUPPORT
  // FIXME: Is this the right place for this event?  Should it include global
  // data mapping in CheckDeviceAndCtors in omptarget.cpp?
  if (OmptApi.ompt_get_enabled().ompt_callback_device_initialize_start) {
    // FIXME: Lots of missing info is needed here.
    OmptApi.ompt_get_callbacks().ompt_callback(
        ompt_callback_device_initialize_start)(
        /*device_num*/ DeviceID,
        /*type*/ "<device type tracking is not yet implemented>",
        /*device*/ NULL,
        /*lookup*/ NULL,
        /*documentation*/ NULL);
  }
#endif
  // Make call to init_requires if it exists for this plugin.
  if (RTL->init_requires)
    RTL->init_requires(RTLs->RequiresFlags);
  int32_t rc = RTL->init_device(RTLDeviceID);
  if (rc == OFFLOAD_SUCCESS) {
    IsInit = true;
  }
#if OMPT_SUPPORT
  // OpenMP 5.0 sec. 2.12.1 p. 160 L3-7:
  // "The device-initialize event occurs in a thread that encounters the first
  // target, target data, or target enter data construct or a device memory
  // routine that is associated with a particular target device after the
  // thread initiates initialization of OpenMP on the device and the device's
  // OpenMP initialization, which may include device-side tool initialization,
  // completes."
  // OpenMP 5.0 sec. 4.5.2.19 p. 482 L24-25:
  // "The OpenMP implementation invokes this callback after OpenMP is
  // initialized for the device but before execution of any OpenMP construct is
  // started on the device."
  if (OmptApi.ompt_get_enabled().ompt_callback_device_initialize) {
    // FIXME: Lots of missing info is needed here.
    OmptApi.ompt_get_callbacks().ompt_callback(ompt_callback_device_initialize)(
        /*device_num*/ DeviceID,
        /*type*/ "<device type tracking is not yet implemented>",
        /*device*/ NULL,
        /*lookup*/ NULL,
        /*documentation*/ NULL);
  }
  if (OmptApi.ompt_get_enabled().enabled)
    ompt_record_device_init(DeviceID);
#endif
}

/// Thread-safe method to initialize the device only once.
int32_t DeviceTy::initOnce() {
  std::call_once(InitFlag, &DeviceTy::init, this);

  // At this point, if IsInit is true, then either this thread or some other
  // thread in the past successfully initialized the device, so we can return
  // OFFLOAD_SUCCESS. If this thread executed init() via call_once() and it
  // failed, return OFFLOAD_FAIL. If call_once did not invoke init(), it means
  // that some other thread already attempted to execute init() and if IsInit
  // is still false, return OFFLOAD_FAIL.
  if (IsInit)
    return OFFLOAD_SUCCESS;
  else
    return OFFLOAD_FAIL;
}

// Load binary to device.
__tgt_target_table *DeviceTy::load_binary(void *Img) {
  RTL->Mtx.lock();
  __tgt_target_table *rc = RTL->load_binary(RTLDeviceID, Img);
  RTL->Mtx.unlock();
  return rc;
}

void *DeviceTy::allocData(int64_t Size, void *HstPtr) {
  return RTL->data_alloc(RTLDeviceID, Size, HstPtr);
}

int32_t DeviceTy::deleteData(void *TgtPtrBegin) {
  return RTL->data_delete(RTLDeviceID, TgtPtrBegin);
}

// Submit data to device
<<<<<<< HEAD
int32_t DeviceTy::data_submit(void *TgtPtrBegin, void *HstPtrBegin,
                              int64_t Size, __tgt_async_info *AsyncInfoPtr) {
#if OMPT_SUPPORT
  // OpenMP 5.0 sec. 2.19.7.1 p. 321 L15:
  // "The target-data-op event occurs when a thread initiates a data operation
  // on a target device."
  // OpenMP 5.0 sec. 3.6.4 p. 401 L24:
  // "The target-data-op event occurs when a thread transfers data on a target
  // device."
  // OpenMP 5.0 sec. 4.5.2.25 p. 489 L26-27:
  // "A registered ompt_callback_target_data_op callback is dispatched when
  // device memory is allocated or freed, as well as when data is copied to or
  // from a device."
  if (OmptApi.ompt_get_enabled().ompt_callback_target_data_op) {
    // FIXME: We don't yet need the host_op_id and codeptr_ra arguments for
    // OpenACC support, so we haven't bothered to implement them yet.
    OmptApi.ompt_get_callbacks().ompt_callback(ompt_callback_target_data_op)(
        OmptApi.target_id, /*host_op_id*/ ompt_id_none,
        ompt_target_data_transfer_to_device, HstPtrBegin, HOST_DEVICE,
        TgtPtrBegin, DeviceID, Size, /*codeptr_ra*/ NULL);
  }
#endif
=======
int32_t DeviceTy::submitData(void *TgtPtrBegin, void *HstPtrBegin, int64_t Size,
                             __tgt_async_info *AsyncInfoPtr) {
>>>>>>> 666fadff
  if (!AsyncInfoPtr || !RTL->data_submit_async || !RTL->synchronize)
    return RTL->data_submit(RTLDeviceID, TgtPtrBegin, HstPtrBegin, Size);
  else
    return RTL->data_submit_async(RTLDeviceID, TgtPtrBegin, HstPtrBegin, Size,
                                  AsyncInfoPtr);
}

// Retrieve data from device
int32_t DeviceTy::data_retrieve(void *HstPtrBegin, void *TgtPtrBegin,
                                int64_t Size, __tgt_async_info *AsyncInfoPtr) {
#if OMPT_SUPPORT
  // OpenMP 5.0 sec. 2.19.7.1 p. 321 L15:
  // "The target-data-op event occurs when a thread initiates a data operation
  // on a target device."
  // OpenMP 5.0 sec. 3.6.4 p. 401 L24:
  // "The target-data-op event occurs when a thread transfers data on a target
  // device."
  // OpenMP 5.0 sec. 4.5.2.25 p. 489 L26-27:
  // "A registered ompt_callback_target_data_op callback is dispatched when
  // device memory is allocated or freed, as well as when data is copied to or
  // from a device."
  if (OmptApi.ompt_get_enabled().ompt_callback_target_data_op) {
    // FIXME: We don't yet need the host_op_id and codeptr_ra arguments for
    // OpenACC support, so we haven't bothered to implement them yet.
    OmptApi.ompt_get_callbacks().ompt_callback(ompt_callback_target_data_op)(
        OmptApi.target_id, /*host_op_id*/ ompt_id_none,
        ompt_target_data_transfer_from_device, TgtPtrBegin, DeviceID,
        HstPtrBegin, HOST_DEVICE, Size, /*codeptr_ra*/ NULL);
  }
#endif
  if (!AsyncInfoPtr || !RTL->data_retrieve_async || !RTL->synchronize)
    return RTL->data_retrieve(RTLDeviceID, HstPtrBegin, TgtPtrBegin, Size);
  else
    return RTL->data_retrieve_async(RTLDeviceID, HstPtrBegin, TgtPtrBegin, Size,
                                    AsyncInfoPtr);
}

// Copy data from current device to destination device directly
int32_t DeviceTy::data_exchange(void *SrcPtr, DeviceTy DstDev, void *DstPtr,
                                int64_t Size, __tgt_async_info *AsyncInfoPtr) {
  if (!AsyncInfoPtr || !RTL->data_exchange_async || !RTL->synchronize) {
    assert(RTL->data_exchange && "RTL->data_exchange is nullptr");
    return RTL->data_exchange(RTLDeviceID, SrcPtr, DstDev.RTLDeviceID, DstPtr,
                              Size);
  } else
    return RTL->data_exchange_async(RTLDeviceID, SrcPtr, DstDev.RTLDeviceID,
                                    DstPtr, Size, AsyncInfoPtr);
}

// Run region on device
int32_t DeviceTy::runRegion(void *TgtEntryPtr, void **TgtVarsPtr,
                            ptrdiff_t *TgtOffsets, int32_t TgtVarsSize,
                            __tgt_async_info *AsyncInfoPtr) {
  if (!AsyncInfoPtr || !RTL->run_region || !RTL->synchronize)
    return RTL->run_region(RTLDeviceID, TgtEntryPtr, TgtVarsPtr, TgtOffsets,
                           TgtVarsSize OMPT_SUPPORT_IF(, &OmptApi));
  else
    return RTL->run_region_async(RTLDeviceID, TgtEntryPtr, TgtVarsPtr,
                                 TgtOffsets, TgtVarsSize, AsyncInfoPtr
                                 OMPT_SUPPORT_IF(, &OmptApi));
}

// Run team region on device.
int32_t DeviceTy::runTeamRegion(void *TgtEntryPtr, void **TgtVarsPtr,
                                ptrdiff_t *TgtOffsets, int32_t TgtVarsSize,
                                int32_t NumTeams, int32_t ThreadLimit,
                                uint64_t LoopTripCount,
                                __tgt_async_info *AsyncInfoPtr) {
  if (!AsyncInfoPtr || !RTL->run_team_region_async || !RTL->synchronize)
    return RTL->run_team_region(RTLDeviceID, TgtEntryPtr, TgtVarsPtr,
                                TgtOffsets, TgtVarsSize, NumTeams, ThreadLimit,
                                LoopTripCount OMPT_SUPPORT_IF(, &OmptApi));
  else
    return RTL->run_team_region_async(
        RTLDeviceID, TgtEntryPtr, TgtVarsPtr, TgtOffsets, TgtVarsSize, NumTeams,
        ThreadLimit, LoopTripCount, AsyncInfoPtr OMPT_SUPPORT_IF(, &OmptApi));
}

// Whether data can be copied to DstDevice directly
bool DeviceTy::isDataExchangable(const DeviceTy &DstDevice) {
  if (RTL != DstDevice.RTL || !RTL->is_data_exchangable)
    return false;

  if (RTL->is_data_exchangable(RTLDeviceID, DstDevice.RTLDeviceID))
    return (RTL->data_exchange != nullptr) ||
           (RTL->data_exchange_async != nullptr);

  return false;
}

int32_t DeviceTy::synchronize(__tgt_async_info *AsyncInfoPtr) {
  if (RTL->synchronize)
    return RTL->synchronize(RTLDeviceID, AsyncInfoPtr);
  return OFFLOAD_SUCCESS;
}

/// Check whether a device has an associated RTL and initialize it if it's not
/// already initialized.
bool device_is_ready(int device_num) {
  DP("Checking whether device %d is ready.\n", device_num);
  // Devices.size() can only change while registering a new
  // library, so try to acquire the lock of RTLs' mutex.
  RTLsMtx->lock();
  size_t Devices_size = Devices.size();
  RTLsMtx->unlock();
  if (Devices_size <= (size_t)device_num) {
    DP("Device ID  %d does not have a matching RTL\n", device_num);
    return false;
  }

  // Get device info
  DeviceTy &Device = Devices[device_num];

  DP("Is the device %d (local ID %d) initialized? %d\n", device_num,
       Device.RTLDeviceID, Device.IsInit);

  // Init the device if not done before
  if (!Device.IsInit && Device.initOnce() != OFFLOAD_SUCCESS) {
    DP("Failed to init device %d\n", device_num);
    return false;
  }

  DP("Device %d is ready to use.\n", device_num);

  return true;
}<|MERGE_RESOLUTION|>--- conflicted
+++ resolved
@@ -220,8 +220,7 @@
   } else if (Size) {
     // If it is not contained and Size > 0, we should create a new entry for it.
     IsNew = true;
-<<<<<<< HEAD
-    uintptr_t tp = (uintptr_t)data_alloc(Size, HstPtrBegin);
+    uintptr_t tp = (uintptr_t)allocData(Size, HstPtrBegin);
 #if OMPT_SUPPORT
     // OpenMP 5.0 sec. 3.6.1 p. 398 L18:
     // "The target-data-allocation event occurs when a thread allocates data
@@ -251,9 +250,6 @@
           DeviceID, Size, /*codeptr_ra*/ NULL);
     }
 #endif
-=======
-    uintptr_t tp = (uintptr_t)allocData(Size, HstPtrBegin);
->>>>>>> 666fadff
     DP("Creating new map entry: HstBase=" DPxMOD ", HstBegin=" DPxMOD ", "
        "HstEnd=" DPxMOD ", TgtBegin=" DPxMOD "\n",
        DPxPTR(HstPtrBase), DPxPTR(HstPtrBegin),
@@ -337,7 +333,6 @@
     if (HT.decRefCount() == 0) {
       DP("Deleting tgt data " DPxMOD " of size %ld\n",
           DPxPTR(HT.TgtPtrBegin), Size);
-<<<<<<< HEAD
 #if OMPT_SUPPORT
       // OpenMP 5.0 sec. 3.6.7 p. 405 L27:
       // "The target-data-disassociate event occurs when a thread disassociates
@@ -371,10 +366,7 @@
             (void *)HT.TgtPtrBegin, DeviceID, Size, /*codeptr_ra*/ NULL);
       }
 #endif
-      data_delete((void *)HT.TgtPtrBegin);
-=======
       deleteData((void *)HT.TgtPtrBegin);
->>>>>>> 666fadff
       DP("Removing%s mapping with HstPtrBegin=" DPxMOD ", TgtPtrBegin=" DPxMOD
           ", Size=%ld\n", (ForceDelete ? " (forced)" : ""),
           DPxPTR(HT.HstPtrBegin), DPxPTR(HT.TgtPtrBegin), Size);
@@ -473,9 +465,8 @@
 }
 
 // Submit data to device
-<<<<<<< HEAD
-int32_t DeviceTy::data_submit(void *TgtPtrBegin, void *HstPtrBegin,
-                              int64_t Size, __tgt_async_info *AsyncInfoPtr) {
+int32_t DeviceTy::submitData(void *TgtPtrBegin, void *HstPtrBegin, int64_t Size,
+                             __tgt_async_info *AsyncInfoPtr) {
 #if OMPT_SUPPORT
   // OpenMP 5.0 sec. 2.19.7.1 p. 321 L15:
   // "The target-data-op event occurs when a thread initiates a data operation
@@ -496,10 +487,6 @@
         TgtPtrBegin, DeviceID, Size, /*codeptr_ra*/ NULL);
   }
 #endif
-=======
-int32_t DeviceTy::submitData(void *TgtPtrBegin, void *HstPtrBegin, int64_t Size,
-                             __tgt_async_info *AsyncInfoPtr) {
->>>>>>> 666fadff
   if (!AsyncInfoPtr || !RTL->data_submit_async || !RTL->synchronize)
     return RTL->data_submit(RTLDeviceID, TgtPtrBegin, HstPtrBegin, Size);
   else
