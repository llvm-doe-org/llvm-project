--- conflicted
+++ resolved
@@ -53,9 +53,7 @@
 
 DeviceTy::DeviceTy(RTLInfoTy *RTL)
     : DeviceID(-1), RTL(RTL), RTLDeviceID(-1), IsInit(false), InitFlag(),
-<<<<<<< HEAD
-      HasPendingGlobals(false), PendingCtorsDtors(), ShadowPtrMap(),
-      PendingGlobalsMtx(), ShadowMtx() {
+      HasPendingGlobals(false), PendingCtorsDtors(), PendingGlobalsMtx() {
 #if OMPT_SUPPORT
   OmptApi.global_device_id = DeviceID;
   OmptApi.ompt_target_enabled = &ompt_target_enabled;
@@ -63,9 +61,6 @@
   OmptApi.omp_get_initial_device = omp_get_initial_device;
 #endif
 }
-=======
-      HasPendingGlobals(false), PendingCtorsDtors(), PendingGlobalsMtx() {}
->>>>>>> 5b8ea2d0
 
 DeviceTy::~DeviceTy() {
   if (DeviceID == -1 || !(getInfoLevel() & OMP_INFOTYPE_DUMP_TABLE))
@@ -124,36 +119,7 @@
   HDTTMapAccessorTy HDTTMap = HostDataToTargetMap.getExclusiveAccessor();
 
   auto It = HDTTMap->find(HstPtrBegin);
-<<<<<<< HEAD
-  if (It != HDTTMap->end()) {
-    HostDataToTargetTy &HDTT = *It->HDTT;
-    // Mapping exists
-    if (HDTT.getHoldRefCount()) {
-      // This is based on OpenACC 3.1, sec 3.2.33 "acc_unmap_data", L3656-3657:
-      // "It is an error to call acc_unmap_data if the structured reference
-      // count for the pointer is not zero."
-      REPORT("Trying to disassociate a pointer with a non-zero hold reference "
-             "count\n");
-    } else if (HDTT.isDynRefCountInf()) {
-      DP("Association found, removing it\n");
-      TgtPtrBegin = (void *)HDTT.TgtPtrBegin;
-      Size = HDTT.HstPtrEnd - HDTT.HstPtrBegin;
-      void *Event = HDTT.getEvent();
-      delete &HDTT;
-      if (Event)
-        destroyEvent(Event);
-      HDTTMap->erase(It);
-
-      // Notify the plugin about the unmapped memory.
-      return notifyDataUnmapped(HstPtrBegin);
-    } else {
-      REPORT("Trying to disassociate a pointer which was not mapped via "
-             "omp_target_associate_ptr\n");
-    }
-  } else {
-=======
   if (It == HDTTMap->end()) {
->>>>>>> 5b8ea2d0
     REPORT("Association not found\n");
     return OFFLOAD_FAIL;
   }
@@ -172,6 +138,8 @@
 
   if (HDTT.isDynRefCountInf()) {
     DP("Association found, removing it\n");
+    TgtPtrBegin = (void *)HDTT.TgtPtrBegin;
+    Size = HDTT.HstPtrEnd - HDTT.HstPtrBegin;
     void *Event = HDTT.getEvent();
     delete &HDTT;
     if (Event)
@@ -257,7 +225,6 @@
   return LR;
 }
 
-<<<<<<< HEAD
 void *DeviceTy::lookupHostPtr(void *TgtPtr) {
   HDTTMapAccessorTy HDTTMap = HostDataToTargetMap.getExclusiveAccessor();
   uintptr_t Tp = (uintptr_t)TgtPtr;
@@ -290,9 +257,9 @@
   HDTTMapAccessorTy HDTTMap = HostDataToTargetMap.getExclusiveAccessor();
 
   size_t BufferSize;
-  LookupResult lr = lookupMapping(HDTTMap, Ptr, Size);
-  if (lr.Flags.IsContained || lr.Flags.ExtendsBefore || lr.Flags.ExtendsAfter) {
-    auto &HT = *lr.Entry;
+  LookupResult LR = lookupMapping(HDTTMap, Ptr, Size);
+  if (LR.Flags.IsContained || LR.Flags.ExtendsBefore || LR.Flags.ExtendsAfter) {
+    auto &HT = *LR.TPR.getEntry();
     BufferSize = HT.HstPtrEnd - HT.HstPtrBegin;
     DP("Overlapping mapping exists with HstPtrBegin=" DPxMOD ", TgtPtrBegin="
         DPxMOD ", " "Size=%" PRId64 ", DynRefCount=%s, HoldRefCount=%s\n",
@@ -320,29 +287,15 @@
   return BufferSize;
 }
 
-TargetPointerResultTy
-DeviceTy::getTargetPointer(void *HstPtrBegin, void *HstPtrBase, int64_t Size,
-                           map_var_info_t HstPtrName, bool HasFlagTo,
-                           bool HasFlagAlways, bool IsImplicit,
-                           bool UpdateRefCount, bool HasCloseModifier,
-                           bool HasPresentModifier, bool HasHoldModifier,
-                           bool HasNoAllocModifier, AsyncInfoTy &AsyncInfo) {
-  HDTTMapAccessorTy HDTTMap = HostDataToTargetMap.getExclusiveAccessor();
-  void *TargetPointer = nullptr;
-  bool IsHostPtr = false;
-  bool IsPresent = true;
-  bool IsNew = false;
-=======
 TargetPointerResultTy DeviceTy::getTargetPointer(
     HDTTMapAccessorTy &HDTTMap, void *HstPtrBegin, void *HstPtrBase,
     int64_t Size, map_var_info_t HstPtrName, bool HasFlagTo, bool HasFlagAlways,
     bool IsImplicit, bool UpdateRefCount, bool HasCloseModifier,
-    bool HasPresentModifier, bool HasHoldModifier, AsyncInfoTy &AsyncInfo,
-    HostDataToTargetTy *OwnedTPR, bool ReleaseHDTTMap) {
+    bool HasPresentModifier, bool HasHoldModifier, bool HasNoAllocModifier,
+    AsyncInfoTy &AsyncInfo, HostDataToTargetTy *OwnedTPR, bool ReleaseHDTTMap) {
 
   LookupResult LR = lookupMapping(HDTTMap, HstPtrBegin, Size, OwnedTPR);
   LR.TPR.Flags.IsPresent = true;
->>>>>>> 5b8ea2d0
 
   // Release the mapping table lock only after the entry is locked by
   // attaching it to TPR. Once TPR is destroyed it will release the lock
@@ -383,25 +336,16 @@
     DP("Explicit extension not allowed: host address specified is " DPxMOD " (%"
        PRId64 " bytes), but device allocation maps to host at " DPxMOD " (%"
        PRId64 " bytes)\n",
-       DPxPTR(HstPtrBegin), Size, DPxPTR(Entry->HstPtrBegin),
-       Entry->HstPtrEnd - Entry->HstPtrBegin);
+       DPxPTR(HstPtrBegin), Size, DPxPTR(LR.TPR.getEntry()->HstPtrBegin),
+       LR.TPR.getEntry()->HstPtrEnd - LR.TPR.getEntry()->HstPtrBegin);
     // Explicit extension of mapped data - not allowed.
-<<<<<<< HEAD
     if (HasPresentModifier || !HasNoAllocModifier)
       MESSAGE("explicit extension not allowed: host address specified is "
               DPxMOD " (%" PRId64
               " bytes), but device allocation maps to host at " DPxMOD
               " (%" PRId64 " bytes)",
-            DPxPTR(HstPtrBegin), Size, DPxPTR(Entry->HstPtrBegin),
-            Entry->HstPtrEnd - Entry->HstPtrBegin);
-=======
-    MESSAGE("explicit extension not allowed: host address specified is " DPxMOD
-            " (%" PRId64
-            " bytes), but device allocation maps to host at " DPxMOD
-            " (%" PRId64 " bytes)",
-            DPxPTR(HstPtrBegin), Size, DPxPTR(LR.TPR.getEntry()->HstPtrBegin),
-            LR.TPR.getEntry()->HstPtrEnd - LR.TPR.getEntry()->HstPtrBegin);
->>>>>>> 5b8ea2d0
+              DPxPTR(HstPtrBegin), Size, DPxPTR(LR.TPR.getEntry()->HstPtrBegin),
+              LR.TPR.getEntry()->HstPtrEnd - LR.TPR.getEntry()->HstPtrBegin);
     if (HasPresentModifier)
       MESSAGE("device mapping required by 'present' map type modifier does not "
               "exist for host address " DPxMOD " (%" PRId64 " bytes)",
@@ -436,7 +380,6 @@
     // If it is not contained and Size > 0, we should create a new entry for it.
     LR.TPR.Flags.IsNewEntry = true;
     uintptr_t Ptr = (uintptr_t)allocData(Size, HstPtrBegin);
-<<<<<<< HEAD
 #if OMPT_SUPPORT
     // OpenMP 5.1, sec. 2.21.7.1 "map Clause", p. 353, L6-7:
     // "The target-data-op-begin event occurs before a thread initiates a data
@@ -494,13 +437,6 @@
           /*codeptr_ra=*/NULL);
     }
 #endif
-    Entry = HDTTMap
-                ->emplace(new HostDataToTargetTy(
-                    (uintptr_t)HstPtrBase, (uintptr_t)HstPtrBegin,
-                    (uintptr_t)HstPtrBegin + Size, Ptr, HasHoldModifier,
-                    HstPtrName))
-                .first->HDTT;
-=======
     // Release the mapping table lock only after the entry is locked by
     // attaching it to TPR.
     LR.TPR.setEntry(HDTTMap
@@ -509,7 +445,6 @@
                             (uintptr_t)HstPtrBegin + Size, Ptr, HasHoldModifier,
                             HstPtrName))
                         .first->HDTT);
->>>>>>> 5b8ea2d0
     INFO(OMP_INFOTYPE_MAPPING_CHANGED, DeviceID,
          "Creating new map entry with HstPtrBase=" DPxMOD
          ", HstPtrBegin=" DPxMOD ", TgtPtrBegin=" DPxMOD ", Size=%ld, "
