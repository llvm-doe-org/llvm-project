--- conflicted
+++ resolved
@@ -253,7 +253,7 @@
       *BufferHost = (void *)HT.HstPtrBegin;
     if (BufferDevice)
       *BufferDevice = (void *)HT.TgtPtrBegin;
-  } else if (RTLs->RequiresFlags & OMP_REQ_UNIFIED_SHARED_MEMORY) {
+  } else if (PM->RTLs.RequiresFlags & OMP_REQ_UNIFIED_SHARED_MEMORY) {
     DP("Unified shared memory\n");
     BufferSize = SIZE_MAX;
     if (BufferHost)
@@ -462,14 +462,9 @@
 }
 
 int DeviceTy::deallocTgtPtr(void *HstPtrBegin, int64_t Size, bool ForceDelete,
-<<<<<<< HEAD
                             bool HasCloseModifier, bool HasHoldModifier) {
-  if (RTLs->RequiresFlags & OMP_REQ_UNIFIED_SHARED_MEMORY && !HasCloseModifier)
-=======
-                            bool HasCloseModifier) {
   if (PM->RTLs.RequiresFlags & OMP_REQ_UNIFIED_SHARED_MEMORY &&
       !HasCloseModifier)
->>>>>>> 8260db75
     return OFFLOAD_SUCCESS;
   // Check if the pointer is contained in any sub-nodes.
   int rc;
