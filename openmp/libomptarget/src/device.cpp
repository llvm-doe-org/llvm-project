--- conflicted
+++ resolved
@@ -88,18 +88,11 @@
   }
 
   // Mapping does not exist, allocate it with refCount=INF
-<<<<<<< HEAD
   HostDataToTargetTy newEntry((uintptr_t) HstPtrBegin /*HstPtrBase*/,
                               (uintptr_t) HstPtrBegin /*HstPtrBegin*/,
                               (uintptr_t) HstPtrBegin + Size /*HstPtrEnd*/,
                               (uintptr_t) TgtPtrBegin /*TgtPtrBegin*/,
-                              false /*UseHoldRefCount*/,
-=======
-  HostDataToTargetTy newEntry((uintptr_t)HstPtrBegin /*HstPtrBase*/,
-                              (uintptr_t)HstPtrBegin /*HstPtrBegin*/,
-                              (uintptr_t)HstPtrBegin + Size /*HstPtrEnd*/,
-                              (uintptr_t)TgtPtrBegin /*TgtPtrBegin*/, nullptr,
->>>>>>> da8bec47
+                              false /*UseHoldRefCount*/, nullptr /*Name*/,
                               true /*IsRefCountINF*/);
 
   DP("Creating new map entry: HstBase=" DPxMOD ", HstBegin=" DPxMOD ", HstEnd="
@@ -285,18 +278,12 @@
 // If NULL is returned, then either data allocation failed or the user tried
 // to do an illegal mapping.
 void *DeviceTy::getOrAllocTgtPtr(void *HstPtrBegin, void *HstPtrBase,
-<<<<<<< HEAD
-                                 int64_t Size, bool &IsNew, bool &IsHostPtr,
-                                 bool IsImplicit, bool UpdateRefCount,
-                                 bool HasCloseModifier, bool HasPresentModifier,
-                                 bool HasNoAllocModifier,
-                                 bool HasHoldModifier) {
-=======
                                  int64_t Size, map_var_info_t HstPtrName,
                                  bool &IsNew, bool &IsHostPtr, bool IsImplicit,
                                  bool UpdateRefCount, bool HasCloseModifier,
-                                 bool HasPresentModifier) {
->>>>>>> da8bec47
+                                 bool HasPresentModifier,
+                                 bool HasNoAllocModifier,
+                                 bool HasHoldModifier) {
   void *rc = NULL;
   IsHostPtr = false;
   IsNew = false;
@@ -434,12 +421,8 @@
        DPxPTR((uintptr_t)HstPtrBegin + Size), DPxPTR(tp));
     HostDataToTargetMap.emplace(
         HostDataToTargetTy((uintptr_t)HstPtrBase, (uintptr_t)HstPtrBegin,
-<<<<<<< HEAD
                            (uintptr_t)HstPtrBegin + Size, tp, HasHoldModifier,
-                           /*IsINF=*/false));
-=======
-                           (uintptr_t)HstPtrBegin + Size, tp, HstPtrName));
->>>>>>> da8bec47
+                           HstPtrName, /*IsINF=*/false));
     rc = (void *)tp;
   }
 
