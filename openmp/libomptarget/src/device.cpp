--- conflicted
+++ resolved
@@ -20,35 +20,6 @@
 #include <cstdio>
 #include <string>
 
-<<<<<<< HEAD
-DeviceTy::DeviceTy(const DeviceTy &D)
-    : DeviceID(D.DeviceID), RTL(D.RTL), RTLDeviceID(D.RTLDeviceID),
-      OMPT_SUPPORT_IF(OmptApi(D.OmptApi),) IsInit(D.IsInit), InitFlag(),
-      HasPendingGlobals(D.HasPendingGlobals),
-      HostDataToTargetMap(D.HostDataToTargetMap),
-      PendingCtorsDtors(D.PendingCtorsDtors), ShadowPtrMap(D.ShadowPtrMap),
-      DataMapMtx(), PendingGlobalsMtx(), ShadowMtx(),
-      LoopTripCnt(D.LoopTripCnt) {}
-
-DeviceTy &DeviceTy::operator=(const DeviceTy &D) {
-  DeviceID = D.DeviceID;
-  RTL = D.RTL;
-  RTLDeviceID = D.RTLDeviceID;
-#if OMPT_SUPPORT
-  OmptApi = D.OmptApi;
-#endif
-  IsInit = D.IsInit;
-  HasPendingGlobals = D.HasPendingGlobals;
-  HostDataToTargetMap = D.HostDataToTargetMap;
-  PendingCtorsDtors = D.PendingCtorsDtors;
-  ShadowPtrMap = D.ShadowPtrMap;
-  LoopTripCnt = D.LoopTripCnt;
-
-  return *this;
-}
-
-=======
->>>>>>> a25f25c3
 DeviceTy::DeviceTy(RTLInfoTy *RTL)
     : DeviceID(-1), RTL(RTL), RTLDeviceID(-1), IsInit(false), InitFlag(),
       HasPendingGlobals(false), HostDataToTargetMap(), PendingCtorsDtors(),
