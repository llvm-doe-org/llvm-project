--- conflicted
+++ resolved
@@ -68,7 +68,6 @@
         TgtPtrBegin(TB), RefCount(IsINF ? INFRefCount : !UseHoldRefCount),
         HoldRefCount(UseHoldRefCount) {}
 
-<<<<<<< HEAD
   /// Get the total reference count.
   uint64_t getRefCount() const {
     if (RefCount == INFRefCount)
@@ -80,9 +79,6 @@
   uint64_t getRefCount(bool UseHoldRefCount) const {
     return UseHoldRefCount ? HoldRefCount : RefCount;
   }
-=======
-  uint64_t getRefCount() const { return RefCount; }
->>>>>>> ad532be0
 
   /// Reset the dynamic reference count only and return the total reference
   /// count.
@@ -121,14 +117,8 @@
     return getRefCount();
   }
 
-<<<<<<< HEAD
   /// Is the dynamic (and thus total) reference count infinite?
-  bool isRefCountInf() const {
-    return RefCount == INFRefCount;
-  }
-=======
   bool isRefCountInf() const { return RefCount == INFRefCount; }
->>>>>>> ad532be0
 };
 
 typedef uintptr_t HstPtrBeginTy;
