//===----------- device.h - Target independent OpenMP target RTL ----------===//
//
// Part of the LLVM Project, under the Apache License v2.0 with LLVM Exceptions.
// See https://llvm.org/LICENSE.txt for license information.
// SPDX-License-Identifier: Apache-2.0 WITH LLVM-exception
//
//===----------------------------------------------------------------------===//
//
// Declarations for managing devices that are handled by RTL plugins.
//
//===----------------------------------------------------------------------===//

#ifndef _OMPTARGET_DEVICE_H
#define _OMPTARGET_DEVICE_H

#define OMPT_FOR_LIBOMPTARGET
#include "../../runtime/src/ompt-internal.h"

#include <cassert>
#include <cstddef>
#include <list>
#include <map>
#include <mutex>
#include <set>
#include <vector>

// Forward declarations.
struct RTLInfoTy;
struct __tgt_bin_desc;
struct __tgt_target_table;
struct __tgt_async_info;

/// Map between host data and target data.
struct HostDataToTargetTy {
  uintptr_t HstPtrBase; // host info.
  uintptr_t HstPtrBegin;
  uintptr_t HstPtrEnd; // non-inclusive.

  uintptr_t TgtPtrBegin; // target info.

private:
  /// use mutable to allow modification via std::set iterator which is const.
  mutable uint64_t RefCount;
  static const uint64_t INFRefCount = ~(uint64_t)0;

public:
  HostDataToTargetTy(uintptr_t BP, uintptr_t B, uintptr_t E, uintptr_t TB,
      bool IsINF = false)
      : HstPtrBase(BP), HstPtrBegin(B), HstPtrEnd(E),
        TgtPtrBegin(TB), RefCount(IsINF ? INFRefCount : 1) {}

  uint64_t getRefCount() const {
    return RefCount;
  }

  uint64_t resetRefCount() const {
    if (RefCount != INFRefCount)
      RefCount = 1;

    return RefCount;
  }

  uint64_t incRefCount() const {
    if (RefCount != INFRefCount) {
      ++RefCount;
      assert(RefCount < INFRefCount && "refcount overflow");
    }

    return RefCount;
  }

  uint64_t decRefCount() const {
    if (RefCount != INFRefCount) {
      assert(RefCount > 0 && "refcount underflow");
      --RefCount;
    }

    return RefCount;
  }

  bool isRefCountInf() const {
    return RefCount == INFRefCount;
  }
};

typedef uintptr_t HstPtrBeginTy;
inline bool operator<(const HostDataToTargetTy &lhs, const HstPtrBeginTy &rhs) {
  return lhs.HstPtrBegin < rhs;
}
inline bool operator<(const HstPtrBeginTy &lhs, const HostDataToTargetTy &rhs) {
  return lhs < rhs.HstPtrBegin;
}
inline bool operator<(const HostDataToTargetTy &lhs,
                      const HostDataToTargetTy &rhs) {
  return lhs.HstPtrBegin < rhs.HstPtrBegin;
}

typedef std::set<HostDataToTargetTy, std::less<>> HostDataToTargetListTy;

struct LookupResult {
  struct {
    unsigned IsContained   : 1;
    unsigned ExtendsBefore : 1;
    unsigned ExtendsAfter  : 1;
  } Flags;

  HostDataToTargetListTy::iterator Entry;

  LookupResult() : Flags({0,0,0}), Entry() {}
};

/// Map for shadow pointers
struct ShadowPtrValTy {
  void *HstPtrVal;
  void *TgtPtrAddr;
  void *TgtPtrVal;
};
typedef std::map<void *, ShadowPtrValTy> ShadowPtrListTy;

///
struct PendingCtorDtorListsTy {
  std::list<void *> PendingCtors;
  std::list<void *> PendingDtors;
};
typedef std::map<__tgt_bin_desc *, PendingCtorDtorListsTy>
    PendingCtorsDtorsPerLibrary;

struct DeviceTy {
  int32_t DeviceID;
  RTLInfoTy *RTL;
  int32_t RTLDeviceID;
#if OMPT_SUPPORT
  ompt_plugin_api_t OmptApi;
#endif

  bool IsInit;
  std::once_flag InitFlag;
  bool HasPendingGlobals;

  HostDataToTargetListTy HostDataToTargetMap;
  PendingCtorsDtorsPerLibrary PendingCtorsDtors;

  ShadowPtrListTy ShadowPtrMap;

  std::mutex DataMapMtx, PendingGlobalsMtx, ShadowMtx;

  // NOTE: Once libomp gains full target-task support, this state should be
  // moved into the target task in libomp.
  std::map<int32_t, uint64_t> LoopTripCnt;

  DeviceTy(RTLInfoTy *RTL)
      : DeviceID(-1), RTL(RTL), RTLDeviceID(-1), IsInit(false), InitFlag(),
        HasPendingGlobals(false), HostDataToTargetMap(), PendingCtorsDtors(),
        ShadowPtrMap(), DataMapMtx(), PendingGlobalsMtx(), ShadowMtx() {
    OmptApi.target_id = ompt_id_none;
    OmptApi.ompt_get_enabled = ompt_get_enabled;
    OmptApi.ompt_get_callbacks = ompt_get_callbacks;
  }

  // The existence of mutexes makes DeviceTy non-copyable. We need to
  // provide a copy constructor and an assignment operator explicitly.
  DeviceTy(const DeviceTy &d)
      : DeviceID(d.DeviceID), RTL(d.RTL), RTLDeviceID(d.RTLDeviceID),
        OMPT_SUPPORT_IF(OmptApi(d.OmptApi),) IsInit(d.IsInit), InitFlag(),
        HasPendingGlobals(d.HasPendingGlobals),
        HostDataToTargetMap(d.HostDataToTargetMap),
        PendingCtorsDtors(d.PendingCtorsDtors), ShadowPtrMap(d.ShadowPtrMap),
        DataMapMtx(), PendingGlobalsMtx(), ShadowMtx(),
        LoopTripCnt(d.LoopTripCnt) {}

  DeviceTy& operator=(const DeviceTy &d) {
    DeviceID = d.DeviceID;
    RTL = d.RTL;
    RTLDeviceID = d.RTLDeviceID;
#if OMPT_SUPPORT
    OmptApi = d.OmptApi;
#endif
    IsInit = d.IsInit;
    HasPendingGlobals = d.HasPendingGlobals;
    HostDataToTargetMap = d.HostDataToTargetMap;
    PendingCtorsDtors = d.PendingCtorsDtors;
    ShadowPtrMap = d.ShadowPtrMap;
    LoopTripCnt = d.LoopTripCnt;

    return *this;
  }

  // Return true if data can be copied to DstDevice directly
  bool isDataExchangable(const DeviceTy& DstDevice);

  uint64_t getMapEntryRefCnt(void *HstPtrBegin);
  LookupResult lookupMapping(void *HstPtrBegin, int64_t Size);
  void *getOrAllocTgtPtr(void *HstPtrBegin, void *HstPtrBase, int64_t Size,
<<<<<<< HEAD
      bool &IsNew, bool &IsHostPtr, bool IsImplicit, bool UpdateRefCount = true,
      bool HasCloseModifier = false, bool DoNotAllocate = false);
=======
                         bool &IsNew, bool &IsHostPtr, bool IsImplicit,
                         bool UpdateRefCount, bool HasCloseModifier,
                         bool HasPresentModifier);
>>>>>>> b3774495
  void *getTgtPtrBegin(void *HstPtrBegin, int64_t Size);
  void *getTgtPtrBegin(void *HstPtrBegin, int64_t Size, bool &IsLast,
                       bool UpdateRefCount, bool &IsHostPtr,
                       bool MustContain = false);
  int deallocTgtPtr(void *TgtPtrBegin, int64_t Size, bool ForceDelete,
                    bool HasCloseModifier = false);
  int associatePtr(void *HstPtrBegin, void *TgtPtrBegin, int64_t Size);
  int disassociatePtr(void *HstPtrBegin);

  // calls to RTL
  int32_t initOnce();
  __tgt_target_table *load_binary(void *Img);

  // Data transfer. When AsyncInfoPtr is nullptr, the transfer will be
  // synchronous.
  // Copy data from host to device
  int32_t data_submit(void *TgtPtrBegin, void *HstPtrBegin, int64_t Size,
                      __tgt_async_info *AsyncInfoPtr);
  // Copy data from device back to host
  int32_t data_retrieve(void *HstPtrBegin, void *TgtPtrBegin, int64_t Size,
                        __tgt_async_info *AsyncInfoPtr);
  // Copy data from current device to destination device directly
  int32_t data_exchange(void *SrcPtr, DeviceTy DstDev, void *DstPtr,
                        int64_t Size, __tgt_async_info *AsyncInfoPtr);

  int32_t run_region(void *TgtEntryPtr, void **TgtVarsPtr,
                     ptrdiff_t *TgtOffsets, int32_t TgtVarsSize,
                     __tgt_async_info *AsyncInfoPtr);
  int32_t run_team_region(void *TgtEntryPtr, void **TgtVarsPtr,
                          ptrdiff_t *TgtOffsets, int32_t TgtVarsSize,
                          int32_t NumTeams, int32_t ThreadLimit,
                          uint64_t LoopTripCount,
                          __tgt_async_info *AsyncInfoPtr);

private:
  // Call to RTL
  void init(); // To be called only via DeviceTy::initOnce()
};

/// Map between Device ID (i.e. openmp device id) and its DeviceTy.
typedef std::vector<DeviceTy> DevicesTy;
extern DevicesTy Devices;

extern bool device_is_ready(int device_num);

#endif<|MERGE_RESOLUTION|>--- conflicted
+++ resolved
@@ -191,14 +191,9 @@
   uint64_t getMapEntryRefCnt(void *HstPtrBegin);
   LookupResult lookupMapping(void *HstPtrBegin, int64_t Size);
   void *getOrAllocTgtPtr(void *HstPtrBegin, void *HstPtrBase, int64_t Size,
-<<<<<<< HEAD
-      bool &IsNew, bool &IsHostPtr, bool IsImplicit, bool UpdateRefCount = true,
-      bool HasCloseModifier = false, bool DoNotAllocate = false);
-=======
                          bool &IsNew, bool &IsHostPtr, bool IsImplicit,
                          bool UpdateRefCount, bool HasCloseModifier,
-                         bool HasPresentModifier);
->>>>>>> b3774495
+                         bool HasPresentModifier, bool HasNoAllocModifier);
   void *getTgtPtrBegin(void *HstPtrBegin, int64_t Size);
   void *getTgtPtrBegin(void *HstPtrBegin, int64_t Size, bool &IsLast,
                        bool UpdateRefCount, bool &IsHostPtr,
