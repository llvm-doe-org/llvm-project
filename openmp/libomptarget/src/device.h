--- conflicted
+++ resolved
@@ -63,16 +63,11 @@
 
 public:
   HostDataToTargetTy(uintptr_t BP, uintptr_t B, uintptr_t E, uintptr_t TB,
-<<<<<<< HEAD
-                     bool UseHoldRefCount, bool IsINF)
-      : HstPtrBase(BP), HstPtrBegin(B), HstPtrEnd(E), TgtPtrBegin(TB),
-        RefCount(IsINF ? INFRefCount : !UseHoldRefCount),
+                     bool UseHoldRefCount, map_var_info_t Name = nullptr,
+                     bool IsINF = false)
+      : HstPtrBase(BP), HstPtrBegin(B), HstPtrEnd(E), HstPtrName(Name),
+        TgtPtrBegin(TB), RefCount(IsINF ? INFRefCount : !UseHoldRefCount),
         HoldRefCount(UseHoldRefCount) {}
-=======
-                     map_var_info_t Name = nullptr, bool IsINF = false)
-      : HstPtrBase(BP), HstPtrBegin(B), HstPtrEnd(E), HstPtrName(Name),
-        TgtPtrBegin(TB), RefCount(IsINF ? INFRefCount : 1) {}
->>>>>>> da8bec47
 
   /// Get the total reference count.
   uint64_t getRefCount() const {
@@ -216,16 +211,10 @@
   size_t getAccessibleBuffer(void *Ptr, int64_t Size, void **BufferHost,
                              void **BufferDevice);
   void *getOrAllocTgtPtr(void *HstPtrBegin, void *HstPtrBase, int64_t Size,
-<<<<<<< HEAD
-                         bool &IsNew, bool &IsHostPtr, bool IsImplicit,
-                         bool UpdateRefCount, bool HasCloseModifier,
-                         bool HasPresentModifier, bool HasNoAllocModifier,
-                         bool HasHoldModifier);
-=======
                          map_var_info_t HstPtrName, bool &IsNew,
                          bool &IsHostPtr, bool IsImplicit, bool UpdateRefCount,
-                         bool HasCloseModifier, bool HasPresentModifier);
->>>>>>> da8bec47
+                         bool HasCloseModifier, bool HasPresentModifier,
+                         bool HasNoAllocModifier, bool HasHoldModifier);
   void *getTgtPtrBegin(void *HstPtrBegin, int64_t Size);
   void *getTgtPtrBegin(void *HstPtrBegin, int64_t Size, bool &IsLast,
                        bool UpdateRefCount, bool UseHoldRefCount,
