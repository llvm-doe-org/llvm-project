--- conflicted
+++ resolved
@@ -42,7 +42,7 @@
     llvm_omp_target_alloc_shared;
     llvm_omp_target_alloc_device;
     __tgt_set_info_flag;
-<<<<<<< HEAD
+    __tgt_print_device_info;
     omp_get_mapped_ptr;
     omp_get_mapped_hostptr;
     omp_get_accessible_buffer;
@@ -58,9 +58,6 @@
     omp_get_num_devices_of_type;
     omp_get_typed_device_num;
     omp_get_device_of_type;
-=======
-    __tgt_print_device_info;
->>>>>>> 08c766a7
   local:
     *;
 };
