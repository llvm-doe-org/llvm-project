--- conflicted
+++ resolved
@@ -205,17 +205,9 @@
 
   DeviceTy &Device = PM->Devices[device_id];
 
-<<<<<<< HEAD
-#if OMPT_SUPPORT
-  ompt_dispatch_callback_target(ompt_target_enter_data, ompt_scope_begin,
-                                Device);
-#endif
-
-=======
   if (getInfoLevel() & OMP_INFOTYPE_KERNEL_ARGS)
     printKernelArguments(loc, device_id, arg_num, arg_sizes, arg_types,
                          arg_names, "Entering OpenMP data region");
->>>>>>> b68a6b09
 #ifdef OMPTARGET_DEBUG
   for (int i = 0; i < arg_num; ++i) {
     DP("Entry %2d: Base=" DPxMOD ", Begin=" DPxMOD ", Size=%" PRId64
@@ -225,11 +217,14 @@
   }
 #endif
 
+#if OMPT_SUPPORT
+  ompt_dispatch_callback_target(ompt_target_enter_data, ompt_scope_begin,
+                                Device);
+#endif
   int rc = targetDataBegin(loc, Device, arg_num, args_base, args, arg_sizes,
                            arg_types, arg_names, arg_mappers, nullptr);
 #if OMPT_SUPPORT
-  ompt_dispatch_callback_target(ompt_target_enter_data, ompt_scope_end,
-                                Device);
+  ompt_dispatch_callback_target(ompt_target_enter_data, ompt_scope_end, Device);
 #endif
   HandleTargetOutcome(rc == OFFLOAD_SUCCESS, loc);
 }
@@ -323,17 +318,9 @@
     return;
   }
 
-<<<<<<< HEAD
-#if OMPT_SUPPORT
-  ompt_dispatch_callback_target(ompt_target_exit_data, ompt_scope_begin,
-                                Device);
-#endif
-
-=======
   if (getInfoLevel() & OMP_INFOTYPE_KERNEL_ARGS)
     printKernelArguments(loc, device_id, arg_num, arg_sizes, arg_types,
                          arg_names, "Exiting OpenMP data region");
->>>>>>> b68a6b09
 #ifdef OMPTARGET_DEBUG
   for (int i=0; i<arg_num; ++i) {
     DP("Entry %2d: Base=" DPxMOD ", Begin=" DPxMOD ", Size=%" PRId64
@@ -343,17 +330,15 @@
   }
 #endif
 
-<<<<<<< HEAD
-  int rc = targetDataEnd(Device, arg_num, args_base, args, arg_sizes, arg_types,
-                         arg_names, arg_mappers, nullptr);
-  #if OMPT_SUPPORT
-    ompt_dispatch_callback_target(ompt_target_exit_data, ompt_scope_end,
-                                  Device);
-  #endif
-=======
+#if OMPT_SUPPORT
+  ompt_dispatch_callback_target(ompt_target_exit_data, ompt_scope_begin,
+                                Device);
+#endif
   int rc = targetDataEnd(loc, Device, arg_num, args_base, args, arg_sizes,
                          arg_types, arg_names, arg_mappers, nullptr);
->>>>>>> b68a6b09
+#if OMPT_SUPPORT
+  ompt_dispatch_callback_target(ompt_target_exit_data, ompt_scope_end, Device);
+#endif
   HandleTargetOutcome(rc == OFFLOAD_SUCCESS, loc);
 }
 
