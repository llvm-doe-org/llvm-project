//===-------- interface.cpp - Target independent OpenMP target RTL --------===//
//
// Part of the LLVM Project, under the Apache License v2.0 with LLVM Exceptions.
// See https://llvm.org/LICENSE.txt for license information.
// SPDX-License-Identifier: Apache-2.0 WITH LLVM-exception
//
//===----------------------------------------------------------------------===//
//
// Implementation of the interface to be used by Clang during the codegen of a
// target region.
//
//===----------------------------------------------------------------------===//

#include "device.h"
#include "private.h"
#include "rtl.h"
#define OMPT_FOR_LIBOMPTARGET
#include "../../runtime/src/ompt-internal.h"

#include <cassert>
#include <cstdio>
#include <cstdlib>
#include <mutex>

////////////////////////////////////////////////////////////////////////////////
/// manage the success or failure of a target construct
static void HandleDefaultTargetOffload() {
  PM->TargetOffloadMtx.lock();
  if (PM->TargetOffloadPolicy == tgt_default) {
    if (omp_get_num_devices() > 0) {
      DP("Default TARGET OFFLOAD policy is now mandatory "
         "(devices were found)\n");
      PM->TargetOffloadPolicy = tgt_mandatory;
    } else {
      DP("Default TARGET OFFLOAD policy is now disabled "
         "(no devices were found)\n");
      PM->TargetOffloadPolicy = tgt_disabled;
    }
  }
  PM->TargetOffloadMtx.unlock();
}

static int IsOffloadDisabled() {
  if (PM->TargetOffloadPolicy == tgt_default)
    HandleDefaultTargetOffload();
  return PM->TargetOffloadPolicy == tgt_disabled;
}

static void HandleTargetOutcome(bool success) {
  switch (PM->TargetOffloadPolicy) {
  case tgt_disabled:
    if (success) {
      FATAL_MESSAGE0(1, "expected no offloading while offloading is disabled");
    }
    break;
  case tgt_default:
    FATAL_MESSAGE0(1, "default offloading policy must be switched to "
                      "mandatory or disabled");
    break;
  case tgt_mandatory:
    if (!success) {
      if (getInfoLevel() > 1)
        for (const auto &Device : PM->Devices)
          dumpTargetPointerMappings(Device);
      else
        FAILURE_MESSAGE("run with env LIBOMPTARGET_INFO>1 to dump host-target"
                        "pointer maps\n");

      FATAL_MESSAGE0(
          1, "failure of target construct while offloading is mandatory");
    }
    break;
  }
}

////////////////////////////////////////////////////////////////////////////////
/// adds requires flags
EXTERN void __tgt_register_requires(int64_t flags) {
  PM->RTLs.RegisterRequires(flags);
}

////////////////////////////////////////////////////////////////////////////////
/// adds a target shared library to the target execution image
EXTERN void __tgt_register_lib(__tgt_bin_desc *desc) {
  PM->RTLs.RegisterLib(desc);
}

////////////////////////////////////////////////////////////////////////////////
/// unloads a target shared library
EXTERN void __tgt_unregister_lib(__tgt_bin_desc *desc) {
  PM->RTLs.UnregisterLib(desc);
}

/// creates host-to-target data mapping, stores it in the
/// libomptarget.so internal structure (an entry in a stack of data maps)
/// and passes the data to the device.
//
// OpenMP 5.0 sec. 2.12.3 p. 165 L22-23:
// "The target-enter-data-begin event occurs when a thread enters a target
// enter data region."
// "The target-enter-data-end event occurs when a thread exits a target enter
// data region."
// OpenMP 5.0 sec. 2.12.2 p. 162 L29-30:
// "The events associated with entering a target data region are the same
// events as associated with a target enter data construct, described in
// Section 2.12.3 on page 164."
// OpenMP 5.0 sec. 4.5.2.26 p. 490 L24-25 and p. 491 L20-22:
// "The ompt_callback_target_t type is used for callbacks that are dispatched
// when a thread begins to execute a device construct."
// "The kind argument indicates the kind of target region."
// "The endpoint argument indicates that the callback signals the beginning of
/// a scope or the end of a scope."
EXTERN void __tgt_target_data_begin(int64_t device_id, int32_t arg_num,
    void **args_base, void **args, int64_t *arg_sizes, int64_t *arg_types) {
  __tgt_target_data_begin_mapper(device_id, arg_num, args_base, args,
      arg_sizes, arg_types, nullptr);
}

EXTERN void __tgt_target_data_begin_nowait(int64_t device_id, int32_t arg_num,
    void **args_base, void **args, int64_t *arg_sizes, int64_t *arg_types,
    int32_t depNum, void *depList, int32_t noAliasDepNum,
    void *noAliasDepList) {
  if (depNum + noAliasDepNum > 0)
    __kmpc_omp_taskwait(NULL, __kmpc_global_thread_num(NULL));

  __tgt_target_data_begin_mapper(device_id, arg_num, args_base, args,
      arg_sizes, arg_types, nullptr);
}

EXTERN void __tgt_target_data_begin_mapper(int64_t device_id, int32_t arg_num,
    void **args_base, void **args, int64_t *arg_sizes, int64_t *arg_types,
    void **arg_mappers) {
  if (IsOffloadDisabled()) return;

  DP("Entering data begin region for device %" PRId64 " with %d mappings\n",
      device_id, arg_num);

  // No devices available?
  if (device_id == OFFLOAD_DEVICE_DEFAULT) {
    device_id = omp_get_default_device();
    DP("Use default device id %" PRId64 "\n", device_id);
  }

  if (device_id == omp_get_initial_device()) {
    DP("Device is host (%" PRId64 "), returning as if offload is disabled\n",
       device_id);
    return;
  }

  if (CheckDeviceAndCtors(device_id) != OFFLOAD_SUCCESS) {
    DP("Failed to get device %" PRId64 " ready\n", device_id);
    HandleTargetOutcome(false);
    return;
  }

  DeviceTy &Device = PM->Devices[device_id];

#if OMPT_SUPPORT
  ompt_dispatch_callback_target(ompt_target_enter_data, ompt_scope_begin,
                                Device);
#endif

#ifdef OMPTARGET_DEBUG
  for (int i = 0; i < arg_num; ++i) {
    DP("Entry %2d: Base=" DPxMOD ", Begin=" DPxMOD ", Size=%" PRId64
       ", Type=0x%" PRIx64 "\n",
       i, DPxPTR(args_base[i]), DPxPTR(args[i]), arg_sizes[i], arg_types[i]);
  }
#endif

  int rc = targetDataBegin(Device, arg_num, args_base, args, arg_sizes,
                           arg_types, arg_mappers, nullptr);
#if OMPT_SUPPORT
  ompt_dispatch_callback_target(ompt_target_enter_data, ompt_scope_end,
                                Device);
#endif
  HandleTargetOutcome(rc == OFFLOAD_SUCCESS);
}

EXTERN void __tgt_target_data_begin_nowait_mapper(int64_t device_id,
    int32_t arg_num, void **args_base, void **args, int64_t *arg_sizes,
    int64_t *arg_types, void **arg_mappers, int32_t depNum, void *depList,
    int32_t noAliasDepNum, void *noAliasDepList) {
  if (depNum + noAliasDepNum > 0)
    __kmpc_omp_taskwait(NULL, __kmpc_global_thread_num(NULL));

  __tgt_target_data_begin_mapper(device_id, arg_num, args_base, args,
      arg_sizes, arg_types, arg_mappers);
}

/// passes data from the target, releases target memory and destroys
/// the host-target mapping (top entry from the stack of data maps)
/// created by the last __tgt_target_data_begin.
//
// OpenMP 5.0 sec. 2.12.4 p. 168 L22-23:
// "The target-exit-data-begin event occurs when a thread enters a target exit
// data region."
// "The target-exit-data-end event occurs when a thread exits a target exit
// data region."
// OpenMP 5.0 sec. 2.12.2 p. 162 L31-32:
// "The events associated with exiting a target data region are the same
// events as associated with a target exit data construct, described in
// Section 2.12.4 on page 166."
// OpenMP 5.0 sec. 4.5.2.26 p. 490 L24-25 and p. 491 L20-22:
// "The ompt_callback_target_t type is used for callbacks that are dispatched
// when a thread begins to execute a device construct."
// "The kind argument indicates the kind of target region."
// "The endpoint argument indicates that the callback signals the beginning of
// a scope or the end of a scope."
EXTERN void __tgt_target_data_end(int64_t device_id, int32_t arg_num,
    void **args_base, void **args, int64_t *arg_sizes, int64_t *arg_types) {
  __tgt_target_data_end_mapper(device_id, arg_num, args_base, args, arg_sizes,
      arg_types, nullptr);
}

EXTERN void __tgt_target_data_end_nowait(int64_t device_id, int32_t arg_num,
    void **args_base, void **args, int64_t *arg_sizes, int64_t *arg_types,
    int32_t depNum, void *depList, int32_t noAliasDepNum,
    void *noAliasDepList) {
  if (depNum + noAliasDepNum > 0)
    __kmpc_omp_taskwait(NULL, __kmpc_global_thread_num(NULL));

  __tgt_target_data_end_mapper(device_id, arg_num, args_base, args, arg_sizes,
      arg_types, nullptr);
}

EXTERN void __tgt_target_data_end_mapper(int64_t device_id, int32_t arg_num,
    void **args_base, void **args, int64_t *arg_sizes, int64_t *arg_types,
    void **arg_mappers) {
  if (IsOffloadDisabled()) return;
  DP("Entering data end region with %d mappings\n", arg_num);

  // No devices available?
  if (device_id == OFFLOAD_DEVICE_DEFAULT) {
    device_id = omp_get_default_device();
  }

<<<<<<< HEAD
  if (device_id == omp_get_initial_device()) {
    DP("Device is host (%" PRId64 "), returning as if offload is disabled\n",
       device_id);
    return;
  }

  RTLsMtx->lock();
  size_t Devices_size = Devices.size();
  RTLsMtx->unlock();
  if (Devices_size <= (size_t)device_id) {
=======
  PM->RTLsMtx.lock();
  size_t DevicesSize = PM->Devices.size();
  PM->RTLsMtx.unlock();
  if (DevicesSize <= (size_t)device_id) {
>>>>>>> 8260db75
    DP("Device ID  %" PRId64 " does not have a matching RTL.\n", device_id);
    HandleTargetOutcome(false);
    return;
  }

  DeviceTy &Device = PM->Devices[device_id];
  if (!Device.IsInit) {
    DP("Uninit device: ignore");
    HandleTargetOutcome(false);
    return;
  }

#if OMPT_SUPPORT
  ompt_dispatch_callback_target(ompt_target_exit_data, ompt_scope_begin,
                                Device);
#endif

#ifdef OMPTARGET_DEBUG
  for (int i=0; i<arg_num; ++i) {
    DP("Entry %2d: Base=" DPxMOD ", Begin=" DPxMOD ", Size=%" PRId64
        ", Type=0x%" PRIx64 "\n", i, DPxPTR(args_base[i]), DPxPTR(args[i]),
        arg_sizes[i], arg_types[i]);
  }
#endif

  int rc = targetDataEnd(Device, arg_num, args_base, args, arg_sizes, arg_types,
                         arg_mappers, nullptr);
  #if OMPT_SUPPORT
    ompt_dispatch_callback_target(ompt_target_exit_data, ompt_scope_end,
                                  Device);
  #endif
  HandleTargetOutcome(rc == OFFLOAD_SUCCESS);
}

EXTERN void __tgt_target_data_end_nowait_mapper(int64_t device_id,
    int32_t arg_num, void **args_base, void **args, int64_t *arg_sizes,
    int64_t *arg_types, void **arg_mappers, int32_t depNum, void *depList,
    int32_t noAliasDepNum, void *noAliasDepList) {
  if (depNum + noAliasDepNum > 0)
    __kmpc_omp_taskwait(NULL, __kmpc_global_thread_num(NULL));

  __tgt_target_data_end_mapper(device_id, arg_num, args_base, args, arg_sizes,
      arg_types, arg_mappers);
}

EXTERN void __tgt_target_data_update(int64_t device_id, int32_t arg_num,
    void **args_base, void **args, int64_t *arg_sizes, int64_t *arg_types) {
  __tgt_target_data_update_mapper(device_id, arg_num, args_base, args,
      arg_sizes, arg_types, nullptr);
}

EXTERN void __tgt_target_data_update_nowait(int64_t device_id, int32_t arg_num,
    void **args_base, void **args, int64_t *arg_sizes, int64_t *arg_types,
    int32_t depNum, void *depList, int32_t noAliasDepNum,
    void *noAliasDepList) {
  if (depNum + noAliasDepNum > 0)
    __kmpc_omp_taskwait(NULL, __kmpc_global_thread_num(NULL));

  __tgt_target_data_update_mapper(device_id, arg_num, args_base, args,
      arg_sizes, arg_types, nullptr);
}

EXTERN void __tgt_target_data_update_mapper(int64_t device_id, int32_t arg_num,
    void **args_base, void **args, int64_t *arg_sizes, int64_t *arg_types,
    void **arg_mappers) {
  if (IsOffloadDisabled()) return;
  DP("Entering data update with %d mappings\n", arg_num);

  // No devices available?
  if (device_id == OFFLOAD_DEVICE_DEFAULT) {
    device_id = omp_get_default_device();
  }

  if (device_id == omp_get_initial_device()) {
    DP("Device is host (%" PRId64 "), returning as if offload is disabled\n",
       device_id);
    return;
  }

  if (CheckDeviceAndCtors(device_id) != OFFLOAD_SUCCESS) {
    DP("Failed to get device %" PRId64 " ready\n", device_id);
    HandleTargetOutcome(false);
    return;
  }

  DeviceTy &Device = PM->Devices[device_id];
  int rc = target_data_update(Device, arg_num, args_base,
      args, arg_sizes, arg_types, arg_mappers);
  HandleTargetOutcome(rc == OFFLOAD_SUCCESS);
}

EXTERN void __tgt_target_data_update_nowait_mapper(int64_t device_id,
    int32_t arg_num, void **args_base, void **args, int64_t *arg_sizes,
    int64_t *arg_types, void **arg_mappers, int32_t depNum, void *depList,
    int32_t noAliasDepNum, void *noAliasDepList) {
  if (depNum + noAliasDepNum > 0)
    __kmpc_omp_taskwait(NULL, __kmpc_global_thread_num(NULL));

  __tgt_target_data_update_mapper(device_id, arg_num, args_base, args,
      arg_sizes, arg_types, arg_mappers);
}

EXTERN int __tgt_target(int64_t device_id, void *host_ptr, int32_t arg_num,
    void **args_base, void **args, int64_t *arg_sizes, int64_t *arg_types) {
  return __tgt_target_mapper(device_id, host_ptr, arg_num, args_base, args,
      arg_sizes, arg_types, nullptr);
}

EXTERN int __tgt_target_nowait(int64_t device_id, void *host_ptr,
    int32_t arg_num, void **args_base, void **args, int64_t *arg_sizes,
    int64_t *arg_types, int32_t depNum, void *depList, int32_t noAliasDepNum,
    void *noAliasDepList) {
  if (depNum + noAliasDepNum > 0)
    __kmpc_omp_taskwait(NULL, __kmpc_global_thread_num(NULL));

  return __tgt_target_mapper(device_id, host_ptr, arg_num, args_base, args,
      arg_sizes, arg_types, nullptr);
}

EXTERN int __tgt_target_mapper(int64_t device_id, void *host_ptr,
    int32_t arg_num, void **args_base, void **args, int64_t *arg_sizes,
    int64_t *arg_types, void **arg_mappers) {
  if (IsOffloadDisabled()) return OFFLOAD_FAIL;
  DP("Entering target region with entry point " DPxMOD " and device Id %"
      PRId64 "\n", DPxPTR(host_ptr), device_id);

  if (device_id == OFFLOAD_DEVICE_DEFAULT) {
    device_id = omp_get_default_device();
  }

  if (device_id == omp_get_initial_device()) {
    DP("Device is host (%" PRId64 "), returning OFFLOAD_FAIL as if offload is "
       "disabled\n", device_id);
    return OFFLOAD_FAIL;
  }

  if (CheckDeviceAndCtors(device_id) != OFFLOAD_SUCCESS) {
    REPORT("Failed to get device %" PRId64 " ready\n", device_id);
    HandleTargetOutcome(false);
    return OFFLOAD_FAIL;
  }

#ifdef OMPTARGET_DEBUG
  for (int i=0; i<arg_num; ++i) {
    DP("Entry %2d: Base=" DPxMOD ", Begin=" DPxMOD ", Size=%" PRId64
        ", Type=0x%" PRIx64 "\n", i, DPxPTR(args_base[i]), DPxPTR(args[i]),
        arg_sizes[i], arg_types[i]);
  }
#endif

  int rc = target(device_id, host_ptr, arg_num, args_base, args, arg_sizes,
      arg_types, arg_mappers, 0, 0, false /*team*/);
  HandleTargetOutcome(rc == OFFLOAD_SUCCESS);
  return rc;
}

EXTERN int __tgt_target_nowait_mapper(int64_t device_id, void *host_ptr,
    int32_t arg_num, void **args_base, void **args, int64_t *arg_sizes,
    int64_t *arg_types, void **arg_mappers, int32_t depNum, void *depList,
    int32_t noAliasDepNum, void *noAliasDepList) {
  if (depNum + noAliasDepNum > 0)
    __kmpc_omp_taskwait(NULL, __kmpc_global_thread_num(NULL));

  return __tgt_target_mapper(device_id, host_ptr, arg_num, args_base, args,
      arg_sizes, arg_types, arg_mappers);
}

EXTERN int __tgt_target_teams(int64_t device_id, void *host_ptr,
    int32_t arg_num, void **args_base, void **args, int64_t *arg_sizes,
    int64_t *arg_types, int32_t team_num, int32_t thread_limit) {
  return __tgt_target_teams_mapper(device_id, host_ptr, arg_num, args_base,
      args, arg_sizes, arg_types, nullptr, team_num, thread_limit);
}

EXTERN int __tgt_target_teams_nowait(int64_t device_id, void *host_ptr,
    int32_t arg_num, void **args_base, void **args, int64_t *arg_sizes,
    int64_t *arg_types, int32_t team_num, int32_t thread_limit, int32_t depNum,
    void *depList, int32_t noAliasDepNum, void *noAliasDepList) {
  if (depNum + noAliasDepNum > 0)
    __kmpc_omp_taskwait(NULL, __kmpc_global_thread_num(NULL));

  return __tgt_target_teams_mapper(device_id, host_ptr, arg_num, args_base,
      args, arg_sizes, arg_types, nullptr, team_num, thread_limit);
}

EXTERN int __tgt_target_teams_mapper(int64_t device_id, void *host_ptr,
    int32_t arg_num, void **args_base, void **args, int64_t *arg_sizes,
    int64_t *arg_types, void **arg_mappers, int32_t team_num, int32_t thread_limit) {
  if (IsOffloadDisabled()) return OFFLOAD_FAIL;
  DP("Entering target region with entry point " DPxMOD " and device Id %"
      PRId64 "\n", DPxPTR(host_ptr), device_id);

  if (device_id == OFFLOAD_DEVICE_DEFAULT) {
    device_id = omp_get_default_device();
  }

  if (device_id == omp_get_initial_device()) {
    DP("Device is host (%" PRId64 "), returning OFFLOAD_FAIL as if offload is "
       "disabled\n", device_id);
    return OFFLOAD_FAIL;
  }

  if (CheckDeviceAndCtors(device_id) != OFFLOAD_SUCCESS) {
    REPORT("Failed to get device %" PRId64 " ready\n", device_id);
    HandleTargetOutcome(false);
    return OFFLOAD_FAIL;
  }

#ifdef OMPTARGET_DEBUG
  for (int i=0; i<arg_num; ++i) {
    DP("Entry %2d: Base=" DPxMOD ", Begin=" DPxMOD ", Size=%" PRId64
        ", Type=0x%" PRIx64 "\n", i, DPxPTR(args_base[i]), DPxPTR(args[i]),
        arg_sizes[i], arg_types[i]);
  }
#endif

  int rc = target(device_id, host_ptr, arg_num, args_base, args, arg_sizes,
      arg_types, arg_mappers, team_num, thread_limit, true /*team*/);
  HandleTargetOutcome(rc == OFFLOAD_SUCCESS);

  return rc;
}

EXTERN int __tgt_target_teams_nowait_mapper(int64_t device_id, void *host_ptr,
    int32_t arg_num, void **args_base, void **args, int64_t *arg_sizes,
    int64_t *arg_types, void **arg_mappers, int32_t team_num,
    int32_t thread_limit, int32_t depNum, void *depList, int32_t noAliasDepNum,
    void *noAliasDepList) {
  if (depNum + noAliasDepNum > 0)
    __kmpc_omp_taskwait(NULL, __kmpc_global_thread_num(NULL));

  return __tgt_target_teams_mapper(device_id, host_ptr, arg_num, args_base,
      args, arg_sizes, arg_types, arg_mappers, team_num, thread_limit);
}

// Get the current number of components for a user-defined mapper.
EXTERN int64_t __tgt_mapper_num_components(void *rt_mapper_handle) {
  auto *MapperComponentsPtr = (struct MapperComponentsTy *)rt_mapper_handle;
  int64_t size = MapperComponentsPtr->Components.size();
  DP("__tgt_mapper_num_components(Handle=" DPxMOD ") returns %" PRId64 "\n",
     DPxPTR(rt_mapper_handle), size);
  return size;
}

// Push back one component for a user-defined mapper.
EXTERN void __tgt_push_mapper_component(void *rt_mapper_handle, void *base,
                                        void *begin, int64_t size,
                                        int64_t type) {
  DP("__tgt_push_mapper_component(Handle=" DPxMOD
     ") adds an entry (Base=" DPxMOD ", Begin=" DPxMOD ", Size=%" PRId64
     ", Type=0x%" PRIx64 ").\n",
     DPxPTR(rt_mapper_handle), DPxPTR(base), DPxPTR(begin), size, type);
  auto *MapperComponentsPtr = (struct MapperComponentsTy *)rt_mapper_handle;
  MapperComponentsPtr->Components.push_back(
      MapComponentInfoTy(base, begin, size, type));
}

EXTERN void __kmpc_push_target_tripcount(int64_t device_id,
    uint64_t loop_tripcount) {
  if (IsOffloadDisabled())
    return;

  if (device_id == OFFLOAD_DEVICE_DEFAULT) {
    device_id = omp_get_default_device();
  }

  if (device_id == omp_get_initial_device()) {
    DP("Device is host (%" PRId64 "), returning as if offload is disabled\n",
       device_id);
    return;
  }

  if (CheckDeviceAndCtors(device_id) != OFFLOAD_SUCCESS) {
    DP("Failed to get device %" PRId64 " ready\n", device_id);
    HandleTargetOutcome(false);
    return;
  }

  DP("__kmpc_push_target_tripcount(%" PRId64 ", %" PRIu64 ")\n", device_id,
      loop_tripcount);
  PM->TblMapMtx.lock();
  PM->Devices[device_id].LoopTripCnt.emplace(__kmpc_global_thread_num(NULL),
                                             loop_tripcount);
  PM->TblMapMtx.unlock();
}<|MERGE_RESOLUTION|>--- conflicted
+++ resolved
@@ -235,23 +235,16 @@
     device_id = omp_get_default_device();
   }
 
-<<<<<<< HEAD
   if (device_id == omp_get_initial_device()) {
     DP("Device is host (%" PRId64 "), returning as if offload is disabled\n",
        device_id);
     return;
   }
 
-  RTLsMtx->lock();
-  size_t Devices_size = Devices.size();
-  RTLsMtx->unlock();
-  if (Devices_size <= (size_t)device_id) {
-=======
   PM->RTLsMtx.lock();
   size_t DevicesSize = PM->Devices.size();
   PM->RTLsMtx.unlock();
   if (DevicesSize <= (size_t)device_id) {
->>>>>>> 8260db75
     DP("Device ID  %" PRId64 " does not have a matching RTL.\n", device_id);
     HandleTargetOutcome(false);
     return;
