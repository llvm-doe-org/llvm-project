//===-------- interface.cpp - Target independent OpenMP target RTL --------===//
//
// Part of the LLVM Project, under the Apache License v2.0 with LLVM Exceptions.
// See https://llvm.org/LICENSE.txt for license information.
// SPDX-License-Identifier: Apache-2.0 WITH LLVM-exception
//
//===----------------------------------------------------------------------===//
//
// Implementation of the interface to be used by Clang during the codegen of a
// target region.
//
//===----------------------------------------------------------------------===//

#include <omptarget.h>

#include "device.h"
#include "private.h"
#include "rtl.h"
#define OMPT_FOR_LIBOMPTARGET
#include "../../runtime/src/ompt-internal.h"

#include <cassert>
#include <cstdlib>
#include <mutex>

// Store target policy (disabled, mandatory, default)
kmp_target_offload_kind_t TargetOffloadPolicy = tgt_default;
std::mutex TargetOffloadMtx;

////////////////////////////////////////////////////////////////////////////////
/// manage the success or failure of a target construct

static void HandleDefaultTargetOffload() {
  TargetOffloadMtx.lock();
  if (TargetOffloadPolicy == tgt_default) {
    if (omp_get_num_devices() > 0) {
      DP("Default TARGET OFFLOAD policy is now mandatory "
         "(devices were found)\n");
      TargetOffloadPolicy = tgt_mandatory;
    } else {
      DP("Default TARGET OFFLOAD policy is now disabled "
         "(no devices were found)\n");
      TargetOffloadPolicy = tgt_disabled;
    }
  }
  TargetOffloadMtx.unlock();
}

static int IsOffloadDisabled() {
  if (TargetOffloadPolicy == tgt_default) HandleDefaultTargetOffload();
  return TargetOffloadPolicy == tgt_disabled;
}

static void HandleTargetOutcome(bool success) {
  switch (TargetOffloadPolicy) {
    case tgt_disabled:
      if (success) {
        FATAL_MESSAGE0(1, "expected no offloading while offloading is disabled");
      }
      break;
    case tgt_default:
      FATAL_MESSAGE0(1, "default offloading policy must be switched to "
                        "mandatory or disabled");
      break;
    case tgt_mandatory:
      if (!success) {
        FATAL_MESSAGE0(1, "failure of target construct while offloading is mandatory");
      }
      break;
  }
}

////////////////////////////////////////////////////////////////////////////////
/// adds requires flags
EXTERN void __tgt_register_requires(int64_t flags) {
  RTLs->RegisterRequires(flags);
}

////////////////////////////////////////////////////////////////////////////////
/// adds a target shared library to the target execution image
EXTERN void __tgt_register_lib(__tgt_bin_desc *desc) {
  RTLs->RegisterLib(desc);
}

////////////////////////////////////////////////////////////////////////////////
/// unloads a target shared library
EXTERN void __tgt_unregister_lib(__tgt_bin_desc *desc) {
  RTLs->UnregisterLib(desc);
}

/// creates host-to-target data mapping, stores it in the
/// libomptarget.so internal structure (an entry in a stack of data maps)
/// and passes the data to the device.
//
// OpenMP 5.0 sec. 2.12.3 p. 165 L22-23:
// "The target-enter-data-begin event occurs when a thread enters a target
// enter data region."
// "The target-enter-data-end event occurs when a thread exits a target enter
// data region."
// OpenMP 5.0 sec. 2.12.2 p. 162 L29-30:
// "The events associated with entering a target data region are the same
// events as associated with a target enter data construct, described in
// Section 2.12.3 on page 164."
// OpenMP 5.0 sec. 4.5.2.26 p. 490 L24-25 and p. 491 L20-22:
// "The ompt_callback_target_t type is used for callbacks that are dispatched
// when a thread begins to execute a device construct."
// "The kind argument indicates the kind of target region."
// "The endpoint argument indicates that the callback signals the beginning of
/// a scope or the end of a scope."
EXTERN void __tgt_target_data_begin(int64_t device_id, int32_t arg_num,
    void **args_base, void **args, int64_t *arg_sizes, int64_t *arg_types) {
  __tgt_target_data_begin_mapper(device_id, arg_num, args_base, args,
      arg_sizes, arg_types, nullptr);
}

EXTERN void __tgt_target_data_begin_nowait(int64_t device_id, int32_t arg_num,
    void **args_base, void **args, int64_t *arg_sizes, int64_t *arg_types,
    int32_t depNum, void *depList, int32_t noAliasDepNum,
    void *noAliasDepList) {
  if (depNum + noAliasDepNum > 0)
    __kmpc_omp_taskwait(NULL, __kmpc_global_thread_num(NULL));

  __tgt_target_data_begin_mapper(device_id, arg_num, args_base, args,
      arg_sizes, arg_types, nullptr);
}

EXTERN void __tgt_target_data_begin_mapper(int64_t device_id, int32_t arg_num,
    void **args_base, void **args, int64_t *arg_sizes, int64_t *arg_types,
    void **arg_mappers) {
  if (IsOffloadDisabled()) return;

  DP("Entering data begin region for device %" PRId64 " with %d mappings\n",
      device_id, arg_num);

  // No devices available?
  if (device_id == OFFLOAD_DEVICE_DEFAULT) {
    device_id = omp_get_default_device();
    DP("Use default device id %" PRId64 "\n", device_id);
  }

  DeviceTy &Device = Devices[device_id];

#if OMPT_SUPPORT
  ompt_dispatch_callback_target(ompt_target_enter_data, ompt_scope_begin,
                                Device);
#endif

  if (CheckDeviceAndCtors(device_id) != OFFLOAD_SUCCESS) {
    DP("Failed to get device %" PRId64 " ready\n", device_id);
    #if OMPT_SUPPORT
      ompt_dispatch_callback_target(ompt_target_enter_data, ompt_scope_end,
                                    Device);
    #endif
    HandleTargetOutcome(false);
    return;
  }

#ifdef OMPTARGET_DEBUG
  for (int i = 0; i < arg_num; ++i) {
    DP("Entry %2d: Base=" DPxMOD ", Begin=" DPxMOD ", Size=%" PRId64
       ", Type=0x%" PRIx64 "\n",
       i, DPxPTR(args_base[i]), DPxPTR(args[i]), arg_sizes[i], arg_types[i]);
  }
#endif

<<<<<<< HEAD
  int rc = target_data_begin(Device, arg_num, args_base, args, arg_sizes,
      arg_types, arg_mappers, nullptr);
#if OMPT_SUPPORT
  ompt_dispatch_callback_target(ompt_target_enter_data, ompt_scope_end,
                                Device);
#endif
=======
  int rc = targetDataBegin(Device, arg_num, args_base, args, arg_sizes,
                           arg_types, arg_mappers, nullptr);
>>>>>>> 666fadff
  HandleTargetOutcome(rc == OFFLOAD_SUCCESS);
}

EXTERN void __tgt_target_data_begin_nowait_mapper(int64_t device_id,
    int32_t arg_num, void **args_base, void **args, int64_t *arg_sizes,
    int64_t *arg_types, void **arg_mappers, int32_t depNum, void *depList,
    int32_t noAliasDepNum, void *noAliasDepList) {
  if (depNum + noAliasDepNum > 0)
    __kmpc_omp_taskwait(NULL, __kmpc_global_thread_num(NULL));

  __tgt_target_data_begin_mapper(device_id, arg_num, args_base, args,
      arg_sizes, arg_types, arg_mappers);
}

/// passes data from the target, releases target memory and destroys
/// the host-target mapping (top entry from the stack of data maps)
/// created by the last __tgt_target_data_begin.
//
// OpenMP 5.0 sec. 2.12.4 p. 168 L22-23:
// "The target-exit-data-begin event occurs when a thread enters a target exit
// data region."
// "The target-exit-data-end event occurs when a thread exits a target exit
// data region."
// OpenMP 5.0 sec. 2.12.2 p. 162 L31-32:
// "The events associated with exiting a target data region are the same
// events as associated with a target exit data construct, described in
// Section 2.12.4 on page 166."
// OpenMP 5.0 sec. 4.5.2.26 p. 490 L24-25 and p. 491 L20-22:
// "The ompt_callback_target_t type is used for callbacks that are dispatched
// when a thread begins to execute a device construct."
// "The kind argument indicates the kind of target region."
// "The endpoint argument indicates that the callback signals the beginning of
// a scope or the end of a scope."
EXTERN void __tgt_target_data_end(int64_t device_id, int32_t arg_num,
    void **args_base, void **args, int64_t *arg_sizes, int64_t *arg_types) {
  __tgt_target_data_end_mapper(device_id, arg_num, args_base, args, arg_sizes,
      arg_types, nullptr);
}

EXTERN void __tgt_target_data_end_nowait(int64_t device_id, int32_t arg_num,
    void **args_base, void **args, int64_t *arg_sizes, int64_t *arg_types,
    int32_t depNum, void *depList, int32_t noAliasDepNum,
    void *noAliasDepList) {
  if (depNum + noAliasDepNum > 0)
    __kmpc_omp_taskwait(NULL, __kmpc_global_thread_num(NULL));

  __tgt_target_data_end_mapper(device_id, arg_num, args_base, args, arg_sizes,
      arg_types, nullptr);
}

EXTERN void __tgt_target_data_end_mapper(int64_t device_id, int32_t arg_num,
    void **args_base, void **args, int64_t *arg_sizes, int64_t *arg_types,
    void **arg_mappers) {
  if (IsOffloadDisabled()) return;
  DP("Entering data end region with %d mappings\n", arg_num);

  // No devices available?
  if (device_id == OFFLOAD_DEVICE_DEFAULT) {
    device_id = omp_get_default_device();
  }

  RTLsMtx->lock();
  size_t Devices_size = Devices.size();
  RTLsMtx->unlock();
  if (Devices_size <= (size_t)device_id) {
    DP("Device ID  %" PRId64 " does not have a matching RTL.\n", device_id);
    HandleTargetOutcome(false);
    return;
  }

  DeviceTy &Device = Devices[device_id];
  if (!Device.IsInit) {
    DP("Uninit device: ignore");
    HandleTargetOutcome(false);
    return;
  }

#if OMPT_SUPPORT
  ompt_dispatch_callback_target(ompt_target_exit_data, ompt_scope_begin,
                                Device);
#endif

#ifdef OMPTARGET_DEBUG
  for (int i=0; i<arg_num; ++i) {
    DP("Entry %2d: Base=" DPxMOD ", Begin=" DPxMOD ", Size=%" PRId64
        ", Type=0x%" PRIx64 "\n", i, DPxPTR(args_base[i]), DPxPTR(args[i]),
        arg_sizes[i], arg_types[i]);
  }
#endif

<<<<<<< HEAD
  int rc = target_data_end(Device, arg_num, args_base, args, arg_sizes,
      arg_types, arg_mappers, nullptr);
  #if OMPT_SUPPORT
    ompt_dispatch_callback_target(ompt_target_exit_data, ompt_scope_end,
                                  Device);
  #endif
=======
  int rc = targetDataEnd(Device, arg_num, args_base, args, arg_sizes, arg_types,
                         arg_mappers, nullptr);
>>>>>>> 666fadff
  HandleTargetOutcome(rc == OFFLOAD_SUCCESS);
}

EXTERN void __tgt_target_data_end_nowait_mapper(int64_t device_id,
    int32_t arg_num, void **args_base, void **args, int64_t *arg_sizes,
    int64_t *arg_types, void **arg_mappers, int32_t depNum, void *depList,
    int32_t noAliasDepNum, void *noAliasDepList) {
  if (depNum + noAliasDepNum > 0)
    __kmpc_omp_taskwait(NULL, __kmpc_global_thread_num(NULL));

  __tgt_target_data_end_mapper(device_id, arg_num, args_base, args, arg_sizes,
      arg_types, arg_mappers);
}

EXTERN void __tgt_target_data_update(int64_t device_id, int32_t arg_num,
    void **args_base, void **args, int64_t *arg_sizes, int64_t *arg_types) {
  __tgt_target_data_update_mapper(device_id, arg_num, args_base, args,
      arg_sizes, arg_types, nullptr);
}

EXTERN void __tgt_target_data_update_nowait(int64_t device_id, int32_t arg_num,
    void **args_base, void **args, int64_t *arg_sizes, int64_t *arg_types,
    int32_t depNum, void *depList, int32_t noAliasDepNum,
    void *noAliasDepList) {
  if (depNum + noAliasDepNum > 0)
    __kmpc_omp_taskwait(NULL, __kmpc_global_thread_num(NULL));

  __tgt_target_data_update_mapper(device_id, arg_num, args_base, args,
      arg_sizes, arg_types, nullptr);
}

EXTERN void __tgt_target_data_update_mapper(int64_t device_id, int32_t arg_num,
    void **args_base, void **args, int64_t *arg_sizes, int64_t *arg_types,
    void **arg_mappers) {
  if (IsOffloadDisabled()) return;
  DP("Entering data update with %d mappings\n", arg_num);

  // No devices available?
  if (device_id == OFFLOAD_DEVICE_DEFAULT) {
    device_id = omp_get_default_device();
  }

  if (CheckDeviceAndCtors(device_id) != OFFLOAD_SUCCESS) {
    DP("Failed to get device %" PRId64 " ready\n", device_id);
    HandleTargetOutcome(false);
    return;
  }

  DeviceTy& Device = Devices[device_id];
  int rc = target_data_update(Device, arg_num, args_base,
      args, arg_sizes, arg_types, arg_mappers);
  HandleTargetOutcome(rc == OFFLOAD_SUCCESS);
}

EXTERN void __tgt_target_data_update_nowait_mapper(int64_t device_id,
    int32_t arg_num, void **args_base, void **args, int64_t *arg_sizes,
    int64_t *arg_types, void **arg_mappers, int32_t depNum, void *depList,
    int32_t noAliasDepNum, void *noAliasDepList) {
  if (depNum + noAliasDepNum > 0)
    __kmpc_omp_taskwait(NULL, __kmpc_global_thread_num(NULL));

  __tgt_target_data_update_mapper(device_id, arg_num, args_base, args,
      arg_sizes, arg_types, arg_mappers);
}

EXTERN int __tgt_target(int64_t device_id, void *host_ptr, int32_t arg_num,
    void **args_base, void **args, int64_t *arg_sizes, int64_t *arg_types) {
  return __tgt_target_mapper(device_id, host_ptr, arg_num, args_base, args,
      arg_sizes, arg_types, nullptr);
}

EXTERN int __tgt_target_nowait(int64_t device_id, void *host_ptr,
    int32_t arg_num, void **args_base, void **args, int64_t *arg_sizes,
    int64_t *arg_types, int32_t depNum, void *depList, int32_t noAliasDepNum,
    void *noAliasDepList) {
  if (depNum + noAliasDepNum > 0)
    __kmpc_omp_taskwait(NULL, __kmpc_global_thread_num(NULL));

  return __tgt_target_mapper(device_id, host_ptr, arg_num, args_base, args,
      arg_sizes, arg_types, nullptr);
}

EXTERN int __tgt_target_mapper(int64_t device_id, void *host_ptr,
    int32_t arg_num, void **args_base, void **args, int64_t *arg_sizes,
    int64_t *arg_types, void **arg_mappers) {
  if (IsOffloadDisabled()) return OFFLOAD_FAIL;
  DP("Entering target region with entry point " DPxMOD " and device Id %"
      PRId64 "\n", DPxPTR(host_ptr), device_id);

  if (device_id == OFFLOAD_DEVICE_DEFAULT) {
    device_id = omp_get_default_device();
  }

  if (CheckDeviceAndCtors(device_id) != OFFLOAD_SUCCESS) {
    DP("Failed to get device %" PRId64 " ready\n", device_id);
    HandleTargetOutcome(false);
    return OFFLOAD_FAIL;
  }

#ifdef OMPTARGET_DEBUG
  for (int i=0; i<arg_num; ++i) {
    DP("Entry %2d: Base=" DPxMOD ", Begin=" DPxMOD ", Size=%" PRId64
        ", Type=0x%" PRIx64 "\n", i, DPxPTR(args_base[i]), DPxPTR(args[i]),
        arg_sizes[i], arg_types[i]);
  }
#endif

  int rc = target(device_id, host_ptr, arg_num, args_base, args, arg_sizes,
      arg_types, arg_mappers, 0, 0, false /*team*/);
  HandleTargetOutcome(rc == OFFLOAD_SUCCESS);
  return rc;
}

EXTERN int __tgt_target_nowait_mapper(int64_t device_id, void *host_ptr,
    int32_t arg_num, void **args_base, void **args, int64_t *arg_sizes,
    int64_t *arg_types, void **arg_mappers, int32_t depNum, void *depList,
    int32_t noAliasDepNum, void *noAliasDepList) {
  if (depNum + noAliasDepNum > 0)
    __kmpc_omp_taskwait(NULL, __kmpc_global_thread_num(NULL));

  return __tgt_target_mapper(device_id, host_ptr, arg_num, args_base, args,
      arg_sizes, arg_types, arg_mappers);
}

EXTERN int __tgt_target_teams(int64_t device_id, void *host_ptr,
    int32_t arg_num, void **args_base, void **args, int64_t *arg_sizes,
    int64_t *arg_types, int32_t team_num, int32_t thread_limit) {
  return __tgt_target_teams_mapper(device_id, host_ptr, arg_num, args_base,
      args, arg_sizes, arg_types, nullptr, team_num, thread_limit);
}

EXTERN int __tgt_target_teams_nowait(int64_t device_id, void *host_ptr,
    int32_t arg_num, void **args_base, void **args, int64_t *arg_sizes,
    int64_t *arg_types, int32_t team_num, int32_t thread_limit, int32_t depNum,
    void *depList, int32_t noAliasDepNum, void *noAliasDepList) {
  if (depNum + noAliasDepNum > 0)
    __kmpc_omp_taskwait(NULL, __kmpc_global_thread_num(NULL));

  return __tgt_target_teams_mapper(device_id, host_ptr, arg_num, args_base,
      args, arg_sizes, arg_types, nullptr, team_num, thread_limit);
}

EXTERN int __tgt_target_teams_mapper(int64_t device_id, void *host_ptr,
    int32_t arg_num, void **args_base, void **args, int64_t *arg_sizes,
    int64_t *arg_types, void **arg_mappers, int32_t team_num, int32_t thread_limit) {
  if (IsOffloadDisabled()) return OFFLOAD_FAIL;
  DP("Entering target region with entry point " DPxMOD " and device Id %"
      PRId64 "\n", DPxPTR(host_ptr), device_id);

  if (device_id == OFFLOAD_DEVICE_DEFAULT) {
    device_id = omp_get_default_device();
  }

  if (CheckDeviceAndCtors(device_id) != OFFLOAD_SUCCESS) {
    DP("Failed to get device %" PRId64 " ready\n", device_id);
    HandleTargetOutcome(false);
    return OFFLOAD_FAIL;
  }

#ifdef OMPTARGET_DEBUG
  for (int i=0; i<arg_num; ++i) {
    DP("Entry %2d: Base=" DPxMOD ", Begin=" DPxMOD ", Size=%" PRId64
        ", Type=0x%" PRIx64 "\n", i, DPxPTR(args_base[i]), DPxPTR(args[i]),
        arg_sizes[i], arg_types[i]);
  }
#endif

  int rc = target(device_id, host_ptr, arg_num, args_base, args, arg_sizes,
      arg_types, arg_mappers, team_num, thread_limit, true /*team*/);
  HandleTargetOutcome(rc == OFFLOAD_SUCCESS);

  return rc;
}

EXTERN int __tgt_target_teams_nowait_mapper(int64_t device_id, void *host_ptr,
    int32_t arg_num, void **args_base, void **args, int64_t *arg_sizes,
    int64_t *arg_types, void **arg_mappers, int32_t team_num,
    int32_t thread_limit, int32_t depNum, void *depList, int32_t noAliasDepNum,
    void *noAliasDepList) {
  if (depNum + noAliasDepNum > 0)
    __kmpc_omp_taskwait(NULL, __kmpc_global_thread_num(NULL));

  return __tgt_target_teams_mapper(device_id, host_ptr, arg_num, args_base,
      args, arg_sizes, arg_types, arg_mappers, team_num, thread_limit);
}

// Get the current number of components for a user-defined mapper.
EXTERN int64_t __tgt_mapper_num_components(void *rt_mapper_handle) {
  auto *MapperComponentsPtr = (struct MapperComponentsTy *)rt_mapper_handle;
  int64_t size = MapperComponentsPtr->Components.size();
  DP("__tgt_mapper_num_components(Handle=" DPxMOD ") returns %" PRId64 "\n",
     DPxPTR(rt_mapper_handle), size);
  return size;
}

// Push back one component for a user-defined mapper.
EXTERN void __tgt_push_mapper_component(void *rt_mapper_handle, void *base,
                                        void *begin, int64_t size,
                                        int64_t type) {
  DP("__tgt_push_mapper_component(Handle=" DPxMOD
     ") adds an entry (Base=" DPxMOD ", Begin=" DPxMOD ", Size=%" PRId64
     ", Type=0x%" PRIx64 ").\n",
     DPxPTR(rt_mapper_handle), DPxPTR(base), DPxPTR(begin), size, type);
  auto *MapperComponentsPtr = (struct MapperComponentsTy *)rt_mapper_handle;
  MapperComponentsPtr->Components.push_back(
      MapComponentInfoTy(base, begin, size, type));
}

EXTERN void __kmpc_push_target_tripcount(int64_t device_id,
    uint64_t loop_tripcount) {
  if (IsOffloadDisabled())
    return;

  if (device_id == OFFLOAD_DEVICE_DEFAULT) {
    device_id = omp_get_default_device();
  }

  if (CheckDeviceAndCtors(device_id) != OFFLOAD_SUCCESS) {
    DP("Failed to get device %" PRId64 " ready\n", device_id);
    HandleTargetOutcome(false);
    return;
  }

  DP("__kmpc_push_target_tripcount(%" PRId64 ", %" PRIu64 ")\n", device_id,
      loop_tripcount);
  TblMapMtx->lock();
  Devices[device_id].LoopTripCnt.emplace(__kmpc_global_thread_num(NULL),
                                         loop_tripcount);
  TblMapMtx->unlock();
}<|MERGE_RESOLUTION|>--- conflicted
+++ resolved
@@ -163,17 +163,12 @@
   }
 #endif
 
-<<<<<<< HEAD
-  int rc = target_data_begin(Device, arg_num, args_base, args, arg_sizes,
-      arg_types, arg_mappers, nullptr);
+  int rc = targetDataBegin(Device, arg_num, args_base, args, arg_sizes,
+                           arg_types, arg_mappers, nullptr);
 #if OMPT_SUPPORT
   ompt_dispatch_callback_target(ompt_target_enter_data, ompt_scope_end,
                                 Device);
 #endif
-=======
-  int rc = targetDataBegin(Device, arg_num, args_base, args, arg_sizes,
-                           arg_types, arg_mappers, nullptr);
->>>>>>> 666fadff
   HandleTargetOutcome(rc == OFFLOAD_SUCCESS);
 }
 
@@ -264,17 +259,12 @@
   }
 #endif
 
-<<<<<<< HEAD
-  int rc = target_data_end(Device, arg_num, args_base, args, arg_sizes,
-      arg_types, arg_mappers, nullptr);
+  int rc = targetDataEnd(Device, arg_num, args_base, args, arg_sizes, arg_types,
+                         arg_mappers, nullptr);
   #if OMPT_SUPPORT
     ompt_dispatch_callback_target(ompt_target_exit_data, ompt_scope_end,
                                   Device);
   #endif
-=======
-  int rc = targetDataEnd(Device, arg_num, args_base, args, arg_sizes, arg_types,
-                         arg_mappers, nullptr);
->>>>>>> 666fadff
   HandleTargetOutcome(rc == OFFLOAD_SUCCESS);
 }
 
