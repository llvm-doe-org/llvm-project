//===------ omptarget.cpp - Target independent OpenMP target RTL -- C++ -*-===//
//
// Part of the LLVM Project, under the Apache License v2.0 with LLVM Exceptions.
// See https://llvm.org/LICENSE.txt for license information.
// SPDX-License-Identifier: Apache-2.0 WITH LLVM-exception
//
//===----------------------------------------------------------------------===//
//
// Implementation of the interface to be used by Clang during the codegen of a
// target region.
//
//===----------------------------------------------------------------------===//

#include <omptarget.h>

#include "device.h"
#include "private.h"
#include "rtl.h"
#define OMPT_FOR_LIBOMPTARGET
#include "../../runtime/src/ompt-internal.h"

#include <cassert>
#include <vector>

#ifdef OMPTARGET_DEBUG
int DebugLevel = 0;
#endif // OMPTARGET_DEBUG



/* All begin addresses for partially mapped structs must be 8-aligned in order
 * to ensure proper alignment of members. E.g.
 *
 * struct S {
 *   int a;   // 4-aligned
 *   int b;   // 4-aligned
 *   int *p;  // 8-aligned
 * } s1;
 * ...
 * #pragma omp target map(tofrom: s1.b, s1.p[0:N])
 * {
 *   s1.b = 5;
 *   for (int i...) s1.p[i] = ...;
 * }
 *
 * Here we are mapping s1 starting from member b, so BaseAddress=&s1=&s1.a and
 * BeginAddress=&s1.b. Let's assume that the struct begins at address 0x100,
 * then &s1.a=0x100, &s1.b=0x104, &s1.p=0x108. Each member obeys the alignment
 * requirements for its type. Now, when we allocate memory on the device, in
 * CUDA's case cuMemAlloc() returns an address which is at least 256-aligned.
 * This means that the chunk of the struct on the device will start at a
 * 256-aligned address, let's say 0x200. Then the address of b will be 0x200 and
 * address of p will be a misaligned 0x204 (on the host there was no need to add
 * padding between b and p, so p comes exactly 4 bytes after b). If the device
 * kernel tries to access s1.p, a misaligned address error occurs (as reported
 * by the CUDA plugin). By padding the begin address down to a multiple of 8 and
 * extending the size of the allocated chuck accordingly, the chuck on the
 * device will start at 0x200 with the padding (4 bytes), then &s1.b=0x204 and
 * &s1.p=0x208, as they should be to satisfy the alignment requirements.
 */
static const int64_t alignment = 8;

/// Map global data and execute pending ctors
static int InitLibrary(DeviceTy& Device) {
  /*
   * Map global data
   */
  int32_t device_id = Device.DeviceID;
  int rc = OFFLOAD_SUCCESS;

  Device.PendingGlobalsMtx.lock();
  TrlTblMtx->lock();
  for (HostEntriesBeginToTransTableTy::iterator
      ii = HostEntriesBeginToTransTable->begin();
      ii != HostEntriesBeginToTransTable->end(); ++ii) {
    TranslationTable *TransTable = &ii->second;
    if (TransTable->HostTable.EntriesBegin ==
        TransTable->HostTable.EntriesEnd) {
      // No host entry so no need to proceed
      continue;
    }
    if (TransTable->TargetsTable[device_id] != 0) {
      // Library entries have already been processed
      continue;
    }

    // 1) get image.
    assert(TransTable->TargetsImages.size() > (size_t)device_id &&
           "Not expecting a device ID outside the table's bounds!");
    __tgt_device_image *img = TransTable->TargetsImages[device_id];
    if (!img) {
      DP("No image loaded for device id %d.\n", device_id);
      rc = OFFLOAD_FAIL;
      break;
    }
    // 2) load image into the target table.
    __tgt_target_table *TargetTable =
        TransTable->TargetsTable[device_id] = Device.load_binary(img);
    // Unable to get table for this image: invalidate image and fail.
    if (!TargetTable) {
      DP("Unable to generate entries table for device id %d.\n", device_id);
      TransTable->TargetsImages[device_id] = 0;
      rc = OFFLOAD_FAIL;
      break;
    }

    // Verify whether the two table sizes match.
    size_t hsize =
        TransTable->HostTable.EntriesEnd - TransTable->HostTable.EntriesBegin;
    size_t tsize = TargetTable->EntriesEnd - TargetTable->EntriesBegin;

    // Invalid image for these host entries!
    if (hsize != tsize) {
      DP("Host and Target tables mismatch for device id %d [%zx != %zx].\n",
         device_id, hsize, tsize);
      TransTable->TargetsImages[device_id] = 0;
      TransTable->TargetsTable[device_id] = 0;
      rc = OFFLOAD_FAIL;
      break;
    }

    // process global data that needs to be mapped.
    Device.DataMapMtx.lock();
    __tgt_target_table *HostTable = &TransTable->HostTable;
    for (__tgt_offload_entry *CurrDeviceEntry = TargetTable->EntriesBegin,
                             *CurrHostEntry = HostTable->EntriesBegin,
                             *EntryDeviceEnd = TargetTable->EntriesEnd;
         CurrDeviceEntry != EntryDeviceEnd;
         CurrDeviceEntry++, CurrHostEntry++) {
      if (CurrDeviceEntry->size != 0) {
        // has data.
        assert(CurrDeviceEntry->size == CurrHostEntry->size &&
               "data size mismatch");

        // Fortran may use multiple weak declarations for the same symbol,
        // therefore we must allow for multiple weak symbols to be loaded from
        // the fat binary. Treat these mappings as any other "regular" mapping.
        // Add entry to map.
        if (Device.getTgtPtrBegin(CurrHostEntry->addr, CurrHostEntry->size))
          continue;
        DP("Add mapping from host " DPxMOD " to device " DPxMOD " with size %zu"
            "\n", DPxPTR(CurrHostEntry->addr), DPxPTR(CurrDeviceEntry->addr),
            CurrDeviceEntry->size);
        Device.HostDataToTargetMap.push_front(HostDataToTargetTy(
            (uintptr_t)CurrHostEntry->addr /*HstPtrBase*/,
            (uintptr_t)CurrHostEntry->addr /*HstPtrBegin*/,
            (uintptr_t)CurrHostEntry->addr + CurrHostEntry->size /*HstPtrEnd*/,
            (uintptr_t)CurrDeviceEntry->addr /*TgtPtrBegin*/,
            true /*IsRefCountINF*/));
#if OMPT_SUPPORT
        // FIXME: In our experiments so far, this callback describes the
        // association of a const array's host and device addresses because it
        // appears in a firstprivate clause on some target region.  This
        // callback is reached when execution arrives at the first target
        // region, which might not be the region with that firstprivate clause.
        // There are surely other scenarios, but we haven't tried to describe
        // the general case.
        //
        // The event this callback describes might them seem like part of
        // device initialization except that device initialization might have
        // happened on an earlier call to an OpenMP runtime library routine
        // like omp_target_alloc.  Thus, we make no effort to ensure this
        // callback is reached before ompt_callback_device_initialize
        // (indicating end of device initialization) is dispatched.
        //
        // The event this callback describes might seem like it's instead part
        // of the first target region except that target region might not even
        // make use of the array.  Thus, we make no effort to ensure this is
        // reached before ompt_callback_target with endpoint=ompt_scope_begin
        // is dispatched for the first target region.
        //
        // Instead, we just let this callback dispatch between
        // ompt_callback_device_initialize and ompt_callback_target with
        // endpoint=ompt_scope_begin for the first target region as if this
        // callback is a leftover part of device initialization that gets
        // picked up immediately before entering the first target region.  Is
        // that OK?  Will that affect the timings one might collect using the
        // corresponding OpenACC callbacks?
        if (ompt_get_enabled().ompt_callback_target_data_op) {
          // FIXME: We don't yet need the host_op_id and codeptr_ra arguments
          // for OpenACC support, so we haven't bothered to implement them yet.
          ompt_get_callbacks().ompt_callback(ompt_callback_target_data_op)(
              Device.TargetID, /*host_op_id*/ ompt_id_none,
              ompt_target_data_associate, CurrHostEntry->addr, HOST_DEVICE,
              CurrDeviceEntry->addr, device_id, CurrHostEntry->size,
              /*codeptr_ra*/ NULL);
        }
#endif
      }
    }
    Device.DataMapMtx.unlock();
  }
  TrlTblMtx->unlock();

  if (rc != OFFLOAD_SUCCESS) {
    Device.PendingGlobalsMtx.unlock();
    return rc;
  }

  /*
   * Run ctors for static objects
   */
  if (!Device.PendingCtorsDtors.empty()) {
    // Call all ctors for all libraries registered so far
    for (auto &lib : Device.PendingCtorsDtors) {
      if (!lib.second.PendingCtors.empty()) {
        DP("Has pending ctors... call now\n");
        for (auto &entry : lib.second.PendingCtors) {
          void *ctor = entry;
          int rc = target(device_id, ctor, 0, NULL, NULL, NULL,
                          NULL, 1, 1, true /*team*/);
          if (rc != OFFLOAD_SUCCESS) {
            DP("Running ctor " DPxMOD " failed.\n", DPxPTR(ctor));
            Device.PendingGlobalsMtx.unlock();
            return OFFLOAD_FAIL;
          }
        }
        // Clear the list to indicate that this device has been used
        lib.second.PendingCtors.clear();
        DP("Done with pending ctors for lib " DPxMOD "\n", DPxPTR(lib.first));
      }
    }
  }
  Device.HasPendingGlobals = false;
  Device.PendingGlobalsMtx.unlock();

  return OFFLOAD_SUCCESS;
}

// Check whether a device has been initialized, global ctors have been
// executed and global data has been mapped; do so if not already done.
int CheckDeviceAndCtors(int64_t device_id) {
  // Is device ready?
  if (!device_is_ready(device_id)) {
    DP("Device %" PRId64 " is not ready.\n", device_id);
    return OFFLOAD_FAIL;
  }

  // Get device info.
  DeviceTy &Device = Devices[device_id];

  // Check whether global data has been mapped for this device
  Device.PendingGlobalsMtx.lock();
  bool hasPendingGlobals = Device.HasPendingGlobals;
  Device.PendingGlobalsMtx.unlock();
  if (hasPendingGlobals && InitLibrary(Device) != OFFLOAD_SUCCESS) {
    DP("Failed to init globals on device %" PRId64 "\n", device_id);
    return OFFLOAD_FAIL;
  }

  return OFFLOAD_SUCCESS;
}

static int32_t member_of(int64_t type) {
  return ((type & OMP_TGT_MAPTYPE_MEMBER_OF) >> 48) - 1;
}

#if OMPT_OPTIONAL
// OpenMP 5.0 sec. 2.19.7.1 p. 321 L14:
// "The target-map event occurs when a thread maps data to or from a target
// device."
//
// OpenMP 5.0 sec. 4.5.2.27 p. 493 L12-20:
// "An instance of a target, target data, target enter data, or target exit
// data construct may contain one or more map clauses. An OpenMP implementation
// may report the set of mappings associated with map clauses for a construct
// with a single ompt_callback_target_map callback to report the effect of all
// mappings or multiple ompt_callback_target_map callbacks with each reporting
// a subset of the mappings. Furthermore, an OpenMP implementation may omit
// mappings that it determines are unnecessary. If an OpenMP implementation
// issues multiple ompt_callback_target_map callbacks, these callbacks may be
// interleaved with ompt_callback_target_data_op callbacks used to report data
// operations associated with the mappings."
//
// ompt_callback_target_map callback, as discussed above, is dispatched when
// OMPT_DISPATCH_CALLBACK_TARGET_MAP is called with an empty argument.  Because
// this callback includes device addresses, it must follow all associated
// device allocations, and logically it then follows all associated
// ompt_callback_target_data_op callbacks with ompt_target_data_alloc.  Because
// it is meant to describe mappings, it also logically follows
// ompt_callback_target_data_op callbacks with ompt_target_data_associate.
// In other words, the ompt_callback_target_map callback corresponds to
// acc_ev_enter_data_end, and our related extensions
// (ompt_callback_target_map_start, ompt_callback_target_map_exit_start, and
// ompt_callback_target_map_exit_end) correspond to acc_ev_enter_data_start,
// acc_ev_exit_data_start, and acc_ev_exit_data_end.
//
// FIXME: We don't yet need the NULL arguments for OpenACC support, so we
// haven't bothered to implement them yet, but it should be straight-forward to
// gather them during the loop above.  We actually don't need nitems yet
// either, but that one is trivial.
# define OMPT_DISPATCH_CALLBACK_TARGET_MAP(SubEvent)                          \
  do {                                                                        \
    if (ompt_get_enabled().ompt_callback_target_map##SubEvent) {              \
      ompt_get_callbacks().ompt_callback(ompt_callback_target_map##SubEvent)( \
          Device.TargetID, /*nitems*/ arg_num,                                \
          /*host_addr*/ NULL, /*device_addr*/ NULL, /*bytes*/ NULL,           \
          /*mapping_flags*/ NULL, /*codeptr_ra*/ NULL);                       \
    }                                                                         \
  } while (0)
#else
# define OMPT_DISPATCH_CALLBACK_TARGET_MAP(SubEvent)
#endif

/// Internal function to do the mapping and transfer the data to the device
<<<<<<< HEAD
int target_data_begin(DeviceTy &Device, int32_t arg_num,
    void **args_base, void **args, int64_t *arg_sizes, int64_t *arg_types) {
  OMPT_DISPATCH_CALLBACK_TARGET_MAP(_start);

=======
int target_data_begin(DeviceTy &Device, int32_t arg_num, void **args_base,
                      void **args, int64_t *arg_sizes, int64_t *arg_types,
                      __tgt_async_info *async_info_ptr) {
>>>>>>> a394cd67
  // process each input.
  for (int32_t i = 0; i < arg_num; ++i) {
    // Ignore private variables and arrays - there is no mapping for them.
    if ((arg_types[i] & OMP_TGT_MAPTYPE_LITERAL) ||
        (arg_types[i] & OMP_TGT_MAPTYPE_PRIVATE))
      continue;

    void *HstPtrBegin = args[i];
    void *HstPtrBase = args_base[i];
    int64_t data_size = arg_sizes[i];

    // Adjust for proper alignment if this is a combined entry (for structs).
    // Look at the next argument - if that is MEMBER_OF this one, then this one
    // is a combined entry.
    int64_t padding = 0;
    const int next_i = i+1;
    if (member_of(arg_types[i]) < 0 && next_i < arg_num &&
        member_of(arg_types[next_i]) == i) {
      padding = (int64_t)HstPtrBegin % alignment;
      if (padding) {
        DP("Using a padding of %" PRId64 " bytes for begin address " DPxMOD
            "\n", padding, DPxPTR(HstPtrBegin));
        HstPtrBegin = (char *) HstPtrBegin - padding;
        data_size += padding;
      }
    }

    // Address of pointer on the host and device, respectively.
    void *Pointer_HstPtrBegin, *Pointer_TgtPtrBegin;
    bool IsNew, Pointer_IsNew;
    bool IsHostPtr = false;
    bool IsImplicit = arg_types[i] & OMP_TGT_MAPTYPE_IMPLICIT;
    // Force the creation of a device side copy of the data when:
    // a close map modifier was associated with a map that contained a to.
    bool HasCloseModifier = arg_types[i] & OMP_TGT_MAPTYPE_CLOSE;
    // UpdateRef is based on MEMBER_OF instead of TARGET_PARAM because if we
    // have reached this point via __tgt_target_data_begin and not __tgt_target
    // then no argument is marked as TARGET_PARAM ("omp target data map" is not
    // associated with a target region, so there are no target parameters). This
    // may be considered a hack, we could revise the scheme in the future.
    bool UpdateRef = !(arg_types[i] & OMP_TGT_MAPTYPE_MEMBER_OF);
    if (arg_types[i] & OMP_TGT_MAPTYPE_PTR_AND_OBJ) {
      DP("Has a pointer entry: \n");
      // base is address of pointer.
      Pointer_TgtPtrBegin = Device.getOrAllocTgtPtr(HstPtrBase, HstPtrBase,
          sizeof(void *), Pointer_IsNew, IsHostPtr, IsImplicit, UpdateRef,
          HasCloseModifier);
      if (!Pointer_TgtPtrBegin) {
        DP("Call to getOrAllocTgtPtr returned null pointer (device failure or "
            "illegal mapping).\n");
        OMPT_DISPATCH_CALLBACK_TARGET_MAP();
        return OFFLOAD_FAIL;
      }
      DP("There are %zu bytes allocated at target address " DPxMOD " - is%s new"
          "\n", sizeof(void *), DPxPTR(Pointer_TgtPtrBegin),
          (Pointer_IsNew ? "" : " not"));
      Pointer_HstPtrBegin = HstPtrBase;
      // modify current entry.
      HstPtrBase = *(void **)HstPtrBase;
      UpdateRef = true; // subsequently update ref count of pointee
    }

    void *TgtPtrBegin = Device.getOrAllocTgtPtr(HstPtrBegin, HstPtrBase,
        data_size, IsNew, IsHostPtr, IsImplicit, UpdateRef, HasCloseModifier);
    if (!TgtPtrBegin && data_size) {
      // If data_size==0, then the argument could be a zero-length pointer to
      // NULL, so getOrAlloc() returning NULL is not an error.
      DP("Call to getOrAllocTgtPtr returned null pointer (device failure or "
          "illegal mapping).\n");
      return OFFLOAD_FAIL;
    }
    DP("There are %" PRId64 " bytes allocated at target address " DPxMOD
        " - is%s new\n", data_size, DPxPTR(TgtPtrBegin),
        (IsNew ? "" : " not"));

    if (arg_types[i] & OMP_TGT_MAPTYPE_RETURN_PARAM) {
      uintptr_t Delta = (uintptr_t)HstPtrBegin - (uintptr_t)HstPtrBase;
      void *TgtPtrBase = (void *)((uintptr_t)TgtPtrBegin - Delta);
      DP("Returning device pointer " DPxMOD "\n", DPxPTR(TgtPtrBase));
      args_base[i] = TgtPtrBase;
    }

    if (arg_types[i] & OMP_TGT_MAPTYPE_TO) {
      bool copy = false;
      if (!(RTLs->RequiresFlags & OMP_REQ_UNIFIED_SHARED_MEMORY) ||
          HasCloseModifier) {
        if (IsNew || (arg_types[i] & OMP_TGT_MAPTYPE_ALWAYS)) {
          copy = true;
        } else if (arg_types[i] & OMP_TGT_MAPTYPE_MEMBER_OF) {
          // Copy data only if the "parent" struct has RefCount==1.
          int32_t parent_idx = member_of(arg_types[i]);
          uint64_t parent_rc = Device.getMapEntryRefCnt(args[parent_idx]);
          assert(parent_rc > 0 && "parent struct not found");
          if (parent_rc == 1) {
            copy = true;
          }
        }
      }

      if (copy && !IsHostPtr) {
        DP("Moving %" PRId64 " bytes (hst:" DPxMOD ") -> (tgt:" DPxMOD ")\n",
           data_size, DPxPTR(HstPtrBegin), DPxPTR(TgtPtrBegin));
        int rt = Device.data_submit(TgtPtrBegin, HstPtrBegin, data_size,
                                    async_info_ptr);
        if (rt != OFFLOAD_SUCCESS) {
          DP("Copying data to device failed.\n");
          OMPT_DISPATCH_CALLBACK_TARGET_MAP();
          return OFFLOAD_FAIL;
        }
      }
    }

    if (arg_types[i] & OMP_TGT_MAPTYPE_PTR_AND_OBJ && !IsHostPtr) {
      DP("Update pointer (" DPxMOD ") -> [" DPxMOD "]\n",
          DPxPTR(Pointer_TgtPtrBegin), DPxPTR(TgtPtrBegin));
      uint64_t Delta = (uint64_t)HstPtrBegin - (uint64_t)HstPtrBase;
      void *TgtPtrBase = (void *)((uint64_t)TgtPtrBegin - Delta);
      int rt = Device.data_submit(Pointer_TgtPtrBegin, &TgtPtrBase,
                                  sizeof(void *), async_info_ptr);
      if (rt != OFFLOAD_SUCCESS) {
        DP("Copying data to device failed.\n");
        OMPT_DISPATCH_CALLBACK_TARGET_MAP();
        return OFFLOAD_FAIL;
      }
      // create shadow pointers for this entry
      Device.ShadowMtx.lock();
      Device.ShadowPtrMap[Pointer_HstPtrBegin] = {HstPtrBase,
          Pointer_TgtPtrBegin, TgtPtrBase};
      Device.ShadowMtx.unlock();
    }
  }

  OMPT_DISPATCH_CALLBACK_TARGET_MAP();
  return OFFLOAD_SUCCESS;
}

/// Internal function to undo the mapping and retrieve the data from the device.
int target_data_end(DeviceTy &Device, int32_t arg_num, void **args_base,
<<<<<<< HEAD
    void **args, int64_t *arg_sizes, int64_t *arg_types) {
  OMPT_DISPATCH_CALLBACK_TARGET_MAP(_exit_start);

=======
                    void **args, int64_t *arg_sizes, int64_t *arg_types,
                    __tgt_async_info *async_info_ptr) {
>>>>>>> a394cd67
  // process each input.
  for (int32_t i = arg_num - 1; i >= 0; --i) {
    // Ignore private variables and arrays - there is no mapping for them.
    // Also, ignore the use_device_ptr directive, it has no effect here.
    if ((arg_types[i] & OMP_TGT_MAPTYPE_LITERAL) ||
        (arg_types[i] & OMP_TGT_MAPTYPE_PRIVATE))
      continue;

    void *HstPtrBegin = args[i];
    int64_t data_size = arg_sizes[i];
    // Adjust for proper alignment if this is a combined entry (for structs).
    // Look at the next argument - if that is MEMBER_OF this one, then this one
    // is a combined entry.
    int64_t padding = 0;
    const int next_i = i+1;
    if (member_of(arg_types[i]) < 0 && next_i < arg_num &&
        member_of(arg_types[next_i]) == i) {
      padding = (int64_t)HstPtrBegin % alignment;
      if (padding) {
        DP("Using a padding of %" PRId64 " bytes for begin address " DPxMOD
            "\n", padding, DPxPTR(HstPtrBegin));
        HstPtrBegin = (char *) HstPtrBegin - padding;
        data_size += padding;
      }
    }

    bool IsLast, IsHostPtr;
    bool UpdateRef = !(arg_types[i] & OMP_TGT_MAPTYPE_MEMBER_OF) ||
        (arg_types[i] & OMP_TGT_MAPTYPE_PTR_AND_OBJ);
    bool ForceDelete = arg_types[i] & OMP_TGT_MAPTYPE_DELETE;
    bool HasCloseModifier = arg_types[i] & OMP_TGT_MAPTYPE_CLOSE;

    // If PTR_AND_OBJ, HstPtrBegin is address of pointee
    void *TgtPtrBegin = Device.getTgtPtrBegin(HstPtrBegin, data_size, IsLast,
        UpdateRef, IsHostPtr);
    DP("There are %" PRId64 " bytes allocated at target address " DPxMOD
        " - is%s last\n", data_size, DPxPTR(TgtPtrBegin),
        (IsLast ? "" : " not"));

    bool DelEntry = IsLast || ForceDelete;

    if ((arg_types[i] & OMP_TGT_MAPTYPE_MEMBER_OF) &&
        !(arg_types[i] & OMP_TGT_MAPTYPE_PTR_AND_OBJ)) {
      DelEntry = false; // protect parent struct from being deallocated
    }

    if ((arg_types[i] & OMP_TGT_MAPTYPE_FROM) || DelEntry) {
      // Move data back to the host
      if (arg_types[i] & OMP_TGT_MAPTYPE_FROM) {
        bool Always = arg_types[i] & OMP_TGT_MAPTYPE_ALWAYS;
        bool CopyMember = false;
        if (!(RTLs->RequiresFlags & OMP_REQ_UNIFIED_SHARED_MEMORY) ||
            HasCloseModifier) {
          if ((arg_types[i] & OMP_TGT_MAPTYPE_MEMBER_OF) &&
              !(arg_types[i] & OMP_TGT_MAPTYPE_PTR_AND_OBJ)) {
            // Copy data only if the "parent" struct has RefCount==1.
            int32_t parent_idx = member_of(arg_types[i]);
            uint64_t parent_rc = Device.getMapEntryRefCnt(args[parent_idx]);
            assert(parent_rc > 0 && "parent struct not found");
            if (parent_rc == 1) {
              CopyMember = true;
            }
          }
        }

        if ((DelEntry || Always || CopyMember) &&
            !(RTLs->RequiresFlags & OMP_REQ_UNIFIED_SHARED_MEMORY &&
              TgtPtrBegin == HstPtrBegin)) {
          DP("Moving %" PRId64 " bytes (tgt:" DPxMOD ") -> (hst:" DPxMOD ")\n",
             data_size, DPxPTR(TgtPtrBegin), DPxPTR(HstPtrBegin));
          int rt = Device.data_retrieve(HstPtrBegin, TgtPtrBegin, data_size,
                                        async_info_ptr);
          if (rt != OFFLOAD_SUCCESS) {
            DP("Copying data from device failed.\n");
            OMPT_DISPATCH_CALLBACK_TARGET_MAP(_exit_end);
            return OFFLOAD_FAIL;
          }
        }
      }

      // If we copied back to the host a struct/array containing pointers, we
      // need to restore the original host pointer values from their shadow
      // copies. If the struct is going to be deallocated, remove any remaining
      // shadow pointer entries for this struct.
      uintptr_t lb = (uintptr_t) HstPtrBegin;
      uintptr_t ub = (uintptr_t) HstPtrBegin + data_size;
      Device.ShadowMtx.lock();
      for (ShadowPtrListTy::iterator it = Device.ShadowPtrMap.begin();
           it != Device.ShadowPtrMap.end();) {
        void **ShadowHstPtrAddr = (void**) it->first;

        // An STL map is sorted on its keys; use this property
        // to quickly determine when to break out of the loop.
        if ((uintptr_t) ShadowHstPtrAddr < lb) {
          ++it;
          continue;
        }
        if ((uintptr_t) ShadowHstPtrAddr >= ub)
          break;

        // If we copied the struct to the host, we need to restore the pointer.
        if (arg_types[i] & OMP_TGT_MAPTYPE_FROM) {
          DP("Restoring original host pointer value " DPxMOD " for host "
              "pointer " DPxMOD "\n", DPxPTR(it->second.HstPtrVal),
              DPxPTR(ShadowHstPtrAddr));
          *ShadowHstPtrAddr = it->second.HstPtrVal;
        }
        // If the struct is to be deallocated, remove the shadow entry.
        if (DelEntry) {
          DP("Removing shadow pointer " DPxMOD "\n", DPxPTR(ShadowHstPtrAddr));
          it = Device.ShadowPtrMap.erase(it);
        } else {
          ++it;
        }
      }
      Device.ShadowMtx.unlock();

      // Deallocate map
      if (DelEntry) {
        int rt = Device.deallocTgtPtr(HstPtrBegin, data_size, ForceDelete,
                                      HasCloseModifier);
        if (rt != OFFLOAD_SUCCESS) {
          DP("Deallocating data from device failed.\n");
          OMPT_DISPATCH_CALLBACK_TARGET_MAP(_exit_end);
          return OFFLOAD_FAIL;
        }
      }
    }
  }

  OMPT_DISPATCH_CALLBACK_TARGET_MAP(_exit_end);
  return OFFLOAD_SUCCESS;
}

/// Internal function to pass data to/from the target.
int target_data_update(DeviceTy &Device, int32_t arg_num,
    void **args_base, void **args, int64_t *arg_sizes, int64_t *arg_types) {
  // process each input.
  for (int32_t i = 0; i < arg_num; ++i) {
    if ((arg_types[i] & OMP_TGT_MAPTYPE_LITERAL) ||
        (arg_types[i] & OMP_TGT_MAPTYPE_PRIVATE))
      continue;

    void *HstPtrBegin = args[i];
    int64_t MapSize = arg_sizes[i];
    bool IsLast, IsHostPtr;
    void *TgtPtrBegin = Device.getTgtPtrBegin(HstPtrBegin, MapSize, IsLast,
        false, IsHostPtr);
    if (!TgtPtrBegin) {
      DP("hst data:" DPxMOD " not found, becomes a noop\n", DPxPTR(HstPtrBegin));
      continue;
    }

    if (RTLs->RequiresFlags & OMP_REQ_UNIFIED_SHARED_MEMORY &&
        TgtPtrBegin == HstPtrBegin) {
      DP("hst data:" DPxMOD " unified and shared, becomes a noop\n",
         DPxPTR(HstPtrBegin));
      continue;
    }

    if (arg_types[i] & OMP_TGT_MAPTYPE_FROM) {
      DP("Moving %" PRId64 " bytes (tgt:" DPxMOD ") -> (hst:" DPxMOD ")\n",
          arg_sizes[i], DPxPTR(TgtPtrBegin), DPxPTR(HstPtrBegin));
      int rt = Device.data_retrieve(HstPtrBegin, TgtPtrBegin, MapSize, nullptr);
      if (rt != OFFLOAD_SUCCESS) {
        DP("Copying data from device failed.\n");
        return OFFLOAD_FAIL;
      }

      uintptr_t lb = (uintptr_t) HstPtrBegin;
      uintptr_t ub = (uintptr_t) HstPtrBegin + MapSize;
      Device.ShadowMtx.lock();
      for (ShadowPtrListTy::iterator it = Device.ShadowPtrMap.begin();
          it != Device.ShadowPtrMap.end(); ++it) {
        void **ShadowHstPtrAddr = (void**) it->first;
        if ((uintptr_t) ShadowHstPtrAddr < lb)
          continue;
        if ((uintptr_t) ShadowHstPtrAddr >= ub)
          break;
        DP("Restoring original host pointer value " DPxMOD " for host pointer "
            DPxMOD "\n", DPxPTR(it->second.HstPtrVal),
            DPxPTR(ShadowHstPtrAddr));
        *ShadowHstPtrAddr = it->second.HstPtrVal;
      }
      Device.ShadowMtx.unlock();
    }

    if (arg_types[i] & OMP_TGT_MAPTYPE_TO) {
      DP("Moving %" PRId64 " bytes (hst:" DPxMOD ") -> (tgt:" DPxMOD ")\n",
          arg_sizes[i], DPxPTR(HstPtrBegin), DPxPTR(TgtPtrBegin));
      int rt = Device.data_submit(TgtPtrBegin, HstPtrBegin, MapSize, nullptr);
      if (rt != OFFLOAD_SUCCESS) {
        DP("Copying data to device failed.\n");
        return OFFLOAD_FAIL;
      }

      uintptr_t lb = (uintptr_t) HstPtrBegin;
      uintptr_t ub = (uintptr_t) HstPtrBegin + MapSize;
      Device.ShadowMtx.lock();
      for (ShadowPtrListTy::iterator it = Device.ShadowPtrMap.begin();
          it != Device.ShadowPtrMap.end(); ++it) {
        void **ShadowHstPtrAddr = (void**) it->first;
        if ((uintptr_t) ShadowHstPtrAddr < lb)
          continue;
        if ((uintptr_t) ShadowHstPtrAddr >= ub)
          break;
        DP("Restoring original target pointer value " DPxMOD " for target "
            "pointer " DPxMOD "\n", DPxPTR(it->second.TgtPtrVal),
            DPxPTR(it->second.TgtPtrAddr));
        rt = Device.data_submit(it->second.TgtPtrAddr,
            &it->second.TgtPtrVal, sizeof(void *), nullptr);
        if (rt != OFFLOAD_SUCCESS) {
          DP("Copying data to device failed.\n");
          Device.ShadowMtx.unlock();
          return OFFLOAD_FAIL;
        }
      }
      Device.ShadowMtx.unlock();
    }
  }
  return OFFLOAD_SUCCESS;
}

static const unsigned LambdaMapping = OMP_TGT_MAPTYPE_PTR_AND_OBJ |
                                      OMP_TGT_MAPTYPE_LITERAL |
                                      OMP_TGT_MAPTYPE_IMPLICIT;
static bool isLambdaMapping(int64_t Mapping) {
  return (Mapping & LambdaMapping) == LambdaMapping;
}

#if OMPT_SUPPORT
void ompt_dispatch_callback_target(
    ompt_target_t kind, ompt_scope_endpoint_t endpoint, DeviceTy &Device) {
  if (endpoint == ompt_scope_begin) {
    Device.TargetID = ompt_get_unique_id();
    ompt_toggle_in_device_target_region();
  }
  // FIXME: We don't yet need the NULL arguments for OpenACC support, so we
  // haven't bothered to implement them yet.
  if (ompt_get_enabled().ompt_callback_target) {
    ompt_get_callbacks().ompt_callback(ompt_callback_target)(
        kind, endpoint, Device.DeviceID, /*task_data*/ NULL, Device.TargetID,
        /*codeptr_ra*/ NULL);
  }
  if (endpoint == ompt_scope_end) {
    Device.TargetID = ompt_id_none;
    ompt_toggle_in_device_target_region();
  }
}
#endif

/// performs the same actions as data_begin in case arg_num is
/// non-zero and initiates run of the offloaded region on the target platform;
/// if arg_num is non-zero after the region execution is done it also
/// performs the same action as data_update and data_end above. This function
/// returns 0 if it was able to transfer the execution to a target and an
/// integer different from zero otherwise.
//
// OpenMP 5.0 sec. 2.12.5 p. 173 L24:
// "The target-begin event occurs when a thread enters a target region."
// OpenMP 5.0 sec. 2.12.5 p. 173 L25:
// "The target-end event occurs when a thread exits a target region."
// OpenMP 5.0 sec. 4.5.2.26 p. 490 L24-25 and p. 491 L21-22:
// "The ompt_callback_target_t type is used for callbacks that are dispatched
// when a thread begins to execute a device construct."
// "The endpoint argument indicates that the callback signals the beginning of
// a scope or the end of a scope."
//
// FIXME: Are we calling it in the right place for endpoint=ompt_scope_begin?
// Should it be dispatched before some of the setup preceding in the various
// callers of the "target" function below?  Should it be dispatched after some
// of the setup in the "target" function below?  I'm not sure of the definition
// of "enters" in the OpenMP quotes above and whether it happens before or
// after various setup.  I'm assuming it happens before any setup unique to
// this construct (that is, not the general device initialization that would
// happen for any such construct that happened to execute first on that
// device).  OpenACC 2.7 sec. 5.1.7 L2822-2823 says, "The
// acc_ev_compute_construct_start event is triggered at entry to a compute
// construct, before any launch events that are associated with entry to the
// compute construct."  Thus, for the sake of our OpenACC mapping, this at
// least needs to be before ompt_callback_target_submit-associated code.  There
// are similar questions about the locations of the endpoint=ompt_scope_end
// events below.  Moreover, these callbacks are also dispatched in
// kmp_runtime.cpp for the case of no offloading, and there are similar
// questions about the right places.  See the fixme on
// ompt_dispatch_callback_target there.

int target(int64_t device_id, void *host_ptr, int32_t arg_num,
    void **args_base, void **args, int64_t *arg_sizes, int64_t *arg_types,
    int32_t team_num, int32_t thread_limit, int IsTeamConstruct) {
  DeviceTy &Device = Devices[device_id];

#if OMPT_SUPPORT
  ompt_dispatch_callback_target(ompt_target, ompt_scope_begin, Device);
#endif

  // Find the table information in the map or look it up in the translation
  // tables.
  TableMap *TM = 0;
  TblMapMtx->lock();
  HostPtrToTableMapTy::iterator TableMapIt = HostPtrToTableMap->find(host_ptr);
  if (TableMapIt == HostPtrToTableMap->end()) {
    // We don't have a map. So search all the registered libraries.
    TrlTblMtx->lock();
    for (HostEntriesBeginToTransTableTy::iterator
             ii = HostEntriesBeginToTransTable->begin(),
             ie = HostEntriesBeginToTransTable->end();
         !TM && ii != ie; ++ii) {
      // get the translation table (which contains all the good info).
      TranslationTable *TransTable = &ii->second;
      // iterate over all the host table entries to see if we can locate the
      // host_ptr.
      __tgt_offload_entry *begin = TransTable->HostTable.EntriesBegin;
      __tgt_offload_entry *end = TransTable->HostTable.EntriesEnd;
      __tgt_offload_entry *cur = begin;
      for (uint32_t i = 0; cur < end; ++cur, ++i) {
        if (cur->addr != host_ptr)
          continue;
        // we got a match, now fill the HostPtrToTableMap so that we
        // may avoid this search next time.
        TM = &(*HostPtrToTableMap)[host_ptr];
        TM->Table = TransTable;
        TM->Index = i;
        break;
      }
    }
    TrlTblMtx->unlock();
  } else {
    TM = &TableMapIt->second;
  }
  TblMapMtx->unlock();

  // No map for this host pointer found!
  if (!TM) {
    DP("Host ptr " DPxMOD " does not have a matching target pointer.\n",
       DPxPTR(host_ptr));
#if OMPT_SUPPORT
    ompt_dispatch_callback_target(ompt_target, ompt_scope_end, Device);
#endif
    return OFFLOAD_FAIL;
  }

  // get target table.
  TrlTblMtx->lock();
  assert(TM->Table->TargetsTable.size() > (size_t)device_id &&
         "Not expecting a device ID outside the table's bounds!");
  __tgt_target_table *TargetTable = TM->Table->TargetsTable[device_id];
  TrlTblMtx->unlock();
  assert(TargetTable && "Global data has not been mapped\n");

  __tgt_async_info AsyncInfo;

  // Move data to device.
  int rc = target_data_begin(Device, arg_num, args_base, args, arg_sizes,
                             arg_types, &AsyncInfo);
  if (rc != OFFLOAD_SUCCESS) {
    DP("Call to target_data_begin failed, abort target.\n");
#if OMPT_SUPPORT
    ompt_dispatch_callback_target(ompt_target, ompt_scope_end, Device);
#endif
    return OFFLOAD_FAIL;
  }

  std::vector<void *> tgt_args;
  std::vector<ptrdiff_t> tgt_offsets;

  // List of (first-)private arrays allocated for this target region
  struct FpArray {
#if OMPT_SUPPORT
    int64_t Size;
    void *HstPtrBegin;
#endif
    void *TgtPtrBegin;
  };
  std::vector<FpArray> fpArrays;
  std::vector<int> tgtArgsPositions(arg_num, -1);

  for (int32_t i = 0; i < arg_num; ++i) {
    if (!(arg_types[i] & OMP_TGT_MAPTYPE_TARGET_PARAM)) {
      // This is not a target parameter, do not push it into tgt_args.
      // Check for lambda mapping.
      if (isLambdaMapping(arg_types[i])) {
        assert((arg_types[i] & OMP_TGT_MAPTYPE_MEMBER_OF) &&
               "PTR_AND_OBJ must be also MEMBER_OF.");
        unsigned idx = member_of(arg_types[i]);
        int tgtIdx = tgtArgsPositions[idx];
        assert(tgtIdx != -1 && "Base address must be translated already.");
        // The parent lambda must be processed already and it must be the last
        // in tgt_args and tgt_offsets arrays.
        void *HstPtrVal = args[i];
        void *HstPtrBegin = args_base[i];
        void *HstPtrBase = args[idx];
        bool IsLast, IsHostPtr; // unused.
        void *TgtPtrBase =
            (void *)((intptr_t)tgt_args[tgtIdx] + tgt_offsets[tgtIdx]);
        DP("Parent lambda base " DPxMOD "\n", DPxPTR(TgtPtrBase));
        uint64_t Delta = (uint64_t)HstPtrBegin - (uint64_t)HstPtrBase;
        void *TgtPtrBegin = (void *)((uintptr_t)TgtPtrBase + Delta);
        void *Pointer_TgtPtrBegin =
            Device.getTgtPtrBegin(HstPtrVal, arg_sizes[i], IsLast, false,
                                  IsHostPtr);
        if (!Pointer_TgtPtrBegin) {
          DP("No lambda captured variable mapped (" DPxMOD ") - ignored\n",
             DPxPTR(HstPtrVal));
          continue;
        }
        if (RTLs->RequiresFlags & OMP_REQ_UNIFIED_SHARED_MEMORY &&
            TgtPtrBegin == HstPtrBegin) {
          DP("Unified memory is active, no need to map lambda captured"
             "variable (" DPxMOD ")\n", DPxPTR(HstPtrVal));
          continue;
        }
        DP("Update lambda reference (" DPxMOD ") -> [" DPxMOD "]\n",
           DPxPTR(Pointer_TgtPtrBegin), DPxPTR(TgtPtrBegin));
        int rt = Device.data_submit(TgtPtrBegin, &Pointer_TgtPtrBegin,
                                    sizeof(void *), &AsyncInfo);
        if (rt != OFFLOAD_SUCCESS) {
          DP("Copying data to device failed.\n");
#if OMPT_SUPPORT
          ompt_dispatch_callback_target(ompt_target, ompt_scope_end, Device);
#endif
          return OFFLOAD_FAIL;
        }
      }
      continue;
    }
    void *HstPtrBegin = args[i];
    void *HstPtrBase = args_base[i];
    void *TgtPtrBegin;
    ptrdiff_t TgtBaseOffset;
    bool IsLast, IsHostPtr; // unused.
    if (arg_types[i] & OMP_TGT_MAPTYPE_LITERAL) {
      DP("Forwarding first-private value " DPxMOD " to the target construct\n",
          DPxPTR(HstPtrBase));
      TgtPtrBegin = HstPtrBase;
      TgtBaseOffset = 0;
    } else if (arg_types[i] & OMP_TGT_MAPTYPE_PRIVATE) {
      // Allocate memory for (first-)private array
      TgtPtrBegin = Device.RTL->data_alloc(Device.RTLDeviceID,
          arg_sizes[i], HstPtrBegin);
      if (!TgtPtrBegin) {
        DP ("Data allocation for %sprivate array " DPxMOD " failed, "
            "abort target.\n",
            (arg_types[i] & OMP_TGT_MAPTYPE_TO ? "first-" : ""),
            DPxPTR(HstPtrBegin));
#if OMPT_SUPPORT
        ompt_dispatch_callback_target(ompt_target, ompt_scope_end, Device);
#endif
        return OFFLOAD_FAIL;
      }
      FpArray fpArray;
      fpArray.TgtPtrBegin = TgtPtrBegin;
#if OMPT_SUPPORT
      fpArray.Size = arg_sizes[i];
      fpArray.HstPtrBegin = HstPtrBegin;
      // OpenMP 5.0 sec. 3.6.1 p. 398 L18:
      // "The target-data-allocation event occurs when a thread allocates data
      // on a target device."
      // OpenMP 5.0 sec. 4.5.2.25 p. 489 L26-27:
      // "A registered ompt_callback_target_data_op callback is dispatched when
      // device memory is allocated or freed, as well as when data is copied to
      // or from a device."
      // The callback must dispatch after the allocation succeeds because it
      // requires the device address.
      if (ompt_get_enabled().ompt_callback_target_data_op) {
        // FIXME: We don't yet need the host_op_id and codeptr_ra arguments for
        // OpenACC support, so we haven't bothered to implement them yet.
        ompt_get_callbacks().ompt_callback(ompt_callback_target_data_op)(
            Device.TargetID, /*host_op_id*/ ompt_id_none,
            ompt_target_data_alloc,
            fpArray.HstPtrBegin, HOST_DEVICE, fpArray.TgtPtrBegin, device_id,
            fpArray.Size, /*codeptr_ra*/ NULL);
      }
#endif
      fpArrays.emplace_back(fpArray);
      TgtBaseOffset = (intptr_t)HstPtrBase - (intptr_t)HstPtrBegin;
#ifdef OMPTARGET_DEBUG
      void *TgtPtrBase = (void *)((intptr_t)TgtPtrBegin + TgtBaseOffset);
      DP("Allocated %" PRId64 " bytes of target memory at " DPxMOD " for "
          "%sprivate array " DPxMOD " - pushing target argument " DPxMOD "\n",
          arg_sizes[i], DPxPTR(TgtPtrBegin),
          (arg_types[i] & OMP_TGT_MAPTYPE_TO ? "first-" : ""),
          DPxPTR(HstPtrBegin), DPxPTR(TgtPtrBase));
#endif
      // If first-private, copy data from host
      if (arg_types[i] & OMP_TGT_MAPTYPE_TO) {
        int rt = Device.data_submit(TgtPtrBegin, HstPtrBegin, arg_sizes[i],
                                    &AsyncInfo);
        if (rt != OFFLOAD_SUCCESS) {
<<<<<<< HEAD
          DP ("Copying data to device failed, failed.\n");
#if OMPT_SUPPORT
          ompt_dispatch_callback_target(ompt_target, ompt_scope_end, Device);
#endif
=======
          DP("Copying data to device failed, failed.\n");
>>>>>>> a394cd67
          return OFFLOAD_FAIL;
        }
      }
    } else if (arg_types[i] & OMP_TGT_MAPTYPE_PTR_AND_OBJ) {
      TgtPtrBegin = Device.getTgtPtrBegin(HstPtrBase, sizeof(void *), IsLast,
          false, IsHostPtr);
      TgtBaseOffset = 0; // no offset for ptrs.
      DP("Obtained target argument " DPxMOD " from host pointer " DPxMOD " to "
         "object " DPxMOD "\n", DPxPTR(TgtPtrBegin), DPxPTR(HstPtrBase),
         DPxPTR(HstPtrBase));
    } else {
      TgtPtrBegin = Device.getTgtPtrBegin(HstPtrBegin, arg_sizes[i], IsLast,
          false, IsHostPtr);
      TgtBaseOffset = (intptr_t)HstPtrBase - (intptr_t)HstPtrBegin;
#ifdef OMPTARGET_DEBUG
      void *TgtPtrBase = (void *)((intptr_t)TgtPtrBegin + TgtBaseOffset);
      DP("Obtained target argument " DPxMOD " from host pointer " DPxMOD "\n",
          DPxPTR(TgtPtrBase), DPxPTR(HstPtrBegin));
#endif
    }
    tgtArgsPositions[i] = tgt_args.size();
    tgt_args.push_back(TgtPtrBegin);
    tgt_offsets.push_back(TgtBaseOffset);
  }

  assert(tgt_args.size() == tgt_offsets.size() &&
      "Size mismatch in arguments and offsets");

  // Pop loop trip count
  uint64_t ltc = 0;
  TblMapMtx->lock();
  auto I = Device.LoopTripCnt.find(__kmpc_global_thread_num(NULL));
  if (I != Device.LoopTripCnt.end()) {
    ltc = I->second;
    Device.LoopTripCnt.erase(I);
    DP("loop trip count is %lu.\n", ltc);
  }
  TblMapMtx->unlock();

  // Launch device execution.
  DP("Launching target execution %s with pointer " DPxMOD " (index=%d).\n",
      TargetTable->EntriesBegin[TM->Index].name,
      DPxPTR(TargetTable->EntriesBegin[TM->Index].addr), TM->Index);
  if (IsTeamConstruct) {
    rc = Device.run_team_region(TargetTable->EntriesBegin[TM->Index].addr,
                                &tgt_args[0], &tgt_offsets[0], tgt_args.size(),
                                team_num, thread_limit, ltc, &AsyncInfo);
  } else {
    rc = Device.run_region(TargetTable->EntriesBegin[TM->Index].addr,
                           &tgt_args[0], &tgt_offsets[0], tgt_args.size(),
                           &AsyncInfo);
  }
  if (rc != OFFLOAD_SUCCESS) {
    DP ("Executing target region abort target.\n");
#if OMPT_SUPPORT
    ompt_dispatch_callback_target(ompt_target, ompt_scope_end, Device);
#endif
    return OFFLOAD_FAIL;
  }

  // Deallocate (first-)private arrays
  for (auto it : fpArrays) {
#if OMPT_SUPPORT
    if (ompt_get_enabled().ompt_callback_target_data_op) {
      // OpenMP 5.0 sec. 3.6.2 p. 399 L19:
      // "The target-data-free event occurs when a thread frees data on a
      // target device."
      // OpenMP 5.0 sec. 4.5.2.25 p. 489 L26-27:
      // "A registered ompt_callback_target_data_op callback is dispatched when
      // device memory is allocated or freed, as well as when data is copied to
      // or from a device."
      // We assume the callbacks should dispatch before the free so that the
      // device address is still valid.
      // FIXME: We don't yet need the host_op_id and codeptr_ra arguments for
      // OpenACC support, so we haven't bothered to implement them yet.
      ompt_get_callbacks().ompt_callback(ompt_callback_target_data_op)(
          Device.TargetID, /*host_op_id*/ ompt_id_none,
          ompt_target_data_delete,
          it.HstPtrBegin, HOST_DEVICE, it.TgtPtrBegin, device_id, it.Size,
          /*codeptr_ra*/ NULL);
    }
#endif
    int rt = Device.RTL->data_delete(Device.RTLDeviceID, it.TgtPtrBegin);
    if (rt != OFFLOAD_SUCCESS) {
      DP("Deallocation of (first-)private arrays failed.\n");
#if OMPT_SUPPORT
      ompt_dispatch_callback_target(ompt_target, ompt_scope_end, Device);
#endif
      return OFFLOAD_FAIL;
    }
  }

  // Move data from device.
  int rt = target_data_end(Device, arg_num, args_base, args, arg_sizes,
                           arg_types, &AsyncInfo);
  if (rt != OFFLOAD_SUCCESS) {
    DP("Call to target_data_end failed, abort targe.\n");
#if OMPT_SUPPORT
    ompt_dispatch_callback_target(ompt_target, ompt_scope_end, Device);
#endif
    return OFFLOAD_FAIL;
  }

<<<<<<< HEAD
#if OMPT_SUPPORT
  ompt_dispatch_callback_target(ompt_target, ompt_scope_end, Device);
#endif
=======
  if (Device.RTL->synchronize)
    return Device.RTL->synchronize(device_id, &AsyncInfo);

>>>>>>> a394cd67
  return OFFLOAD_SUCCESS;
}<|MERGE_RESOLUTION|>--- conflicted
+++ resolved
@@ -303,16 +303,11 @@
 #endif
 
 /// Internal function to do the mapping and transfer the data to the device
-<<<<<<< HEAD
-int target_data_begin(DeviceTy &Device, int32_t arg_num,
-    void **args_base, void **args, int64_t *arg_sizes, int64_t *arg_types) {
-  OMPT_DISPATCH_CALLBACK_TARGET_MAP(_start);
-
-=======
 int target_data_begin(DeviceTy &Device, int32_t arg_num, void **args_base,
                       void **args, int64_t *arg_sizes, int64_t *arg_types,
                       __tgt_async_info *async_info_ptr) {
->>>>>>> a394cd67
+  OMPT_DISPATCH_CALLBACK_TARGET_MAP(_start);
+
   // process each input.
   for (int32_t i = 0; i < arg_num; ++i) {
     // Ignore private variables and arrays - there is no mapping for them.
@@ -451,14 +446,10 @@
 
 /// Internal function to undo the mapping and retrieve the data from the device.
 int target_data_end(DeviceTy &Device, int32_t arg_num, void **args_base,
-<<<<<<< HEAD
-    void **args, int64_t *arg_sizes, int64_t *arg_types) {
-  OMPT_DISPATCH_CALLBACK_TARGET_MAP(_exit_start);
-
-=======
                     void **args, int64_t *arg_sizes, int64_t *arg_types,
                     __tgt_async_info *async_info_ptr) {
->>>>>>> a394cd67
+  OMPT_DISPATCH_CALLBACK_TARGET_MAP(_exit_start);
+
   // process each input.
   for (int32_t i = arg_num - 1; i >= 0; --i) {
     // Ignore private variables and arrays - there is no mapping for them.
@@ -948,14 +939,10 @@
         int rt = Device.data_submit(TgtPtrBegin, HstPtrBegin, arg_sizes[i],
                                     &AsyncInfo);
         if (rt != OFFLOAD_SUCCESS) {
-<<<<<<< HEAD
-          DP ("Copying data to device failed, failed.\n");
+          DP("Copying data to device failed, failed.\n");
 #if OMPT_SUPPORT
           ompt_dispatch_callback_target(ompt_target, ompt_scope_end, Device);
 #endif
-=======
-          DP("Copying data to device failed, failed.\n");
->>>>>>> a394cd67
           return OFFLOAD_FAIL;
         }
       }
@@ -1059,14 +1046,18 @@
     return OFFLOAD_FAIL;
   }
 
-<<<<<<< HEAD
+  if (Device.RTL->synchronize) {
+    int64_t rt = Device.RTL->synchronize(device_id, &AsyncInfo);
+    if (rt != OFFLOAD_SUCCESS) {
+#if OMPT_SUPPORT
+      ompt_dispatch_callback_target(ompt_target, ompt_scope_end, Device);
+#endif
+      return OFFLOAD_FAIL;
+    }
+  }
+
 #if OMPT_SUPPORT
   ompt_dispatch_callback_target(ompt_target, ompt_scope_end, Device);
 #endif
-=======
-  if (Device.RTL->synchronize)
-    return Device.RTL->synchronize(device_id, &AsyncInfo);
-
->>>>>>> a394cd67
   return OFFLOAD_SUCCESS;
 }