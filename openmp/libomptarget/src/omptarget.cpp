//===------ omptarget.cpp - Target independent OpenMP target RTL -- C++ -*-===//
//
// Part of the LLVM Project, under the Apache License v2.0 with LLVM Exceptions.
// See https://llvm.org/LICENSE.txt for license information.
// SPDX-License-Identifier: Apache-2.0 WITH LLVM-exception
//
//===----------------------------------------------------------------------===//
//
// Implementation of the interface to be used by Clang during the codegen of a
// target region.
//
//===----------------------------------------------------------------------===//

#include <omptarget.h>

#include "device.h"
#include "private.h"
#include "rtl.h"
#define OMPT_FOR_LIBOMPTARGET
#include "../../runtime/src/ompt-internal.h"

#include <cassert>
#include <vector>

#ifdef OMPTARGET_DEBUG
int DebugLevel = 0;
#endif // OMPTARGET_DEBUG



/* All begin addresses for partially mapped structs must be 8-aligned in order
 * to ensure proper alignment of members. E.g.
 *
 * struct S {
 *   int a;   // 4-aligned
 *   int b;   // 4-aligned
 *   int *p;  // 8-aligned
 * } s1;
 * ...
 * #pragma omp target map(tofrom: s1.b, s1.p[0:N])
 * {
 *   s1.b = 5;
 *   for (int i...) s1.p[i] = ...;
 * }
 *
 * Here we are mapping s1 starting from member b, so BaseAddress=&s1=&s1.a and
 * BeginAddress=&s1.b. Let's assume that the struct begins at address 0x100,
 * then &s1.a=0x100, &s1.b=0x104, &s1.p=0x108. Each member obeys the alignment
 * requirements for its type. Now, when we allocate memory on the device, in
 * CUDA's case cuMemAlloc() returns an address which is at least 256-aligned.
 * This means that the chunk of the struct on the device will start at a
 * 256-aligned address, let's say 0x200. Then the address of b will be 0x200 and
 * address of p will be a misaligned 0x204 (on the host there was no need to add
 * padding between b and p, so p comes exactly 4 bytes after b). If the device
 * kernel tries to access s1.p, a misaligned address error occurs (as reported
 * by the CUDA plugin). By padding the begin address down to a multiple of 8 and
 * extending the size of the allocated chuck accordingly, the chuck on the
 * device will start at 0x200 with the padding (4 bytes), then &s1.b=0x204 and
 * &s1.p=0x208, as they should be to satisfy the alignment requirements.
 */
static const int64_t alignment = 8;

/// Map global data and execute pending ctors
static int InitLibrary(DeviceTy& Device) {
  /*
   * Map global data
   */
  int32_t device_id = Device.DeviceID;
  int rc = OFFLOAD_SUCCESS;

  Device.PendingGlobalsMtx.lock();
  TrlTblMtx->lock();
  for (HostEntriesBeginToTransTableTy::iterator
      ii = HostEntriesBeginToTransTable->begin();
      ii != HostEntriesBeginToTransTable->end(); ++ii) {
    TranslationTable *TransTable = &ii->second;
    if (TransTable->HostTable.EntriesBegin ==
        TransTable->HostTable.EntriesEnd) {
      // No host entry so no need to proceed
      continue;
    }
    if (TransTable->TargetsTable[device_id] != 0) {
      // Library entries have already been processed
      continue;
    }

    // 1) get image.
    assert(TransTable->TargetsImages.size() > (size_t)device_id &&
           "Not expecting a device ID outside the table's bounds!");
    __tgt_device_image *img = TransTable->TargetsImages[device_id];
    if (!img) {
      DP("No image loaded for device id %d.\n", device_id);
      rc = OFFLOAD_FAIL;
      break;
    }
    // 2) load image into the target table.
    __tgt_target_table *TargetTable =
        TransTable->TargetsTable[device_id] = Device.load_binary(img);
    // Unable to get table for this image: invalidate image and fail.
    if (!TargetTable) {
      DP("Unable to generate entries table for device id %d.\n", device_id);
      TransTable->TargetsImages[device_id] = 0;
      rc = OFFLOAD_FAIL;
      break;
    }

    // Verify whether the two table sizes match.
    size_t hsize =
        TransTable->HostTable.EntriesEnd - TransTable->HostTable.EntriesBegin;
    size_t tsize = TargetTable->EntriesEnd - TargetTable->EntriesBegin;

    // Invalid image for these host entries!
    if (hsize != tsize) {
      DP("Host and Target tables mismatch for device id %d [%zx != %zx].\n",
         device_id, hsize, tsize);
      TransTable->TargetsImages[device_id] = 0;
      TransTable->TargetsTable[device_id] = 0;
      rc = OFFLOAD_FAIL;
      break;
    }

    // process global data that needs to be mapped.
    Device.DataMapMtx.lock();
    __tgt_target_table *HostTable = &TransTable->HostTable;
    for (__tgt_offload_entry *CurrDeviceEntry = TargetTable->EntriesBegin,
                             *CurrHostEntry = HostTable->EntriesBegin,
                             *EntryDeviceEnd = TargetTable->EntriesEnd;
         CurrDeviceEntry != EntryDeviceEnd;
         CurrDeviceEntry++, CurrHostEntry++) {
      if (CurrDeviceEntry->size != 0) {
        // has data.
        assert(CurrDeviceEntry->size == CurrHostEntry->size &&
               "data size mismatch");

        // Fortran may use multiple weak declarations for the same symbol,
        // therefore we must allow for multiple weak symbols to be loaded from
        // the fat binary. Treat these mappings as any other "regular" mapping.
        // Add entry to map.
        if (Device.getTgtPtrBegin(CurrHostEntry->addr, CurrHostEntry->size))
          continue;
        DP("Add mapping from host " DPxMOD " to device " DPxMOD " with size %zu"
            "\n", DPxPTR(CurrHostEntry->addr), DPxPTR(CurrDeviceEntry->addr),
            CurrDeviceEntry->size);
        Device.HostDataToTargetMap.emplace(
            (uintptr_t)CurrHostEntry->addr /*HstPtrBase*/,
            (uintptr_t)CurrHostEntry->addr /*HstPtrBegin*/,
            (uintptr_t)CurrHostEntry->addr + CurrHostEntry->size /*HstPtrEnd*/,
            (uintptr_t)CurrDeviceEntry->addr /*TgtPtrBegin*/,
            true /*IsRefCountINF*/);
#if OMPT_SUPPORT
        // FIXME: In our experiments so far, this callback describes the
        // association of a const array's host and device addresses because it
        // appears in a firstprivate clause on some target region.  This
        // callback is reached when execution arrives at the first target
        // region, which might not be the region with that firstprivate clause.
        // There are surely other scenarios, but we haven't tried to describe
        // the general case.
        //
        // The event this callback describes might them seem like part of
        // device initialization except that device initialization might have
        // happened on an earlier call to an OpenMP runtime library routine
        // like omp_target_alloc.  Thus, we make no effort to ensure this
        // callback is reached before ompt_callback_device_initialize
        // (indicating end of device initialization) is dispatched.
        //
        // The event this callback describes might seem like it's instead part
        // of the first target region except that target region might not even
        // make use of the array.  Thus, we make no effort to ensure this is
        // reached before ompt_callback_target with endpoint=ompt_scope_begin
        // is dispatched for the first target region.
        //
        // Instead, we just let this callback dispatch between
        // ompt_callback_device_initialize and ompt_callback_target with
        // endpoint=ompt_scope_begin for the first target region as if this
        // callback is a leftover part of device initialization that gets
        // picked up immediately before entering the first target region.  Is
        // that OK?  Will that affect the timings one might collect using the
        // corresponding OpenACC callbacks?
        if (Device.OmptApi.ompt_get_enabled().ompt_callback_target_data_op) {
          // FIXME: We don't yet need the host_op_id and codeptr_ra arguments
          // for OpenACC support, so we haven't bothered to implement them yet.
          Device.OmptApi.ompt_get_callbacks().ompt_callback(
              ompt_callback_target_data_op)(
              Device.OmptApi.target_id, /*host_op_id*/ ompt_id_none,
              ompt_target_data_associate, CurrHostEntry->addr, HOST_DEVICE,
              CurrDeviceEntry->addr, device_id, CurrHostEntry->size,
              /*codeptr_ra*/ NULL);
        }
#endif
      }
    }
    Device.DataMapMtx.unlock();
  }
  TrlTblMtx->unlock();

  if (rc != OFFLOAD_SUCCESS) {
    Device.PendingGlobalsMtx.unlock();
    return rc;
  }

  /*
   * Run ctors for static objects
   */
  if (!Device.PendingCtorsDtors.empty()) {
    // Call all ctors for all libraries registered so far
    for (auto &lib : Device.PendingCtorsDtors) {
      if (!lib.second.PendingCtors.empty()) {
        DP("Has pending ctors... call now\n");
        for (auto &entry : lib.second.PendingCtors) {
          void *ctor = entry;
          int rc = target(device_id, ctor, 0, NULL, NULL, NULL, NULL, NULL, 1,
              1, true /*team*/);
          if (rc != OFFLOAD_SUCCESS) {
            DP("Running ctor " DPxMOD " failed.\n", DPxPTR(ctor));
            Device.PendingGlobalsMtx.unlock();
            return OFFLOAD_FAIL;
          }
        }
        // Clear the list to indicate that this device has been used
        lib.second.PendingCtors.clear();
        DP("Done with pending ctors for lib " DPxMOD "\n", DPxPTR(lib.first));
      }
    }
  }
  Device.HasPendingGlobals = false;
  Device.PendingGlobalsMtx.unlock();

  return OFFLOAD_SUCCESS;
}

// Check whether a device has been initialized, global ctors have been
// executed and global data has been mapped; do so if not already done.
int CheckDeviceAndCtors(int64_t device_id) {
  // Is device ready?
  if (!device_is_ready(device_id)) {
    DP("Device %" PRId64 " is not ready.\n", device_id);
    return OFFLOAD_FAIL;
  }

  // Get device info.
  DeviceTy &Device = Devices[device_id];

  // Check whether global data has been mapped for this device
  Device.PendingGlobalsMtx.lock();
  bool hasPendingGlobals = Device.HasPendingGlobals;
  Device.PendingGlobalsMtx.unlock();
  if (hasPendingGlobals && InitLibrary(Device) != OFFLOAD_SUCCESS) {
    DP("Failed to init globals on device %" PRId64 "\n", device_id);
    return OFFLOAD_FAIL;
  }

  return OFFLOAD_SUCCESS;
}

static int32_t member_of(int64_t type) {
  return ((type & OMP_TGT_MAPTYPE_MEMBER_OF) >> 48) - 1;
}

#if OMPT_OPTIONAL
// OpenMP 5.0 sec. 2.19.7.1 p. 321 L14:
// "The target-map event occurs when a thread maps data to or from a target
// device."
//
// OpenMP 5.0 sec. 4.5.2.27 p. 493 L12-20:
// "An instance of a target, target data, target enter data, or target exit
// data construct may contain one or more map clauses. An OpenMP implementation
// may report the set of mappings associated with map clauses for a construct
// with a single ompt_callback_target_map callback to report the effect of all
// mappings or multiple ompt_callback_target_map callbacks with each reporting
// a subset of the mappings. Furthermore, an OpenMP implementation may omit
// mappings that it determines are unnecessary. If an OpenMP implementation
// issues multiple ompt_callback_target_map callbacks, these callbacks may be
// interleaved with ompt_callback_target_data_op callbacks used to report data
// operations associated with the mappings."
//
// ompt_callback_target_map callback, as discussed above, is dispatched when
// OMPT_DISPATCH_CALLBACK_TARGET_MAP is called with an empty argument.  Because
// this callback includes device addresses, it must follow all associated
// device allocations, and logically it then follows all associated
// ompt_callback_target_data_op callbacks with ompt_target_data_alloc.  Because
// it is meant to describe mappings, it also logically follows
// ompt_callback_target_data_op callbacks with ompt_target_data_associate.
// In other words, the ompt_callback_target_map callback corresponds to
// acc_ev_enter_data_end, and our related extensions
// (ompt_callback_target_map_start, ompt_callback_target_map_exit_start, and
// ompt_callback_target_map_exit_end) correspond to acc_ev_enter_data_start,
// acc_ev_exit_data_start, and acc_ev_exit_data_end.
//
// FIXME: We don't yet need the NULL arguments for OpenACC support, so we
// haven't bothered to implement them yet, but it should be straight-forward to
// gather them during the loop above.  We actually don't need nitems yet
// either, but that one is trivial.
# define OMPT_DISPATCH_CALLBACK_TARGET_MAP(SubEvent)                           \
  do {                                                                         \
    if (Device.OmptApi.ompt_get_enabled()                                      \
            .ompt_callback_target_map##SubEvent) {                             \
      Device.OmptApi.ompt_get_callbacks().ompt_callback(                       \
          ompt_callback_target_map##SubEvent)(                                 \
          Device.OmptApi.target_id, /*nitems*/ arg_num, /*host_addr*/ NULL,    \
          /*device_addr*/ NULL, /*bytes*/ NULL, /*mapping_flags*/ NULL,        \
          /*codeptr_ra*/ NULL);                                                \
    }                                                                          \
  } while (0)
#else
# define OMPT_DISPATCH_CALLBACK_TARGET_MAP(SubEvent)
#endif

/// Call the user-defined mapper function followed by the appropriate
// target_data_* function (target_data_{begin,end,update}).
int target_data_mapper(DeviceTy &Device, void *arg_base,
    void *arg, int64_t arg_size, int64_t arg_type, void *arg_mapper,
    TargetDataFuncPtrTy target_data_function) {
  DP("Calling the mapper function " DPxMOD "\n", DPxPTR(arg_mapper));

  // The mapper function fills up Components.
  MapperComponentsTy MapperComponents;
  MapperFuncPtrTy MapperFuncPtr = (MapperFuncPtrTy)(arg_mapper);
  (*MapperFuncPtr)((void *)&MapperComponents, arg_base, arg, arg_size,
      arg_type);

  // Construct new arrays for args_base, args, arg_sizes and arg_types
  // using the information in MapperComponents and call the corresponding
  // target_data_* function using these new arrays.
  std::vector<void *> mapper_args_base;
  std::vector<void *> mapper_args;
  std::vector<int64_t> mapper_arg_sizes;
  std::vector<int64_t> mapper_arg_types;

  for (auto& C : MapperComponents.Components) {
    mapper_args_base.push_back(C.Base);
    mapper_args.push_back(C.Begin);
    mapper_arg_sizes.push_back(C.Size);
    mapper_arg_types.push_back(C.Type);
  }

  int rc = target_data_function(Device, MapperComponents.Components.size(),
      mapper_args_base.data(), mapper_args.data(), mapper_arg_sizes.data(),
      mapper_arg_types.data(), /*arg_mappers*/ nullptr,
      /*__tgt_async_info*/ nullptr);

  return rc;
}

/// Internal function to do the mapping and transfer the data to the device
int target_data_begin(DeviceTy &Device, int32_t arg_num, void **args_base,
                      void **args, int64_t *arg_sizes, int64_t *arg_types,
                      void **arg_mappers, __tgt_async_info *async_info_ptr) {
  OMPT_DISPATCH_CALLBACK_TARGET_MAP(_start);

  // process each input.
  for (int32_t i = 0; i < arg_num; ++i) {
    // Ignore private variables and arrays - there is no mapping for them.
    if ((arg_types[i] & OMP_TGT_MAPTYPE_LITERAL) ||
        (arg_types[i] & OMP_TGT_MAPTYPE_PRIVATE))
      continue;

    if (arg_mappers && arg_mappers[i]) {
      // Instead of executing the regular path of target_data_begin, call the
      // target_data_mapper variant which will call target_data_begin again
      // with new arguments.
      DP("Calling target_data_mapper for the %dth argument\n", i);

      int rc = target_data_mapper(Device, args_base[i], args[i], arg_sizes[i],
          arg_types[i], arg_mappers[i], target_data_begin);

      if (rc != OFFLOAD_SUCCESS) {
        DP("Call to target_data_begin via target_data_mapper for custom mapper"
            " failed.\n");
        return OFFLOAD_FAIL;
      }

      // Skip the rest of this function, continue to the next argument.
      continue;
    }

    void *HstPtrBegin = args[i];
    void *HstPtrBase = args_base[i];
    int64_t data_size = arg_sizes[i];

    // Adjust for proper alignment if this is a combined entry (for structs).
    // Look at the next argument - if that is MEMBER_OF this one, then this one
    // is a combined entry.
    int64_t padding = 0;
    const int next_i = i+1;
    if (member_of(arg_types[i]) < 0 && next_i < arg_num &&
        member_of(arg_types[next_i]) == i) {
      padding = (int64_t)HstPtrBegin % alignment;
      if (padding) {
        DP("Using a padding of %" PRId64 " bytes for begin address " DPxMOD
            "\n", padding, DPxPTR(HstPtrBegin));
        HstPtrBegin = (char *) HstPtrBegin - padding;
        data_size += padding;
      }
    }

    // Address of pointer on the host and device, respectively.
    void *Pointer_HstPtrBegin, *Pointer_TgtPtrBegin;
    bool IsNew, Pointer_IsNew;
    bool IsHostPtr = false;
    bool IsImplicit = arg_types[i] & OMP_TGT_MAPTYPE_IMPLICIT;
    // Force the creation of a device side copy of the data when:
    // a close map modifier was associated with a map that contained a to.
    bool HasCloseModifier = arg_types[i] & OMP_TGT_MAPTYPE_CLOSE;
    bool HasPresentModifier = arg_types[i] & OMP_TGT_MAPTYPE_PRESENT;
    bool HasNoAllocModifier = arg_types[i] & OMP_TGT_MAPTYPE_NO_ALLOC;
    // UpdateRef is based on MEMBER_OF instead of TARGET_PARAM because if we
    // have reached this point via __tgt_target_data_begin and not __tgt_target
    // then no argument is marked as TARGET_PARAM ("omp target data map" is not
    // associated with a target region, so there are no target parameters). This
    // may be considered a hack, we could revise the scheme in the future.
    bool UpdateRef = !(arg_types[i] & OMP_TGT_MAPTYPE_MEMBER_OF);
    if (arg_types[i] & OMP_TGT_MAPTYPE_PTR_AND_OBJ) {
      DP("Has a pointer entry: \n");
      // Base is address of pointer.
      //
      // Usually, the pointer is already allocated by this time.  For example:
      //
      //   #pragma omp target map(s.p[0:N])
      //
      // The map entry for s comes first, and the PTR_AND_OBJ entry comes
      // afterward, so the pointer is already allocated by the time the
      // PTR_AND_OBJ entry is handled below, and Pointer_TgtPtrBegin is thus
      // non-null.  However, "declare target link" can produce a PTR_AND_OBJ
      // entry for a global that might not already be allocated by the time the
      // PTR_AND_OBJ entry is handled below, and so the allocation might fail
      // when HasPresentModifier.
      Pointer_TgtPtrBegin = Device.getOrAllocTgtPtr(
          HstPtrBase, HstPtrBase, sizeof(void *), Pointer_IsNew, IsHostPtr,
          IsImplicit, UpdateRef, HasCloseModifier, HasPresentModifier,
          HasNoAllocModifier);
      if (!Pointer_TgtPtrBegin) {
        DP("Call to getOrAllocTgtPtr returned null pointer (%s).\n",
           HasPresentModifier ? "'present' map type modifier"
                              : "device failure or illegal mapping");
        OMPT_DISPATCH_CALLBACK_TARGET_MAP();
        return OFFLOAD_FAIL;
      }
      DP("There are %zu bytes allocated at target address " DPxMOD " - is%s new"
          "\n", sizeof(void *), DPxPTR(Pointer_TgtPtrBegin),
          (Pointer_IsNew ? "" : " not"));
      Pointer_HstPtrBegin = HstPtrBase;
      // modify current entry.
      HstPtrBase = *(void **)HstPtrBase;
      UpdateRef = true; // subsequently update ref count of pointee
    }

    void *TgtPtrBegin = Device.getOrAllocTgtPtr(
        HstPtrBegin, HstPtrBase, data_size, IsNew, IsHostPtr, IsImplicit,
        UpdateRef, HasCloseModifier, HasPresentModifier, HasNoAllocModifier);
    // If data_size==0, then the argument could be a zero-length pointer to
    // NULL, so getOrAlloc() returning NULL is not an error.
    if (!TgtPtrBegin && (data_size || HasPresentModifier)) {
      DP("Call to getOrAllocTgtPtr returned null pointer (%s).\n",
         HasPresentModifier
             ? "'present' map type modifier"
             : HasNoAllocModifier ? "'no_alloc' map type modifier"
                                  : "device failure or illegal mapping");
      if (!HasPresentModifier && HasNoAllocModifier)
        continue;
      OMPT_DISPATCH_CALLBACK_TARGET_MAP();
      return OFFLOAD_FAIL;
    }
    DP("There are %" PRId64 " bytes allocated at target address " DPxMOD
        " - is%s new\n", data_size, DPxPTR(TgtPtrBegin),
        (IsNew ? "" : " not"));

    if (arg_types[i] & OMP_TGT_MAPTYPE_RETURN_PARAM) {
      uintptr_t Delta = (uintptr_t)HstPtrBegin - (uintptr_t)HstPtrBase;
      void *TgtPtrBase = (void *)((uintptr_t)TgtPtrBegin - Delta);
      DP("Returning device pointer " DPxMOD "\n", DPxPTR(TgtPtrBase));
      args_base[i] = TgtPtrBase;
    }

    if (arg_types[i] & OMP_TGT_MAPTYPE_TO) {
      bool copy = false;
      if (!(RTLs->RequiresFlags & OMP_REQ_UNIFIED_SHARED_MEMORY) ||
          HasCloseModifier) {
        if (IsNew || (arg_types[i] & OMP_TGT_MAPTYPE_ALWAYS)) {
          copy = true;
        } else if (arg_types[i] & OMP_TGT_MAPTYPE_MEMBER_OF) {
          // Copy data only if the "parent" struct has RefCount==1.
          int32_t parent_idx = member_of(arg_types[i]);
          uint64_t parent_rc = Device.getMapEntryRefCnt(args[parent_idx]);
          assert(parent_rc > 0 && "parent struct not found");
          if (parent_rc == 1) {
            copy = true;
          }
        }
      }

      if (copy && !IsHostPtr) {
        DP("Moving %" PRId64 " bytes (hst:" DPxMOD ") -> (tgt:" DPxMOD ")\n",
           data_size, DPxPTR(HstPtrBegin), DPxPTR(TgtPtrBegin));
        int rt = Device.data_submit(TgtPtrBegin, HstPtrBegin, data_size,
                                    async_info_ptr);
        if (rt != OFFLOAD_SUCCESS) {
          DP("Copying data to device failed.\n");
          OMPT_DISPATCH_CALLBACK_TARGET_MAP();
          return OFFLOAD_FAIL;
        }
      }
    }

    if (arg_types[i] & OMP_TGT_MAPTYPE_PTR_AND_OBJ && !IsHostPtr) {
      DP("Update pointer (" DPxMOD ") -> [" DPxMOD "]\n",
          DPxPTR(Pointer_TgtPtrBegin), DPxPTR(TgtPtrBegin));
      uint64_t Delta = (uint64_t)HstPtrBegin - (uint64_t)HstPtrBase;
      void *TgtPtrBase = (void *)((uint64_t)TgtPtrBegin - Delta);
      int rt = Device.data_submit(Pointer_TgtPtrBegin, &TgtPtrBase,
                                  sizeof(void *), async_info_ptr);
      if (rt != OFFLOAD_SUCCESS) {
        DP("Copying data to device failed.\n");
        OMPT_DISPATCH_CALLBACK_TARGET_MAP();
        return OFFLOAD_FAIL;
      }
      // create shadow pointers for this entry
      Device.ShadowMtx.lock();
      Device.ShadowPtrMap[Pointer_HstPtrBegin] = {HstPtrBase,
          Pointer_TgtPtrBegin, TgtPtrBase};
      Device.ShadowMtx.unlock();
    }
  }

  OMPT_DISPATCH_CALLBACK_TARGET_MAP();
  return OFFLOAD_SUCCESS;
}

/// Internal function to undo the mapping and retrieve the data from the device.
int target_data_end(DeviceTy &Device, int32_t arg_num, void **args_base,
                    void **args, int64_t *arg_sizes, int64_t *arg_types,
                    void **arg_mappers, __tgt_async_info *async_info_ptr) {
  OMPT_DISPATCH_CALLBACK_TARGET_MAP(_exit_start);

  // process each input.
  for (int32_t i = arg_num - 1; i >= 0; --i) {
    // Ignore private variables and arrays - there is no mapping for them.
    // Also, ignore the use_device_ptr directive, it has no effect here.
    if ((arg_types[i] & OMP_TGT_MAPTYPE_LITERAL) ||
        (arg_types[i] & OMP_TGT_MAPTYPE_PRIVATE))
      continue;

    if (arg_mappers && arg_mappers[i]) {
      // Instead of executing the regular path of target_data_end, call the
      // target_data_mapper variant which will call target_data_end again
      // with new arguments.
      DP("Calling target_data_mapper for the %dth argument\n", i);

      int rc = target_data_mapper(Device, args_base[i], args[i], arg_sizes[i],
          arg_types[i], arg_mappers[i], target_data_end);

      if (rc != OFFLOAD_SUCCESS) {
        DP("Call to target_data_end via target_data_mapper for custom mapper"
            " failed.\n");
        return OFFLOAD_FAIL;
      }

      // Skip the rest of this function, continue to the next argument.
      continue;
    }

    void *HstPtrBegin = args[i];
    int64_t data_size = arg_sizes[i];
    // Adjust for proper alignment if this is a combined entry (for structs).
    // Look at the next argument - if that is MEMBER_OF this one, then this one
    // is a combined entry.
    int64_t padding = 0;
    const int next_i = i+1;
    if (member_of(arg_types[i]) < 0 && next_i < arg_num &&
        member_of(arg_types[next_i]) == i) {
      padding = (int64_t)HstPtrBegin % alignment;
      if (padding) {
        DP("Using a padding of %" PRId64 " bytes for begin address " DPxMOD
            "\n", padding, DPxPTR(HstPtrBegin));
        HstPtrBegin = (char *) HstPtrBegin - padding;
        data_size += padding;
      }
    }

    bool IsLast, IsHostPtr;
    bool UpdateRef = !(arg_types[i] & OMP_TGT_MAPTYPE_MEMBER_OF) ||
        (arg_types[i] & OMP_TGT_MAPTYPE_PTR_AND_OBJ);
    bool ForceDelete = arg_types[i] & OMP_TGT_MAPTYPE_DELETE;
    bool HasCloseModifier = arg_types[i] & OMP_TGT_MAPTYPE_CLOSE;
    bool HasPresentModifier = arg_types[i] & OMP_TGT_MAPTYPE_PRESENT;
    bool HasNoAllocModifier = arg_types[i] & OMP_TGT_MAPTYPE_NO_ALLOC;

    // If PTR_AND_OBJ, HstPtrBegin is address of pointee
    void *TgtPtrBegin = Device.getTgtPtrBegin(HstPtrBegin, data_size, IsLast,
        UpdateRef, IsHostPtr, HasNoAllocModifier);
    if (!TgtPtrBegin && (data_size || HasPresentModifier)) {
      DP("Mapping does not exist (%s)\n",
         (HasPresentModifier ? "'present' map type modifier" : "ignored"));
      if (HasPresentModifier) {
        // FIXME: This should not be an error on exit from "omp target data",
        // but it should be an error upon entering an "omp target exit data".
        MESSAGE("device mapping required by 'present' map type modifier does "
                "not exist for host address " DPxMOD " (%ld bytes)",
                DPxPTR(HstPtrBegin), data_size);
        return OFFLOAD_FAIL;
      }
    } else {
      DP("There are %" PRId64 " bytes allocated at target address " DPxMOD
         " - is%s last\n",
         data_size, DPxPTR(TgtPtrBegin), (IsLast ? "" : " not"));
    }

    bool DelEntry = IsLast || ForceDelete;

    if ((arg_types[i] & OMP_TGT_MAPTYPE_MEMBER_OF) &&
        !(arg_types[i] & OMP_TGT_MAPTYPE_PTR_AND_OBJ)) {
      DelEntry = false; // protect parent struct from being deallocated
    }

    if ((arg_types[i] & OMP_TGT_MAPTYPE_FROM) || DelEntry) {
      // Move data back to the host
      if (arg_types[i] & OMP_TGT_MAPTYPE_FROM) {
        bool Always = arg_types[i] & OMP_TGT_MAPTYPE_ALWAYS;
        bool CopyMember = false;
        if (!(RTLs->RequiresFlags & OMP_REQ_UNIFIED_SHARED_MEMORY) ||
            HasCloseModifier) {
          if ((arg_types[i] & OMP_TGT_MAPTYPE_MEMBER_OF) &&
              !(arg_types[i] & OMP_TGT_MAPTYPE_PTR_AND_OBJ)) {
            // Copy data only if the "parent" struct has RefCount==1.
            int32_t parent_idx = member_of(arg_types[i]);
            uint64_t parent_rc = Device.getMapEntryRefCnt(args[parent_idx]);
            assert(parent_rc > 0 && "parent struct not found");
            if (parent_rc == 1) {
              CopyMember = true;
            }
          }
        }

        if ((DelEntry || Always || CopyMember) &&
            !(RTLs->RequiresFlags & OMP_REQ_UNIFIED_SHARED_MEMORY &&
              TgtPtrBegin == HstPtrBegin)) {
          DP("Moving %" PRId64 " bytes (tgt:" DPxMOD ") -> (hst:" DPxMOD ")\n",
             data_size, DPxPTR(TgtPtrBegin), DPxPTR(HstPtrBegin));
          int rt = Device.data_retrieve(HstPtrBegin, TgtPtrBegin, data_size,
                                        async_info_ptr);
          if (rt != OFFLOAD_SUCCESS) {
            DP("Copying data from device failed.\n");
            OMPT_DISPATCH_CALLBACK_TARGET_MAP(_exit_end);
            return OFFLOAD_FAIL;
          }
        }
      }

      // If we copied back to the host a struct/array containing pointers, we
      // need to restore the original host pointer values from their shadow
      // copies. If the struct is going to be deallocated, remove any remaining
      // shadow pointer entries for this struct.
      uintptr_t lb = (uintptr_t) HstPtrBegin;
      uintptr_t ub = (uintptr_t) HstPtrBegin + data_size;
      Device.ShadowMtx.lock();
      for (ShadowPtrListTy::iterator it = Device.ShadowPtrMap.begin();
           it != Device.ShadowPtrMap.end();) {
        void **ShadowHstPtrAddr = (void**) it->first;

        // An STL map is sorted on its keys; use this property
        // to quickly determine when to break out of the loop.
        if ((uintptr_t) ShadowHstPtrAddr < lb) {
          ++it;
          continue;
        }
        if ((uintptr_t) ShadowHstPtrAddr >= ub)
          break;

        // If we copied the struct to the host, we need to restore the pointer.
        if (arg_types[i] & OMP_TGT_MAPTYPE_FROM) {
          DP("Restoring original host pointer value " DPxMOD " for host "
              "pointer " DPxMOD "\n", DPxPTR(it->second.HstPtrVal),
              DPxPTR(ShadowHstPtrAddr));
          *ShadowHstPtrAddr = it->second.HstPtrVal;
        }
        // If the struct is to be deallocated, remove the shadow entry.
        if (DelEntry) {
          DP("Removing shadow pointer " DPxMOD "\n", DPxPTR(ShadowHstPtrAddr));
          it = Device.ShadowPtrMap.erase(it);
        } else {
          ++it;
        }
      }
      Device.ShadowMtx.unlock();

      // Deallocate map
      if (DelEntry) {
        int rt = Device.deallocTgtPtr(HstPtrBegin, data_size, ForceDelete,
                                      HasCloseModifier);
        if (rt != OFFLOAD_SUCCESS) {
          DP("Deallocating data from device failed.\n");
          OMPT_DISPATCH_CALLBACK_TARGET_MAP(_exit_end);
          return OFFLOAD_FAIL;
        }
      }
    }
  }

  OMPT_DISPATCH_CALLBACK_TARGET_MAP(_exit_end);
  return OFFLOAD_SUCCESS;
}

#if OMPT_SUPPORT
void ompt_dispatch_callback_target(ompt_target_t kind,
                                   ompt_scope_endpoint_t endpoint,
                                   DeviceTy &Device) {
  if (endpoint == ompt_scope_begin) {
    Device.OmptApi.target_id = ompt_get_unique_id();
    ompt_toggle_in_device_target_region();
  }
  // FIXME: We don't yet need the NULL arguments for OpenACC support, so we
  // haven't bothered to implement them yet.
  if (Device.OmptApi.ompt_get_enabled().ompt_callback_target) {
    Device.OmptApi.ompt_get_callbacks().ompt_callback(ompt_callback_target)(
        kind, endpoint, Device.DeviceID, /*task_data*/ NULL,
        Device.OmptApi.target_id, /*codeptr_ra*/ NULL);
  }
  if (endpoint == ompt_scope_end) {
    Device.OmptApi.target_id = ompt_id_none;
    ompt_toggle_in_device_target_region();
  }
}
#endif

// OpenMP 5.0 sec. 2.12.6 p. 179 L22-23:
// "The target-update-begin event occurs when a thread enters a target update.
// region.  The target-update-end event occurs when a thread exits a target
// update region."
// OpenMP 5.0 sec. 4.5.2.26 p. 490 L24-25 and p. 491 L21-22:
// "The ompt_callback_target_t type is used for callbacks that are dispatched
// when a thread begins to execute a device construct."
// "The endpoint argument indicates that the callback signals the beginning of
// a scope or the end of a scope."

/// Internal function to pass data to/from the target.
// async_info_ptr is currently unused, added here so target_data_update has the
// same signature as target_data_begin and target_data_end.
int target_data_update(DeviceTy &Device, int32_t arg_num,
    void **args_base, void **args, int64_t *arg_sizes, int64_t *arg_types,
    void **arg_mappers, __tgt_async_info *async_info_ptr) {
#if OMPT_SUPPORT
  ompt_dispatch_callback_target(ompt_target_update, ompt_scope_begin, Device);
#endif

  // process each input.
  for (int32_t i = 0; i < arg_num; ++i) {
    if ((arg_types[i] & OMP_TGT_MAPTYPE_LITERAL) ||
        (arg_types[i] & OMP_TGT_MAPTYPE_PRIVATE))
      continue;

    if (arg_mappers && arg_mappers[i]) {
      // Instead of executing the regular path of target_data_update, call the
      // target_data_mapper variant which will call target_data_update again
      // with new arguments.
      DP("Calling target_data_mapper for the %dth argument\n", i);

      int rc = target_data_mapper(Device, args_base[i], args[i], arg_sizes[i],
          arg_types[i], arg_mappers[i], target_data_update);

      if (rc != OFFLOAD_SUCCESS) {
        DP("Call to target_data_update via target_data_mapper for custom mapper"
            " failed.\n");
        return OFFLOAD_FAIL;
      }

      // Skip the rest of this function, continue to the next argument.
      continue;
    }

    void *HstPtrBegin = args[i];
    int64_t MapSize = arg_sizes[i];
    bool IsLast, IsHostPtr;
    void *TgtPtrBegin = Device.getTgtPtrBegin(
        HstPtrBegin, MapSize, IsLast, false, IsHostPtr, /*MustContain=*/true);
    if (!TgtPtrBegin) {
      DP("hst data:" DPxMOD " not found, becomes a noop\n", DPxPTR(HstPtrBegin));
      continue;
    }

    if (RTLs->RequiresFlags & OMP_REQ_UNIFIED_SHARED_MEMORY &&
        TgtPtrBegin == HstPtrBegin) {
      DP("hst data:" DPxMOD " unified and shared, becomes a noop\n",
         DPxPTR(HstPtrBegin));
      continue;
    }

    if (arg_types[i] & OMP_TGT_MAPTYPE_FROM) {
      DP("Moving %" PRId64 " bytes (tgt:" DPxMOD ") -> (hst:" DPxMOD ")\n",
          arg_sizes[i], DPxPTR(TgtPtrBegin), DPxPTR(HstPtrBegin));
      int rt = Device.data_retrieve(HstPtrBegin, TgtPtrBegin, MapSize, nullptr);
      if (rt != OFFLOAD_SUCCESS) {
        DP("Copying data from device failed.\n");
#if OMPT_SUPPORT
        ompt_dispatch_callback_target(ompt_target_update, ompt_scope_end,
                                      Device);
#endif
        return OFFLOAD_FAIL;
      }

      uintptr_t lb = (uintptr_t) HstPtrBegin;
      uintptr_t ub = (uintptr_t) HstPtrBegin + MapSize;
      Device.ShadowMtx.lock();
      for (ShadowPtrListTy::iterator it = Device.ShadowPtrMap.begin();
          it != Device.ShadowPtrMap.end(); ++it) {
        void **ShadowHstPtrAddr = (void**) it->first;
        if ((uintptr_t) ShadowHstPtrAddr < lb)
          continue;
        if ((uintptr_t) ShadowHstPtrAddr >= ub)
          break;
        DP("Restoring original host pointer value " DPxMOD " for host pointer "
            DPxMOD "\n", DPxPTR(it->second.HstPtrVal),
            DPxPTR(ShadowHstPtrAddr));
        *ShadowHstPtrAddr = it->second.HstPtrVal;
      }
      Device.ShadowMtx.unlock();
    }

    if (arg_types[i] & OMP_TGT_MAPTYPE_TO) {
      DP("Moving %" PRId64 " bytes (hst:" DPxMOD ") -> (tgt:" DPxMOD ")\n",
          arg_sizes[i], DPxPTR(HstPtrBegin), DPxPTR(TgtPtrBegin));
      int rt = Device.data_submit(TgtPtrBegin, HstPtrBegin, MapSize, nullptr);
      if (rt != OFFLOAD_SUCCESS) {
        DP("Copying data to device failed.\n");
#if OMPT_SUPPORT
        ompt_dispatch_callback_target(ompt_target_update, ompt_scope_end,
                                      Device);
#endif
        return OFFLOAD_FAIL;
      }

      uintptr_t lb = (uintptr_t) HstPtrBegin;
      uintptr_t ub = (uintptr_t) HstPtrBegin + MapSize;
      Device.ShadowMtx.lock();
      for (ShadowPtrListTy::iterator it = Device.ShadowPtrMap.begin();
          it != Device.ShadowPtrMap.end(); ++it) {
        void **ShadowHstPtrAddr = (void**) it->first;
        if ((uintptr_t) ShadowHstPtrAddr < lb)
          continue;
        if ((uintptr_t) ShadowHstPtrAddr >= ub)
          break;
        DP("Restoring original target pointer value " DPxMOD " for target "
            "pointer " DPxMOD "\n", DPxPTR(it->second.TgtPtrVal),
            DPxPTR(it->second.TgtPtrAddr));
        rt = Device.data_submit(it->second.TgtPtrAddr,
            &it->second.TgtPtrVal, sizeof(void *), nullptr);
        if (rt != OFFLOAD_SUCCESS) {
          DP("Copying data to device failed.\n");
          Device.ShadowMtx.unlock();
#if OMPT_SUPPORT
          ompt_dispatch_callback_target(ompt_target_update, ompt_scope_end,
                                        Device);
#endif
          return OFFLOAD_FAIL;
        }
      }
      Device.ShadowMtx.unlock();
    }
  }
#if OMPT_SUPPORT
  ompt_dispatch_callback_target(ompt_target_update, ompt_scope_end, Device);
#endif
  return OFFLOAD_SUCCESS;
}

static const unsigned LambdaMapping = OMP_TGT_MAPTYPE_PTR_AND_OBJ |
                                      OMP_TGT_MAPTYPE_LITERAL |
                                      OMP_TGT_MAPTYPE_IMPLICIT;
static bool isLambdaMapping(int64_t Mapping) {
  return (Mapping & LambdaMapping) == LambdaMapping;
}

/// performs the same actions as data_begin in case arg_num is
/// non-zero and initiates run of the offloaded region on the target platform;
/// if arg_num is non-zero after the region execution is done it also
/// performs the same action as data_update and data_end above. This function
/// returns 0 if it was able to transfer the execution to a target and an
/// integer different from zero otherwise.
//
// OpenMP 5.0 sec. 2.12.5 p. 173 L24:
// "The target-begin event occurs when a thread enters a target region."
// OpenMP 5.0 sec. 2.12.5 p. 173 L25:
// "The target-end event occurs when a thread exits a target region."
// OpenMP 5.0 sec. 4.5.2.26 p. 490 L24-25 and p. 491 L21-22:
// "The ompt_callback_target_t type is used for callbacks that are dispatched
// when a thread begins to execute a device construct."
// "The endpoint argument indicates that the callback signals the beginning of
// a scope or the end of a scope."
//
// FIXME: Are we calling it in the right place for endpoint=ompt_scope_begin?
// Should it be dispatched before some of the setup preceding in the various
// callers of the "target" function below?  Should it be dispatched after some
// of the setup in the "target" function below?  I'm not sure of the definition
// of "enters" in the OpenMP quotes above and whether it happens before or
// after various setup.  I'm assuming it happens before any setup unique to
// this construct (that is, not the general device initialization that would
// happen for any such construct that happened to execute first on that
// device).  OpenACC 2.7 sec. 5.1.7 L2822-2823 says, "The
// acc_ev_compute_construct_start event is triggered at entry to a compute
// construct, before any launch events that are associated with entry to the
// compute construct."  Thus, for the sake of our OpenACC mapping, this at
// least needs to be before ompt_callback_target_submit-associated code.  There
// are similar questions about the locations of the endpoint=ompt_scope_end
// events below.  Moreover, these callbacks are also dispatched in
// kmp_runtime.cpp for the case of no offloading, and there are similar
// questions about the right places.  See the fixme on
// ompt_dispatch_callback_target there.

int target(int64_t device_id, void *host_ptr, int32_t arg_num,
    void **args_base, void **args, int64_t *arg_sizes, int64_t *arg_types,
    void **arg_mappers, int32_t team_num, int32_t thread_limit,
    int IsTeamConstruct) {
  DeviceTy &Device = Devices[device_id];

#if OMPT_SUPPORT
  ompt_dispatch_callback_target(ompt_target, ompt_scope_begin, Device);
#endif

  // Find the table information in the map or look it up in the translation
  // tables.
  TableMap *TM = 0;
  TblMapMtx->lock();
  HostPtrToTableMapTy::iterator TableMapIt = HostPtrToTableMap->find(host_ptr);
  if (TableMapIt == HostPtrToTableMap->end()) {
    // We don't have a map. So search all the registered libraries.
    TrlTblMtx->lock();
    for (HostEntriesBeginToTransTableTy::iterator
             ii = HostEntriesBeginToTransTable->begin(),
             ie = HostEntriesBeginToTransTable->end();
         !TM && ii != ie; ++ii) {
      // get the translation table (which contains all the good info).
      TranslationTable *TransTable = &ii->second;
      // iterate over all the host table entries to see if we can locate the
      // host_ptr.
      __tgt_offload_entry *begin = TransTable->HostTable.EntriesBegin;
      __tgt_offload_entry *end = TransTable->HostTable.EntriesEnd;
      __tgt_offload_entry *cur = begin;
      for (uint32_t i = 0; cur < end; ++cur, ++i) {
        if (cur->addr != host_ptr)
          continue;
        // we got a match, now fill the HostPtrToTableMap so that we
        // may avoid this search next time.
        TM = &(*HostPtrToTableMap)[host_ptr];
        TM->Table = TransTable;
        TM->Index = i;
        break;
      }
    }
    TrlTblMtx->unlock();
  } else {
    TM = &TableMapIt->second;
  }
  TblMapMtx->unlock();

  // No map for this host pointer found!
  if (!TM) {
    DP("Host ptr " DPxMOD " does not have a matching target pointer.\n",
       DPxPTR(host_ptr));
#if OMPT_SUPPORT
    ompt_dispatch_callback_target(ompt_target, ompt_scope_end, Device);
#endif
    return OFFLOAD_FAIL;
  }

  // get target table.
  TrlTblMtx->lock();
  assert(TM->Table->TargetsTable.size() > (size_t)device_id &&
         "Not expecting a device ID outside the table's bounds!");
  __tgt_target_table *TargetTable = TM->Table->TargetsTable[device_id];
  TrlTblMtx->unlock();
  assert(TargetTable && "Global data has not been mapped\n");

  __tgt_async_info AsyncInfo;

  // Move data to device.
  int rc = target_data_begin(Device, arg_num, args_base, args, arg_sizes,
                             arg_types, arg_mappers, &AsyncInfo);
  if (rc != OFFLOAD_SUCCESS) {
    DP("Call to target_data_begin failed, abort target.\n");
#if OMPT_SUPPORT
    ompt_dispatch_callback_target(ompt_target, ompt_scope_end, Device);
#endif
    return OFFLOAD_FAIL;
  }

  std::vector<void *> tgt_args;
  std::vector<ptrdiff_t> tgt_offsets;

  // List of (first-)private arrays allocated for this target region
  struct FpArray {
#if OMPT_SUPPORT
    int64_t Size;
    void *HstPtrBegin;
#endif
    void *TgtPtrBegin;
  };
  std::vector<FpArray> fpArrays;
  std::vector<int> tgtArgsPositions(arg_num, -1);

  for (int32_t i = 0; i < arg_num; ++i) {
    if (!(arg_types[i] & OMP_TGT_MAPTYPE_TARGET_PARAM)) {
      // This is not a target parameter, do not push it into tgt_args.
      // Check for lambda mapping.
      if (isLambdaMapping(arg_types[i])) {
        assert((arg_types[i] & OMP_TGT_MAPTYPE_MEMBER_OF) &&
               "PTR_AND_OBJ must be also MEMBER_OF.");
        unsigned idx = member_of(arg_types[i]);
        int tgtIdx = tgtArgsPositions[idx];
        assert(tgtIdx != -1 && "Base address must be translated already.");
        // The parent lambda must be processed already and it must be the last
        // in tgt_args and tgt_offsets arrays.
        void *HstPtrVal = args[i];
        void *HstPtrBegin = args_base[i];
        void *HstPtrBase = args[idx];
        bool IsLast, IsHostPtr; // unused.
        void *TgtPtrBase =
            (void *)((intptr_t)tgt_args[tgtIdx] + tgt_offsets[tgtIdx]);
        DP("Parent lambda base " DPxMOD "\n", DPxPTR(TgtPtrBase));
        uint64_t Delta = (uint64_t)HstPtrBegin - (uint64_t)HstPtrBase;
        void *TgtPtrBegin = (void *)((uintptr_t)TgtPtrBase + Delta);
        void *Pointer_TgtPtrBegin =
            Device.getTgtPtrBegin(HstPtrVal, arg_sizes[i], IsLast, false,
                                  IsHostPtr);
        if (!Pointer_TgtPtrBegin) {
          DP("No lambda captured variable mapped (" DPxMOD ") - ignored\n",
             DPxPTR(HstPtrVal));
          continue;
        }
        if (RTLs->RequiresFlags & OMP_REQ_UNIFIED_SHARED_MEMORY &&
            TgtPtrBegin == HstPtrBegin) {
          DP("Unified memory is active, no need to map lambda captured"
             "variable (" DPxMOD ")\n", DPxPTR(HstPtrVal));
          continue;
        }
        DP("Update lambda reference (" DPxMOD ") -> [" DPxMOD "]\n",
           DPxPTR(Pointer_TgtPtrBegin), DPxPTR(TgtPtrBegin));
        int rt = Device.data_submit(TgtPtrBegin, &Pointer_TgtPtrBegin,
                                    sizeof(void *), &AsyncInfo);
        if (rt != OFFLOAD_SUCCESS) {
          DP("Copying data to device failed.\n");
#if OMPT_SUPPORT
          ompt_dispatch_callback_target(ompt_target, ompt_scope_end, Device);
#endif
          return OFFLOAD_FAIL;
        }
      }
      continue;
    }
    void *HstPtrBegin = args[i];
    void *HstPtrBase = args_base[i];
    void *TgtPtrBegin;
    ptrdiff_t TgtBaseOffset;
    bool IsLast, IsHostPtr; // unused.
    if (arg_types[i] & OMP_TGT_MAPTYPE_LITERAL) {
      DP("Forwarding first-private value " DPxMOD " to the target construct\n",
          DPxPTR(HstPtrBase));
      TgtPtrBegin = HstPtrBase;
      TgtBaseOffset = 0;
    } else if (arg_types[i] & OMP_TGT_MAPTYPE_PRIVATE) {
      // Allocate memory for (first-)private array
      TgtPtrBegin = Device.data_alloc(arg_sizes[i], HstPtrBegin);
      if (!TgtPtrBegin) {
        DP ("Data allocation for %sprivate array " DPxMOD " failed, "
            "abort target.\n",
            (arg_types[i] & OMP_TGT_MAPTYPE_TO ? "first-" : ""),
            DPxPTR(HstPtrBegin));
#if OMPT_SUPPORT
        ompt_dispatch_callback_target(ompt_target, ompt_scope_end, Device);
#endif
        return OFFLOAD_FAIL;
      }
      FpArray fpArray;
      fpArray.TgtPtrBegin = TgtPtrBegin;
#if OMPT_SUPPORT
      fpArray.Size = arg_sizes[i];
      fpArray.HstPtrBegin = HstPtrBegin;
      // OpenMP 5.0 sec. 3.6.1 p. 398 L18:
      // "The target-data-allocation event occurs when a thread allocates data
      // on a target device."
      // OpenMP 5.0 sec. 4.5.2.25 p. 489 L26-27:
      // "A registered ompt_callback_target_data_op callback is dispatched when
      // device memory is allocated or freed, as well as when data is copied to
      // or from a device."
      // The callback must dispatch after the allocation succeeds because it
      // requires the device address.
      if (Device.OmptApi.ompt_get_enabled().ompt_callback_target_data_op) {
        // FIXME: We don't yet need the host_op_id and codeptr_ra arguments for
        // OpenACC support, so we haven't bothered to implement them yet.
        Device.OmptApi.ompt_get_callbacks().ompt_callback(
            ompt_callback_target_data_op)(
            Device.OmptApi.target_id, /*host_op_id*/ ompt_id_none,
            ompt_target_data_alloc, fpArray.HstPtrBegin, HOST_DEVICE,
            fpArray.TgtPtrBegin, device_id, fpArray.Size, /*codeptr_ra*/ NULL);
      }
#endif
      fpArrays.emplace_back(fpArray);
      TgtBaseOffset = (intptr_t)HstPtrBase - (intptr_t)HstPtrBegin;
#ifdef OMPTARGET_DEBUG
      void *TgtPtrBase = (void *)((intptr_t)TgtPtrBegin + TgtBaseOffset);
      DP("Allocated %" PRId64 " bytes of target memory at " DPxMOD " for "
          "%sprivate array " DPxMOD " - pushing target argument " DPxMOD "\n",
          arg_sizes[i], DPxPTR(TgtPtrBegin),
          (arg_types[i] & OMP_TGT_MAPTYPE_TO ? "first-" : ""),
          DPxPTR(HstPtrBegin), DPxPTR(TgtPtrBase));
#endif
      // If first-private, copy data from host
      if (arg_types[i] & OMP_TGT_MAPTYPE_TO) {
        int rt = Device.data_submit(TgtPtrBegin, HstPtrBegin, arg_sizes[i],
                                    &AsyncInfo);
        if (rt != OFFLOAD_SUCCESS) {
          DP("Copying data to device failed, failed.\n");
#if OMPT_SUPPORT
          ompt_dispatch_callback_target(ompt_target, ompt_scope_end, Device);
#endif
          return OFFLOAD_FAIL;
        }
      }
    } else if (arg_types[i] & OMP_TGT_MAPTYPE_PTR_AND_OBJ) {
      TgtPtrBegin = Device.getTgtPtrBegin(HstPtrBase, sizeof(void *), IsLast,
          false, IsHostPtr);
      TgtBaseOffset = 0; // no offset for ptrs.
      DP("Obtained target argument " DPxMOD " from host pointer " DPxMOD " to "
         "object " DPxMOD "\n", DPxPTR(TgtPtrBegin), DPxPTR(HstPtrBase),
         DPxPTR(HstPtrBase));
    } else {
      TgtPtrBegin = Device.getTgtPtrBegin(HstPtrBegin, arg_sizes[i], IsLast,
          false, IsHostPtr);
      TgtBaseOffset = (intptr_t)HstPtrBase - (intptr_t)HstPtrBegin;
#ifdef OMPTARGET_DEBUG
      void *TgtPtrBase = (void *)((intptr_t)TgtPtrBegin + TgtBaseOffset);
      DP("Obtained target argument " DPxMOD " from host pointer " DPxMOD "\n",
          DPxPTR(TgtPtrBase), DPxPTR(HstPtrBegin));
#endif
    }
    tgtArgsPositions[i] = tgt_args.size();
    tgt_args.push_back(TgtPtrBegin);
    tgt_offsets.push_back(TgtBaseOffset);
  }

  assert(tgt_args.size() == tgt_offsets.size() &&
      "Size mismatch in arguments and offsets");

  // Pop loop trip count
  uint64_t ltc = 0;
  TblMapMtx->lock();
  auto I = Device.LoopTripCnt.find(__kmpc_global_thread_num(NULL));
  if (I != Device.LoopTripCnt.end()) {
    ltc = I->second;
    Device.LoopTripCnt.erase(I);
    DP("loop trip count is %lu.\n", ltc);
  }
  TblMapMtx->unlock();

  // Launch device execution.
  DP("Launching target execution %s with pointer " DPxMOD " (index=%d).\n",
      TargetTable->EntriesBegin[TM->Index].name,
      DPxPTR(TargetTable->EntriesBegin[TM->Index].addr), TM->Index);
  if (IsTeamConstruct) {
    rc = Device.run_team_region(TargetTable->EntriesBegin[TM->Index].addr,
                                &tgt_args[0], &tgt_offsets[0], tgt_args.size(),
                                team_num, thread_limit, ltc, &AsyncInfo);
  } else {
    rc = Device.run_region(TargetTable->EntriesBegin[TM->Index].addr,
                           &tgt_args[0], &tgt_offsets[0], tgt_args.size(),
                           &AsyncInfo);
  }
  if (rc != OFFLOAD_SUCCESS) {
    DP ("Executing target region abort target.\n");
#if OMPT_SUPPORT
    ompt_dispatch_callback_target(ompt_target, ompt_scope_end, Device);
#endif
    return OFFLOAD_FAIL;
  }

  // Deallocate (first-)private arrays
  for (auto it : fpArrays) {
<<<<<<< HEAD
#if OMPT_SUPPORT
    if (Device.OmptApi.ompt_get_enabled().ompt_callback_target_data_op) {
      // OpenMP 5.0 sec. 3.6.2 p. 399 L19:
      // "The target-data-free event occurs when a thread frees data on a
      // target device."
      // OpenMP 5.0 sec. 4.5.2.25 p. 489 L26-27:
      // "A registered ompt_callback_target_data_op callback is dispatched when
      // device memory is allocated or freed, as well as when data is copied to
      // or from a device."
      // We assume the callbacks should dispatch before the free so that the
      // device address is still valid.
      // FIXME: We don't yet need the host_op_id and codeptr_ra arguments for
      // OpenACC support, so we haven't bothered to implement them yet.
      Device.OmptApi.ompt_get_callbacks().ompt_callback(
          ompt_callback_target_data_op)(
          Device.OmptApi.target_id, /*host_op_id*/ ompt_id_none,
          ompt_target_data_delete, it.HstPtrBegin, HOST_DEVICE, it.TgtPtrBegin,
          device_id, it.Size, /*codeptr_ra*/ NULL);
    }
#endif
    int rt = Device.RTL->data_delete(Device.RTLDeviceID, it.TgtPtrBegin);
=======
    int rt = Device.data_delete(it);
>>>>>>> dad7296d
    if (rt != OFFLOAD_SUCCESS) {
      DP("Deallocation of (first-)private arrays failed.\n");
#if OMPT_SUPPORT
      ompt_dispatch_callback_target(ompt_target, ompt_scope_end, Device);
#endif
      return OFFLOAD_FAIL;
    }
  }

  // Move data from device.
  int rt = target_data_end(Device, arg_num, args_base, args, arg_sizes,
                           arg_types, arg_mappers, &AsyncInfo);
  if (rt != OFFLOAD_SUCCESS) {
    DP("Call to target_data_end failed, abort targe.\n");
#if OMPT_SUPPORT
    ompt_dispatch_callback_target(ompt_target, ompt_scope_end, Device);
#endif
    return OFFLOAD_FAIL;
  }

<<<<<<< HEAD
  if (Device.RTL->synchronize) {
    int64_t rt = Device.RTL->synchronize(device_id, &AsyncInfo);
    if (rt != OFFLOAD_SUCCESS) {
#if OMPT_SUPPORT
      ompt_dispatch_callback_target(ompt_target, ompt_scope_end, Device);
#endif
      return OFFLOAD_FAIL;
    }
  }

#if OMPT_SUPPORT
  ompt_dispatch_callback_target(ompt_target, ompt_scope_end, Device);
#endif
  return OFFLOAD_SUCCESS;
=======
  return Device.synchronize(&AsyncInfo);
>>>>>>> dad7296d
}<|MERGE_RESOLUTION|>--- conflicted
+++ resolved
@@ -1172,7 +1172,6 @@
 
   // Deallocate (first-)private arrays
   for (auto it : fpArrays) {
-<<<<<<< HEAD
 #if OMPT_SUPPORT
     if (Device.OmptApi.ompt_get_enabled().ompt_callback_target_data_op) {
       // OpenMP 5.0 sec. 3.6.2 p. 399 L19:
@@ -1193,10 +1192,7 @@
           device_id, it.Size, /*codeptr_ra*/ NULL);
     }
 #endif
-    int rt = Device.RTL->data_delete(Device.RTLDeviceID, it.TgtPtrBegin);
-=======
-    int rt = Device.data_delete(it);
->>>>>>> dad7296d
+    int rt = Device.data_delete(it.TgtPtrBegin);
     if (rt != OFFLOAD_SUCCESS) {
       DP("Deallocation of (first-)private arrays failed.\n");
 #if OMPT_SUPPORT
@@ -1217,22 +1213,9 @@
     return OFFLOAD_FAIL;
   }
 
-<<<<<<< HEAD
-  if (Device.RTL->synchronize) {
-    int64_t rt = Device.RTL->synchronize(device_id, &AsyncInfo);
-    if (rt != OFFLOAD_SUCCESS) {
-#if OMPT_SUPPORT
-      ompt_dispatch_callback_target(ompt_target, ompt_scope_end, Device);
-#endif
-      return OFFLOAD_FAIL;
-    }
-  }
-
+  rt = Device.synchronize(&AsyncInfo);
 #if OMPT_SUPPORT
   ompt_dispatch_callback_target(ompt_target, ompt_scope_end, Device);
 #endif
-  return OFFLOAD_SUCCESS;
-=======
-  return Device.synchronize(&AsyncInfo);
->>>>>>> dad7296d
+  return rt;
 }