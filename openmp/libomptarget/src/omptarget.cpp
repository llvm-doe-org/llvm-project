--- conflicted
+++ resolved
@@ -540,12 +540,8 @@
     // a close map modifier was associated with a map that contained a to.
     bool HasCloseModifier = arg_types[i] & OMP_TGT_MAPTYPE_CLOSE;
     bool HasPresentModifier = arg_types[i] & OMP_TGT_MAPTYPE_PRESENT;
-<<<<<<< HEAD
-    bool HasNoAllocModifier = arg_types[i] & OMP_TGT_MAPTYPE_NO_ALLOC;
-    bool HasHoldModifier = arg_types[i] & OMP_TGT_MAPTYPE_HOLD;
-=======
     bool HasHoldModifier = arg_types[i] & OMP_TGT_MAPTYPE_OMPX_HOLD;
->>>>>>> c000b8bd
+    bool HasNoAllocModifier = arg_types[i] & OMP_TGT_MAPTYPE_OMPX_NO_ALLOC;
     // UpdateRef is based on MEMBER_OF instead of TARGET_PARAM because if we
     // have reached this point via __tgt_target_data_begin and not __tgt_target
     // then no argument is marked as TARGET_PARAM ("omp target data map" is not
@@ -572,15 +568,10 @@
       // the pointer not to be allocated yet?  If not, then does
       // HasPresentModifier or HasNoAllocModifier still matter here?
       Pointer_TPR = Device.getTargetPointer(
-<<<<<<< HEAD
-          HstPtrBase, HstPtrBase, sizeof(void *), nullptr,
-          MoveDataStateTy::NONE, IsImplicit, UpdateRef, HasCloseModifier,
-          HasPresentModifier, HasNoAllocModifier, HasHoldModifier, AsyncInfo);
-=======
           HstPtrBase, HstPtrBase, sizeof(void *), /*HstPtrName=*/nullptr,
           /*HasFlagTo=*/false, /*HasFlagAlways=*/false, IsImplicit, UpdateRef,
-          HasCloseModifier, HasPresentModifier, HasHoldModifier, AsyncInfo);
->>>>>>> c000b8bd
+          HasCloseModifier, HasPresentModifier, HasHoldModifier,
+          HasNoAllocModifier, AsyncInfo);
       PointerTgtPtrBegin = Pointer_TPR.TargetPointer;
       IsHostPtr = Pointer_TPR.Flags.IsHostPointer;
       if (!PointerTgtPtrBegin) {
@@ -604,30 +595,19 @@
 
     const bool HasFlagTo = arg_types[i] & OMP_TGT_MAPTYPE_TO;
     const bool HasFlagAlways = arg_types[i] & OMP_TGT_MAPTYPE_ALWAYS;
-<<<<<<< HEAD
-    if (HasFlagTo && (!UseUSM || HasCloseModifier))
-      MoveData = HasFlagAlways ? MoveDataStateTy::REQUIRED
-                               : MoveDataStateTy::UNKNOWN;
-
-    auto TPR = Device.getTargetPointer(
-        HstPtrBegin, HstPtrBase, data_size, HstPtrName, MoveData, IsImplicit,
-        UpdateRef, HasCloseModifier, HasPresentModifier, HasNoAllocModifier,
-        HasHoldModifier, AsyncInfo);
-=======
     auto TPR = Device.getTargetPointer(HstPtrBegin, HstPtrBase, data_size,
                                        HstPtrName, HasFlagTo, HasFlagAlways,
                                        IsImplicit, UpdateRef, HasCloseModifier,
                                        HasPresentModifier, HasHoldModifier,
-                                       AsyncInfo);
->>>>>>> c000b8bd
+                                       HasNoAllocModifier, AsyncInfo);
     void *TgtPtrBegin = TPR.TargetPointer;
     IsHostPtr = TPR.Flags.IsHostPointer;
     // If data_size==0, then the argument could be a zero-length pointer to
     // NULL, so getOrAlloc() returning NULL is not an error.
     if (!TgtPtrBegin && (data_size || HasPresentModifier)) {
       if (!HasPresentModifier && HasNoAllocModifier) {
-        DP("Call to getTargetPointer returned null pointer ('no_alloc' map "
-           "type modifier).\n");
+        DP("Call to getTargetPointer returned null pointer ('ompx_no_alloc' "
+           "map type modifier).\n");
         continue;
       }
       REPORT("Call to getTargetPointer returned null pointer (%s).\n",
@@ -708,10 +688,7 @@
   void *HstPtrBegin;
   /// Size of the data
   int64_t DataSize;
-<<<<<<< HEAD
-  /// Whether it has \p close modifier
-  bool HasCloseModifier;
-  /// Whether it has \p hold modifier
+  /// Whether it has \p ompx_hold modifier
   bool HasHoldModifier;
 #if OMPT_SUPPORT
   /// Host pointer name, or nullptr if none.
@@ -719,18 +696,10 @@
 #endif
 
   DeallocTgtPtrInfo(
-      void *HstPtr, int64_t Size, bool HasCloseModifier,
-      bool HasHoldModifier OMPT_SUPPORT_IF(, map_var_info_t HstPtrName))
-      : HstPtrBegin(HstPtr), DataSize(Size),
-        HasCloseModifier(HasCloseModifier), HasHoldModifier(HasHoldModifier)
+      void *HstPtr, int64_t Size, bool HasHoldModifier
+      OMPT_SUPPORT_IF(, map_var_info_t HstPtrName))
+      : HstPtrBegin(HstPtr), DataSize(Size), HasHoldModifier(HasHoldModifier)
         OMPT_SUPPORT_IF(, HstPtrName(HstPtrName)) {}
-=======
-  /// Whether it has \p ompx_hold modifier
-  bool HasHoldModifier;
-
-  DeallocTgtPtrInfo(void *HstPtr, int64_t Size, bool HasHoldModifier)
-      : HstPtrBegin(HstPtr), DataSize(Size), HasHoldModifier(HasHoldModifier) {}
->>>>>>> c000b8bd
 };
 } // namespace
 
@@ -798,18 +767,7 @@
                      !(FromMapper && I == 0);
     bool ForceDelete = ArgTypes[I] & OMP_TGT_MAPTYPE_DELETE;
     bool HasPresentModifier = ArgTypes[I] & OMP_TGT_MAPTYPE_PRESENT;
-<<<<<<< HEAD
-    bool HasHoldModifier = ArgTypes[I] & OMP_TGT_MAPTYPE_HOLD;
-
-    // "delete" is implemented only for the dynamic reference count.  That
-    // should be fine as "hold" is permitted only on "omp target data" and
-    // "delete" is permitted only on "omp target exit data" and associated
-    // runtime library routines.
-    assert((!ForceDelete || !HasHoldModifier) &&
-           "unexpected 'delete' modifier with 'hold' modifier");
-=======
     bool HasHoldModifier = ArgTypes[I] & OMP_TGT_MAPTYPE_OMPX_HOLD;
->>>>>>> c000b8bd
 
     // If PTR_AND_OBJ, HstPtrBegin is address of pointee
     void *TgtPtrBegin = Device.getTgtPtrBegin(
@@ -921,14 +879,9 @@
       Device.ShadowMtx.unlock();
 
       // Add pointer to the buffer for later deallocation
-<<<<<<< HEAD
-      if (DelEntry)
-        DeallocTgtPtrs.emplace_back(HstPtrBegin, DataSize, HasCloseModifier,
-                                    HasHoldModifier, HstPtrName);
-=======
       if (DelEntry && !IsHostPtr)
-        DeallocTgtPtrs.emplace_back(HstPtrBegin, DataSize, HasHoldModifier);
->>>>>>> c000b8bd
+        DeallocTgtPtrs.emplace_back(HstPtrBegin, DataSize, HasHoldModifier,
+                                    HstPtrName);
     }
   }
 
@@ -944,15 +897,10 @@
   for (DeallocTgtPtrInfo &Info : DeallocTgtPtrs) {
     if (FromMapperBase && FromMapperBase == Info.HstPtrBegin)
       continue;
-<<<<<<< HEAD
     OmptMapVarInfoRAII TheOmptMapVarInfoRAII(Info.HstPtrName);
     Ret =
         Device.deallocTgtPtr(Info.HstPtrBegin, Info.DataSize,
-                             Info.HasCloseModifier, Info.HasHoldModifier);
-=======
-    Ret = Device.deallocTgtPtr(Info.HstPtrBegin, Info.DataSize,
-                               Info.HasHoldModifier);
->>>>>>> c000b8bd
+                             Info.HasHoldModifier);
     if (Ret != OFFLOAD_SUCCESS) {
       REPORT("Deallocating data from device failed.\n");
       return OFFLOAD_FAIL;
