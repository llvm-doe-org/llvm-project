//===------ omptarget.cpp - Target independent OpenMP target RTL -- C++ -*-===//
//
// Part of the LLVM Project, under the Apache License v2.0 with LLVM Exceptions.
// See https://llvm.org/LICENSE.txt for license information.
// SPDX-License-Identifier: Apache-2.0 WITH LLVM-exception
//
//===----------------------------------------------------------------------===//
//
// Implementation of the interface to be used by Clang during the codegen of a
// target region.
//
//===----------------------------------------------------------------------===//

#include "omptarget.h"
#include "device.h"
#include "private.h"
#include "rtl.h"
#define OMPT_FOR_LIBOMPTARGET
#include "../../runtime/src/ompt-internal.h"

#include <cassert>
#include <vector>

int AsyncInfoTy::synchronize() {
  int Result = OFFLOAD_SUCCESS;
  if (AsyncInfo.Queue) {
    // If we have a queue we need to synchronize it now.
    Result = Device.synchronize(*this);
    assert(AsyncInfo.Queue == nullptr &&
           "The device plugin should have nulled the queue to indicate there "
           "are no outstanding actions!");
  }
  return Result;
}

void *&AsyncInfoTy::getVoidPtrLocation() {
  BufferLocations.push_back(nullptr);
  return BufferLocations.back();
}

/* All begin addresses for partially mapped structs must be 8-aligned in order
 * to ensure proper alignment of members. E.g.
 *
 * struct S {
 *   int a;   // 4-aligned
 *   int b;   // 4-aligned
 *   int *p;  // 8-aligned
 * } s1;
 * ...
 * #pragma omp target map(tofrom: s1.b, s1.p[0:N])
 * {
 *   s1.b = 5;
 *   for (int i...) s1.p[i] = ...;
 * }
 *
 * Here we are mapping s1 starting from member b, so BaseAddress=&s1=&s1.a and
 * BeginAddress=&s1.b. Let's assume that the struct begins at address 0x100,
 * then &s1.a=0x100, &s1.b=0x104, &s1.p=0x108. Each member obeys the alignment
 * requirements for its type. Now, when we allocate memory on the device, in
 * CUDA's case cuMemAlloc() returns an address which is at least 256-aligned.
 * This means that the chunk of the struct on the device will start at a
 * 256-aligned address, let's say 0x200. Then the address of b will be 0x200 and
 * address of p will be a misaligned 0x204 (on the host there was no need to add
 * padding between b and p, so p comes exactly 4 bytes after b). If the device
 * kernel tries to access s1.p, a misaligned address error occurs (as reported
 * by the CUDA plugin). By padding the begin address down to a multiple of 8 and
 * extending the size of the allocated chuck accordingly, the chuck on the
 * device will start at 0x200 with the padding (4 bytes), then &s1.b=0x204 and
 * &s1.p=0x208, as they should be to satisfy the alignment requirements.
 */
static const int64_t Alignment = 8;

/// Map global data and execute pending ctors
static int InitLibrary(DeviceTy &Device) {
  /*
   * Map global data
   */
  int32_t device_id = Device.DeviceID;
  int rc = OFFLOAD_SUCCESS;
  bool supportsEmptyImages = Device.RTL->supports_empty_images &&
                             Device.RTL->supports_empty_images() > 0;

  Device.PendingGlobalsMtx.lock();
  PM->TrlTblMtx.lock();
  for (auto *HostEntriesBegin : PM->HostEntriesBeginRegistrationOrder) {
    TranslationTable *TransTable =
        &PM->HostEntriesBeginToTransTable[HostEntriesBegin];
    if (TransTable->HostTable.EntriesBegin ==
            TransTable->HostTable.EntriesEnd &&
        !supportsEmptyImages) {
      // No host entry so no need to proceed
      continue;
    }

    if (TransTable->TargetsTable[device_id] != 0) {
      // Library entries have already been processed
      continue;
    }

    // 1) get image.
    assert(TransTable->TargetsImages.size() > (size_t)device_id &&
           "Not expecting a device ID outside the table's bounds!");
    __tgt_device_image *img = TransTable->TargetsImages[device_id];
    if (!img) {
      REPORT("No image loaded for device id %d.\n", device_id);
      rc = OFFLOAD_FAIL;
      break;
    }
    // 2) load image into the target table.
    __tgt_target_table *TargetTable = TransTable->TargetsTable[device_id] =
        Device.load_binary(img);
    // Unable to get table for this image: invalidate image and fail.
    if (!TargetTable) {
      REPORT("Unable to generate entries table for device id %d.\n", device_id);
      TransTable->TargetsImages[device_id] = 0;
      rc = OFFLOAD_FAIL;
      break;
    }

    // Verify whether the two table sizes match.
    size_t hsize =
        TransTable->HostTable.EntriesEnd - TransTable->HostTable.EntriesBegin;
    size_t tsize = TargetTable->EntriesEnd - TargetTable->EntriesBegin;

    // Invalid image for these host entries!
    if (hsize != tsize) {
      REPORT("Host and Target tables mismatch for device id %d [%zx != %zx].\n",
             device_id, hsize, tsize);
      TransTable->TargetsImages[device_id] = 0;
      TransTable->TargetsTable[device_id] = 0;
      rc = OFFLOAD_FAIL;
      break;
    }

    // process global data that needs to be mapped.
    Device.DataMapMtx.lock();
    __tgt_target_table *HostTable = &TransTable->HostTable;
    for (__tgt_offload_entry *CurrDeviceEntry = TargetTable->EntriesBegin,
                             *CurrHostEntry = HostTable->EntriesBegin,
                             *EntryDeviceEnd = TargetTable->EntriesEnd;
         CurrDeviceEntry != EntryDeviceEnd;
         CurrDeviceEntry++, CurrHostEntry++) {
      if (CurrDeviceEntry->size != 0) {
        // has data.
        assert(CurrDeviceEntry->size == CurrHostEntry->size &&
               "data size mismatch");

        // Fortran may use multiple weak declarations for the same symbol,
        // therefore we must allow for multiple weak symbols to be loaded from
        // the fat binary. Treat these mappings as any other "regular" mapping.
        // Add entry to map.
        if (Device.getTgtPtrBegin(CurrHostEntry->addr, CurrHostEntry->size))
          continue;
        DP("Add mapping from host " DPxMOD " to device " DPxMOD " with size %zu"
           "\n",
           DPxPTR(CurrHostEntry->addr), DPxPTR(CurrDeviceEntry->addr),
           CurrDeviceEntry->size);
        Device.HostDataToTargetMap.emplace(
            (uintptr_t)CurrHostEntry->addr /*HstPtrBase*/,
            (uintptr_t)CurrHostEntry->addr /*HstPtrBegin*/,
            (uintptr_t)CurrHostEntry->addr + CurrHostEntry->size /*HstPtrEnd*/,
            (uintptr_t)CurrDeviceEntry->addr /*TgtPtrBegin*/,
            false /*UseHoldRefCount*/, nullptr /*Name*/,
            true /*IsRefCountINF*/);
#if OMPT_SUPPORT
        // FIXME: In our experiments so far, this callback describes the
        // association of a const array's host and device addresses because it
        // appears in a firstprivate clause on some target region.  This
        // callback is reached when execution arrives at the first target
        // region, which might not be the region with that firstprivate clause.
        // There are surely other scenarios, but we haven't tried to describe
        // the general case.
        //
        // The event this callback describes might them seem like part of
        // device initialization except that device initialization might have
        // happened on an earlier call to an OpenMP runtime library routine
        // like omp_target_alloc.  Thus, we make no effort to ensure this
        // callback is reached before ompt_callback_device_initialize
        // (indicating end of device initialization) is dispatched.
        //
        // The event this callback describes might seem like it's instead part
        // of the first target region except that target region might not even
        // make use of the array.  Thus, we make no effort to ensure this is
        // reached before ompt_callback_target with endpoint=ompt_scope_begin
        // is dispatched for the first target region.
        //
        // Instead, we just let this callback dispatch between
        // ompt_callback_device_initialize and ompt_callback_target with
        // endpoint=ompt_scope_begin for the first target region as if this
        // callback is a leftover part of device initialization that gets
        // picked up immediately before entering the first target region.  Is
        // that OK?  Will that affect the timings one might collect using the
        // corresponding OpenACC callbacks?
        if (Device.OmptApi.ompt_get_enabled()
                .ompt_callback_target_data_op_emi) {
          // FIXME: We don't yet need the host_op_id and codeptr_ra arguments
          // for OpenACC support, so we haven't bothered to implement them yet.
          Device.OmptApi.ompt_get_callbacks().ompt_callback(
              ompt_callback_target_data_op_emi)(
              ompt_scope_beginend, /*target_task_data=*/NULL,
              /*target_data=*/NULL, /*host_op_id=*/NULL,
              ompt_target_data_associate, CurrHostEntry->addr,
              omp_get_initial_device(), CurrDeviceEntry->addr, device_id,
              CurrHostEntry->size, /*codeptr_ra=*/NULL);
        }
#endif
      }
    }
    Device.DataMapMtx.unlock();
  }
  PM->TrlTblMtx.unlock();

  if (rc != OFFLOAD_SUCCESS) {
    Device.PendingGlobalsMtx.unlock();
    return rc;
  }

  /*
   * Run ctors for static objects
   */
  if (!Device.PendingCtorsDtors.empty()) {
    AsyncInfoTy AsyncInfo(Device);
    // Call all ctors for all libraries registered so far
    for (auto &lib : Device.PendingCtorsDtors) {
      if (!lib.second.PendingCtors.empty()) {
        DP("Has pending ctors... call now\n");
        for (auto &entry : lib.second.PendingCtors) {
          void *ctor = entry;
          int rc =
              target(nullptr, Device, ctor, 0, nullptr, nullptr, nullptr,
                     nullptr, nullptr, nullptr, 1, 1, true /*team*/, AsyncInfo);
          if (rc != OFFLOAD_SUCCESS) {
            REPORT("Running ctor " DPxMOD " failed.\n", DPxPTR(ctor));
            Device.PendingGlobalsMtx.unlock();
            return OFFLOAD_FAIL;
          }
        }
        // Clear the list to indicate that this device has been used
        lib.second.PendingCtors.clear();
        DP("Done with pending ctors for lib " DPxMOD "\n", DPxPTR(lib.first));
      }
    }
    // All constructors have been issued, wait for them now.
    if (AsyncInfo.synchronize() != OFFLOAD_SUCCESS)
      return OFFLOAD_FAIL;
  }
  Device.HasPendingGlobals = false;
  Device.PendingGlobalsMtx.unlock();

  return OFFLOAD_SUCCESS;
}

void handleTargetOutcome(bool Success, ident_t *Loc) {
  switch (PM->TargetOffloadPolicy) {
  case tgt_disabled:
    if (Success) {
      FATAL_MESSAGE0(1, "expected no offloading while offloading is disabled");
    }
    break;
  case tgt_default:
    FATAL_MESSAGE0(1, "default offloading policy must be switched to "
                      "mandatory or disabled");
    break;
  case tgt_mandatory:
    if (!Success) {
      if (getInfoLevel() & OMP_INFOTYPE_DUMP_TABLE)
        for (auto &Device : PM->Devices)
          dumpTargetPointerMappings(Loc, Device);
      else
        FAILURE_MESSAGE("Run with LIBOMPTARGET_INFO=%d to dump host-target "
                        "pointer mappings.\n",
                        OMP_INFOTYPE_DUMP_TABLE);

      SourceInfo info(Loc);
      if (info.isAvailible())
        fprintf(stderr, "%s:%d:%d: ", info.getFilename(), info.getLine(),
                info.getColumn());
      else
        FAILURE_MESSAGE("Source location information not present. Compile with "
                        "-g or -gline-tables-only.\n");
      FATAL_MESSAGE0(
          1, "failure of target construct while offloading is mandatory");
    } else {
      if (getInfoLevel() & OMP_INFOTYPE_DUMP_TABLE)
        for (auto &Device : PM->Devices)
          dumpTargetPointerMappings(Loc, Device);
    }
    break;
  }
}

static void handleDefaultTargetOffload() {
  PM->TargetOffloadMtx.lock();
  if (PM->TargetOffloadPolicy == tgt_default) {
    if (omp_get_num_devices() > 0) {
      DP("Default TARGET OFFLOAD policy is now mandatory "
         "(devices were found)\n");
      PM->TargetOffloadPolicy = tgt_mandatory;
    } else {
      DP("Default TARGET OFFLOAD policy is now disabled "
         "(no devices were found)\n");
      PM->TargetOffloadPolicy = tgt_disabled;
    }
  }
  PM->TargetOffloadMtx.unlock();
}

static bool isOffloadDisabled() {
  if (PM->TargetOffloadPolicy == tgt_default)
    handleDefaultTargetOffload();
  return PM->TargetOffloadPolicy == tgt_disabled;
}

// If offload is enabled, ensure that device DeviceID has been initialized,
// global ctors have been executed, and global data has been mapped.
//
// There are three possible results:
// - Return OFFLOAD_SUCCESS if the device is ready for offload.
// - Return OFFLOAD_FAIL without reporting a runtime error if offload is
//   disabled, perhaps because the initial device was specified.
// - Report a runtime error and return OFFLOAD_FAIL.
//
// If DeviceID == OFFLOAD_DEVICE_DEFAULT, set DeviceID to the default device.
// This step might be skipped if offload is disabled.
int checkDeviceAndCtors(int64_t &DeviceID, ident_t *Loc) {
  if (isOffloadDisabled()) {
    DP("Offload is disabled\n");
    return OFFLOAD_FAIL;
  }

  if (DeviceID == OFFLOAD_DEVICE_DEFAULT) {
    DeviceID = omp_get_default_device();
    DP("Use default device id %" PRId64 "\n", DeviceID);
  }

  // Proposed behavior for OpenMP 5.2 in OpenMP spec github issue 2669.
  if (omp_get_num_devices() == 0) {
    DP("omp_get_num_devices() == 0 but offload is manadatory\n");
    handleTargetOutcome(false, Loc);
    return OFFLOAD_FAIL;
  }

  if (DeviceID == omp_get_initial_device()) {
    DP("Device is host (%" PRId64 "), returning as if offload is disabled\n",
       DeviceID);
    return OFFLOAD_FAIL;
  }

  // Is device ready?
  if (!device_is_ready(DeviceID)) {
    REPORT("Device %" PRId64 " is not ready.\n", DeviceID);
    handleTargetOutcome(false, Loc);
    return OFFLOAD_FAIL;
  }

  // Get device info.
  DeviceTy &Device = PM->Devices[DeviceID];

  // Check whether global data has been mapped for this device
  Device.PendingGlobalsMtx.lock();
  bool hasPendingGlobals = Device.HasPendingGlobals;
  Device.PendingGlobalsMtx.unlock();
  if (hasPendingGlobals && InitLibrary(Device) != OFFLOAD_SUCCESS) {
    REPORT("Failed to init globals on device %" PRId64 "\n", DeviceID);
    handleTargetOutcome(false, Loc);
    return OFFLOAD_FAIL;
  }

  return OFFLOAD_SUCCESS;
}

#ifdef OMPTARGET_DEBUG
const char *deviceTypeToString(omp_device_t DevType) {
  switch (DevType) {
#define MAKE_CASE(Type)                                                        \
  case Type:                                                                   \
    return #Type;
  MAKE_CASE(omp_device_none);
  MAKE_CASE(omp_device_host);
  MAKE_CASE(omp_device_x86_64);
  MAKE_CASE(omp_device_ppc64le);
  MAKE_CASE(omp_device_nvptx64);
#undef MAKE_CASE
  }
  assert(0 && "unexpected omp_device_t");
}
#endif

static int32_t getParentIndex(int64_t type) {
  return ((type & OMP_TGT_MAPTYPE_MEMBER_OF) >> 48) - 1;
}

void *targetAllocExplicit(size_t size, int device_num, int kind,
                          const char *name) {
  TIMESCOPE();
  DP("Call to %s for device %d requesting %zu bytes\n", name, device_num, size);

  if (size <= 0) {
    DP("Call to %s with non-positive length\n", name);
    return NULL;
  }

  void *rc = NULL;

  if (device_num == omp_get_initial_device()) {
    rc = malloc(size);
    DP("%s returns host ptr " DPxMOD "\n", name, DPxPTR(rc));
    return rc;
  }

  if (!device_is_ready(device_num)) {
    DP("%s returns NULL ptr\n", name);
    return NULL;
  }

  DeviceTy &Device = PM->Devices[device_num];
  rc = Device.allocData(size, nullptr, kind);
  DP("%s returns device ptr " DPxMOD "\n", name, DPxPTR(rc));
  return rc;
}

/// Call the user-defined mapper function followed by the appropriate
// targetData* function (targetData{Begin,End,Update}).
int targetDataMapper(ident_t *loc, DeviceTy &Device, void *arg_base, void *arg,
                     int64_t arg_size, int64_t arg_type,
                     map_var_info_t arg_names, void *arg_mapper,
                     AsyncInfoTy &AsyncInfo,
                     TargetDataFuncPtrTy target_data_function) {
  TIMESCOPE_WITH_IDENT(loc);
  DP("Calling the mapper function " DPxMOD "\n", DPxPTR(arg_mapper));

  // The mapper function fills up Components.
  MapperComponentsTy MapperComponents;
  MapperFuncPtrTy MapperFuncPtr = (MapperFuncPtrTy)(arg_mapper);
  (*MapperFuncPtr)((void *)&MapperComponents, arg_base, arg, arg_size, arg_type,
                   arg_names);

  // Construct new arrays for args_base, args, arg_sizes and arg_types
  // using the information in MapperComponents and call the corresponding
  // targetData* function using these new arrays.
  std::vector<void *> MapperArgsBase(MapperComponents.Components.size());
  std::vector<void *> MapperArgs(MapperComponents.Components.size());
  std::vector<int64_t> MapperArgSizes(MapperComponents.Components.size());
  std::vector<int64_t> MapperArgTypes(MapperComponents.Components.size());
  std::vector<void *> MapperArgNames(MapperComponents.Components.size());

  for (unsigned I = 0, E = MapperComponents.Components.size(); I < E; ++I) {
    auto &C = MapperComponents.Components[I];
    MapperArgsBase[I] = C.Base;
    MapperArgs[I] = C.Begin;
    MapperArgSizes[I] = C.Size;
    MapperArgTypes[I] = C.Type;
    MapperArgNames[I] = C.Name;
  }

  int rc = target_data_function(loc, Device, MapperComponents.Components.size(),
                                MapperArgsBase.data(), MapperArgs.data(),
                                MapperArgSizes.data(), MapperArgTypes.data(),
                                MapperArgNames.data(), /*arg_mappers*/ nullptr,
                                AsyncInfo, /*FromMapper=*/true);

  return rc;
}

struct OmptMapVarInfoRAII {
  OmptMapVarInfoRAII(map_var_info_t MapVarInfo) {
#if OMPT_SUPPORT
    ompt_set_map_var_info(MapVarInfo);
#endif
  }
  ~OmptMapVarInfoRAII() {
#if OMPT_SUPPORT
    ompt_clear_map_var_info();
#endif
  }
};

/// Internal function to do the mapping and transfer the data to the device
int targetDataBegin(ident_t *loc, DeviceTy &Device, int32_t arg_num,
                    void **args_base, void **args, int64_t *arg_sizes,
                    int64_t *arg_types, map_var_info_t *arg_names,
                    void **arg_mappers, AsyncInfoTy &AsyncInfo,
                    bool FromMapper) {
  // process each input.
  for (int32_t i = 0; i < arg_num; ++i) {
    OmptMapVarInfoRAII TheOmptMapVarInfoRAII(arg_names ? arg_names[i]
                                                       : nullptr);
    // Ignore private variables and arrays - there is no mapping for them.
    if ((arg_types[i] & OMP_TGT_MAPTYPE_LITERAL) ||
        (arg_types[i] & OMP_TGT_MAPTYPE_PRIVATE))
      continue;

    if (arg_mappers && arg_mappers[i]) {
      // Instead of executing the regular path of targetDataBegin, call the
      // targetDataMapper variant which will call targetDataBegin again
      // with new arguments.
      DP("Calling targetDataMapper for the %dth argument\n", i);

      map_var_info_t arg_name = (!arg_names) ? nullptr : arg_names[i];
      int rc = targetDataMapper(loc, Device, args_base[i], args[i],
                                arg_sizes[i], arg_types[i], arg_name,
                                arg_mappers[i], AsyncInfo, targetDataBegin);

      if (rc != OFFLOAD_SUCCESS) {
        REPORT("Call to targetDataBegin via targetDataMapper for custom mapper"
               " failed.\n");
        return OFFLOAD_FAIL;
      }

      // Skip the rest of this function, continue to the next argument.
      continue;
    }

    void *HstPtrBegin = args[i];
    void *HstPtrBase = args_base[i];
    int64_t data_size = arg_sizes[i];
    map_var_info_t HstPtrName = (!arg_names) ? nullptr : arg_names[i];

    // Adjust for proper alignment if this is a combined entry (for structs).
    // Look at the next argument - if that is MEMBER_OF this one, then this one
    // is a combined entry.
    int64_t padding = 0;
    const int next_i = i + 1;
    if (getParentIndex(arg_types[i]) < 0 && next_i < arg_num &&
        getParentIndex(arg_types[next_i]) == i) {
      padding = (int64_t)HstPtrBegin % Alignment;
      if (padding) {
        DP("Using a padding of %" PRId64 " bytes for begin address " DPxMOD
           "\n",
           padding, DPxPTR(HstPtrBegin));
        HstPtrBegin = (char *)HstPtrBegin - padding;
        data_size += padding;
      }
    }

    // Address of pointer on the host and device, respectively.
    void *Pointer_HstPtrBegin, *PointerTgtPtrBegin;
    TargetPointerResultTy Pointer_TPR;
    bool IsHostPtr = false;
    bool IsImplicit = arg_types[i] & OMP_TGT_MAPTYPE_IMPLICIT;
    // Force the creation of a device side copy of the data when:
    // a close map modifier was associated with a map that contained a to.
    bool HasCloseModifier = arg_types[i] & OMP_TGT_MAPTYPE_CLOSE;
    bool HasPresentModifier = arg_types[i] & OMP_TGT_MAPTYPE_PRESENT;
    bool HasNoAllocModifier = arg_types[i] & OMP_TGT_MAPTYPE_NO_ALLOC;
    bool HasHoldModifier = arg_types[i] & OMP_TGT_MAPTYPE_HOLD;
    // UpdateRef is based on MEMBER_OF instead of TARGET_PARAM because if we
    // have reached this point via __tgt_target_data_begin and not __tgt_target
    // then no argument is marked as TARGET_PARAM ("omp target data map" is not
    // associated with a target region, so there are no target parameters). This
    // may be considered a hack, we could revise the scheme in the future.
    bool UpdateRef =
        !(arg_types[i] & OMP_TGT_MAPTYPE_MEMBER_OF) && !(FromMapper && i == 0);
    if (arg_types[i] & OMP_TGT_MAPTYPE_PTR_AND_OBJ) {
      DP("Has a pointer entry: \n");
      // Base is address of pointer.
      //
      // Usually, the pointer is already allocated by this time.  For example:
      //
      //   #pragma omp target map(s.p[0:N])
      //
      // The map entry for s comes first, and the PTR_AND_OBJ entry comes
      // afterward, so the pointer is already allocated by the time the
      // PTR_AND_OBJ entry is handled below, and PointerTgtPtrBegin is thus
      // non-null.  However, "declare target link" can produce a PTR_AND_OBJ
      // entry for a global that might not already be allocated by the time the
      // PTR_AND_OBJ entry is handled below, and so the allocation might fail
      // when HasPresentModifier.
      // TODO: Is the above still true?  That is, is it actually possible for
      // the pointer not to be allocated yet?  If not, then does
      // HasPresentModifier or HasNoAllocModifier still matter here?
      Pointer_TPR = Device.getTargetPointer(
          HstPtrBase, HstPtrBase, sizeof(void *), nullptr,
          MoveDataStateTy::NONE, IsImplicit, UpdateRef, HasCloseModifier,
          HasPresentModifier, HasNoAllocModifier, HasHoldModifier, AsyncInfo);
      PointerTgtPtrBegin = Pointer_TPR.TargetPointer;
      IsHostPtr = Pointer_TPR.Flags.IsHostPointer;
      if (!PointerTgtPtrBegin) {
        REPORT("Call to getTargetPointer returned null pointer (%s).\n",
               HasPresentModifier ? "'present' map type modifier"
                                  : "device failure or illegal mapping");
        return OFFLOAD_FAIL;
      }
      DP("There are %zu bytes allocated at target address " DPxMOD " - is%s new"
         "\n",
         sizeof(void *), DPxPTR(PointerTgtPtrBegin),
         (Pointer_TPR.Flags.IsNewEntry ? "" : " not"));
      Pointer_HstPtrBegin = HstPtrBase;
      // modify current entry.
      HstPtrBase = *(void **)HstPtrBase;
      // No need to update pointee ref count for the first element of the
      // subelement that comes from mapper.
      UpdateRef =
          (!FromMapper || i != 0); // subsequently update ref count of pointee
    }

    MoveDataStateTy MoveData = MoveDataStateTy::NONE;
    const bool UseUSM = PM->RTLs.RequiresFlags & OMP_REQ_UNIFIED_SHARED_MEMORY;
    const bool HasFlagTo = arg_types[i] & OMP_TGT_MAPTYPE_TO;
    const bool HasFlagAlways = arg_types[i] & OMP_TGT_MAPTYPE_ALWAYS;
    if (HasFlagTo && (!UseUSM || HasCloseModifier))
      MoveData = HasFlagAlways ? MoveDataStateTy::REQUIRED
                               : MoveDataStateTy::UNKNOWN;

    auto TPR = Device.getTargetPointer(
        HstPtrBegin, HstPtrBase, data_size, HstPtrName, MoveData, IsImplicit,
        UpdateRef, HasCloseModifier, HasPresentModifier, HasNoAllocModifier,
        HasHoldModifier, AsyncInfo);
    void *TgtPtrBegin = TPR.TargetPointer;
    IsHostPtr = TPR.Flags.IsHostPointer;
    // If data_size==0, then the argument could be a zero-length pointer to
    // NULL, so getOrAlloc() returning NULL is not an error.
    if (!TgtPtrBegin && (data_size || HasPresentModifier)) {
<<<<<<< HEAD
      if (!HasPresentModifier && HasNoAllocModifier) {
        DP("Call to getOrAllocTgtPtr returned null pointer ('no_alloc' map "
           "type modifier).\n");
        continue;
      }
      REPORT("Call to getOrAllocTgtPtr returned null pointer (%s).\n",
=======
      REPORT("Call to getTargetPointer returned null pointer (%s).\n",
>>>>>>> 49489270
             HasPresentModifier ? "'present' map type modifier"
                                : "device failure or illegal mapping");
      return OFFLOAD_FAIL;
    }
    DP("There are %" PRId64 " bytes allocated at target address " DPxMOD
       " - is%s new\n",
       data_size, DPxPTR(TgtPtrBegin), (TPR.Flags.IsNewEntry ? "" : " not"));

    if (arg_types[i] & OMP_TGT_MAPTYPE_RETURN_PARAM) {
      uintptr_t Delta = (uintptr_t)HstPtrBegin - (uintptr_t)HstPtrBase;
      void *TgtPtrBase = (void *)((uintptr_t)TgtPtrBegin - Delta);
      DP("Returning device pointer " DPxMOD "\n", DPxPTR(TgtPtrBase));
      args_base[i] = TgtPtrBase;
    }

    if (arg_types[i] & OMP_TGT_MAPTYPE_PTR_AND_OBJ && !IsHostPtr) {
      // Check whether we need to update the pointer on the device
      bool UpdateDevPtr = false;

      uint64_t Delta = (uint64_t)HstPtrBegin - (uint64_t)HstPtrBase;
      void *ExpectedTgtPtrBase = (void *)((uint64_t)TgtPtrBegin - Delta);

      Device.ShadowMtx.lock();
      auto Entry = Device.ShadowPtrMap.find(Pointer_HstPtrBegin);
      // If this pointer is not in the map we need to insert it. If the map
      // contains a stale entry, we need to update it (e.g. if the pointee was
      // deallocated and later on is reallocated at another device address). The
      // latter scenario is the subject of LIT test env/base_ptr_ref_count.c. An
      // entry is removed from ShadowPtrMap only when the PTR of a PTR_AND_OBJ
      // pair is deallocated, not when the OBJ is deallocated. In
      // env/base_ptr_ref_count.c the PTR is a global "declare target" pointer,
      // so it stays in the map for the lifetime of the application. When the
      // OBJ is deallocated and later on allocated again (at a different device
      // address), ShadowPtrMap still contains an entry for Pointer_HstPtrBegin
      // which is stale, pointing to the old ExpectedTgtPtrBase of the OBJ.
      if (Entry == Device.ShadowPtrMap.end() ||
          Entry->second.TgtPtrVal != ExpectedTgtPtrBase) {
        // create or update shadow pointers for this entry
        Device.ShadowPtrMap[Pointer_HstPtrBegin] = {
            HstPtrBase, PointerTgtPtrBegin, ExpectedTgtPtrBase};
        UpdateDevPtr = true;
      }

      if (UpdateDevPtr) {
        Pointer_TPR.MapTableEntry->lock();
        Device.ShadowMtx.unlock();

        DP("Update pointer (" DPxMOD ") -> [" DPxMOD "]\n",
           DPxPTR(PointerTgtPtrBegin), DPxPTR(TgtPtrBegin));

        void *&TgtPtrBase = AsyncInfo.getVoidPtrLocation();
        TgtPtrBase = ExpectedTgtPtrBase;

        int rt = Device.submitData(PointerTgtPtrBegin, &TgtPtrBase,
                                   sizeof(void *), AsyncInfo);
        Pointer_TPR.MapTableEntry->unlock();

        if (rt != OFFLOAD_SUCCESS) {
          REPORT("Copying data to device failed.\n");
          return OFFLOAD_FAIL;
        }
      } else
        Device.ShadowMtx.unlock();
    }
  }

  return OFFLOAD_SUCCESS;
}

namespace {
/// This structure contains information to deallocate a target pointer, aka.
/// used to call the function \p DeviceTy::deallocTgtPtr.
struct DeallocTgtPtrInfo {
  /// Host pointer used to look up into the map table
  void *HstPtrBegin;
  /// Size of the data
  int64_t DataSize;
  /// Whether it has \p close modifier
  bool HasCloseModifier;
  /// Whether it has \p hold modifier
  bool HasHoldModifier;
#if OMPT_SUPPORT
  /// Host pointer name, or nullptr if none.
  const map_var_info_t HstPtrName;
#endif

  DeallocTgtPtrInfo(
      void *HstPtr, int64_t Size, bool HasCloseModifier,
      bool HasHoldModifier OMPT_SUPPORT_IF(, map_var_info_t HstPtrName))
      : HstPtrBegin(HstPtr), DataSize(Size),
        HasCloseModifier(HasCloseModifier), HasHoldModifier(HasHoldModifier)
        OMPT_SUPPORT_IF(, HstPtrName(HstPtrName)) {}
};
} // namespace

/// Internal function to undo the mapping and retrieve the data from the device.
int targetDataEnd(ident_t *loc, DeviceTy &Device, int32_t ArgNum,
                  void **ArgBases, void **Args, int64_t *ArgSizes,
                  int64_t *ArgTypes, map_var_info_t *ArgNames,
                  void **ArgMappers, AsyncInfoTy &AsyncInfo, bool FromMapper) {
  int Ret;
  std::vector<DeallocTgtPtrInfo> DeallocTgtPtrs;
  void *FromMapperBase = nullptr;
  // process each input.
  for (int32_t I = ArgNum - 1; I >= 0; --I) {
    map_var_info_t HstPtrName = ArgNames ? ArgNames[I] : nullptr;
    OmptMapVarInfoRAII TheOmptMapVarInfoRAII(HstPtrName);
    // Ignore private variables and arrays - there is no mapping for them.
    // Also, ignore the use_device_ptr directive, it has no effect here.
    if ((ArgTypes[I] & OMP_TGT_MAPTYPE_LITERAL) ||
        (ArgTypes[I] & OMP_TGT_MAPTYPE_PRIVATE))
      continue;

    if (ArgMappers && ArgMappers[I]) {
      // Instead of executing the regular path of targetDataEnd, call the
      // targetDataMapper variant which will call targetDataEnd again
      // with new arguments.
      DP("Calling targetDataMapper for the %dth argument\n", I);

      map_var_info_t ArgName = (!ArgNames) ? nullptr : ArgNames[I];
      Ret = targetDataMapper(loc, Device, ArgBases[I], Args[I], ArgSizes[I],
                             ArgTypes[I], ArgName, ArgMappers[I], AsyncInfo,
                             targetDataEnd);

      if (Ret != OFFLOAD_SUCCESS) {
        REPORT("Call to targetDataEnd via targetDataMapper for custom mapper"
               " failed.\n");
        return OFFLOAD_FAIL;
      }

      // Skip the rest of this function, continue to the next argument.
      continue;
    }

    void *HstPtrBegin = Args[I];
    int64_t DataSize = ArgSizes[I];
    // Adjust for proper alignment if this is a combined entry (for structs).
    // Look at the next argument - if that is MEMBER_OF this one, then this one
    // is a combined entry.
    const int NextI = I + 1;
    if (getParentIndex(ArgTypes[I]) < 0 && NextI < ArgNum &&
        getParentIndex(ArgTypes[NextI]) == I) {
      int64_t Padding = (int64_t)HstPtrBegin % Alignment;
      if (Padding) {
        DP("Using a Padding of %" PRId64 " bytes for begin address " DPxMOD
           "\n",
           Padding, DPxPTR(HstPtrBegin));
        HstPtrBegin = (char *)HstPtrBegin - Padding;
        DataSize += Padding;
      }
    }

    bool IsLast, IsHostPtr;
    bool IsImplicit = ArgTypes[I] & OMP_TGT_MAPTYPE_IMPLICIT;
    bool UpdateRef = (!(ArgTypes[I] & OMP_TGT_MAPTYPE_MEMBER_OF) ||
                      (ArgTypes[I] & OMP_TGT_MAPTYPE_PTR_AND_OBJ)) &&
                     !(FromMapper && I == 0);
    bool ForceDelete = ArgTypes[I] & OMP_TGT_MAPTYPE_DELETE;
    bool HasCloseModifier = ArgTypes[I] & OMP_TGT_MAPTYPE_CLOSE;
    bool HasPresentModifier = ArgTypes[I] & OMP_TGT_MAPTYPE_PRESENT;
    bool HasHoldModifier = ArgTypes[I] & OMP_TGT_MAPTYPE_HOLD;

    // "delete" is implemented only for the dynamic reference count.  That
    // should be fine as "hold" is permitted only on "omp target data" and
    // "delete" is permitted only on "omp target exit data" and associated
    // runtime library routines.
    assert((!ForceDelete || !HasHoldModifier) &&
           "unexpected 'delete' modifier with 'hold' modifier");

    // If PTR_AND_OBJ, HstPtrBegin is address of pointee
    void *TgtPtrBegin = Device.getTgtPtrBegin(
        HstPtrBegin, DataSize, IsLast, UpdateRef, HasHoldModifier, IsHostPtr,
        !IsImplicit, ForceDelete);
    if (!TgtPtrBegin && (DataSize || HasPresentModifier)) {
      DP("Mapping does not exist (%s)\n",
         (HasPresentModifier ? "'present' map type modifier" : "ignored"));
      if (HasPresentModifier) {
        // OpenMP 5.1, sec. 2.21.7.1 "map Clause", p. 350 L10-13:
        // "If a map clause appears on a target, target data, target enter data
        // or target exit data construct with a present map-type-modifier then
        // on entry to the region if the corresponding list item does not appear
        // in the device data environment then an error occurs and the program
        // terminates."
        //
        // This should be an error upon entering an "omp target exit data".  It
        // should not be an error upon exiting an "omp target data" or "omp
        // target".  For "omp target data", Clang thus doesn't include present
        // modifiers for end calls.  For "omp target", we have not found a valid
        // OpenMP program for which the error matters: it appears that, if a
        // program can guarantee that data is present at the beginning of an
        // "omp target" region so that there's no error there, that data is also
        // guaranteed to be present at the end.
        MESSAGE("device mapping required by 'present' map type modifier does "
                "not exist for host address " DPxMOD " (%" PRId64 " bytes)",
                DPxPTR(HstPtrBegin), DataSize);
        return OFFLOAD_FAIL;
      }
    } else {
      DP("There are %" PRId64 " bytes allocated at target address " DPxMOD
         " - is%s last\n",
         DataSize, DPxPTR(TgtPtrBegin), (IsLast ? "" : " not"));
    }

    // OpenMP 5.1, sec. 2.21.7.1 "map Clause", p. 351 L14-16:
    // "If the map clause appears on a target, target data, or target exit data
    // construct and a corresponding list item of the original list item is not
    // present in the device data environment on exit from the region then the
    // list item is ignored."
    if (!TgtPtrBegin)
      continue;

    bool DelEntry = IsLast;

    // If the last element from the mapper (for end transfer args comes in
    // reverse order), do not remove the partial entry, the parent struct still
    // exists.
    if ((ArgTypes[I] & OMP_TGT_MAPTYPE_MEMBER_OF) &&
        !(ArgTypes[I] & OMP_TGT_MAPTYPE_PTR_AND_OBJ)) {
      DelEntry = false; // protect parent struct from being deallocated
    }

    if ((ArgTypes[I] & OMP_TGT_MAPTYPE_FROM) || DelEntry) {
      // Move data back to the host
      if (ArgTypes[I] & OMP_TGT_MAPTYPE_FROM) {
        bool Always = ArgTypes[I] & OMP_TGT_MAPTYPE_ALWAYS;
        bool CopyMember = false;
        if (!(PM->RTLs.RequiresFlags & OMP_REQ_UNIFIED_SHARED_MEMORY) ||
            HasCloseModifier) {
          if (IsLast)
            CopyMember = true;
        }

        if ((DelEntry || Always || CopyMember) &&
            !(PM->RTLs.RequiresFlags & OMP_REQ_UNIFIED_SHARED_MEMORY &&
              TgtPtrBegin == HstPtrBegin)) {
          DP("Moving %" PRId64 " bytes (tgt:" DPxMOD ") -> (hst:" DPxMOD ")\n",
             DataSize, DPxPTR(TgtPtrBegin), DPxPTR(HstPtrBegin));
          Ret = Device.retrieveData(HstPtrBegin, TgtPtrBegin, DataSize,
                                    AsyncInfo);
          if (Ret != OFFLOAD_SUCCESS) {
            REPORT("Copying data from device failed.\n");
            return OFFLOAD_FAIL;
          }
        }
      }
      if (DelEntry && FromMapper && I == 0) {
        DelEntry = false;
        FromMapperBase = HstPtrBegin;
      }

      // If we copied back to the host a struct/array containing pointers, we
      // need to restore the original host pointer values from their shadow
      // copies. If the struct is going to be deallocated, remove any remaining
      // shadow pointer entries for this struct.
      uintptr_t LB = (uintptr_t)HstPtrBegin;
      uintptr_t UB = (uintptr_t)HstPtrBegin + DataSize;
      Device.ShadowMtx.lock();
      for (ShadowPtrListTy::iterator Itr = Device.ShadowPtrMap.begin();
           Itr != Device.ShadowPtrMap.end();) {
        void **ShadowHstPtrAddr = (void **)Itr->first;

        // An STL map is sorted on its keys; use this property
        // to quickly determine when to break out of the loop.
        if ((uintptr_t)ShadowHstPtrAddr < LB) {
          ++Itr;
          continue;
        }
        if ((uintptr_t)ShadowHstPtrAddr >= UB)
          break;

        // If we copied the struct to the host, we need to restore the pointer.
        if (ArgTypes[I] & OMP_TGT_MAPTYPE_FROM) {
          DP("Restoring original host pointer value " DPxMOD " for host "
             "pointer " DPxMOD "\n",
             DPxPTR(Itr->second.HstPtrVal), DPxPTR(ShadowHstPtrAddr));
          *ShadowHstPtrAddr = Itr->second.HstPtrVal;
        }
        // If the struct is to be deallocated, remove the shadow entry.
        if (DelEntry) {
          DP("Removing shadow pointer " DPxMOD "\n", DPxPTR(ShadowHstPtrAddr));
          Itr = Device.ShadowPtrMap.erase(Itr);
        } else {
          ++Itr;
        }
      }
      Device.ShadowMtx.unlock();

      // Add pointer to the buffer for later deallocation
      if (DelEntry)
        DeallocTgtPtrs.emplace_back(HstPtrBegin, DataSize, HasCloseModifier,
                                    HasHoldModifier, HstPtrName);
    }
  }

  // TODO: We should not synchronize here but pass the AsyncInfo object to the
  //       allocate/deallocate device APIs.
  //
  // We need to synchronize before deallocating data.
  Ret = AsyncInfo.synchronize();
  if (Ret != OFFLOAD_SUCCESS)
    return OFFLOAD_FAIL;

  // Deallocate target pointer
  for (DeallocTgtPtrInfo &Info : DeallocTgtPtrs) {
    if (FromMapperBase && FromMapperBase == Info.HstPtrBegin)
      continue;
    OmptMapVarInfoRAII TheOmptMapVarInfoRAII(Info.HstPtrName);
    Ret =
        Device.deallocTgtPtr(Info.HstPtrBegin, Info.DataSize,
                             Info.HasCloseModifier, Info.HasHoldModifier);
    if (Ret != OFFLOAD_SUCCESS) {
      REPORT("Deallocating data from device failed.\n");
      return OFFLOAD_FAIL;
    }
  }

  return OFFLOAD_SUCCESS;
}

#if OMPT_SUPPORT
void ompt_dispatch_callback_target(ompt_target_t Kind,
                                   ompt_scope_endpoint_t Endpoint,
                                   DeviceTy &Device) {
  bool SubRegion = Kind == ompt_target_region_enter_data ||
                   Kind == ompt_target_region_exit_data;
  if (!SubRegion && Endpoint == ompt_scope_begin)
    ompt_set_target_info(Device.DeviceID);
  // FIXME: We don't yet need the task_data, target_id, or codeptr_ra argument
  // for OpenACC support, so we haven't bothered to implement them yet.
  if (Device.OmptApi.ompt_get_enabled().ompt_callback_target) {
    Device.OmptApi.ompt_get_callbacks().ompt_callback(ompt_callback_target)(
        Kind, Endpoint, Device.DeviceID, /*task_data=*/NULL,
        /*target_id=*/ompt_id_none, /*codeptr_ra=*/NULL);
  }
  if (!SubRegion && Endpoint == ompt_scope_end)
    ompt_clear_target_info();
}
#endif

// OpenMP 5.0 sec. 2.12.6 p. 179 L22-23:
// "The target-update-begin event occurs when a thread enters a target update.
// region.  The target-update-end event occurs when a thread exits a target
// update region."
// OpenMP 5.0 sec. 4.5.2.26 p. 490 L24-25 and p. 491 L21-22:
// "The ompt_callback_target_t type is used for callbacks that are dispatched
// when a thread begins to execute a device construct."
// "The endpoint argument indicates that the callback signals the beginning of
// a scope or the end of a scope."

static int targetDataContiguous(ident_t *loc, DeviceTy &Device, void *ArgsBase,
                                void *HstPtrBegin, int64_t ArgSize,
                                int64_t ArgType, AsyncInfoTy &AsyncInfo) {
  TIMESCOPE_WITH_IDENT(loc);
  bool IsLast, IsHostPtr;
  void *TgtPtrBegin = Device.getTgtPtrBegin(
      HstPtrBegin, ArgSize, IsLast, /*UpdateRefCount=*/false,
      /*UseHoldRefCount=*/false, IsHostPtr, /*MustContain=*/true);
  if (!TgtPtrBegin) {
    DP("hst data:" DPxMOD " not found, becomes a noop\n", DPxPTR(HstPtrBegin));
    if (ArgType & OMP_TGT_MAPTYPE_PRESENT) {
      MESSAGE("device mapping required by 'present' motion modifier does not "
              "exist for host address " DPxMOD " (%" PRId64 " bytes)",
              DPxPTR(HstPtrBegin), ArgSize);
      return OFFLOAD_FAIL;
    }
    return OFFLOAD_SUCCESS;
  }

  if (PM->RTLs.RequiresFlags & OMP_REQ_UNIFIED_SHARED_MEMORY &&
      TgtPtrBegin == HstPtrBegin) {
    DP("hst data:" DPxMOD " unified and shared, becomes a noop\n",
       DPxPTR(HstPtrBegin));
    return OFFLOAD_SUCCESS;
  }

  if (ArgType & OMP_TGT_MAPTYPE_FROM) {
    DP("Moving %" PRId64 " bytes (tgt:" DPxMOD ") -> (hst:" DPxMOD ")\n",
       ArgSize, DPxPTR(TgtPtrBegin), DPxPTR(HstPtrBegin));
    int Ret = Device.retrieveData(HstPtrBegin, TgtPtrBegin, ArgSize, AsyncInfo);
    if (Ret != OFFLOAD_SUCCESS) {
      REPORT("Copying data from device failed.\n");
      return OFFLOAD_FAIL;
    }

    uintptr_t LB = (uintptr_t)HstPtrBegin;
    uintptr_t UB = (uintptr_t)HstPtrBegin + ArgSize;
    Device.ShadowMtx.lock();
    for (ShadowPtrListTy::iterator IT = Device.ShadowPtrMap.begin();
         IT != Device.ShadowPtrMap.end(); ++IT) {
      void **ShadowHstPtrAddr = (void **)IT->first;
      if ((uintptr_t)ShadowHstPtrAddr < LB)
        continue;
      if ((uintptr_t)ShadowHstPtrAddr >= UB)
        break;
      DP("Restoring original host pointer value " DPxMOD
         " for host pointer " DPxMOD "\n",
         DPxPTR(IT->second.HstPtrVal), DPxPTR(ShadowHstPtrAddr));
      *ShadowHstPtrAddr = IT->second.HstPtrVal;
    }
    Device.ShadowMtx.unlock();
  }

  if (ArgType & OMP_TGT_MAPTYPE_TO) {
    DP("Moving %" PRId64 " bytes (hst:" DPxMOD ") -> (tgt:" DPxMOD ")\n",
       ArgSize, DPxPTR(HstPtrBegin), DPxPTR(TgtPtrBegin));
    int Ret = Device.submitData(TgtPtrBegin, HstPtrBegin, ArgSize, AsyncInfo);
    if (Ret != OFFLOAD_SUCCESS) {
      REPORT("Copying data to device failed.\n");
      return OFFLOAD_FAIL;
    }

    uintptr_t LB = (uintptr_t)HstPtrBegin;
    uintptr_t UB = (uintptr_t)HstPtrBegin + ArgSize;
    Device.ShadowMtx.lock();
    for (ShadowPtrListTy::iterator IT = Device.ShadowPtrMap.begin();
         IT != Device.ShadowPtrMap.end(); ++IT) {
      void **ShadowHstPtrAddr = (void **)IT->first;
      if ((uintptr_t)ShadowHstPtrAddr < LB)
        continue;
      if ((uintptr_t)ShadowHstPtrAddr >= UB)
        break;
      DP("Restoring original target pointer value " DPxMOD " for target "
         "pointer " DPxMOD "\n",
         DPxPTR(IT->second.TgtPtrVal), DPxPTR(IT->second.TgtPtrAddr));
      Ret = Device.submitData(IT->second.TgtPtrAddr, &IT->second.TgtPtrVal,
                              sizeof(void *), AsyncInfo);
      if (Ret != OFFLOAD_SUCCESS) {
        REPORT("Copying data to device failed.\n");
        Device.ShadowMtx.unlock();
        return OFFLOAD_FAIL;
      }
    }
    Device.ShadowMtx.unlock();
  }
  return OFFLOAD_SUCCESS;
}

static int targetDataNonContiguous(ident_t *loc, DeviceTy &Device,
                                   void *ArgsBase,
                                   __tgt_target_non_contig *NonContig,
                                   uint64_t Size, int64_t ArgType,
                                   int CurrentDim, int DimSize, uint64_t Offset,
                                   AsyncInfoTy &AsyncInfo) {
  TIMESCOPE_WITH_IDENT(loc);
  int Ret = OFFLOAD_SUCCESS;
  if (CurrentDim < DimSize) {
    for (unsigned int I = 0; I < NonContig[CurrentDim].Count; ++I) {
      uint64_t CurOffset =
          (NonContig[CurrentDim].Offset + I) * NonContig[CurrentDim].Stride;
      // we only need to transfer the first element for the last dimension
      // since we've already got a contiguous piece.
      if (CurrentDim != DimSize - 1 || I == 0) {
        Ret = targetDataNonContiguous(loc, Device, ArgsBase, NonContig, Size,
                                      ArgType, CurrentDim + 1, DimSize,
                                      Offset + CurOffset, AsyncInfo);
        // Stop the whole process if any contiguous piece returns anything
        // other than OFFLOAD_SUCCESS.
        if (Ret != OFFLOAD_SUCCESS)
          return Ret;
      }
    }
  } else {
    char *Ptr = (char *)ArgsBase + Offset;
    DP("Transfer of non-contiguous : host ptr " DPxMOD " offset %" PRIu64
       " len %" PRIu64 "\n",
       DPxPTR(Ptr), Offset, Size);
    Ret = targetDataContiguous(loc, Device, ArgsBase, Ptr, Size, ArgType,
                               AsyncInfo);
  }
  return Ret;
}

static int getNonContigMergedDimension(__tgt_target_non_contig *NonContig,
                                       int32_t DimSize) {
  int RemovedDim = 0;
  for (int I = DimSize - 1; I > 0; --I) {
    if (NonContig[I].Count * NonContig[I].Stride == NonContig[I - 1].Stride)
      RemovedDim++;
  }
  return RemovedDim;
}

/// Internal function to pass data to/from the target.
int targetDataUpdate(ident_t *loc, DeviceTy &Device, int32_t ArgNum,
                     void **ArgsBase, void **Args, int64_t *ArgSizes,
                     int64_t *ArgTypes, map_var_info_t *ArgNames,
                     void **ArgMappers, AsyncInfoTy &AsyncInfo, bool) {
  // process each input.
  for (int32_t I = 0; I < ArgNum; ++I) {
    OmptMapVarInfoRAII TheOmptMapVarInfoRAII(ArgNames ? ArgNames[I] : nullptr);
    if ((ArgTypes[I] & OMP_TGT_MAPTYPE_LITERAL) ||
        (ArgTypes[I] & OMP_TGT_MAPTYPE_PRIVATE))
      continue;

    if (ArgMappers && ArgMappers[I]) {
      // Instead of executing the regular path of targetDataUpdate, call the
      // targetDataMapper variant which will call targetDataUpdate again
      // with new arguments.
      DP("Calling targetDataMapper for the %dth argument\n", I);

      map_var_info_t ArgName = (!ArgNames) ? nullptr : ArgNames[I];
      int Ret = targetDataMapper(loc, Device, ArgsBase[I], Args[I], ArgSizes[I],
                                 ArgTypes[I], ArgName, ArgMappers[I], AsyncInfo,
                                 targetDataUpdate);

      if (Ret != OFFLOAD_SUCCESS) {
        REPORT("Call to targetDataUpdate via targetDataMapper for custom mapper"
               " failed.\n");
        return OFFLOAD_FAIL;
      }

      // Skip the rest of this function, continue to the next argument.
      continue;
    }

    int Ret = OFFLOAD_SUCCESS;

    if (ArgTypes[I] & OMP_TGT_MAPTYPE_NON_CONTIG) {
      __tgt_target_non_contig *NonContig = (__tgt_target_non_contig *)Args[I];
      int32_t DimSize = ArgSizes[I];
      uint64_t Size =
          NonContig[DimSize - 1].Count * NonContig[DimSize - 1].Stride;
      int32_t MergedDim = getNonContigMergedDimension(NonContig, DimSize);
      Ret = targetDataNonContiguous(
          loc, Device, ArgsBase[I], NonContig, Size, ArgTypes[I],
          /*current_dim=*/0, DimSize - MergedDim, /*offset=*/0, AsyncInfo);
    } else {
      Ret = targetDataContiguous(loc, Device, ArgsBase[I], Args[I], ArgSizes[I],
                                 ArgTypes[I], AsyncInfo);
    }
    if (Ret == OFFLOAD_FAIL)
      return OFFLOAD_FAIL;
  }
  return OFFLOAD_SUCCESS;
}

static const unsigned LambdaMapping = OMP_TGT_MAPTYPE_PTR_AND_OBJ |
                                      OMP_TGT_MAPTYPE_LITERAL |
                                      OMP_TGT_MAPTYPE_IMPLICIT;
static bool isLambdaMapping(int64_t Mapping) {
  return (Mapping & LambdaMapping) == LambdaMapping;
}

namespace {
/// Find the table information in the map or look it up in the translation
/// tables.
TableMap *getTableMap(void *HostPtr) {
  std::lock_guard<std::mutex> TblMapLock(PM->TblMapMtx);
  HostPtrToTableMapTy::iterator TableMapIt =
      PM->HostPtrToTableMap.find(HostPtr);

  if (TableMapIt != PM->HostPtrToTableMap.end())
    return &TableMapIt->second;

  // We don't have a map. So search all the registered libraries.
  TableMap *TM = nullptr;
  std::lock_guard<std::mutex> TrlTblLock(PM->TrlTblMtx);
  for (HostEntriesBeginToTransTableTy::iterator Itr =
           PM->HostEntriesBeginToTransTable.begin();
       Itr != PM->HostEntriesBeginToTransTable.end(); ++Itr) {
    // get the translation table (which contains all the good info).
    TranslationTable *TransTable = &Itr->second;
    // iterate over all the host table entries to see if we can locate the
    // host_ptr.
    __tgt_offload_entry *Cur = TransTable->HostTable.EntriesBegin;
    for (uint32_t I = 0; Cur < TransTable->HostTable.EntriesEnd; ++Cur, ++I) {
      if (Cur->addr != HostPtr)
        continue;
      // we got a match, now fill the HostPtrToTableMap so that we
      // may avoid this search next time.
      TM = &(PM->HostPtrToTableMap)[HostPtr];
      TM->Table = TransTable;
      TM->Index = I;
      return TM;
    }
  }

  return nullptr;
}

/// Get loop trip count
/// FIXME: This function will not work right if calling
/// __kmpc_push_target_tripcount_mapper in one thread but doing offloading in
/// another thread, which might occur when we call task yield.
uint64_t getLoopTripCount(int64_t DeviceId) {
  DeviceTy &Device = PM->Devices[DeviceId];
  uint64_t LoopTripCount = 0;

  {
    std::lock_guard<std::mutex> TblMapLock(PM->TblMapMtx);
    auto I = Device.LoopTripCnt.find(__kmpc_global_thread_num(NULL));
    if (I != Device.LoopTripCnt.end()) {
      LoopTripCount = I->second;
      Device.LoopTripCnt.erase(I);
      DP("loop trip count is %" PRIu64 ".\n", LoopTripCount);
    }
  }

  return LoopTripCount;
}

/// A class manages private arguments in a target region.
class PrivateArgumentManagerTy {
  /// A data structure for the information of first-private arguments. We can
  /// use this information to optimize data transfer by packing all
  /// first-private arguments and transfer them all at once.
  struct FirstPrivateArgInfoTy {
    /// The index of the element in \p TgtArgs corresponding to the argument
    const int Index;
    /// Host pointer begin
    const char *HstPtrBegin;
    /// Host pointer end
    const char *HstPtrEnd;
    /// Aligned size
    const int64_t AlignedSize;

    /// Host pointer name
    const map_var_info_t HstPtrName = nullptr;

    FirstPrivateArgInfoTy(int Index, const void *HstPtr, int64_t Size,
                          const map_var_info_t HstPtrName = nullptr)
        : Index(Index), HstPtrBegin(reinterpret_cast<const char *>(HstPtr)),
          HstPtrEnd(HstPtrBegin + Size), AlignedSize(Size + Size % Alignment),
          HstPtrName(HstPtrName) {}
  };

  /// Info on the allocations we actually created for first-private arguments.
  struct FirstPrivateTgtInfoTy {
    /// Target pointer.
    void *TgtPtr;
#if OMPT_SUPPORT
    /// Host pointer.
    void *HstPtr;
    /// Allocation size.
    const int64_t Size;
    /// Host pointer name, or nullptr if none.
    const map_var_info_t HstPtrName;
#endif
  };

  /// A vector of information of all first-private arguments to be packed
  std::vector<FirstPrivateArgInfoTy> FirstPrivateArgInfo;
  /// Host buffer for all arguments to be packed
  std::vector<char> FirstPrivateArgBuffer;
  /// The total size of all arguments to be packed
  int64_t FirstPrivateArgSize = 0;
  /// A vector of information of all allocations for first-private arguments
  std::vector<FirstPrivateTgtInfoTy> FirstPrivateTgtInfo;

  /// A reference to the \p DeviceTy object
  DeviceTy &Device;
  /// A pointer to a \p AsyncInfoTy object
  AsyncInfoTy &AsyncInfo;

  // TODO: What would be the best value here? Should we make it configurable?
  // If the size is larger than this threshold, we will allocate and transfer it
  // immediately instead of packing it.
  static constexpr const int64_t FirstPrivateArgSizeThreshold = 1024;

public:
  /// Constructor
  PrivateArgumentManagerTy(DeviceTy &Dev, AsyncInfoTy &AsyncInfo)
      : Device(Dev), AsyncInfo(AsyncInfo) {}

  /// Add a private argument
  int addArg(void *HstPtr, int64_t ArgSize, int64_t ArgOffset,
             bool IsFirstPrivate, void *&TgtPtr, int TgtArgsIndex,
             const map_var_info_t HstPtrName = nullptr,
             const bool AllocImmediately = false) {
    // If the argument is not first-private, or its size is greater than a
    // predefined threshold, we will allocate memory and issue the transfer
    // immediately.
    if (ArgSize > FirstPrivateArgSizeThreshold || !IsFirstPrivate ||
        AllocImmediately) {
      TgtPtr = Device.allocData(ArgSize, HstPtr);
      if (!TgtPtr) {
        DP("Data allocation for %sprivate array " DPxMOD " failed.\n",
           (IsFirstPrivate ? "first-" : ""), DPxPTR(HstPtr));
        return OFFLOAD_FAIL;
      }
#if OMPT_SUPPORT
      // OpenMP 5.1, sec. 2.21.7.1 "map Clause", p. 353, L6-7:
      // "The target-data-op-begin event occurs before a thread initiates a data
      // operation on a target device.  The target-data-op-end event occurs
      // after a thread initiates a data operation on a target device."
      //
      // OpenMP 5.1, sec. 3.8.1 "omp_target_alloc", p. 413, L14-15:
      // "The target-data-allocation-begin event occurs before a thread
      // initiates a data allocation on a target device.  The
      // target-data-allocation-end event occurs after a thread initiates a data
      // allocation on a target device."
      //
      // OpenMP 5.1, sec. 3.8.9, p. 428, L10-17:
      // "The target-data-associate event occurs before a thread initiates a
      // device pointer association on a target device."
      // "A thread dispatches a registered ompt_callback_target_data_op
      // callback, or a registered ompt_callback_target_data_op_emi callback
      // with ompt_scope_beginend as its endpoint argument for each occurrence
      // of a target-data-associate event in that thread. These callbacks have
      // type signature ompt_callback_target_data_op_t or
      // ompt_callback_target_data_op_emi_t, respectively."
      //
      // OpenMP 5.1, sec. 4.5.2.25 "ompt_callback_target_data_op_emi_t and
      // ompt_callback_target_data_op_t", p. 536, L25-27:
      // "A thread dispatches a registered ompt_callback_target_data_op_emi or
      // ompt_callback_target_data_op callback when device memory is allocated
      // or freed, as well as when data is copied to or from a device."
      //
      // Contrary to the above specification, we assume the ompt_scope_end
      // callback for ompt_target_data_alloc must dispatch after the allocation
      // succeeds so it can include the device address.  We assume the
      // associated ompt_scope_begin callback cannot possibly include the device
      // address under any reasonable interpretation.
      //
      // TODO: We have not implemented the ompt_scope_begin callback because we
      // don't need it for OpenACC support.
      //
      // The callback for ompt_target_data_associate should follow the callback
      // for ompt_target_data_alloc to reflect the order in which these events
      // must occur.
      if (Device.OmptApi.ompt_get_enabled().ompt_callback_target_data_op_emi) {
        // FIXME: We don't yet need the host_op_id and codeptr_ra arguments for
        // OpenACC support, so we haven't bothered to implement them yet.
        Device.OmptApi.ompt_get_callbacks().ompt_callback(
            ompt_callback_target_data_op_emi)(
            ompt_scope_end, /*target_task_data=*/NULL, /*target_data=*/NULL,
            /*host_op_id=*/NULL, ompt_target_data_alloc, HstPtr,
            omp_get_initial_device(), TgtPtr, Device.DeviceID, ArgSize,
            /*codeptr_ra=*/NULL);
        Device.OmptApi.ompt_get_callbacks().ompt_callback(
            ompt_callback_target_data_op_emi)(
            ompt_scope_beginend, /*target_task_data=*/NULL,
            /*target_data=*/NULL, /*host_op_id=*/NULL,
            ompt_target_data_associate, HstPtr, omp_get_initial_device(),
            TgtPtr, Device.DeviceID, ArgSize, /*codeptr_ra=*/NULL);
      }
#endif
#ifdef OMPTARGET_DEBUG
      void *TgtPtrBase = (void *)((intptr_t)TgtPtr + ArgOffset);
      DP("Allocated %" PRId64 " bytes of target memory at " DPxMOD
         " for %sprivate array " DPxMOD " - pushing target argument " DPxMOD
         "\n",
         ArgSize, DPxPTR(TgtPtr), (IsFirstPrivate ? "first-" : ""),
         DPxPTR(HstPtr), DPxPTR(TgtPtrBase));
#endif
      // If first-private, copy data from host
      if (IsFirstPrivate) {
        DP("Submitting firstprivate data to the device.\n");
        int Ret = Device.submitData(TgtPtr, HstPtr, ArgSize, AsyncInfo);
        if (Ret != OFFLOAD_SUCCESS) {
          DP("Copying data to device failed, failed.\n");
          return OFFLOAD_FAIL;
        }
      }
      FirstPrivateTgtInfo.push_back(
          {TgtPtr OMPT_SUPPORT_IF(, HstPtr, ArgSize, HstPtrName)});
    } else {
      DP("Firstprivate array " DPxMOD " of size %" PRId64 " will be packed\n",
         DPxPTR(HstPtr), ArgSize);
      // When reach this point, the argument must meet all following
      // requirements:
      // 1. Its size does not exceed the threshold (see the comment for
      // FirstPrivateArgSizeThreshold);
      // 2. It must be first-private (needs to be mapped to target device).
      // We will pack all this kind of arguments to transfer them all at once
      // to reduce the number of data transfer. We will not take
      // non-first-private arguments, aka. private arguments that doesn't need
      // to be mapped to target device, into account because data allocation
      // can be very efficient with memory manager.

      // Placeholder value
      TgtPtr = nullptr;
      FirstPrivateArgInfo.emplace_back(TgtArgsIndex, HstPtr, ArgSize,
                                       HstPtrName);
      FirstPrivateArgSize += FirstPrivateArgInfo.back().AlignedSize;
    }

    return OFFLOAD_SUCCESS;
  }

  /// Pack first-private arguments, replace place holder pointers in \p TgtArgs,
  /// and start the transfer.
  int packAndTransfer(std::vector<void *> &TgtArgs) {
    if (!FirstPrivateArgInfo.empty()) {
      assert(FirstPrivateArgSize != 0 &&
             "FirstPrivateArgSize is 0 but FirstPrivateArgInfo is empty");
      FirstPrivateArgBuffer.resize(FirstPrivateArgSize, 0);
      auto Itr = FirstPrivateArgBuffer.begin();
      // Copy all host data to this buffer
      for (FirstPrivateArgInfoTy &Info : FirstPrivateArgInfo) {
        std::copy(Info.HstPtrBegin, Info.HstPtrEnd, Itr);
        Itr = std::next(Itr, Info.AlignedSize);
      }
      // Allocate target memory
      void *TgtPtr =
          Device.allocData(FirstPrivateArgSize, FirstPrivateArgBuffer.data());
      if (TgtPtr == nullptr) {
        DP("Failed to allocate target memory for private arguments.\n");
        return OFFLOAD_FAIL;
      }
#if OMPT_SUPPORT
      map_var_info_t HstPtrName = FirstPrivateArgInfo.size() == 1
                                      ? FirstPrivateArgInfo[0].HstPtrName
                                      : nullptr;
      OmptMapVarInfoRAII TheOmptMapVarInfoRAII(HstPtrName);
      // OpenMP 5.1, sec. 2.21.7.1 "map Clause", p. 353, L6-7:
      // "The target-data-op-begin event occurs before a thread initiates a data
      // operation on a target device.  The target-data-op-end event occurs
      // after a thread initiates a data operation on a target device."
      //
      // OpenMP 5.1, sec. 3.8.1 "omp_target_alloc", p. 413, L14-15:
      // "The target-data-allocation-begin event occurs before a thread
      // initiates a data allocation on a target device.  The
      // target-data-allocation-end event occurs after a thread initiates a data
      // allocation on a target device."
      //
      // OpenMP 5.1, sec. 3.8.9, p. 428, L10-17:
      // "The target-data-associate event occurs before a thread initiates a
      // device pointer association on a target device."
      // "A thread dispatches a registered ompt_callback_target_data_op
      // callback, or a registered ompt_callback_target_data_op_emi callback
      // with ompt_scope_beginend as its endpoint argument for each occurrence
      // of a target-data-associate event in that thread. These callbacks have
      // type signature ompt_callback_target_data_op_t or
      // ompt_callback_target_data_op_emi_t, respectively."
      //
      // OpenMP 5.1, sec. 4.5.2.25 "ompt_callback_target_data_op_emi_t and
      // ompt_callback_target_data_op_t", p. 536, L25-27:
      // "A thread dispatches a registered ompt_callback_target_data_op_emi or
      // ompt_callback_target_data_op callback when device memory is allocated
      // or freed, as well as when data is copied to or from a device."
      //
      // Contrary to the above specification, we assume the ompt_scope_end
      // callback for ompt_target_data_alloc must dispatch after the allocation
      // succeeds so it can include the device address.  We assume the
      // associated ompt_scope_begin callback cannot possibly include the device
      // address under any reasonable interpretation.
      //
      // TODO: We have not implemented the ompt_scope_begin callback because we
      // don't need it for OpenACC support.
      //
      // The callback for ompt_target_data_associate should follow the callback
      // for ompt_target_data_alloc to reflect the order in which these events
      // must occur.
      //
      // OpenMP 5.1, sec. 4.5.2.25 "ompt_callback_target_data_op_emi_t and
      // ompt_callback_target_data_op_t", p. 537, L16-21:
      // "Whether in some operations src_addr or dest_addr may point to an
      // intermediate buffer is implementation defined.
      //
      // We take that approach for both the callbacks.  We could instead
      // dispatch the ompt_target_data_associate per host address, but doing so
      // for ompt_target_data_alloc would incorrectly communicate multiple
      // allocations.  We choose to be correct and consistent.
      if (Device.OmptApi.ompt_get_enabled().ompt_callback_target_data_op_emi) {
        // FIXME: We don't yet need the host_op_id and codeptr_ra arguments for
        // OpenACC support, so we haven't bothered to implement them yet.
        Device.OmptApi.ompt_get_callbacks().ompt_callback(
            ompt_callback_target_data_op_emi)(
            ompt_scope_end, /*target_task_data=*/NULL, /*target_data=*/NULL,
            /*host_op_id=*/NULL, ompt_target_data_alloc,
            FirstPrivateArgBuffer.data(), omp_get_initial_device(), TgtPtr,
            Device.DeviceID, FirstPrivateArgSize, /*codeptr_ra=*/nullptr);
        Device.OmptApi.ompt_get_callbacks().ompt_callback(
            ompt_callback_target_data_op_emi)(
            ompt_scope_beginend, /*target_task_data=*/NULL,
            /*target_data=*/NULL, /*host_op_id=*/NULL,
            ompt_target_data_associate, FirstPrivateArgBuffer.data(),
            omp_get_initial_device(), TgtPtr, Device.DeviceID,
            FirstPrivateArgSize, /*codeptr_ra=*/NULL);
      }
#endif
      FirstPrivateTgtInfo.push_back({TgtPtr OMPT_SUPPORT_IF(,
                                     FirstPrivateArgBuffer.data(),
                                     FirstPrivateArgSize, HstPtrName}));
      DP("Allocated %" PRId64 " bytes of target memory at " DPxMOD "\n",
         FirstPrivateArgSize, DPxPTR(TgtPtr));
      // Transfer data to target device
      int Ret = Device.submitData(TgtPtr, FirstPrivateArgBuffer.data(),
                                  FirstPrivateArgSize, AsyncInfo);
      if (Ret != OFFLOAD_SUCCESS) {
        DP("Failed to submit data of private arguments.\n");
        return OFFLOAD_FAIL;
      }
      // Fill in all placeholder pointers
      auto TP = reinterpret_cast<uintptr_t>(TgtPtr);
      for (FirstPrivateArgInfoTy &Info : FirstPrivateArgInfo) {
        void *&Ptr = TgtArgs[Info.Index];
        assert(Ptr == nullptr && "Target pointer is already set by mistaken");
        Ptr = reinterpret_cast<void *>(TP);
        TP += Info.AlignedSize;
        DP("Firstprivate array " DPxMOD " of size %" PRId64 " mapped to " DPxMOD
           "\n",
           DPxPTR(Info.HstPtrBegin), Info.HstPtrEnd - Info.HstPtrBegin,
           DPxPTR(Ptr));
      }
    }

    return OFFLOAD_SUCCESS;
  }

  /// Free all target memory allocated for private arguments
  int free() {
    for (FirstPrivateTgtInfoTy Info : FirstPrivateTgtInfo) {
#if OMPT_SUPPORT
      OmptMapVarInfoRAII TheOmptMapVarInfoRAII(Info.HstPtrName);
      // OpenMP 5.1, sec. 2.21.7.1 "map Clause", p. 353, L6-7:
      // "The target-data-op-begin event occurs before a thread initiates a data
      // operation on a target device.  The target-data-op-end event occurs
      // after a thread initiates a data operation on a target device."
      //
      // OpenMP 5.1, sec. 3.8.10, p. 430, L2-9:
      // "The target-data-disassociate event occurs before a thread initiates a
      // device pointer disassociation on a target device."
      // "A thread dispatches a registered ompt_callback_target_data_op
      // callback, or a registered ompt_callback_target_data_op_emi callback
      // with ompt_scope_beginend as its endpoint argument for each occurrence
      // of a target-data-disassociate event in that thread. These callbacks
      // have type signature ompt_callback_target_data_op_t or
      // ompt_callback_target_data_op_emi_t, respectively."
      //
      // OpenMP 5.1, sec. 3.8.2 "omp_target_free", p. 415, L11-12:
      // "The target-data-free-begin event occurs before a thread initiates a
      // data free on a target device.  The target-data-free-end event occurs
      // after a thread initiates a data free on a target device."
      //
      // OpenMP 5.1, sec. 4.5.2.25 "ompt_callback_target_data_op_emi_t and
      // ompt_callback_target_data_op_t", p. 536, L25-27:
      // "A thread dispatches a registered ompt_callback_target_data_op_emi or
      // ompt_callback_target_data_op callback when device memory is allocated
      // or freed, as well as when data is copied to or from a device."
      //
      // We assume the callback for ompt_target_data_disassociate should precede
      // the callback for ompt_target_data_delete to reflect the order in which
      // these events logically occur, even if that's not how the underlying
      // actions are coded here.  Moreover, this ordering is for symmetry with
      // ompt_target_data_alloc and ompt_target_data_associate.
      if (Device.OmptApi.ompt_get_enabled().ompt_callback_target_data_op_emi) {
        // FIXME: We don't yet need the host_op_id and codeptr_ra arguments for
        // OpenACC support, so we haven't bothered to implement them yet.
        Device.OmptApi.ompt_get_callbacks().ompt_callback(
            ompt_callback_target_data_op_emi)(
            ompt_scope_beginend, /*target_task_data=*/NULL,
            /*target_data=*/NULL, /*host_op_id=*/NULL,
            ompt_target_data_disassociate, Info.HstPtr,
            omp_get_initial_device(), Info.TgtPtr, Device.DeviceID, Info.Size,
            /*codeptr_ra=*/nullptr);
        Device.OmptApi.ompt_get_callbacks().ompt_callback(
            ompt_callback_target_data_op_emi)(
            ompt_scope_begin, /*target_task_data=*/NULL, /*target_data=*/NULL,
            /*host_op_id=*/NULL, ompt_target_data_delete, Info.HstPtr,
            omp_get_initial_device(), Info.TgtPtr, Device.DeviceID, Info.Size,
            /*codeptr_ra=*/nullptr);
      }
#endif
      int Ret = Device.deleteData(Info.TgtPtr);
      if (Ret != OFFLOAD_SUCCESS) {
        DP("Deallocation of (first-)private arrays failed.\n");
        return OFFLOAD_FAIL;
      }
    }

    FirstPrivateTgtInfo.clear();

    return OFFLOAD_SUCCESS;
  }
};

/// Process data before launching the kernel, including calling targetDataBegin
/// to map and transfer data to target device, transferring (first-)private
/// variables.
static int processDataBefore(ident_t *loc, int64_t DeviceId, void *HostPtr,
                             int32_t ArgNum, void **ArgBases, void **Args,
                             int64_t *ArgSizes, int64_t *ArgTypes,
                             map_var_info_t *ArgNames, void **ArgMappers,
                             std::vector<void *> &TgtArgs,
                             std::vector<ptrdiff_t> &TgtOffsets,
                             PrivateArgumentManagerTy &PrivateArgumentManager,
                             AsyncInfoTy &AsyncInfo) {
  TIMESCOPE_WITH_NAME_AND_IDENT("mappingBeforeTargetRegion", loc);
  DeviceTy &Device = PM->Devices[DeviceId];
  int Ret = targetDataBegin(loc, Device, ArgNum, ArgBases, Args, ArgSizes,
                            ArgTypes, ArgNames, ArgMappers, AsyncInfo);
  if (Ret != OFFLOAD_SUCCESS) {
    REPORT("Call to targetDataBegin failed, abort target.\n");
    return OFFLOAD_FAIL;
  }

  // List of (first-)private arrays allocated for this target region
  std::vector<int> TgtArgsPositions(ArgNum, -1);

  for (int32_t I = 0; I < ArgNum; ++I) {
    map_var_info_t HstPtrName = ArgNames ? ArgNames[I] : nullptr;
    OmptMapVarInfoRAII TheOmptMapVarInfoRAII(HstPtrName);
    if (!(ArgTypes[I] & OMP_TGT_MAPTYPE_TARGET_PARAM)) {
      // This is not a target parameter, do not push it into TgtArgs.
      // Check for lambda mapping.
      if (isLambdaMapping(ArgTypes[I])) {
        assert((ArgTypes[I] & OMP_TGT_MAPTYPE_MEMBER_OF) &&
               "PTR_AND_OBJ must be also MEMBER_OF.");
        unsigned Idx = getParentIndex(ArgTypes[I]);
        int TgtIdx = TgtArgsPositions[Idx];
        assert(TgtIdx != -1 && "Base address must be translated already.");
        // The parent lambda must be processed already and it must be the last
        // in TgtArgs and TgtOffsets arrays.
        void *HstPtrVal = Args[I];
        void *HstPtrBegin = ArgBases[I];
        void *HstPtrBase = Args[Idx];
        bool IsLast, IsHostPtr; // unused.
        void *TgtPtrBase =
            (void *)((intptr_t)TgtArgs[TgtIdx] + TgtOffsets[TgtIdx]);
        DP("Parent lambda base " DPxMOD "\n", DPxPTR(TgtPtrBase));
        uint64_t Delta = (uint64_t)HstPtrBegin - (uint64_t)HstPtrBase;
        void *TgtPtrBegin = (void *)((uintptr_t)TgtPtrBase + Delta);
        void *&PointerTgtPtrBegin = AsyncInfo.getVoidPtrLocation();
        PointerTgtPtrBegin = Device.getTgtPtrBegin(
            HstPtrVal, ArgSizes[I], IsLast, /*UpdateRefCount=*/false,
            /*UseHoldRefCount=*/false, IsHostPtr);
        if (!PointerTgtPtrBegin) {
          DP("No lambda captured variable mapped (" DPxMOD ") - ignored\n",
             DPxPTR(HstPtrVal));
          continue;
        }
        if (PM->RTLs.RequiresFlags & OMP_REQ_UNIFIED_SHARED_MEMORY &&
            TgtPtrBegin == HstPtrBegin) {
          DP("Unified memory is active, no need to map lambda captured"
             "variable (" DPxMOD ")\n",
             DPxPTR(HstPtrVal));
          continue;
        }
        DP("Update lambda reference (" DPxMOD ") -> [" DPxMOD "]\n",
           DPxPTR(PointerTgtPtrBegin), DPxPTR(TgtPtrBegin));
        Ret = Device.submitData(TgtPtrBegin, &PointerTgtPtrBegin,
                                sizeof(void *), AsyncInfo);
        if (Ret != OFFLOAD_SUCCESS) {
          REPORT("Copying data to device failed.\n");
          return OFFLOAD_FAIL;
        }
      }
      continue;
    }
    void *HstPtrBegin = Args[I];
    void *HstPtrBase = ArgBases[I];
    void *TgtPtrBegin;
    ptrdiff_t TgtBaseOffset;
    bool IsLast, IsHostPtr; // unused.
    if (ArgTypes[I] & OMP_TGT_MAPTYPE_LITERAL) {
      DP("Forwarding first-private value " DPxMOD " to the target construct\n",
         DPxPTR(HstPtrBase));
      TgtPtrBegin = HstPtrBase;
      TgtBaseOffset = 0;
    } else if (ArgTypes[I] & OMP_TGT_MAPTYPE_PRIVATE) {
      TgtBaseOffset = (intptr_t)HstPtrBase - (intptr_t)HstPtrBegin;
      const bool IsFirstPrivate = (ArgTypes[I] & OMP_TGT_MAPTYPE_TO);
      // If there is a next argument and it depends on the current one, we need
      // to allocate the private memory immediately. If this is not the case,
      // then the argument can be marked for optimization and packed with the
      // other privates.
      const bool AllocImmediately =
          (I < ArgNum - 1 && (ArgTypes[I + 1] & OMP_TGT_MAPTYPE_MEMBER_OF));
      Ret = PrivateArgumentManager.addArg(
          HstPtrBegin, ArgSizes[I], TgtBaseOffset, IsFirstPrivate, TgtPtrBegin,
          TgtArgs.size(), HstPtrName, AllocImmediately);
      if (Ret != OFFLOAD_SUCCESS) {
        REPORT("Failed to process %sprivate argument " DPxMOD "\n",
               (IsFirstPrivate ? "first-" : ""), DPxPTR(HstPtrBegin));
        return OFFLOAD_FAIL;
      }
    } else {
      if (ArgTypes[I] & OMP_TGT_MAPTYPE_PTR_AND_OBJ)
        HstPtrBase = *reinterpret_cast<void **>(HstPtrBase);
      TgtPtrBegin = Device.getTgtPtrBegin(HstPtrBegin, ArgSizes[I], IsLast,
                                          /*UpdateRefCount=*/false,
                                          /*UseHoldRefCount=*/false, IsHostPtr);
      TgtBaseOffset = (intptr_t)HstPtrBase - (intptr_t)HstPtrBegin;
#ifdef OMPTARGET_DEBUG
      void *TgtPtrBase = (void *)((intptr_t)TgtPtrBegin + TgtBaseOffset);
      DP("Obtained target argument " DPxMOD " from host pointer " DPxMOD "\n",
         DPxPTR(TgtPtrBase), DPxPTR(HstPtrBegin));
#endif
    }
    TgtArgsPositions[I] = TgtArgs.size();
    TgtArgs.push_back(TgtPtrBegin);
    TgtOffsets.push_back(TgtBaseOffset);
  }

  assert(TgtArgs.size() == TgtOffsets.size() &&
         "Size mismatch in arguments and offsets");

  // Pack and transfer first-private arguments
  Ret = PrivateArgumentManager.packAndTransfer(TgtArgs);
  if (Ret != OFFLOAD_SUCCESS) {
    DP("Failed to pack and transfer first private arguments\n");
    return OFFLOAD_FAIL;
  }

  return OFFLOAD_SUCCESS;
}

/// Process data after launching the kernel, including transferring data back to
/// host if needed and deallocating target memory of (first-)private variables.
static int processDataAfter(ident_t *loc, int64_t DeviceId, void *HostPtr,
                            int32_t ArgNum, void **ArgBases, void **Args,
                            int64_t *ArgSizes, int64_t *ArgTypes,
                            map_var_info_t *ArgNames, void **ArgMappers,
                            PrivateArgumentManagerTy &PrivateArgumentManager,
                            AsyncInfoTy &AsyncInfo) {
  TIMESCOPE_WITH_NAME_AND_IDENT("mappingAfterTargetRegion", loc);
  DeviceTy &Device = PM->Devices[DeviceId];

  // Move data from device.
  int Ret = targetDataEnd(loc, Device, ArgNum, ArgBases, Args, ArgSizes,
                          ArgTypes, ArgNames, ArgMappers, AsyncInfo);
  if (Ret != OFFLOAD_SUCCESS) {
    REPORT("Call to targetDataEnd failed, abort target.\n");
    return OFFLOAD_FAIL;
  }

  // Free target memory for private arguments
  Ret = PrivateArgumentManager.free();
  if (Ret != OFFLOAD_SUCCESS) {
    REPORT("Failed to deallocate target memory for private args\n");
    return OFFLOAD_FAIL;
  }

  return OFFLOAD_SUCCESS;
}
} // namespace

/// performs the same actions as data_begin in case arg_num is
/// non-zero and initiates run of the offloaded region on the target platform;
/// if arg_num is non-zero after the region execution is done it also
/// performs the same action as data_update and data_end above. This function
/// returns 0 if it was able to transfer the execution to a target and an
/// integer different from zero otherwise.
//
// OpenMP 5.0 sec. 2.12.5 p. 173 L24:
// "The target-begin event occurs when a thread enters a target region."
// OpenMP 5.0 sec. 2.12.5 p. 173 L25:
// "The target-end event occurs when a thread exits a target region."
// OpenMP 5.0 sec. 4.5.2.26 p. 490 L24-25 and p. 491 L21-22:
// "The ompt_callback_target_t type is used for callbacks that are dispatched
// when a thread begins to execute a device construct."
// "The endpoint argument indicates that the callback signals the beginning of
// a scope or the end of a scope."
//
// FIXME: Are we calling it in the right place for endpoint=ompt_scope_begin?
// Should it be dispatched before some of the setup preceding in the various
// callers of the "target" function below?  Should it be dispatched after some
// of the setup in the "target" function below?  I'm not sure of the definition
// of "enters" in the OpenMP quotes above and whether it happens before or
// after various setup.  I'm assuming it happens before any setup unique to
// this construct (that is, not the general device initialization that would
// happen for any such construct that happened to execute first on that
// device).  OpenACC 2.7 sec. 5.1.7 L2822-2823 says, "The
// acc_ev_compute_construct_start event is triggered at entry to a compute
// construct, before any launch events that are associated with entry to the
// compute construct."  Thus, for the sake of our OpenACC mapping, this at
// least needs to be before ompt_callback_target_submit-associated code.  There
// are similar questions about the locations of the endpoint=ompt_scope_end
// events below.  Moreover, these callbacks are also dispatched in
// kmp_runtime.cpp for the case of no offloading, and there are similar
// questions about the right places.  See the fixme on
// ompt_dispatch_callback_target there.
int target(ident_t *loc, DeviceTy &Device, void *HostPtr, int32_t ArgNum,
           void **ArgBases, void **Args, int64_t *ArgSizes, int64_t *ArgTypes,
           map_var_info_t *ArgNames, void **ArgMappers, int32_t TeamNum,
           int32_t ThreadLimit, int IsTeamConstruct, AsyncInfoTy &AsyncInfo) {
  int32_t DeviceId = Device.DeviceID;

  TableMap *TM = getTableMap(HostPtr);
  // No map for this host pointer found!
  if (!TM) {
    REPORT("Host ptr " DPxMOD " does not have a matching target pointer.\n",
           DPxPTR(HostPtr));
    return OFFLOAD_FAIL;
  }

  // get target table.
  __tgt_target_table *TargetTable = nullptr;
  {
    std::lock_guard<std::mutex> TrlTblLock(PM->TrlTblMtx);
    assert(TM->Table->TargetsTable.size() > (size_t)DeviceId &&
           "Not expecting a device ID outside the table's bounds!");
    TargetTable = TM->Table->TargetsTable[DeviceId];
  }
  assert(TargetTable && "Global data has not been mapped\n");

  std::vector<void *> TgtArgs;
  std::vector<ptrdiff_t> TgtOffsets;

  PrivateArgumentManagerTy PrivateArgumentManager(Device, AsyncInfo);

  int Ret;
  if (ArgNum) {
    // ompt_target_region_enter_data is an extension based on OpenACC 3.1
    // sec. 2.6.3 L1183-1184, which suggests the callback is omitted if there's
    // no need for a data region:
    // "When the program encounters a compute construct with explicit data
    // clauses or with implicit data allocation added by the compiler, it
    // creates a data region that has a duration of the compute construct."
    ompt_dispatch_callback_target(ompt_target_region_enter_data,
                                  ompt_scope_begin, Device);
    // Process data, such as data mapping, before launching the kernel
    Ret = processDataBefore(loc, DeviceId, HostPtr, ArgNum, ArgBases, Args,
                            ArgSizes, ArgTypes, ArgNames, ArgMappers, TgtArgs,
                            TgtOffsets, PrivateArgumentManager, AsyncInfo);
    ompt_dispatch_callback_target(ompt_target_region_enter_data,
                                  ompt_scope_end, Device);
    if (Ret != OFFLOAD_SUCCESS) {
      REPORT("Failed to process data before launching the kernel.\n");
      return OFFLOAD_FAIL;
    }
  }

  // Get loop trip count
  uint64_t LoopTripCount = getLoopTripCount(DeviceId);

  // Launch device execution.
  void *TgtEntryPtr = TargetTable->EntriesBegin[TM->Index].addr;
  DP("Launching target execution %s with pointer " DPxMOD " (index=%d).\n",
     TargetTable->EntriesBegin[TM->Index].name, DPxPTR(TgtEntryPtr), TM->Index);

  {
    TIMESCOPE_WITH_NAME_AND_IDENT(
        IsTeamConstruct ? "runTargetTeamRegion" : "runTargetRegion", loc);
    if (IsTeamConstruct)
      Ret = Device.runTeamRegion(TgtEntryPtr, &TgtArgs[0], &TgtOffsets[0],
                                 TgtArgs.size(), TeamNum, ThreadLimit,
                                 LoopTripCount, AsyncInfo);
    else
      Ret = Device.runRegion(TgtEntryPtr, &TgtArgs[0], &TgtOffsets[0],
                             TgtArgs.size(), AsyncInfo);
  }

  if (Ret != OFFLOAD_SUCCESS) {
    REPORT("Executing target region abort target.\n");
    return OFFLOAD_FAIL;
  }

  if (ArgNum) {
    // ompt_target_region_exit_data is an extension based on OpenACC 3.1
    // sec. 2.6.3 L1183-1184, which suggests the callback is omitted if there's
    // no need for a data region:
    // "When the program encounters a compute construct with explicit data
    // clauses or with implicit data allocation added by the compiler, it
    // creates a data region that has a duration of the compute construct."
    ompt_dispatch_callback_target(ompt_target_region_exit_data,
                                  ompt_scope_begin, Device);
    // Transfer data back and deallocate target memory for (first-)private
    // variables
    Ret = processDataAfter(loc, DeviceId, HostPtr, ArgNum, ArgBases, Args,
                           ArgSizes, ArgTypes, ArgNames, ArgMappers,
                           PrivateArgumentManager, AsyncInfo);
    ompt_dispatch_callback_target(ompt_target_region_exit_data,
                                  ompt_scope_end, Device);
    if (Ret != OFFLOAD_SUCCESS) {
      REPORT("Failed to process data after launching the kernel.\n");
      return OFFLOAD_FAIL;
    }
  }

  return OFFLOAD_SUCCESS;
}<|MERGE_RESOLUTION|>--- conflicted
+++ resolved
@@ -191,11 +191,11 @@
         // picked up immediately before entering the first target region.  Is
         // that OK?  Will that affect the timings one might collect using the
         // corresponding OpenACC callbacks?
-        if (Device.OmptApi.ompt_get_enabled()
-                .ompt_callback_target_data_op_emi) {
+        if (Device.OmptApi.ompt_target_enabled->
+            ompt_callback_target_data_op_emi) {
           // FIXME: We don't yet need the host_op_id and codeptr_ra arguments
           // for OpenACC support, so we haven't bothered to implement them yet.
-          Device.OmptApi.ompt_get_callbacks().ompt_callback(
+          Device.OmptApi.ompt_target_callbacks->ompt_callback(
               ompt_callback_target_data_op_emi)(
               ompt_scope_beginend, /*target_task_data=*/NULL,
               /*target_data=*/NULL, /*host_op_id=*/NULL,
@@ -611,16 +611,12 @@
     // If data_size==0, then the argument could be a zero-length pointer to
     // NULL, so getOrAlloc() returning NULL is not an error.
     if (!TgtPtrBegin && (data_size || HasPresentModifier)) {
-<<<<<<< HEAD
       if (!HasPresentModifier && HasNoAllocModifier) {
-        DP("Call to getOrAllocTgtPtr returned null pointer ('no_alloc' map "
+        DP("Call to getTargetPointer returned null pointer ('no_alloc' map "
            "type modifier).\n");
         continue;
       }
-      REPORT("Call to getOrAllocTgtPtr returned null pointer (%s).\n",
-=======
       REPORT("Call to getTargetPointer returned null pointer (%s).\n",
->>>>>>> 49489270
              HasPresentModifier ? "'present' map type modifier"
                                 : "device failure or illegal mapping");
       return OFFLOAD_FAIL;
@@ -941,19 +937,20 @@
 }
 
 #if OMPT_SUPPORT
-void ompt_dispatch_callback_target(ompt_target_t Kind,
-                                   ompt_scope_endpoint_t Endpoint,
-                                   DeviceTy &Device) {
+void ompt_dispatch_callback_target_emi(ompt_target_t Kind,
+                                       ompt_scope_endpoint_t Endpoint,
+                                       DeviceTy &Device) {
   bool SubRegion = Kind == ompt_target_region_enter_data ||
                    Kind == ompt_target_region_exit_data;
   if (!SubRegion && Endpoint == ompt_scope_begin)
     ompt_set_target_info(Device.DeviceID);
   // FIXME: We don't yet need the task_data, target_id, or codeptr_ra argument
   // for OpenACC support, so we haven't bothered to implement them yet.
-  if (Device.OmptApi.ompt_get_enabled().ompt_callback_target) {
-    Device.OmptApi.ompt_get_callbacks().ompt_callback(ompt_callback_target)(
+  if (Device.OmptApi.ompt_target_enabled->ompt_callback_target_emi) {
+    Device.OmptApi.ompt_target_callbacks->ompt_callback(
+        ompt_callback_target_emi)(
         Kind, Endpoint, Device.DeviceID, /*task_data=*/NULL,
-        /*target_id=*/ompt_id_none, /*codeptr_ra=*/NULL);
+        /*target_task_data=*/NULL, /*target_data=*/NULL, /*codeptr_ra=*/NULL);
   }
   if (!SubRegion && Endpoint == ompt_scope_end)
     ompt_clear_target_info();
@@ -1341,16 +1338,17 @@
       // The callback for ompt_target_data_associate should follow the callback
       // for ompt_target_data_alloc to reflect the order in which these events
       // must occur.
-      if (Device.OmptApi.ompt_get_enabled().ompt_callback_target_data_op_emi) {
+      if (Device.OmptApi.ompt_target_enabled->
+          ompt_callback_target_data_op_emi) {
         // FIXME: We don't yet need the host_op_id and codeptr_ra arguments for
         // OpenACC support, so we haven't bothered to implement them yet.
-        Device.OmptApi.ompt_get_callbacks().ompt_callback(
+        Device.OmptApi.ompt_target_callbacks->ompt_callback(
             ompt_callback_target_data_op_emi)(
             ompt_scope_end, /*target_task_data=*/NULL, /*target_data=*/NULL,
             /*host_op_id=*/NULL, ompt_target_data_alloc, HstPtr,
             omp_get_initial_device(), TgtPtr, Device.DeviceID, ArgSize,
             /*codeptr_ra=*/NULL);
-        Device.OmptApi.ompt_get_callbacks().ompt_callback(
+        Device.OmptApi.ompt_target_callbacks->ompt_callback(
             ompt_callback_target_data_op_emi)(
             ompt_scope_beginend, /*target_task_data=*/NULL,
             /*target_data=*/NULL, /*host_op_id=*/NULL,
@@ -1475,16 +1473,17 @@
       // dispatch the ompt_target_data_associate per host address, but doing so
       // for ompt_target_data_alloc would incorrectly communicate multiple
       // allocations.  We choose to be correct and consistent.
-      if (Device.OmptApi.ompt_get_enabled().ompt_callback_target_data_op_emi) {
+      if (Device.OmptApi.ompt_target_enabled->
+          ompt_callback_target_data_op_emi) {
         // FIXME: We don't yet need the host_op_id and codeptr_ra arguments for
         // OpenACC support, so we haven't bothered to implement them yet.
-        Device.OmptApi.ompt_get_callbacks().ompt_callback(
+        Device.OmptApi.ompt_target_callbacks->ompt_callback(
             ompt_callback_target_data_op_emi)(
             ompt_scope_end, /*target_task_data=*/NULL, /*target_data=*/NULL,
             /*host_op_id=*/NULL, ompt_target_data_alloc,
             FirstPrivateArgBuffer.data(), omp_get_initial_device(), TgtPtr,
             Device.DeviceID, FirstPrivateArgSize, /*codeptr_ra=*/nullptr);
-        Device.OmptApi.ompt_get_callbacks().ompt_callback(
+        Device.OmptApi.ompt_target_callbacks->ompt_callback(
             ompt_callback_target_data_op_emi)(
             ompt_scope_beginend, /*target_task_data=*/NULL,
             /*target_data=*/NULL, /*host_op_id=*/NULL,
@@ -1558,17 +1557,17 @@
       // these events logically occur, even if that's not how the underlying
       // actions are coded here.  Moreover, this ordering is for symmetry with
       // ompt_target_data_alloc and ompt_target_data_associate.
-      if (Device.OmptApi.ompt_get_enabled().ompt_callback_target_data_op_emi) {
+      if (Device.OmptApi.ompt_target_enabled->ompt_callback_target_data_op_emi) {
         // FIXME: We don't yet need the host_op_id and codeptr_ra arguments for
         // OpenACC support, so we haven't bothered to implement them yet.
-        Device.OmptApi.ompt_get_callbacks().ompt_callback(
+        Device.OmptApi.ompt_target_callbacks->ompt_callback(
             ompt_callback_target_data_op_emi)(
             ompt_scope_beginend, /*target_task_data=*/NULL,
             /*target_data=*/NULL, /*host_op_id=*/NULL,
             ompt_target_data_disassociate, Info.HstPtr,
             omp_get_initial_device(), Info.TgtPtr, Device.DeviceID, Info.Size,
             /*codeptr_ra=*/nullptr);
-        Device.OmptApi.ompt_get_callbacks().ompt_callback(
+        Device.OmptApi.ompt_target_callbacks->ompt_callback(
             ompt_callback_target_data_op_emi)(
             ompt_scope_begin, /*target_task_data=*/NULL, /*target_data=*/NULL,
             /*host_op_id=*/NULL, ompt_target_data_delete, Info.HstPtr,
@@ -1784,7 +1783,7 @@
 // events below.  Moreover, these callbacks are also dispatched in
 // kmp_runtime.cpp for the case of no offloading, and there are similar
 // questions about the right places.  See the fixme on
-// ompt_dispatch_callback_target there.
+// ompt_dispatch_callback_target_emi there.
 int target(ident_t *loc, DeviceTy &Device, void *HostPtr, int32_t ArgNum,
            void **ArgBases, void **Args, int64_t *ArgSizes, int64_t *ArgTypes,
            map_var_info_t *ArgNames, void **ArgMappers, int32_t TeamNum,
@@ -1822,14 +1821,14 @@
     // "When the program encounters a compute construct with explicit data
     // clauses or with implicit data allocation added by the compiler, it
     // creates a data region that has a duration of the compute construct."
-    ompt_dispatch_callback_target(ompt_target_region_enter_data,
-                                  ompt_scope_begin, Device);
+    ompt_dispatch_callback_target_emi(ompt_target_region_enter_data,
+                                      ompt_scope_begin, Device);
     // Process data, such as data mapping, before launching the kernel
     Ret = processDataBefore(loc, DeviceId, HostPtr, ArgNum, ArgBases, Args,
                             ArgSizes, ArgTypes, ArgNames, ArgMappers, TgtArgs,
                             TgtOffsets, PrivateArgumentManager, AsyncInfo);
-    ompt_dispatch_callback_target(ompt_target_region_enter_data,
-                                  ompt_scope_end, Device);
+    ompt_dispatch_callback_target_emi(ompt_target_region_enter_data,
+                                      ompt_scope_end, Device);
     if (Ret != OFFLOAD_SUCCESS) {
       REPORT("Failed to process data before launching the kernel.\n");
       return OFFLOAD_FAIL;
@@ -1868,15 +1867,15 @@
     // "When the program encounters a compute construct with explicit data
     // clauses or with implicit data allocation added by the compiler, it
     // creates a data region that has a duration of the compute construct."
-    ompt_dispatch_callback_target(ompt_target_region_exit_data,
-                                  ompt_scope_begin, Device);
+    ompt_dispatch_callback_target_emi(ompt_target_region_exit_data,
+                                      ompt_scope_begin, Device);
     // Transfer data back and deallocate target memory for (first-)private
     // variables
     Ret = processDataAfter(loc, DeviceId, HostPtr, ArgNum, ArgBases, Args,
                            ArgSizes, ArgTypes, ArgNames, ArgMappers,
                            PrivateArgumentManager, AsyncInfo);
-    ompt_dispatch_callback_target(ompt_target_region_exit_data,
-                                  ompt_scope_end, Device);
+    ompt_dispatch_callback_target_emi(ompt_target_region_exit_data,
+                                      ompt_scope_end, Device);
     if (Ret != OFFLOAD_SUCCESS) {
       REPORT("Failed to process data after launching the kernel.\n");
       return OFFLOAD_FAIL;
