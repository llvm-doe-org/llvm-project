//===------ omptarget.cpp - Target independent OpenMP target RTL -- C++ -*-===//
//
// Part of the LLVM Project, under the Apache License v2.0 with LLVM Exceptions.
// See https://llvm.org/LICENSE.txt for license information.
// SPDX-License-Identifier: Apache-2.0 WITH LLVM-exception
//
//===----------------------------------------------------------------------===//
//
// Implementation of the interface to be used by Clang during the codegen of a
// target region.
//
//===----------------------------------------------------------------------===//

#include "device.h"
#include "private.h"
#include "rtl.h"
#define OMPT_FOR_LIBOMPTARGET
#include "../../runtime/src/ompt-internal.h"

#include <cassert>
#include <vector>

/* All begin addresses for partially mapped structs must be 8-aligned in order
 * to ensure proper alignment of members. E.g.
 *
 * struct S {
 *   int a;   // 4-aligned
 *   int b;   // 4-aligned
 *   int *p;  // 8-aligned
 * } s1;
 * ...
 * #pragma omp target map(tofrom: s1.b, s1.p[0:N])
 * {
 *   s1.b = 5;
 *   for (int i...) s1.p[i] = ...;
 * }
 *
 * Here we are mapping s1 starting from member b, so BaseAddress=&s1=&s1.a and
 * BeginAddress=&s1.b. Let's assume that the struct begins at address 0x100,
 * then &s1.a=0x100, &s1.b=0x104, &s1.p=0x108. Each member obeys the alignment
 * requirements for its type. Now, when we allocate memory on the device, in
 * CUDA's case cuMemAlloc() returns an address which is at least 256-aligned.
 * This means that the chunk of the struct on the device will start at a
 * 256-aligned address, let's say 0x200. Then the address of b will be 0x200 and
 * address of p will be a misaligned 0x204 (on the host there was no need to add
 * padding between b and p, so p comes exactly 4 bytes after b). If the device
 * kernel tries to access s1.p, a misaligned address error occurs (as reported
 * by the CUDA plugin). By padding the begin address down to a multiple of 8 and
 * extending the size of the allocated chuck accordingly, the chuck on the
 * device will start at 0x200 with the padding (4 bytes), then &s1.b=0x204 and
 * &s1.p=0x208, as they should be to satisfy the alignment requirements.
 */
static const int64_t Alignment = 8;

/// Map global data and execute pending ctors
static int InitLibrary(DeviceTy& Device) {
  /*
   * Map global data
   */
  int32_t device_id = Device.DeviceID;
  int rc = OFFLOAD_SUCCESS;

  Device.PendingGlobalsMtx.lock();
  PM->TrlTblMtx.lock();
  for (HostEntriesBeginToTransTableTy::iterator entry_it =
           PM->HostEntriesBeginToTransTable.begin();
       entry_it != PM->HostEntriesBeginToTransTable.end(); ++entry_it) {
    TranslationTable *TransTable = &entry_it->second;
    if (TransTable->HostTable.EntriesBegin ==
        TransTable->HostTable.EntriesEnd) {
      // No host entry so no need to proceed
      continue;
    }
    if (TransTable->TargetsTable[device_id] != 0) {
      // Library entries have already been processed
      continue;
    }

    // 1) get image.
    assert(TransTable->TargetsImages.size() > (size_t)device_id &&
           "Not expecting a device ID outside the table's bounds!");
    __tgt_device_image *img = TransTable->TargetsImages[device_id];
    if (!img) {
      REPORT("No image loaded for device id %d.\n", device_id);
      rc = OFFLOAD_FAIL;
      break;
    }
    // 2) load image into the target table.
    __tgt_target_table *TargetTable =
        TransTable->TargetsTable[device_id] = Device.load_binary(img);
    // Unable to get table for this image: invalidate image and fail.
    if (!TargetTable) {
      REPORT("Unable to generate entries table for device id %d.\n", device_id);
      TransTable->TargetsImages[device_id] = 0;
      rc = OFFLOAD_FAIL;
      break;
    }

    // Verify whether the two table sizes match.
    size_t hsize =
        TransTable->HostTable.EntriesEnd - TransTable->HostTable.EntriesBegin;
    size_t tsize = TargetTable->EntriesEnd - TargetTable->EntriesBegin;

    // Invalid image for these host entries!
    if (hsize != tsize) {
      REPORT("Host and Target tables mismatch for device id %d [%zx != %zx].\n",
             device_id, hsize, tsize);
      TransTable->TargetsImages[device_id] = 0;
      TransTable->TargetsTable[device_id] = 0;
      rc = OFFLOAD_FAIL;
      break;
    }

    // process global data that needs to be mapped.
    Device.DataMapMtx.lock();
    __tgt_target_table *HostTable = &TransTable->HostTable;
    for (__tgt_offload_entry *CurrDeviceEntry = TargetTable->EntriesBegin,
                             *CurrHostEntry = HostTable->EntriesBegin,
                             *EntryDeviceEnd = TargetTable->EntriesEnd;
         CurrDeviceEntry != EntryDeviceEnd;
         CurrDeviceEntry++, CurrHostEntry++) {
      if (CurrDeviceEntry->size != 0) {
        // has data.
        assert(CurrDeviceEntry->size == CurrHostEntry->size &&
               "data size mismatch");

        // Fortran may use multiple weak declarations for the same symbol,
        // therefore we must allow for multiple weak symbols to be loaded from
        // the fat binary. Treat these mappings as any other "regular" mapping.
        // Add entry to map.
        if (Device.getTgtPtrBegin(CurrHostEntry->addr, CurrHostEntry->size))
          continue;
        DP("Add mapping from host " DPxMOD " to device " DPxMOD " with size %zu"
            "\n", DPxPTR(CurrHostEntry->addr), DPxPTR(CurrDeviceEntry->addr),
            CurrDeviceEntry->size);
        Device.HostDataToTargetMap.emplace(
            (uintptr_t)CurrHostEntry->addr /*HstPtrBase*/,
            (uintptr_t)CurrHostEntry->addr /*HstPtrBegin*/,
            (uintptr_t)CurrHostEntry->addr + CurrHostEntry->size /*HstPtrEnd*/,
            (uintptr_t)CurrDeviceEntry->addr /*TgtPtrBegin*/,
            false /*UseHoldRefCount*/, nullptr /*Name*/,
            true /*IsRefCountINF*/);
#if OMPT_SUPPORT
        // FIXME: In our experiments so far, this callback describes the
        // association of a const array's host and device addresses because it
        // appears in a firstprivate clause on some target region.  This
        // callback is reached when execution arrives at the first target
        // region, which might not be the region with that firstprivate clause.
        // There are surely other scenarios, but we haven't tried to describe
        // the general case.
        //
        // The event this callback describes might them seem like part of
        // device initialization except that device initialization might have
        // happened on an earlier call to an OpenMP runtime library routine
        // like omp_target_alloc.  Thus, we make no effort to ensure this
        // callback is reached before ompt_callback_device_initialize
        // (indicating end of device initialization) is dispatched.
        //
        // The event this callback describes might seem like it's instead part
        // of the first target region except that target region might not even
        // make use of the array.  Thus, we make no effort to ensure this is
        // reached before ompt_callback_target with endpoint=ompt_scope_begin
        // is dispatched for the first target region.
        //
        // Instead, we just let this callback dispatch between
        // ompt_callback_device_initialize and ompt_callback_target with
        // endpoint=ompt_scope_begin for the first target region as if this
        // callback is a leftover part of device initialization that gets
        // picked up immediately before entering the first target region.  Is
        // that OK?  Will that affect the timings one might collect using the
        // corresponding OpenACC callbacks?
        if (Device.OmptApi.ompt_get_enabled()
                .ompt_callback_target_data_op_emi) {
          // FIXME: We don't yet need the host_op_id and codeptr_ra arguments
          // for OpenACC support, so we haven't bothered to implement them yet.
          Device.OmptApi.ompt_get_callbacks().ompt_callback(
              ompt_callback_target_data_op_emi)(
              ompt_scope_beginend, /*target_task_data=*/NULL,
              /*target_data=*/NULL, /*host_op_id=*/NULL,
              ompt_target_data_associate, CurrHostEntry->addr,
              omp_get_initial_device(), CurrDeviceEntry->addr, device_id,
              CurrHostEntry->size, /*codeptr_ra=*/NULL);
        }
#endif
      }
    }
    Device.DataMapMtx.unlock();
  }
  PM->TrlTblMtx.unlock();

  if (rc != OFFLOAD_SUCCESS) {
    Device.PendingGlobalsMtx.unlock();
    return rc;
  }

  /*
   * Run ctors for static objects
   */
  if (!Device.PendingCtorsDtors.empty()) {
    // Call all ctors for all libraries registered so far
    for (auto &lib : Device.PendingCtorsDtors) {
      if (!lib.second.PendingCtors.empty()) {
        DP("Has pending ctors... call now\n");
        for (auto &entry : lib.second.PendingCtors) {
          void *ctor = entry;
          int rc = target(device_id, ctor, 0, nullptr, nullptr, nullptr,
                          nullptr, nullptr, nullptr, 1, 1, true /*team*/);
          if (rc != OFFLOAD_SUCCESS) {
            REPORT("Running ctor " DPxMOD " failed.\n", DPxPTR(ctor));
            Device.PendingGlobalsMtx.unlock();
            return OFFLOAD_FAIL;
          }
        }
        // Clear the list to indicate that this device has been used
        lib.second.PendingCtors.clear();
        DP("Done with pending ctors for lib " DPxMOD "\n", DPxPTR(lib.first));
      }
    }
  }
  Device.HasPendingGlobals = false;
  Device.PendingGlobalsMtx.unlock();

  return OFFLOAD_SUCCESS;
}

// Check whether a device has been initialized, global ctors have been
// executed and global data has been mapped; do so if not already done.
int CheckDeviceAndCtors(int64_t device_id) {
  // Is device ready?
  if (!device_is_ready(device_id)) {
    REPORT("Device %" PRId64 " is not ready.\n", device_id);
    return OFFLOAD_FAIL;
  }

  // Get device info.
  DeviceTy &Device = PM->Devices[device_id];

  // Check whether global data has been mapped for this device
  Device.PendingGlobalsMtx.lock();
  bool hasPendingGlobals = Device.HasPendingGlobals;
  Device.PendingGlobalsMtx.unlock();
  if (hasPendingGlobals && InitLibrary(Device) != OFFLOAD_SUCCESS) {
    REPORT("Failed to init globals on device %" PRId64 "\n", device_id);
    return OFFLOAD_FAIL;
  }

  return OFFLOAD_SUCCESS;
}

#ifdef OMPTARGET_DEBUG
const char *deviceTypeToString(omp_device_t DevType) {
  switch (DevType) {
#define MAKE_CASE(Type)                                                        \
  case Type:                                                                   \
    return #Type;
  MAKE_CASE(omp_device_none);
  MAKE_CASE(omp_device_host);
  MAKE_CASE(omp_device_x86_64);
  MAKE_CASE(omp_device_ppc64le);
  MAKE_CASE(omp_device_nvptx64);
#undef MAKE_CASE
  }
  assert(0 && "unexpected omp_device_t");
}
#endif

static int32_t getParentIndex(int64_t type) {
  return ((type & OMP_TGT_MAPTYPE_MEMBER_OF) >> 48) - 1;
}

/// Call the user-defined mapper function followed by the appropriate
// target_data_* function (target_data_{begin,end,update}).
int targetDataMapper(DeviceTy &Device, void *arg_base, void *arg,
                     int64_t arg_size, int64_t arg_type, void *arg_mapper,
                     TargetDataFuncPtrTy target_data_function) {
  DP("Calling the mapper function " DPxMOD "\n", DPxPTR(arg_mapper));

  // The mapper function fills up Components.
  MapperComponentsTy MapperComponents;
  MapperFuncPtrTy MapperFuncPtr = (MapperFuncPtrTy)(arg_mapper);
  (*MapperFuncPtr)((void *)&MapperComponents, arg_base, arg, arg_size,
      arg_type);

  // Construct new arrays for args_base, args, arg_sizes and arg_types
  // using the information in MapperComponents and call the corresponding
  // target_data_* function using these new arrays.
  std::vector<void *> MapperArgsBase(MapperComponents.Components.size());
  std::vector<void *> MapperArgs(MapperComponents.Components.size());
  std::vector<int64_t> MapperArgSizes(MapperComponents.Components.size());
  std::vector<int64_t> MapperArgTypes(MapperComponents.Components.size());

  for (unsigned I = 0, E = MapperComponents.Components.size(); I < E; ++I) {
    auto &C =
        MapperComponents
            .Components[target_data_function == targetDataEnd ? I : E - I - 1];
    MapperArgsBase[I] = C.Base;
    MapperArgs[I] = C.Begin;
    MapperArgSizes[I] = C.Size;
    MapperArgTypes[I] = C.Type;
  }

  int rc = target_data_function(Device, MapperComponents.Components.size(),
                                MapperArgsBase.data(), MapperArgs.data(),
                                MapperArgSizes.data(), MapperArgTypes.data(),
                                /*arg_names*/ nullptr, /*arg_mappers*/ nullptr,
                                /*__tgt_async_info*/ nullptr);

  return rc;
}

struct OmptMapVarInfoRAII {
  OmptMapVarInfoRAII(map_var_info_t MapVarInfo) {
#if OMPT_SUPPORT
    ompt_set_map_var_info(MapVarInfo);
#endif
  }
  ~OmptMapVarInfoRAII() {
#if OMPT_SUPPORT
    ompt_clear_map_var_info();
#endif
  }
};

/// Internal function to do the mapping and transfer the data to the device
int targetDataBegin(DeviceTy &Device, int32_t arg_num, void **args_base,
                    void **args, int64_t *arg_sizes, int64_t *arg_types,
                    map_var_info_t *arg_names, void **arg_mappers,
                    __tgt_async_info *async_info_ptr) {
  // process each input.
  for (int32_t i = 0; i < arg_num; ++i) {
    OmptMapVarInfoRAII TheOmptMapVarInfoRAII(arg_names ? arg_names[i]
                                                       : nullptr);
    // Ignore private variables and arrays - there is no mapping for them.
    if ((arg_types[i] & OMP_TGT_MAPTYPE_LITERAL) ||
        (arg_types[i] & OMP_TGT_MAPTYPE_PRIVATE))
      continue;

    if (arg_mappers && arg_mappers[i]) {
      // Instead of executing the regular path of targetDataBegin, call the
      // targetDataMapper variant which will call targetDataBegin again
      // with new arguments.
      DP("Calling targetDataMapper for the %dth argument\n", i);

      int rc = targetDataMapper(Device, args_base[i], args[i], arg_sizes[i],
                                arg_types[i], arg_mappers[i], targetDataBegin);

      if (rc != OFFLOAD_SUCCESS) {
        REPORT("Call to targetDataBegin via targetDataMapper for custom mapper"
               " failed.\n");
        return OFFLOAD_FAIL;
      }

      // Skip the rest of this function, continue to the next argument.
      continue;
    }

    void *HstPtrBegin = args[i];
    void *HstPtrBase = args_base[i];
    int64_t data_size = arg_sizes[i];
    map_var_info_t HstPtrName = (!arg_names) ? nullptr : arg_names[i];

    // Adjust for proper alignment if this is a combined entry (for structs).
    // Look at the next argument - if that is MEMBER_OF this one, then this one
    // is a combined entry.
    int64_t padding = 0;
    const int next_i = i+1;
    if (getParentIndex(arg_types[i]) < 0 && next_i < arg_num &&
        getParentIndex(arg_types[next_i]) == i) {
      padding = (int64_t)HstPtrBegin % Alignment;
      if (padding) {
        DP("Using a padding of %" PRId64 " bytes for begin address " DPxMOD
            "\n", padding, DPxPTR(HstPtrBegin));
        HstPtrBegin = (char *) HstPtrBegin - padding;
        data_size += padding;
      }
    }

    // Address of pointer on the host and device, respectively.
    void *Pointer_HstPtrBegin, *PointerTgtPtrBegin;
    bool IsNew, Pointer_IsNew;
    bool IsHostPtr = false;
    bool IsImplicit = arg_types[i] & OMP_TGT_MAPTYPE_IMPLICIT;
    // Force the creation of a device side copy of the data when:
    // a close map modifier was associated with a map that contained a to.
    bool HasCloseModifier = arg_types[i] & OMP_TGT_MAPTYPE_CLOSE;
    bool HasPresentModifier = arg_types[i] & OMP_TGT_MAPTYPE_PRESENT;
    bool HasNoAllocModifier = arg_types[i] & OMP_TGT_MAPTYPE_NO_ALLOC;
    bool HasHoldModifier = arg_types[i] & OMP_TGT_MAPTYPE_HOLD;
    // UpdateRef is based on MEMBER_OF instead of TARGET_PARAM because if we
    // have reached this point via __tgt_target_data_begin and not __tgt_target
    // then no argument is marked as TARGET_PARAM ("omp target data map" is not
    // associated with a target region, so there are no target parameters). This
    // may be considered a hack, we could revise the scheme in the future.
    bool UpdateRef = !(arg_types[i] & OMP_TGT_MAPTYPE_MEMBER_OF);
    if (arg_types[i] & OMP_TGT_MAPTYPE_PTR_AND_OBJ) {
      DP("Has a pointer entry: \n");
      // Base is address of pointer.
      //
      // Usually, the pointer is already allocated by this time.  For example:
      //
      //   #pragma omp target map(s.p[0:N])
      //
      // The map entry for s comes first, and the PTR_AND_OBJ entry comes
      // afterward, so the pointer is already allocated by the time the
      // PTR_AND_OBJ entry is handled below, and PointerTgtPtrBegin is thus
      // non-null.  However, "declare target link" can produce a PTR_AND_OBJ
      // entry for a global that might not already be allocated by the time the
      // PTR_AND_OBJ entry is handled below, and so the allocation might fail
      // when HasPresentModifier.
      // TODO: Is the above still true?  That is, is it actually possible for
      // the pointer not to be allocated yet?  If not, then does
      // HasPresentModifier or HasNoAllocModifier still matter here?
      // TODO: Does HasHoldModifier matter here or is the reference count always
      // already infinite?
      PointerTgtPtrBegin = Device.getOrAllocTgtPtr(
          HstPtrBase, HstPtrBase, sizeof(void *), HstPtrName, Pointer_IsNew,
          IsHostPtr, IsImplicit, UpdateRef, HasCloseModifier,
          HasPresentModifier, HasNoAllocModifier, HasHoldModifier);
      if (!PointerTgtPtrBegin) {
        REPORT("Call to getOrAllocTgtPtr returned null pointer (%s).\n",
               HasPresentModifier ? "'present' map type modifier"
                                  : "device failure or illegal mapping");
        return OFFLOAD_FAIL;
      }
      DP("There are %zu bytes allocated at target address " DPxMOD " - is%s new"
          "\n", sizeof(void *), DPxPTR(PointerTgtPtrBegin),
          (Pointer_IsNew ? "" : " not"));
      Pointer_HstPtrBegin = HstPtrBase;
      // modify current entry.
      HstPtrBase = *(void **)HstPtrBase;
      UpdateRef = true; // subsequently update ref count of pointee
    }

    void *TgtPtrBegin = Device.getOrAllocTgtPtr(
        HstPtrBegin, HstPtrBase, data_size, HstPtrName, IsNew, IsHostPtr,
        IsImplicit, UpdateRef, HasCloseModifier, HasPresentModifier,
        HasNoAllocModifier, HasHoldModifier);
    // If data_size==0, then the argument could be a zero-length pointer to
    // NULL, so getOrAlloc() returning NULL is not an error.
    if (!TgtPtrBegin && (data_size || HasPresentModifier)) {
      if (!HasPresentModifier && HasNoAllocModifier) {
        DP("Call to getOrAllocTgtPtr returned null pointer ('no_alloc' map "
           "type modifier).\n");
        continue;
      }
      REPORT("Call to getOrAllocTgtPtr returned null pointer (%s).\n",
             HasPresentModifier ? "'present' map type modifier"
                                : "device failure or illegal mapping");
      return OFFLOAD_FAIL;
    }
    DP("There are %" PRId64 " bytes allocated at target address " DPxMOD
        " - is%s new\n", data_size, DPxPTR(TgtPtrBegin),
        (IsNew ? "" : " not"));

    if (arg_types[i] & OMP_TGT_MAPTYPE_RETURN_PARAM) {
      uintptr_t Delta = (uintptr_t)HstPtrBegin - (uintptr_t)HstPtrBase;
      void *TgtPtrBase = (void *)((uintptr_t)TgtPtrBegin - Delta);
      DP("Returning device pointer " DPxMOD "\n", DPxPTR(TgtPtrBase));
      args_base[i] = TgtPtrBase;
    }

    if (arg_types[i] & OMP_TGT_MAPTYPE_TO) {
      bool copy = false;
      if (!(PM->RTLs.RequiresFlags & OMP_REQ_UNIFIED_SHARED_MEMORY) ||
          HasCloseModifier) {
        if (IsNew || (arg_types[i] & OMP_TGT_MAPTYPE_ALWAYS)) {
          copy = true;
        } else if ((arg_types[i] & OMP_TGT_MAPTYPE_MEMBER_OF) &&
                   !(arg_types[i] & OMP_TGT_MAPTYPE_PTR_AND_OBJ)) {
          // Copy data only if the "parent" struct has RefCount==1.
          // If this is a PTR_AND_OBJ entry, the OBJ is not part of the struct,
          // so exclude it from this check.
          int32_t parent_idx = getParentIndex(arg_types[i]);
          uint64_t parent_rc = Device.getMapEntryRefCnt(args[parent_idx]);
          assert(parent_rc > 0 && "parent struct not found");
          if (parent_rc == 1) {
            copy = true;
          }
        }
      }

      if (copy && !IsHostPtr) {
        DP("Moving %" PRId64 " bytes (hst:" DPxMOD ") -> (tgt:" DPxMOD ")\n",
           data_size, DPxPTR(HstPtrBegin), DPxPTR(TgtPtrBegin));
        int rt = Device.submitData(TgtPtrBegin, HstPtrBegin, data_size,
                                   async_info_ptr);
        if (rt != OFFLOAD_SUCCESS) {
          REPORT("Copying data to device failed.\n");
          return OFFLOAD_FAIL;
        }
      }
    }

    if (arg_types[i] & OMP_TGT_MAPTYPE_PTR_AND_OBJ && !IsHostPtr) {
      DP("Update pointer (" DPxMOD ") -> [" DPxMOD "]\n",
         DPxPTR(PointerTgtPtrBegin), DPxPTR(TgtPtrBegin));
      uint64_t Delta = (uint64_t)HstPtrBegin - (uint64_t)HstPtrBase;
      void *TgtPtrBase = (void *)((uint64_t)TgtPtrBegin - Delta);
      int rt = Device.submitData(PointerTgtPtrBegin, &TgtPtrBase,
                                 sizeof(void *), async_info_ptr);
      if (rt != OFFLOAD_SUCCESS) {
        REPORT("Copying data to device failed.\n");
        return OFFLOAD_FAIL;
      }
      // create shadow pointers for this entry
      Device.ShadowMtx.lock();
      Device.ShadowPtrMap[Pointer_HstPtrBegin] = {
          HstPtrBase, PointerTgtPtrBegin, TgtPtrBase};
      Device.ShadowMtx.unlock();
    }
  }

  return OFFLOAD_SUCCESS;
}

namespace {
/// This structure contains information to deallocate a target pointer, aka.
/// used to call the function \p DeviceTy::deallocTgtPtr.
struct DeallocTgtPtrInfo {
  /// Host pointer used to look up into the map table
  void *HstPtrBegin;
  /// Size of the data
  int64_t DataSize;
  /// Whether it is forced to be removed from the map table
  bool ForceDelete;
  /// Whether it has \p close modifier
  bool HasCloseModifier;
  /// Whether it has \p hold modifier
  bool HasHoldModifier;
#if OMPT_SUPPORT
  /// Host pointer name, or nullptr if none.
  const map_var_info_t HstPtrName;
#endif

  DeallocTgtPtrInfo(
      void *HstPtr, int64_t Size, bool ForceDelete, bool HasCloseModifier,
      bool HasHoldModifier OMPT_SUPPORT_IF(, map_var_info_t HstPtrName))
      : HstPtrBegin(HstPtr), DataSize(Size), ForceDelete(ForceDelete),
        HasCloseModifier(HasCloseModifier), HasHoldModifier(HasHoldModifier)
        OMPT_SUPPORT_IF(, HstPtrName(HstPtrName)) {}
};
} // namespace

/// Internal function to undo the mapping and retrieve the data from the device.
int targetDataEnd(DeviceTy &Device, int32_t ArgNum, void **ArgBases,
                  void **Args, int64_t *ArgSizes, int64_t *ArgTypes,
                  map_var_info_t *ArgNames, void **ArgMappers,
                  __tgt_async_info *AsyncInfo) {
  int Ret;
  std::vector<DeallocTgtPtrInfo> DeallocTgtPtrs;
  // process each input.
  for (int32_t I = ArgNum - 1; I >= 0; --I) {
    map_var_info_t HstPtrName = ArgNames ? ArgNames[I] : nullptr;
    OmptMapVarInfoRAII TheOmptMapVarInfoRAII(HstPtrName);
    // Ignore private variables and arrays - there is no mapping for them.
    // Also, ignore the use_device_ptr directive, it has no effect here.
    if ((ArgTypes[I] & OMP_TGT_MAPTYPE_LITERAL) ||
        (ArgTypes[I] & OMP_TGT_MAPTYPE_PRIVATE))
      continue;

    if (ArgMappers && ArgMappers[I]) {
      // Instead of executing the regular path of targetDataEnd, call the
      // targetDataMapper variant which will call targetDataEnd again
      // with new arguments.
      DP("Calling targetDataMapper for the %dth argument\n", I);

      Ret = targetDataMapper(Device, ArgBases[I], Args[I], ArgSizes[I],
                             ArgTypes[I], ArgMappers[I], targetDataEnd);

      if (Ret != OFFLOAD_SUCCESS) {
        REPORT("Call to targetDataEnd via targetDataMapper for custom mapper"
               " failed.\n");
        return OFFLOAD_FAIL;
      }

      // Skip the rest of this function, continue to the next argument.
      continue;
    }

    void *HstPtrBegin = Args[I];
    int64_t DataSize = ArgSizes[I];
    // Adjust for proper alignment if this is a combined entry (for structs).
    // Look at the next argument - if that is MEMBER_OF this one, then this one
    // is a combined entry.
    const int NextI = I + 1;
    if (getParentIndex(ArgTypes[I]) < 0 && NextI < ArgNum &&
        getParentIndex(ArgTypes[NextI]) == I) {
      int64_t Padding = (int64_t)HstPtrBegin % Alignment;
      if (Padding) {
        DP("Using a Padding of %" PRId64 " bytes for begin address " DPxMOD
           "\n",
           Padding, DPxPTR(HstPtrBegin));
        HstPtrBegin = (char *)HstPtrBegin - Padding;
        DataSize += Padding;
      }
    }

    bool IsLast, IsHostPtr;
    bool IsImplicit = ArgTypes[I] & OMP_TGT_MAPTYPE_IMPLICIT;
    bool UpdateRef = !(ArgTypes[I] & OMP_TGT_MAPTYPE_MEMBER_OF) ||
                     (ArgTypes[I] & OMP_TGT_MAPTYPE_PTR_AND_OBJ);
    bool ForceDelete = ArgTypes[I] & OMP_TGT_MAPTYPE_DELETE;
    bool HasCloseModifier = ArgTypes[I] & OMP_TGT_MAPTYPE_CLOSE;
    bool HasPresentModifier = ArgTypes[I] & OMP_TGT_MAPTYPE_PRESENT;
    bool HasHoldModifier = ArgTypes[I] & OMP_TGT_MAPTYPE_HOLD;

    // "delete" is implemented only for the dynamic reference count.  That
    // should be fine as "hold" is permitted only on "omp target data" and
    // "delete" is permitted only on "omp target exit data" and associated
    // runtime library routines.
    assert((!ForceDelete || !HasHoldModifier) &&
           "unexpected 'delete' modifier with 'hold' modifier");

    // If PTR_AND_OBJ, HstPtrBegin is address of pointee
    void *TgtPtrBegin = Device.getTgtPtrBegin(
        HstPtrBegin, DataSize, IsLast, UpdateRef, HasHoldModifier, IsHostPtr,
        !IsImplicit, ForceDelete);
    if (!TgtPtrBegin && (DataSize || HasPresentModifier)) {
      DP("Mapping does not exist (%s)\n",
         (HasPresentModifier ? "'present' map type modifier" : "ignored"));
      if (HasPresentModifier) {
        // OpenMP 5.1, sec. 2.21.7.1 "map Clause", p. 350 L10-13:
        // "If a map clause appears on a target, target data, target enter data
        // or target exit data construct with a present map-type-modifier then
        // on entry to the region if the corresponding list item does not appear
        // in the device data environment then an error occurs and the program
        // terminates."
        //
        // This should be an error upon entering an "omp target exit data".  It
        // should not be an error upon exiting an "omp target data" or "omp
        // target".  For "omp target data", Clang thus doesn't include present
        // modifiers for end calls.  For "omp target", we have not found a valid
        // OpenMP program for which the error matters: it appears that, if a
        // program can guarantee that data is present at the beginning of an
        // "omp target" region so that there's no error there, that data is also
        // guaranteed to be present at the end.
        MESSAGE("device mapping required by 'present' map type modifier does "
                "not exist for host address " DPxMOD " (%" PRId64 " bytes)",
                DPxPTR(HstPtrBegin), DataSize);
        return OFFLOAD_FAIL;
      }
    } else {
      DP("There are %" PRId64 " bytes allocated at target address " DPxMOD
         " - is%s last\n",
         DataSize, DPxPTR(TgtPtrBegin), (IsLast ? "" : " not"));
    }

    // OpenMP 5.1, sec. 2.21.7.1 "map Clause", p. 351 L14-16:
    // "If the map clause appears on a target, target data, or target exit data
    // construct and a corresponding list item of the original list item is not
    // present in the device data environment on exit from the region then the
    // list item is ignored."
    if (!TgtPtrBegin)
      continue;

    bool DelEntry = IsLast;

    if ((ArgTypes[I] & OMP_TGT_MAPTYPE_MEMBER_OF) &&
        !(ArgTypes[I] & OMP_TGT_MAPTYPE_PTR_AND_OBJ)) {
      DelEntry = false; // protect parent struct from being deallocated
    }

    if ((ArgTypes[I] & OMP_TGT_MAPTYPE_FROM) || DelEntry) {
      // Move data back to the host
      if (ArgTypes[I] & OMP_TGT_MAPTYPE_FROM) {
        bool Always = ArgTypes[I] & OMP_TGT_MAPTYPE_ALWAYS;
        bool CopyMember = false;
        if (!(PM->RTLs.RequiresFlags & OMP_REQ_UNIFIED_SHARED_MEMORY) ||
            HasCloseModifier) {
          if ((ArgTypes[I] & OMP_TGT_MAPTYPE_MEMBER_OF) &&
              !(ArgTypes[I] & OMP_TGT_MAPTYPE_PTR_AND_OBJ)) {
            // Copy data only if the "parent" struct has RefCount==1.
            int32_t ParentIdx = getParentIndex(ArgTypes[I]);
            uint64_t ParentRC = Device.getMapEntryRefCnt(Args[ParentIdx]);
            assert(ParentRC > 0 && "parent struct not found");
            if (ParentRC == 1)
              CopyMember = true;
          }
        }

        if ((DelEntry || Always || CopyMember) &&
            !(PM->RTLs.RequiresFlags & OMP_REQ_UNIFIED_SHARED_MEMORY &&
              TgtPtrBegin == HstPtrBegin)) {
          DP("Moving %" PRId64 " bytes (tgt:" DPxMOD ") -> (hst:" DPxMOD ")\n",
             DataSize, DPxPTR(TgtPtrBegin), DPxPTR(HstPtrBegin));
          Ret = Device.retrieveData(HstPtrBegin, TgtPtrBegin, DataSize,
                                    AsyncInfo);
          if (Ret != OFFLOAD_SUCCESS) {
            REPORT("Copying data from device failed.\n");
            return OFFLOAD_FAIL;
          }
        }
      }

      // If we copied back to the host a struct/array containing pointers, we
      // need to restore the original host pointer values from their shadow
      // copies. If the struct is going to be deallocated, remove any remaining
      // shadow pointer entries for this struct.
      uintptr_t LB = (uintptr_t)HstPtrBegin;
      uintptr_t UB = (uintptr_t)HstPtrBegin + DataSize;
      Device.ShadowMtx.lock();
      for (ShadowPtrListTy::iterator Itr = Device.ShadowPtrMap.begin();
           Itr != Device.ShadowPtrMap.end();) {
        void **ShadowHstPtrAddr = (void **)Itr->first;

        // An STL map is sorted on its keys; use this property
        // to quickly determine when to break out of the loop.
        if ((uintptr_t)ShadowHstPtrAddr < LB) {
          ++Itr;
          continue;
        }
        if ((uintptr_t)ShadowHstPtrAddr >= UB)
          break;

        // If we copied the struct to the host, we need to restore the pointer.
        if (ArgTypes[I] & OMP_TGT_MAPTYPE_FROM) {
          DP("Restoring original host pointer value " DPxMOD " for host "
             "pointer " DPxMOD "\n",
             DPxPTR(Itr->second.HstPtrVal), DPxPTR(ShadowHstPtrAddr));
          *ShadowHstPtrAddr = Itr->second.HstPtrVal;
        }
        // If the struct is to be deallocated, remove the shadow entry.
        if (DelEntry) {
          DP("Removing shadow pointer " DPxMOD "\n", DPxPTR(ShadowHstPtrAddr));
          Itr = Device.ShadowPtrMap.erase(Itr);
        } else {
          ++Itr;
        }
      }
      Device.ShadowMtx.unlock();

      // Add pointer to the buffer for later deallocation
      if (DelEntry)
        DeallocTgtPtrs.emplace_back(HstPtrBegin, DataSize, ForceDelete,
                                    HasCloseModifier, HasHoldModifier,
                                    HstPtrName);
    }
  }

  // We need to synchronize before deallocating data.
  // If AsyncInfo is nullptr, the previous data transfer (if has) will be
  // synchronous, so we don't need to synchronize again. If AsyncInfo->Queue is
  // nullptr, there is no data transfer happened because once there is,
  // AsyncInfo->Queue will not be nullptr, so again, we don't need to
  // synchronize.
  if (AsyncInfo && AsyncInfo->Queue) {
    Ret = Device.synchronize(AsyncInfo);
    if (Ret != OFFLOAD_SUCCESS) {
      REPORT("Failed to synchronize device.\n");
      return OFFLOAD_FAIL;
    }
  }

  // Deallocate target pointer
  for (DeallocTgtPtrInfo &Info : DeallocTgtPtrs) {
    OmptMapVarInfoRAII TheOmptMapVarInfoRAII(Info.HstPtrName);
    Ret =
        Device.deallocTgtPtr(Info.HstPtrBegin, Info.DataSize, Info.ForceDelete,
                             Info.HasCloseModifier, Info.HasHoldModifier);
    if (Ret != OFFLOAD_SUCCESS) {
      REPORT("Deallocating data from device failed.\n");
      return OFFLOAD_FAIL;
    }
  }

  return OFFLOAD_SUCCESS;
}

<<<<<<< HEAD
#if OMPT_SUPPORT
void ompt_dispatch_callback_target(ompt_target_t Kind,
                                   ompt_scope_endpoint_t Endpoint,
                                   DeviceTy &Device) {
  bool SubRegion = Kind == ompt_target_region_enter_data ||
                   Kind == ompt_target_region_exit_data;
  if (!SubRegion && Endpoint == ompt_scope_begin)
    ompt_set_target_info(Device.DeviceID);
  // FIXME: We don't yet need the task_data, target_id, or codeptr_ra argument
  // for OpenACC support, so we haven't bothered to implement them yet.
  if (Device.OmptApi.ompt_get_enabled().ompt_callback_target) {
    Device.OmptApi.ompt_get_callbacks().ompt_callback(ompt_callback_target)(
        Kind, Endpoint, Device.DeviceID, /*task_data=*/NULL,
        /*target_id=*/ompt_id_none, /*codeptr_ra=*/NULL);
  }
  if (!SubRegion && Endpoint == ompt_scope_end)
    ompt_clear_target_info();
}
#endif

class OmptTargetRAII {
private:
  ompt_target_t Kind;
  DeviceTy &Device;
public:
  OmptTargetRAII(ompt_target_t Kind, DeviceTy &Device)
      : Kind(Kind), Device(Device)
  {
#if OMPT_SUPPORT
    ompt_dispatch_callback_target(Kind, ompt_scope_begin, Device);
#endif
  }
  ~OmptTargetRAII() {
#if OMPT_SUPPORT
    ompt_dispatch_callback_target(Kind, ompt_scope_end, Device);
#endif
  }
};

// OpenMP 5.0 sec. 2.12.6 p. 179 L22-23:
// "The target-update-begin event occurs when a thread enters a target update.
// region.  The target-update-end event occurs when a thread exits a target
// update region."
// OpenMP 5.0 sec. 4.5.2.26 p. 490 L24-25 and p. 491 L21-22:
// "The ompt_callback_target_t type is used for callbacks that are dispatched
// when a thread begins to execute a device construct."
// "The endpoint argument indicates that the callback signals the beginning of
// a scope or the end of a scope."

/// Internal function to pass data to/from the target.
// async_info_ptr is currently unused, added here so target_data_update has the
// same signature as targetDataBegin and targetDataEnd.
int target_data_update(DeviceTy &Device, int32_t arg_num, void **args_base,
                       void **args, int64_t *arg_sizes, int64_t *arg_types,
                       map_var_info_t *arg_names, void **arg_mappers,
                       __tgt_async_info *async_info_ptr) {
  OmptTargetRAII TheOmptTargetRAII(ompt_target_update, Device);

  // process each input.
  for (int32_t i = 0; i < arg_num; ++i) {
    OmptMapVarInfoRAII TheOmptMapVarInfoRAII(arg_names ? arg_names[i]
                                                       : nullptr);
    if ((arg_types[i] & OMP_TGT_MAPTYPE_LITERAL) ||
        (arg_types[i] & OMP_TGT_MAPTYPE_PRIVATE))
      continue;

    if (arg_mappers && arg_mappers[i]) {
      // Instead of executing the regular path of target_data_update, call the
      // targetDataMapper variant which will call target_data_update again
      // with new arguments.
      DP("Calling targetDataMapper for the %dth argument\n", i);

      int rc =
          targetDataMapper(Device, args_base[i], args[i], arg_sizes[i],
                           arg_types[i], arg_mappers[i], target_data_update);
=======
static int targetDataContiguous(DeviceTy &Device, void *ArgsBase,
                                void *HstPtrBegin, int64_t ArgSize,
                                int64_t ArgType) {
  bool IsLast, IsHostPtr;
  void *TgtPtrBegin = Device.getTgtPtrBegin(HstPtrBegin, ArgSize, IsLast, false,
                                            IsHostPtr, /*MustContain=*/true);
  if (!TgtPtrBegin) {
    DP("hst data:" DPxMOD " not found, becomes a noop\n", DPxPTR(HstPtrBegin));
    if (ArgType & OMP_TGT_MAPTYPE_PRESENT) {
      MESSAGE("device mapping required by 'present' motion modifier does not "
              "exist for host address " DPxMOD " (%" PRId64 " bytes)",
              DPxPTR(HstPtrBegin), ArgSize);
      return OFFLOAD_FAIL;
    }
    return OFFLOAD_SUCCESS;
  }
>>>>>>> 34e72a14

  if (PM->RTLs.RequiresFlags & OMP_REQ_UNIFIED_SHARED_MEMORY &&
      TgtPtrBegin == HstPtrBegin) {
    DP("hst data:" DPxMOD " unified and shared, becomes a noop\n",
       DPxPTR(HstPtrBegin));
    return OFFLOAD_SUCCESS;
  }

  if (ArgType & OMP_TGT_MAPTYPE_FROM) {
    DP("Moving %" PRId64 " bytes (tgt:" DPxMOD ") -> (hst:" DPxMOD ")\n",
       ArgSize, DPxPTR(TgtPtrBegin), DPxPTR(HstPtrBegin));
    int Ret = Device.retrieveData(HstPtrBegin, TgtPtrBegin, ArgSize, nullptr);
    if (Ret != OFFLOAD_SUCCESS) {
      REPORT("Copying data from device failed.\n");
      return OFFLOAD_FAIL;
    }

<<<<<<< HEAD
    void *HstPtrBegin = args[i];
    int64_t MapSize = arg_sizes[i];
    bool IsLast, IsHostPtr;
    void *TgtPtrBegin = Device.getTgtPtrBegin(
        HstPtrBegin, MapSize, IsLast, /*UpdateRefCount=*/false,
        /*UseHoldRefCount=*/false, IsHostPtr, /*MustContain=*/true);
    if (!TgtPtrBegin) {
      DP("hst data:" DPxMOD " not found, becomes a noop\n", DPxPTR(HstPtrBegin));
      if (arg_types[i] & OMP_TGT_MAPTYPE_PRESENT) {
        MESSAGE("device mapping required by 'present' motion modifier does not "
                "exist for host address " DPxMOD " (%" PRId64 " bytes)",
                DPxPTR(HstPtrBegin), MapSize);
        return OFFLOAD_FAIL;
      }
      continue;
=======
    uintptr_t LB = (uintptr_t)HstPtrBegin;
    uintptr_t UB = (uintptr_t)HstPtrBegin + ArgSize;
    Device.ShadowMtx.lock();
    for (ShadowPtrListTy::iterator IT = Device.ShadowPtrMap.begin();
         IT != Device.ShadowPtrMap.end(); ++IT) {
      void **ShadowHstPtrAddr = (void **)IT->first;
      if ((uintptr_t)ShadowHstPtrAddr < LB)
        continue;
      if ((uintptr_t)ShadowHstPtrAddr >= UB)
        break;
      DP("Restoring original host pointer value " DPxMOD
         " for host pointer " DPxMOD "\n",
         DPxPTR(IT->second.HstPtrVal), DPxPTR(ShadowHstPtrAddr));
      *ShadowHstPtrAddr = IT->second.HstPtrVal;
>>>>>>> 34e72a14
    }
    Device.ShadowMtx.unlock();
  }

  if (ArgType & OMP_TGT_MAPTYPE_TO) {
    DP("Moving %" PRId64 " bytes (hst:" DPxMOD ") -> (tgt:" DPxMOD ")\n",
       ArgSize, DPxPTR(HstPtrBegin), DPxPTR(TgtPtrBegin));
    int Ret = Device.submitData(TgtPtrBegin, HstPtrBegin, ArgSize, nullptr);
    if (Ret != OFFLOAD_SUCCESS) {
      REPORT("Copying data to device failed.\n");
      return OFFLOAD_FAIL;
    }

    uintptr_t LB = (uintptr_t)HstPtrBegin;
    uintptr_t UB = (uintptr_t)HstPtrBegin + ArgSize;
    Device.ShadowMtx.lock();
    for (ShadowPtrListTy::iterator IT = Device.ShadowPtrMap.begin();
         IT != Device.ShadowPtrMap.end(); ++IT) {
      void **ShadowHstPtrAddr = (void **)IT->first;
      if ((uintptr_t)ShadowHstPtrAddr < LB)
        continue;
      if ((uintptr_t)ShadowHstPtrAddr >= UB)
        break;
      DP("Restoring original target pointer value " DPxMOD " for target "
         "pointer " DPxMOD "\n",
         DPxPTR(IT->second.TgtPtrVal), DPxPTR(IT->second.TgtPtrAddr));
      Ret = Device.submitData(IT->second.TgtPtrAddr, &IT->second.TgtPtrVal,
                              sizeof(void *), nullptr);
      if (Ret != OFFLOAD_SUCCESS) {
        REPORT("Copying data to device failed.\n");
        Device.ShadowMtx.unlock();
        return OFFLOAD_FAIL;
      }
    }
    Device.ShadowMtx.unlock();
  }
  return OFFLOAD_SUCCESS;
}

static int targetDataNonContiguous(DeviceTy &Device, void *ArgsBase,
                                   __tgt_target_non_contig *NonContig,
                                   uint64_t Size, int64_t ArgType,
                                   int CurrentDim, int DimSize,
                                   uint64_t Offset) {
  int Ret = OFFLOAD_SUCCESS;
  if (CurrentDim < DimSize) {
    for (unsigned int I = 0; I < NonContig[CurrentDim].Count; ++I) {
      uint64_t CurOffset =
          (NonContig[CurrentDim].Offset + I) * NonContig[CurrentDim].Stride;
      // we only need to transfer the first element for the last dimension
      // since we've already got a contiguous piece.
      if (CurrentDim != DimSize - 1 || I == 0) {
        Ret = targetDataNonContiguous(Device, ArgsBase, NonContig, Size,
                                      ArgType, CurrentDim + 1, DimSize,
                                      Offset + CurOffset);
        // Stop the whole process if any contiguous piece returns anything
        // other than OFFLOAD_SUCCESS.
        if (Ret != OFFLOAD_SUCCESS)
          return Ret;
      }
    }
  } else {
    char *Ptr = (char *)ArgsBase + Offset;
    DP("Transfer of non-contiguous : host ptr %lx offset %ld len %ld\n",
       (uint64_t)Ptr, Offset, Size);
    Ret = targetDataContiguous(Device, ArgsBase, Ptr, Size, ArgType);
  }
  return Ret;
}

static int getNonContigMergedDimension(__tgt_target_non_contig *NonContig,
                                       int32_t DimSize) {
  int RemovedDim = 0;
  for (int I = DimSize - 1; I > 0; --I) {
    if (NonContig[I].Count * NonContig[I].Stride == NonContig[I - 1].Stride)
      RemovedDim++;
  }
  return RemovedDim;
}

/// Internal function to pass data to/from the target.
// async_info_ptr is currently unused, added here so targetDataUpdate has the
// same signature as targetDataBegin and targetDataEnd.
int targetDataUpdate(DeviceTy &Device, int32_t ArgNum, void **ArgsBase,
                     void **Args, int64_t *ArgSizes, int64_t *ArgTypes,
                     map_var_info_t *ArgNames, void **ArgMappers,
                     __tgt_async_info *AsyncInfoPtr) {
  // process each input.
  for (int32_t I = 0; I < ArgNum; ++I) {
    if ((ArgTypes[I] & OMP_TGT_MAPTYPE_LITERAL) ||
        (ArgTypes[I] & OMP_TGT_MAPTYPE_PRIVATE))
      continue;

    if (ArgMappers && ArgMappers[I]) {
      // Instead of executing the regular path of targetDataUpdate, call the
      // targetDataMapper variant which will call targetDataUpdate again
      // with new arguments.
      DP("Calling targetDataMapper for the %dth argument\n", I);

      int Ret = targetDataMapper(Device, ArgsBase[I], Args[I], ArgSizes[I],
                                 ArgTypes[I], ArgMappers[I], targetDataUpdate);

      if (Ret != OFFLOAD_SUCCESS) {
        REPORT("Call to targetDataUpdate via targetDataMapper for custom mapper"
               " failed.\n");
        return OFFLOAD_FAIL;
      }

      // Skip the rest of this function, continue to the next argument.
      continue;
    }

    int Ret = OFFLOAD_SUCCESS;

    if (ArgTypes[I] & OMP_TGT_MAPTYPE_NON_CONTIG) {
      __tgt_target_non_contig *NonContig = (__tgt_target_non_contig *)Args[I];
      int32_t DimSize = ArgSizes[I];
      uint64_t Size =
          NonContig[DimSize - 1].Count * NonContig[DimSize - 1].Stride;
      int32_t MergedDim = getNonContigMergedDimension(NonContig, DimSize);
      Ret = targetDataNonContiguous(
          Device, ArgsBase[I], NonContig, Size, ArgTypes[I],
          /*current_dim=*/0, DimSize - MergedDim, /*offset=*/0);
    } else {
      Ret = targetDataContiguous(Device, ArgsBase[I], Args[I], ArgSizes[I],
                                 ArgTypes[I]);
    }
    if (Ret == OFFLOAD_FAIL)
      return OFFLOAD_FAIL;
  }
  return OFFLOAD_SUCCESS;
}

static const unsigned LambdaMapping = OMP_TGT_MAPTYPE_PTR_AND_OBJ |
                                      OMP_TGT_MAPTYPE_LITERAL |
                                      OMP_TGT_MAPTYPE_IMPLICIT;
static bool isLambdaMapping(int64_t Mapping) {
  return (Mapping & LambdaMapping) == LambdaMapping;
}

namespace {
/// Find the table information in the map or look it up in the translation
/// tables.
TableMap *getTableMap(void *HostPtr) {
  std::lock_guard<std::mutex> TblMapLock(PM->TblMapMtx);
  HostPtrToTableMapTy::iterator TableMapIt =
      PM->HostPtrToTableMap.find(HostPtr);

  if (TableMapIt != PM->HostPtrToTableMap.end())
    return &TableMapIt->second;

  // We don't have a map. So search all the registered libraries.
  TableMap *TM = nullptr;
  std::lock_guard<std::mutex> TrlTblLock(PM->TrlTblMtx);
  for (HostEntriesBeginToTransTableTy::iterator Itr =
           PM->HostEntriesBeginToTransTable.begin();
       Itr != PM->HostEntriesBeginToTransTable.end(); ++Itr) {
    // get the translation table (which contains all the good info).
    TranslationTable *TransTable = &Itr->second;
    // iterate over all the host table entries to see if we can locate the
    // host_ptr.
    __tgt_offload_entry *Cur = TransTable->HostTable.EntriesBegin;
    for (uint32_t I = 0; Cur < TransTable->HostTable.EntriesEnd; ++Cur, ++I) {
      if (Cur->addr != HostPtr)
        continue;
      // we got a match, now fill the HostPtrToTableMap so that we
      // may avoid this search next time.
      TM = &(PM->HostPtrToTableMap)[HostPtr];
      TM->Table = TransTable;
      TM->Index = I;
      return TM;
    }
  }

  return nullptr;
}

/// Get loop trip count
/// FIXME: This function will not work right if calling
/// __kmpc_push_target_tripcount in one thread but doing offloading in another
/// thread, which might occur when we call task yield.
uint64_t getLoopTripCount(int64_t DeviceId) {
  DeviceTy &Device = PM->Devices[DeviceId];
  uint64_t LoopTripCount = 0;

  {
    std::lock_guard<std::mutex> TblMapLock(PM->TblMapMtx);
    auto I = Device.LoopTripCnt.find(__kmpc_global_thread_num(NULL));
    if (I != Device.LoopTripCnt.end()) {
      LoopTripCount = I->second;
      Device.LoopTripCnt.erase(I);
      DP("loop trip count is %lu.\n", LoopTripCount);
    }
  }

  return LoopTripCount;
}

/// A class manages private arguments in a target region.
class PrivateArgumentManagerTy {
  /// A data structure for the information of first-private arguments. We can
  /// use this information to optimize data transfer by packing all
  /// first-private arguments and transfer them all at once.
  struct FirstPrivateArgInfoTy {
    /// The index of the element in \p TgtArgs corresponding to the argument
    const int Index;
    /// Host pointer begin
    const char *HstPtrBegin;
    /// Host pointer end
    const char *HstPtrEnd;
    /// Aligned size
    const int64_t AlignedSize;

    /// Host pointer name
    const map_var_info_t HstPtrName = nullptr;

    FirstPrivateArgInfoTy(int Index, const void *HstPtr, int64_t Size,
                          const map_var_info_t HstPtrName = nullptr)
        : Index(Index), HstPtrBegin(reinterpret_cast<const char *>(HstPtr)),
          HstPtrEnd(HstPtrBegin + Size), AlignedSize(Size + Size % Alignment),
          HstPtrName(HstPtrName) {}
  };

  /// Info on the allocations we actually created for first-private arguments.
  struct FirstPrivateTgtInfoTy {
    /// Target pointer.
    void *TgtPtr;
#if OMPT_SUPPORT
    /// Host pointer.
    void *HstPtr;
    /// Allocation size.
    const int64_t Size;
    /// Host pointer name, or nullptr if none.
    const map_var_info_t HstPtrName;
#endif
  };

  /// A vector of information of all first-private arguments to be packed
  std::vector<FirstPrivateArgInfoTy> FirstPrivateArgInfo;
  /// Host buffer for all arguments to be packed
  std::vector<char> FirstPrivateArgBuffer;
  /// The total size of all arguments to be packed
  int64_t FirstPrivateArgSize = 0;
  /// A vector of information of all allocations for first-private arguments
  std::vector<FirstPrivateTgtInfoTy> FirstPrivateTgtInfo;

  /// A reference to the \p DeviceTy object
  DeviceTy &Device;
  /// A pointer to a \p __tgt_async_info object
  __tgt_async_info *AsyncInfo;

  // TODO: What would be the best value here? Should we make it configurable?
  // If the size is larger than this threshold, we will allocate and transfer it
  // immediately instead of packing it.
  static constexpr const int64_t FirstPrivateArgSizeThreshold = 1024;

public:
  /// Constructor
  PrivateArgumentManagerTy(DeviceTy &Dev, __tgt_async_info *AsyncInfo)
      : Device(Dev), AsyncInfo(AsyncInfo) {}

  /// Add a private argument
  int addArg(void *HstPtr, int64_t ArgSize, int64_t ArgOffset,
             bool IsFirstPrivate, void *&TgtPtr, int TgtArgsIndex,
             const map_var_info_t HstPtrName = nullptr) {
    // If the argument is not first-private, or its size is greater than a
    // predefined threshold, we will allocate memory and issue the transfer
    // immediately.
    if (ArgSize > FirstPrivateArgSizeThreshold || !IsFirstPrivate) {
      TgtPtr = Device.allocData(ArgSize, HstPtr);
      if (!TgtPtr) {
        DP("Data allocation for %sprivate array " DPxMOD " failed.\n",
           (IsFirstPrivate ? "first-" : ""), DPxPTR(HstPtr));
        return OFFLOAD_FAIL;
      }
#if OMPT_SUPPORT
      // OpenMP 5.1, sec. 2.21.7.1 "map Clause", p. 353, L6-7:
      // "The target-data-op-begin event occurs before a thread initiates a data
      // operation on a target device.  The target-data-op-end event occurs
      // after a thread initiates a data operation on a target device."
      //
      // OpenMP 5.1, sec. 3.8.1 "omp_target_alloc", p. 413, L14-15:
      // "The target-data-allocation-begin event occurs before a thread
      // initiates a data allocation on a target device.  The
      // target-data-allocation-end event occurs after a thread initiates a data
      // allocation on a target device."
      //
      // OpenMP 5.1, sec. 3.8.9, p. 428, L10-17:
      // "The target-data-associate event occurs before a thread initiates a
      // device pointer association on a target device."
      // "A thread dispatches a registered ompt_callback_target_data_op
      // callback, or a registered ompt_callback_target_data_op_emi callback
      // with ompt_scope_beginend as its endpoint argument for each occurrence
      // of a target-data-associate event in that thread. These callbacks have
      // type signature ompt_callback_target_data_op_t or
      // ompt_callback_target_data_op_emi_t, respectively."
      //
      // OpenMP 5.1, sec. 4.5.2.25 "ompt_callback_target_data_op_emi_t and
      // ompt_callback_target_data_op_t", p. 536, L25-27:
      // "A thread dispatches a registered ompt_callback_target_data_op_emi or
      // ompt_callback_target_data_op callback when device memory is allocated
      // or freed, as well as when data is copied to or from a device."
      //
      // Contrary to the above specification, we assume the ompt_scope_end
      // callback for ompt_target_data_alloc must dispatch after the allocation
      // succeeds so it can include the device address.  We assume the
      // associated ompt_scope_begin callback cannot possibly include the device
      // address under any reasonable interpretation.
      //
      // TODO: We have not implemented the ompt_scope_begin callback because we
      // don't need it for OpenACC support.
      //
      // The callback for ompt_target_data_associate should follow the callback
      // for ompt_target_data_alloc to reflect the order in which these events
      // must occur.
      if (Device.OmptApi.ompt_get_enabled().ompt_callback_target_data_op_emi) {
        // FIXME: We don't yet need the host_op_id and codeptr_ra arguments for
        // OpenACC support, so we haven't bothered to implement them yet.
        Device.OmptApi.ompt_get_callbacks().ompt_callback(
            ompt_callback_target_data_op_emi)(
            ompt_scope_end, /*target_task_data=*/NULL, /*target_data=*/NULL,
            /*host_op_id=*/NULL, ompt_target_data_alloc, HstPtr,
            omp_get_initial_device(), TgtPtr, Device.DeviceID, ArgSize,
            /*codeptr_ra=*/NULL);
        Device.OmptApi.ompt_get_callbacks().ompt_callback(
            ompt_callback_target_data_op_emi)(
            ompt_scope_beginend, /*target_task_data=*/NULL,
            /*target_data=*/NULL, /*host_op_id=*/NULL,
            ompt_target_data_associate, HstPtr, omp_get_initial_device(),
            TgtPtr, Device.DeviceID, ArgSize, /*codeptr_ra=*/NULL);
      }
#endif
#ifdef OMPTARGET_DEBUG
      void *TgtPtrBase = (void *)((intptr_t)TgtPtr + ArgOffset);
      DP("Allocated %" PRId64 " bytes of target memory at " DPxMOD
         " for %sprivate array " DPxMOD " - pushing target argument " DPxMOD
         "\n",
         ArgSize, DPxPTR(TgtPtr), (IsFirstPrivate ? "first-" : ""),
         DPxPTR(HstPtr), DPxPTR(TgtPtrBase));
#endif
      // If first-private, copy data from host
      if (IsFirstPrivate) {
        int Ret = Device.submitData(TgtPtr, HstPtr, ArgSize, AsyncInfo);
        if (Ret != OFFLOAD_SUCCESS) {
          DP("Copying data to device failed, failed.\n");
          return OFFLOAD_FAIL;
        }
      }
      FirstPrivateTgtInfo.push_back(
          {TgtPtr OMPT_SUPPORT_IF(, HstPtr, ArgSize, HstPtrName)});
    } else {
      DP("Firstprivate array " DPxMOD " of size %" PRId64 " will be packed\n",
         DPxPTR(HstPtr), ArgSize);
      // When reach this point, the argument must meet all following
      // requirements:
      // 1. Its size does not exceed the threshold (see the comment for
      // FirstPrivateArgSizeThreshold);
      // 2. It must be first-private (needs to be mapped to target device).
      // We will pack all this kind of arguments to transfer them all at once
      // to reduce the number of data transfer. We will not take
      // non-first-private arguments, aka. private arguments that doesn't need
      // to be mapped to target device, into account because data allocation
      // can be very efficient with memory manager.

      // Placeholder value
      TgtPtr = nullptr;
      FirstPrivateArgInfo.emplace_back(TgtArgsIndex, HstPtr, ArgSize,
                                       HstPtrName);
      FirstPrivateArgSize += FirstPrivateArgInfo.back().AlignedSize;
    }

    return OFFLOAD_SUCCESS;
  }

  /// Pack first-private arguments, replace place holder pointers in \p TgtArgs,
  /// and start the transfer.
  int packAndTransfer(std::vector<void *> &TgtArgs) {
    if (!FirstPrivateArgInfo.empty()) {
      assert(FirstPrivateArgSize != 0 &&
             "FirstPrivateArgSize is 0 but FirstPrivateArgInfo is empty");
      FirstPrivateArgBuffer.resize(FirstPrivateArgSize, 0);
      auto Itr = FirstPrivateArgBuffer.begin();
      // Copy all host data to this buffer
      for (FirstPrivateArgInfoTy &Info : FirstPrivateArgInfo) {
        std::copy(Info.HstPtrBegin, Info.HstPtrEnd, Itr);
        Itr = std::next(Itr, Info.AlignedSize);
      }
      // Allocate target memory
      void *TgtPtr =
          Device.allocData(FirstPrivateArgSize, FirstPrivateArgBuffer.data());
      if (TgtPtr == nullptr) {
        DP("Failed to allocate target memory for private arguments.\n");
        return OFFLOAD_FAIL;
      }
#if OMPT_SUPPORT
      map_var_info_t HstPtrName = FirstPrivateArgInfo.size() == 1
                                      ? FirstPrivateArgInfo[0].HstPtrName
                                      : nullptr;
      OmptMapVarInfoRAII TheOmptMapVarInfoRAII(HstPtrName);
      // OpenMP 5.1, sec. 2.21.7.1 "map Clause", p. 353, L6-7:
      // "The target-data-op-begin event occurs before a thread initiates a data
      // operation on a target device.  The target-data-op-end event occurs
      // after a thread initiates a data operation on a target device."
      //
      // OpenMP 5.1, sec. 3.8.1 "omp_target_alloc", p. 413, L14-15:
      // "The target-data-allocation-begin event occurs before a thread
      // initiates a data allocation on a target device.  The
      // target-data-allocation-end event occurs after a thread initiates a data
      // allocation on a target device."
      //
      // OpenMP 5.1, sec. 3.8.9, p. 428, L10-17:
      // "The target-data-associate event occurs before a thread initiates a
      // device pointer association on a target device."
      // "A thread dispatches a registered ompt_callback_target_data_op
      // callback, or a registered ompt_callback_target_data_op_emi callback
      // with ompt_scope_beginend as its endpoint argument for each occurrence
      // of a target-data-associate event in that thread. These callbacks have
      // type signature ompt_callback_target_data_op_t or
      // ompt_callback_target_data_op_emi_t, respectively."
      //
      // OpenMP 5.1, sec. 4.5.2.25 "ompt_callback_target_data_op_emi_t and
      // ompt_callback_target_data_op_t", p. 536, L25-27:
      // "A thread dispatches a registered ompt_callback_target_data_op_emi or
      // ompt_callback_target_data_op callback when device memory is allocated
      // or freed, as well as when data is copied to or from a device."
      //
      // Contrary to the above specification, we assume the ompt_scope_end
      // callback for ompt_target_data_alloc must dispatch after the allocation
      // succeeds so it can include the device address.  We assume the
      // associated ompt_scope_begin callback cannot possibly include the device
      // address under any reasonable interpretation.
      //
      // TODO: We have not implemented the ompt_scope_begin callback because we
      // don't need it for OpenACC support.
      //
      // The callback for ompt_target_data_associate should follow the callback
      // for ompt_target_data_alloc to reflect the order in which these events
      // must occur.
      //
      // OpenMP 5.1, sec. 4.5.2.25 "ompt_callback_target_data_op_emi_t and
      // ompt_callback_target_data_op_t", p. 537, L16-21:
      // "Whether in some operations src_addr or dest_addr may point to an
      // intermediate buffer is implementation defined.
      //
      // We take that approach for both the callbacks.  We could instead
      // dispatch the ompt_target_data_associate per host address, but doing so
      // for ompt_target_data_alloc would incorrectly communicate multiple
      // allocations.  We choose to be correct and consistent.
      if (Device.OmptApi.ompt_get_enabled().ompt_callback_target_data_op_emi) {
        // FIXME: We don't yet need the host_op_id and codeptr_ra arguments for
        // OpenACC support, so we haven't bothered to implement them yet.
        Device.OmptApi.ompt_get_callbacks().ompt_callback(
            ompt_callback_target_data_op_emi)(
            ompt_scope_end, /*target_task_data=*/NULL, /*target_data=*/NULL,
            /*host_op_id=*/NULL, ompt_target_data_alloc,
            FirstPrivateArgBuffer.data(), omp_get_initial_device(), TgtPtr,
            Device.DeviceID, FirstPrivateArgSize, /*codeptr_ra=*/nullptr);
        Device.OmptApi.ompt_get_callbacks().ompt_callback(
            ompt_callback_target_data_op_emi)(
            ompt_scope_beginend, /*target_task_data=*/NULL,
            /*target_data=*/NULL, /*host_op_id=*/NULL,
            ompt_target_data_associate, FirstPrivateArgBuffer.data(),
            omp_get_initial_device(), TgtPtr, Device.DeviceID,
            FirstPrivateArgSize, /*codeptr_ra=*/NULL);
      }
#endif
      FirstPrivateTgtInfo.push_back({TgtPtr OMPT_SUPPORT_IF(,
                                     FirstPrivateArgBuffer.data(),
                                     FirstPrivateArgSize, HstPtrName}));
      DP("Allocated %" PRId64 " bytes of target memory at " DPxMOD "\n",
         FirstPrivateArgSize, DPxPTR(TgtPtr));
      // Transfer data to target device
      int Ret = Device.submitData(TgtPtr, FirstPrivateArgBuffer.data(),
                                  FirstPrivateArgSize, AsyncInfo);
      if (Ret != OFFLOAD_SUCCESS) {
        DP("Failed to submit data of private arguments.\n");
        return OFFLOAD_FAIL;
      }
      // Fill in all placeholder pointers
      auto TP = reinterpret_cast<uintptr_t>(TgtPtr);
      for (FirstPrivateArgInfoTy &Info : FirstPrivateArgInfo) {
        void *&Ptr = TgtArgs[Info.Index];
        assert(Ptr == nullptr && "Target pointer is already set by mistaken");
        Ptr = reinterpret_cast<void *>(TP);
        TP += Info.AlignedSize;
        DP("Firstprivate array " DPxMOD " of size %" PRId64 " mapped to " DPxMOD
           "\n",
           DPxPTR(Info.HstPtrBegin), Info.HstPtrEnd - Info.HstPtrBegin,
           DPxPTR(Ptr));
      }
    }

    return OFFLOAD_SUCCESS;
  }

  /// Free all target memory allocated for private arguments
  int free() {
    for (FirstPrivateTgtInfoTy Info : FirstPrivateTgtInfo) {
#if OMPT_SUPPORT
      OmptMapVarInfoRAII TheOmptMapVarInfoRAII(Info.HstPtrName);
      // OpenMP 5.1, sec. 2.21.7.1 "map Clause", p. 353, L6-7:
      // "The target-data-op-begin event occurs before a thread initiates a data
      // operation on a target device.  The target-data-op-end event occurs
      // after a thread initiates a data operation on a target device."
      //
      // OpenMP 5.1, sec. 3.8.10, p. 430, L2-9:
      // "The target-data-disassociate event occurs before a thread initiates a
      // device pointer disassociation on a target device."
      // "A thread dispatches a registered ompt_callback_target_data_op
      // callback, or a registered ompt_callback_target_data_op_emi callback
      // with ompt_scope_beginend as its endpoint argument for each occurrence
      // of a target-data-disassociate event in that thread. These callbacks
      // have type signature ompt_callback_target_data_op_t or
      // ompt_callback_target_data_op_emi_t, respectively."
      //
      // OpenMP 5.1, sec. 3.8.2 "omp_target_free", p. 415, L11-12:
      // "The target-data-free-begin event occurs before a thread initiates a
      // data free on a target device.  The target-data-free-end event occurs
      // after a thread initiates a data free on a target device."
      //
      // OpenMP 5.1, sec. 4.5.2.25 "ompt_callback_target_data_op_emi_t and
      // ompt_callback_target_data_op_t", p. 536, L25-27:
      // "A thread dispatches a registered ompt_callback_target_data_op_emi or
      // ompt_callback_target_data_op callback when device memory is allocated
      // or freed, as well as when data is copied to or from a device."
      //
      // We assume the callback for ompt_target_data_disassociate should precede
      // the callback for ompt_target_data_delete to reflect the order in which
      // these events logically occur, even if that's not how the underlying
      // actions are coded here.  Moreover, this ordering is for symmetry with
      // ompt_target_data_alloc and ompt_target_data_associate.
      if (Device.OmptApi.ompt_get_enabled().ompt_callback_target_data_op_emi) {
        // FIXME: We don't yet need the host_op_id and codeptr_ra arguments for
        // OpenACC support, so we haven't bothered to implement them yet.
        Device.OmptApi.ompt_get_callbacks().ompt_callback(
            ompt_callback_target_data_op_emi)(
            ompt_scope_beginend, /*target_task_data=*/NULL,
            /*target_data=*/NULL, /*host_op_id=*/NULL,
            ompt_target_data_disassociate, Info.HstPtr,
            omp_get_initial_device(), Info.TgtPtr, Device.DeviceID, Info.Size,
            /*codeptr_ra=*/nullptr);
        Device.OmptApi.ompt_get_callbacks().ompt_callback(
            ompt_callback_target_data_op_emi)(
            ompt_scope_begin, /*target_task_data=*/NULL, /*target_data=*/NULL,
            /*host_op_id=*/NULL, ompt_target_data_delete, Info.HstPtr,
            omp_get_initial_device(), Info.TgtPtr, Device.DeviceID, Info.Size,
            /*codeptr_ra=*/nullptr);
      }
#endif
      int Ret = Device.deleteData(Info.TgtPtr);
      if (Ret != OFFLOAD_SUCCESS) {
        DP("Deallocation of (first-)private arrays failed.\n");
        return OFFLOAD_FAIL;
      }
    }

    FirstPrivateTgtInfo.clear();

    return OFFLOAD_SUCCESS;
  }
};

/// Process data before launching the kernel, including calling targetDataBegin
/// to map and transfer data to target device, transferring (first-)private
/// variables.
int processDataBefore(int64_t DeviceId, void *HostPtr, int32_t ArgNum,
                      void **ArgBases, void **Args, int64_t *ArgSizes,
                      int64_t *ArgTypes, map_var_info_t *ArgNames,
                      void **ArgMappers, std::vector<void *> &TgtArgs,
                      std::vector<ptrdiff_t> &TgtOffsets,
                      PrivateArgumentManagerTy &PrivateArgumentManager,
                      __tgt_async_info *AsyncInfo) {
  DeviceTy &Device = PM->Devices[DeviceId];
  int Ret = targetDataBegin(Device, ArgNum, ArgBases, Args, ArgSizes, ArgTypes,
                            ArgNames, ArgMappers, AsyncInfo);
  if (Ret != OFFLOAD_SUCCESS) {
    REPORT("Call to targetDataBegin failed, abort target.\n");
    return OFFLOAD_FAIL;
  }

  // List of (first-)private arrays allocated for this target region
  std::vector<int> TgtArgsPositions(ArgNum, -1);

  for (int32_t I = 0; I < ArgNum; ++I) {
    map_var_info_t HstPtrName = ArgNames ? ArgNames[I] : nullptr;
    OmptMapVarInfoRAII TheOmptMapVarInfoRAII(HstPtrName);
    if (!(ArgTypes[I] & OMP_TGT_MAPTYPE_TARGET_PARAM)) {
      // This is not a target parameter, do not push it into TgtArgs.
      // Check for lambda mapping.
      if (isLambdaMapping(ArgTypes[I])) {
        assert((ArgTypes[I] & OMP_TGT_MAPTYPE_MEMBER_OF) &&
               "PTR_AND_OBJ must be also MEMBER_OF.");
        unsigned Idx = getParentIndex(ArgTypes[I]);
        int TgtIdx = TgtArgsPositions[Idx];
        assert(TgtIdx != -1 && "Base address must be translated already.");
        // The parent lambda must be processed already and it must be the last
        // in TgtArgs and TgtOffsets arrays.
        void *HstPtrVal = Args[I];
        void *HstPtrBegin = ArgBases[I];
        void *HstPtrBase = Args[Idx];
        bool IsLast, IsHostPtr; // unused.
        void *TgtPtrBase =
            (void *)((intptr_t)TgtArgs[TgtIdx] + TgtOffsets[TgtIdx]);
        DP("Parent lambda base " DPxMOD "\n", DPxPTR(TgtPtrBase));
        uint64_t Delta = (uint64_t)HstPtrBegin - (uint64_t)HstPtrBase;
        void *TgtPtrBegin = (void *)((uintptr_t)TgtPtrBase + Delta);
        void *PointerTgtPtrBegin = Device.getTgtPtrBegin(
            HstPtrVal, ArgSizes[I], IsLast, /*UpdateRefCount=*/false,
            /*UseHoldRefCount=*/false, IsHostPtr);
        if (!PointerTgtPtrBegin) {
          DP("No lambda captured variable mapped (" DPxMOD ") - ignored\n",
             DPxPTR(HstPtrVal));
          continue;
        }
        if (PM->RTLs.RequiresFlags & OMP_REQ_UNIFIED_SHARED_MEMORY &&
            TgtPtrBegin == HstPtrBegin) {
          DP("Unified memory is active, no need to map lambda captured"
             "variable (" DPxMOD ")\n",
             DPxPTR(HstPtrVal));
          continue;
        }
        DP("Update lambda reference (" DPxMOD ") -> [" DPxMOD "]\n",
           DPxPTR(PointerTgtPtrBegin), DPxPTR(TgtPtrBegin));
        Ret = Device.submitData(TgtPtrBegin, &PointerTgtPtrBegin,
                                sizeof(void *), AsyncInfo);
        if (Ret != OFFLOAD_SUCCESS) {
          REPORT("Copying data to device failed.\n");
          return OFFLOAD_FAIL;
        }
      }
      continue;
    }
    void *HstPtrBegin = Args[I];
    void *HstPtrBase = ArgBases[I];
    void *TgtPtrBegin;
    ptrdiff_t TgtBaseOffset;
    bool IsLast, IsHostPtr; // unused.
    if (ArgTypes[I] & OMP_TGT_MAPTYPE_LITERAL) {
      DP("Forwarding first-private value " DPxMOD " to the target construct\n",
         DPxPTR(HstPtrBase));
      TgtPtrBegin = HstPtrBase;
      TgtBaseOffset = 0;
    } else if (ArgTypes[I] & OMP_TGT_MAPTYPE_PRIVATE) {
      TgtBaseOffset = (intptr_t)HstPtrBase - (intptr_t)HstPtrBegin;
      // Can be marked for optimization if the next argument(s) do(es) not
      // depend on this one.
      const bool IsFirstPrivate =
          (I >= ArgNum - 1 || !(ArgTypes[I + 1] & OMP_TGT_MAPTYPE_MEMBER_OF));
      Ret = PrivateArgumentManager.addArg(
          HstPtrBegin, ArgSizes[I], TgtBaseOffset, IsFirstPrivate, TgtPtrBegin,
          TgtArgs.size(), HstPtrName);
      if (Ret != OFFLOAD_SUCCESS) {
        REPORT("Failed to process %sprivate argument " DPxMOD "\n",
               (IsFirstPrivate ? "first-" : ""), DPxPTR(HstPtrBegin));
        return OFFLOAD_FAIL;
      }
    } else {
      if (ArgTypes[I] & OMP_TGT_MAPTYPE_PTR_AND_OBJ)
        HstPtrBase = *reinterpret_cast<void **>(HstPtrBase);
      TgtPtrBegin = Device.getTgtPtrBegin(HstPtrBegin, ArgSizes[I], IsLast,
                                          /*UpdateRefCount=*/false,
                                          /*UseHoldRefCount=*/false, IsHostPtr);
      TgtBaseOffset = (intptr_t)HstPtrBase - (intptr_t)HstPtrBegin;
#ifdef OMPTARGET_DEBUG
      void *TgtPtrBase = (void *)((intptr_t)TgtPtrBegin + TgtBaseOffset);
      DP("Obtained target argument " DPxMOD " from host pointer " DPxMOD "\n",
         DPxPTR(TgtPtrBase), DPxPTR(HstPtrBegin));
#endif
    }
    TgtArgsPositions[I] = TgtArgs.size();
    TgtArgs.push_back(TgtPtrBegin);
    TgtOffsets.push_back(TgtBaseOffset);
  }

  assert(TgtArgs.size() == TgtOffsets.size() &&
         "Size mismatch in arguments and offsets");

  // Pack and transfer first-private arguments
  Ret = PrivateArgumentManager.packAndTransfer(TgtArgs);
  if (Ret != OFFLOAD_SUCCESS) {
    DP("Failed to pack and transfer first private arguments\n");
    return OFFLOAD_FAIL;
  }

  return OFFLOAD_SUCCESS;
}

/// Process data after launching the kernel, including transferring data back to
/// host if needed and deallocating target memory of (first-)private variables.
int processDataAfter(int64_t DeviceId, void *HostPtr, int32_t ArgNum,
                     void **ArgBases, void **Args, int64_t *ArgSizes,
                     int64_t *ArgTypes, map_var_info_t *ArgNames,
                     void **ArgMappers,
                     PrivateArgumentManagerTy &PrivateArgumentManager,
                     __tgt_async_info *AsyncInfo) {
  DeviceTy &Device = PM->Devices[DeviceId];

  // Move data from device.
  int Ret = targetDataEnd(Device, ArgNum, ArgBases, Args, ArgSizes, ArgTypes,
                          ArgNames, ArgMappers, AsyncInfo);
  if (Ret != OFFLOAD_SUCCESS) {
    REPORT("Call to targetDataEnd failed, abort target.\n");
    return OFFLOAD_FAIL;
  }

  // Free target memory for private arguments
  Ret = PrivateArgumentManager.free();
  if (Ret != OFFLOAD_SUCCESS) {
    REPORT("Failed to deallocate target memory for private args\n");
    return OFFLOAD_FAIL;
  }

  return OFFLOAD_SUCCESS;
}
} // namespace

/// performs the same actions as data_begin in case arg_num is
/// non-zero and initiates run of the offloaded region on the target platform;
/// if arg_num is non-zero after the region execution is done it also
/// performs the same action as data_update and data_end above. This function
/// returns 0 if it was able to transfer the execution to a target and an
/// integer different from zero otherwise.
//
// OpenMP 5.0 sec. 2.12.5 p. 173 L24:
// "The target-begin event occurs when a thread enters a target region."
// OpenMP 5.0 sec. 2.12.5 p. 173 L25:
// "The target-end event occurs when a thread exits a target region."
// OpenMP 5.0 sec. 4.5.2.26 p. 490 L24-25 and p. 491 L21-22:
// "The ompt_callback_target_t type is used for callbacks that are dispatched
// when a thread begins to execute a device construct."
// "The endpoint argument indicates that the callback signals the beginning of
// a scope or the end of a scope."
//
// FIXME: Are we calling it in the right place for endpoint=ompt_scope_begin?
// Should it be dispatched before some of the setup preceding in the various
// callers of the "target" function below?  Should it be dispatched after some
// of the setup in the "target" function below?  I'm not sure of the definition
// of "enters" in the OpenMP quotes above and whether it happens before or
// after various setup.  I'm assuming it happens before any setup unique to
// this construct (that is, not the general device initialization that would
// happen for any such construct that happened to execute first on that
// device).  OpenACC 2.7 sec. 5.1.7 L2822-2823 says, "The
// acc_ev_compute_construct_start event is triggered at entry to a compute
// construct, before any launch events that are associated with entry to the
// compute construct."  Thus, for the sake of our OpenACC mapping, this at
// least needs to be before ompt_callback_target_submit-associated code.  There
// are similar questions about the locations of the endpoint=ompt_scope_end
// events below.  Moreover, these callbacks are also dispatched in
// kmp_runtime.cpp for the case of no offloading, and there are similar
// questions about the right places.  See the fixme on
// ompt_dispatch_callback_target there.
int target(int64_t DeviceId, void *HostPtr, int32_t ArgNum, void **ArgBases,
           void **Args, int64_t *ArgSizes, int64_t *ArgTypes,
           map_var_info_t *ArgNames, void **ArgMappers, int32_t TeamNum,
           int32_t ThreadLimit, int IsTeamConstruct) {
  DeviceTy &Device = PM->Devices[DeviceId];
  OmptTargetRAII TheOmptTargetRAII(ompt_target, Device);

  TableMap *TM = getTableMap(HostPtr);
  // No map for this host pointer found!
  if (!TM) {
    REPORT("Host ptr " DPxMOD " does not have a matching target pointer.\n",
           DPxPTR(HostPtr));
    return OFFLOAD_FAIL;
  }

  // get target table.
  __tgt_target_table *TargetTable = nullptr;
  {
    std::lock_guard<std::mutex> TrlTblLock(PM->TrlTblMtx);
    assert(TM->Table->TargetsTable.size() > (size_t)DeviceId &&
           "Not expecting a device ID outside the table's bounds!");
    TargetTable = TM->Table->TargetsTable[DeviceId];
  }
  assert(TargetTable && "Global data has not been mapped\n");

  __tgt_async_info AsyncInfo;

  std::vector<void *> TgtArgs;
  std::vector<ptrdiff_t> TgtOffsets;

  PrivateArgumentManagerTy PrivateArgumentManager(Device, &AsyncInfo);

  // Process data, such as data mapping, before launching the kernel
  int Ret;
  {
    OmptTargetRAII TheOmptTargetRegionEnterDataRAII(
        ompt_target_region_enter_data, Device);
    Ret = processDataBefore(DeviceId, HostPtr, ArgNum, ArgBases, Args, ArgSizes,
                            ArgTypes, ArgNames, ArgMappers, TgtArgs, TgtOffsets,
                            PrivateArgumentManager, &AsyncInfo);
  }
  if (Ret != OFFLOAD_SUCCESS) {
    REPORT("Failed to process data before launching the kernel.\n");
    return OFFLOAD_FAIL;
  }

  // Get loop trip count
  uint64_t LoopTripCount = getLoopTripCount(DeviceId);

  // Launch device execution.
  void *TgtEntryPtr = TargetTable->EntriesBegin[TM->Index].addr;
  DP("Launching target execution %s with pointer " DPxMOD " (index=%d).\n",
     TargetTable->EntriesBegin[TM->Index].name, DPxPTR(TgtEntryPtr), TM->Index);

  if (IsTeamConstruct)
    Ret = Device.runTeamRegion(TgtEntryPtr, &TgtArgs[0], &TgtOffsets[0],
                               TgtArgs.size(), TeamNum, ThreadLimit,
                               LoopTripCount, &AsyncInfo);
  else
    Ret = Device.runRegion(TgtEntryPtr, &TgtArgs[0], &TgtOffsets[0],
                           TgtArgs.size(), &AsyncInfo);

  if (Ret != OFFLOAD_SUCCESS) {
    REPORT("Executing target region abort target.\n");
    return OFFLOAD_FAIL;
  }

  // Transfer data back and deallocate target memory for (first-)private
  // variables
  OmptTargetRAII TheOmptTargetRegionExitDataRAII(
      ompt_target_region_exit_data, Device);
  Ret = processDataAfter(DeviceId, HostPtr, ArgNum, ArgBases, Args, ArgSizes,
                         ArgTypes, ArgNames, ArgMappers, PrivateArgumentManager,
                         &AsyncInfo);
  if (Ret != OFFLOAD_SUCCESS) {
    REPORT("Failed to process data after launching the kernel.\n");
    return OFFLOAD_FAIL;
  }

  return OFFLOAD_SUCCESS;
}<|MERGE_RESOLUTION|>--- conflicted
+++ resolved
@@ -766,7 +766,6 @@
   return OFFLOAD_SUCCESS;
 }
 
-<<<<<<< HEAD
 #if OMPT_SUPPORT
 void ompt_dispatch_callback_target(ompt_target_t Kind,
                                    ompt_scope_endpoint_t Endpoint,
@@ -816,39 +815,13 @@
 // "The endpoint argument indicates that the callback signals the beginning of
 // a scope or the end of a scope."
 
-/// Internal function to pass data to/from the target.
-// async_info_ptr is currently unused, added here so target_data_update has the
-// same signature as targetDataBegin and targetDataEnd.
-int target_data_update(DeviceTy &Device, int32_t arg_num, void **args_base,
-                       void **args, int64_t *arg_sizes, int64_t *arg_types,
-                       map_var_info_t *arg_names, void **arg_mappers,
-                       __tgt_async_info *async_info_ptr) {
-  OmptTargetRAII TheOmptTargetRAII(ompt_target_update, Device);
-
-  // process each input.
-  for (int32_t i = 0; i < arg_num; ++i) {
-    OmptMapVarInfoRAII TheOmptMapVarInfoRAII(arg_names ? arg_names[i]
-                                                       : nullptr);
-    if ((arg_types[i] & OMP_TGT_MAPTYPE_LITERAL) ||
-        (arg_types[i] & OMP_TGT_MAPTYPE_PRIVATE))
-      continue;
-
-    if (arg_mappers && arg_mappers[i]) {
-      // Instead of executing the regular path of target_data_update, call the
-      // targetDataMapper variant which will call target_data_update again
-      // with new arguments.
-      DP("Calling targetDataMapper for the %dth argument\n", i);
-
-      int rc =
-          targetDataMapper(Device, args_base[i], args[i], arg_sizes[i],
-                           arg_types[i], arg_mappers[i], target_data_update);
-=======
 static int targetDataContiguous(DeviceTy &Device, void *ArgsBase,
                                 void *HstPtrBegin, int64_t ArgSize,
                                 int64_t ArgType) {
   bool IsLast, IsHostPtr;
-  void *TgtPtrBegin = Device.getTgtPtrBegin(HstPtrBegin, ArgSize, IsLast, false,
-                                            IsHostPtr, /*MustContain=*/true);
+  void *TgtPtrBegin = Device.getTgtPtrBegin(
+      HstPtrBegin, ArgSize, IsLast, /*UpdateRefCount=*/false,
+      /*UseHoldRefCount=*/false, IsHostPtr, /*MustContain=*/true);
   if (!TgtPtrBegin) {
     DP("hst data:" DPxMOD " not found, becomes a noop\n", DPxPTR(HstPtrBegin));
     if (ArgType & OMP_TGT_MAPTYPE_PRESENT) {
@@ -859,7 +832,6 @@
     }
     return OFFLOAD_SUCCESS;
   }
->>>>>>> 34e72a14
 
   if (PM->RTLs.RequiresFlags & OMP_REQ_UNIFIED_SHARED_MEMORY &&
       TgtPtrBegin == HstPtrBegin) {
@@ -877,23 +849,6 @@
       return OFFLOAD_FAIL;
     }
 
-<<<<<<< HEAD
-    void *HstPtrBegin = args[i];
-    int64_t MapSize = arg_sizes[i];
-    bool IsLast, IsHostPtr;
-    void *TgtPtrBegin = Device.getTgtPtrBegin(
-        HstPtrBegin, MapSize, IsLast, /*UpdateRefCount=*/false,
-        /*UseHoldRefCount=*/false, IsHostPtr, /*MustContain=*/true);
-    if (!TgtPtrBegin) {
-      DP("hst data:" DPxMOD " not found, becomes a noop\n", DPxPTR(HstPtrBegin));
-      if (arg_types[i] & OMP_TGT_MAPTYPE_PRESENT) {
-        MESSAGE("device mapping required by 'present' motion modifier does not "
-                "exist for host address " DPxMOD " (%" PRId64 " bytes)",
-                DPxPTR(HstPtrBegin), MapSize);
-        return OFFLOAD_FAIL;
-      }
-      continue;
-=======
     uintptr_t LB = (uintptr_t)HstPtrBegin;
     uintptr_t UB = (uintptr_t)HstPtrBegin + ArgSize;
     Device.ShadowMtx.lock();
@@ -908,7 +863,6 @@
          " for host pointer " DPxMOD "\n",
          DPxPTR(IT->second.HstPtrVal), DPxPTR(ShadowHstPtrAddr));
       *ShadowHstPtrAddr = IT->second.HstPtrVal;
->>>>>>> 34e72a14
     }
     Device.ShadowMtx.unlock();
   }
@@ -996,8 +950,11 @@
                      void **Args, int64_t *ArgSizes, int64_t *ArgTypes,
                      map_var_info_t *ArgNames, void **ArgMappers,
                      __tgt_async_info *AsyncInfoPtr) {
+  OmptTargetRAII TheOmptTargetRAII(ompt_target_update, Device);
+
   // process each input.
   for (int32_t I = 0; I < ArgNum; ++I) {
+    OmptMapVarInfoRAII TheOmptMapVarInfoRAII(ArgNames ? ArgNames[I] : nullptr);
     if ((ArgTypes[I] & OMP_TGT_MAPTYPE_LITERAL) ||
         (ArgTypes[I] & OMP_TGT_MAPTYPE_PRIVATE))
       continue;
