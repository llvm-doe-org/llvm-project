//===------ omptarget.cpp - Target independent OpenMP target RTL -- C++ -*-===//
//
// Part of the LLVM Project, under the Apache License v2.0 with LLVM Exceptions.
// See https://llvm.org/LICENSE.txt for license information.
// SPDX-License-Identifier: Apache-2.0 WITH LLVM-exception
//
//===----------------------------------------------------------------------===//
//
// Implementation of the interface to be used by Clang during the codegen of a
// target region.
//
//===----------------------------------------------------------------------===//

#include "omptarget.h"
#include "device.h"
#include "private.h"
#include "rtl.h"

#include <cassert>
#include <cstdint>
#include <vector>

using llvm::SmallVector;

int AsyncInfoTy::synchronize() {
  int Result = OFFLOAD_SUCCESS;
  if (!isQueueEmpty()) {
    switch (SyncType) {
    case SyncTy::BLOCKING:
      // If we have a queue we need to synchronize it now.
      Result = Device.synchronize(*this);
      assert(AsyncInfo.Queue == nullptr &&
             "The device plugin should have nulled the queue to indicate there "
             "are no outstanding actions!");
      break;
    case SyncTy::NON_BLOCKING:
      Result = Device.queryAsync(*this);
      break;
    }
  }

  // Run any pending post-processing function registered on this async object.
  if (Result == OFFLOAD_SUCCESS && isQueueEmpty())
    Result = runPostProcessing();

  return Result;
}

void *&AsyncInfoTy::getVoidPtrLocation() {
  BufferLocations.push_back(nullptr);
  return BufferLocations.back();
}

bool AsyncInfoTy::isDone() {
  synchronize();
  // The async info operations are completed when the internal queue is empty.
  return isQueueEmpty();
}

int32_t AsyncInfoTy::runPostProcessing() {
  size_t Size = PostProcessingFunctions.size();
  for (size_t I = 0; I < Size; ++I) {
    const int Result = PostProcessingFunctions[I]();
    if (Result != OFFLOAD_SUCCESS)
      return Result;
  }

  // Clear the vector up until the last known function, since post-processing
  // procedures might add new procedures themselves.
  const auto PrevBegin = PostProcessingFunctions.begin();
  PostProcessingFunctions.erase(PrevBegin, PrevBegin + Size);

  return OFFLOAD_SUCCESS;
}

bool AsyncInfoTy::isQueueEmpty() const { return AsyncInfo.Queue == nullptr; }

/* All begin addresses for partially mapped structs must be 8-aligned in order
 * to ensure proper alignment of members. E.g.
 *
 * struct S {
 *   int a;   // 4-aligned
 *   int b;   // 4-aligned
 *   int *p;  // 8-aligned
 * } s1;
 * ...
 * #pragma omp target map(tofrom: s1.b, s1.p[0:N])
 * {
 *   s1.b = 5;
 *   for (int i...) s1.p[i] = ...;
 * }
 *
 * Here we are mapping s1 starting from member b, so BaseAddress=&s1=&s1.a and
 * BeginAddress=&s1.b. Let's assume that the struct begins at address 0x100,
 * then &s1.a=0x100, &s1.b=0x104, &s1.p=0x108. Each member obeys the alignment
 * requirements for its type. Now, when we allocate memory on the device, in
 * CUDA's case cuMemAlloc() returns an address which is at least 256-aligned.
 * This means that the chunk of the struct on the device will start at a
 * 256-aligned address, let's say 0x200. Then the address of b will be 0x200 and
 * address of p will be a misaligned 0x204 (on the host there was no need to add
 * padding between b and p, so p comes exactly 4 bytes after b). If the device
 * kernel tries to access s1.p, a misaligned address error occurs (as reported
 * by the CUDA plugin). By padding the begin address down to a multiple of 8 and
 * extending the size of the allocated chuck accordingly, the chuck on the
 * device will start at 0x200 with the padding (4 bytes), then &s1.b=0x204 and
 * &s1.p=0x208, as they should be to satisfy the alignment requirements.
 */
static const int64_t Alignment = 8;

/// Map global data and execute pending ctors
static int initLibrary(DeviceTy &Device) {
  /*
   * Map global data
   */
  int32_t DeviceId = Device.DeviceID;
  int Rc = OFFLOAD_SUCCESS;
  bool SupportsEmptyImages = Device.RTL->supports_empty_images &&
                             Device.RTL->supports_empty_images() > 0;
  {
    std::lock_guard<decltype(PM->TrlTblMtx)> LG(PM->TrlTblMtx);
    for (auto *HostEntriesBegin : PM->HostEntriesBeginRegistrationOrder) {
      TranslationTable *TransTable =
          &PM->HostEntriesBeginToTransTable[HostEntriesBegin];
      if (TransTable->HostTable.EntriesBegin ==
              TransTable->HostTable.EntriesEnd &&
          !SupportsEmptyImages) {
        // No host entry so no need to proceed
        continue;
      }

      if (TransTable->TargetsTable[DeviceId] != 0) {
        // Library entries have already been processed
        continue;
      }

      // 1) get image.
      assert(TransTable->TargetsImages.size() > (size_t)DeviceId &&
             "Not expecting a device ID outside the table's bounds!");
      __tgt_device_image *Img = TransTable->TargetsImages[DeviceId];
      if (!Img) {
        REPORT("No image loaded for device id %d.\n", DeviceId);
        Rc = OFFLOAD_FAIL;
        break;
      }
      // 2) load image into the target table.
      __tgt_target_table *TargetTable = TransTable->TargetsTable[DeviceId] =
          Device.loadBinary(Img);
      // Unable to get table for this image: invalidate image and fail.
      if (!TargetTable) {
        REPORT("Unable to generate entries table for device id %d.\n",
               DeviceId);
        TransTable->TargetsImages[DeviceId] = 0;
        Rc = OFFLOAD_FAIL;
        break;
      }

      // Verify whether the two table sizes match.
      size_t Hsize =
          TransTable->HostTable.EntriesEnd - TransTable->HostTable.EntriesBegin;
      size_t Tsize = TargetTable->EntriesEnd - TargetTable->EntriesBegin;

      // Invalid image for these host entries!
      if (Hsize != Tsize) {
        REPORT(
            "Host and Target tables mismatch for device id %d [%zx != %zx].\n",
            DeviceId, Hsize, Tsize);
        TransTable->TargetsImages[DeviceId] = 0;
        TransTable->TargetsTable[DeviceId] = 0;
        Rc = OFFLOAD_FAIL;
        break;
      }

      DeviceTy::HDTTMapAccessorTy HDTTMap =
          Device.HostDataToTargetMap.getExclusiveAccessor();

      __tgt_target_table *HostTable = &TransTable->HostTable;
      for (__tgt_offload_entry *CurrDeviceEntry = TargetTable->EntriesBegin,
                               *CurrHostEntry = HostTable->EntriesBegin,
                               *EntryDeviceEnd = TargetTable->EntriesEnd;
           CurrDeviceEntry != EntryDeviceEnd;
           CurrDeviceEntry++, CurrHostEntry++) {
        if (CurrDeviceEntry->size != 0) {
          // has data.
          assert(CurrDeviceEntry->size == CurrHostEntry->size &&
                 "data size mismatch");

          // Fortran may use multiple weak declarations for the same symbol,
          // therefore we must allow for multiple weak symbols to be loaded from
          // the fat binary. Treat these mappings as any other "regular"
          // mapping. Add entry to map.
          if (Device.getTgtPtrBegin(HDTTMap, CurrHostEntry->addr,
                                    CurrHostEntry->size))
            continue;

          DP("Add mapping from host " DPxMOD " to device " DPxMOD
             " with size %zu"
             "\n",
             DPxPTR(CurrHostEntry->addr), DPxPTR(CurrDeviceEntry->addr),
             CurrDeviceEntry->size);
          HDTTMap->emplace(new HostDataToTargetTy(
              (uintptr_t)CurrHostEntry->addr /*HstPtrBase*/,
              (uintptr_t)CurrHostEntry->addr /*HstPtrBegin*/,
              (uintptr_t)CurrHostEntry->addr +
                  CurrHostEntry->size /*HstPtrEnd*/,
              (uintptr_t)CurrDeviceEntry->addr /*TgtPtrBegin*/,
              false /*UseHoldRefCount*/, CurrHostEntry->name,
              true /*IsRefCountINF*/));
#if OMPT_SUPPORT
          // FIXME: In our experiments so far, this callback describes the
          // association of a const array's host and device addresses because it
          // appears in a firstprivate clause on some target region.  This
          // callback is reached when execution arrives at the first target
          // region, which might not be the region with that firstprivate
          // clause.  There are surely other scenarios, but we haven't tried to
          // describe the general case.
          //
          // The event this callback describes might them seem like part of
          // device initialization except that device initialization might have
          // happened on an earlier call to an OpenMP runtime library routine
          // like omp_target_alloc.  Thus, we make no effort to ensure this
          // callback is reached before ompt_callback_device_initialize
          // (indicating end of device initialization) is dispatched.
          //
          // The event this callback describes might seem like it's instead part
          // of the first target region except that target region might not even
          // make use of the array.  Thus, we make no effort to ensure this is
          // reached before ompt_callback_target with endpoint=ompt_scope_begin
          // is dispatched for the first target region.
          //
          // Instead, we just let this callback dispatch between
          // ompt_callback_device_initialize and ompt_callback_target with
          // endpoint=ompt_scope_begin for the first target region as if this
          // callback is a leftover part of device initialization that gets
          // picked up immediately before entering the first target region.  Is
          // that OK?  Will that affect the timings one might collect using the
          // corresponding OpenACC callbacks?
          if (Device.OmptApi.ompt_target_enabled->
              ompt_callback_target_data_op_emi) {
            // FIXME: We don't yet need the host_op_id and codeptr_ra arguments
            // for OpenACC support, so we haven't bothered to implement them
            // yet.
            Device.OmptApi.ompt_target_callbacks->ompt_callback(
                ompt_callback_target_data_op_emi)(
                ompt_scope_beginend, /*target_task_data=*/NULL,
                /*target_data=*/NULL, /*host_op_id=*/NULL,
                ompt_target_data_associate, CurrHostEntry->addr,
                omp_get_initial_device(), CurrDeviceEntry->addr, DeviceId,
                CurrHostEntry->size, /*codeptr_ra=*/NULL);
          }
#endif
        }
      }
    }
  }

  if (Rc != OFFLOAD_SUCCESS) {
    return Rc;
  }

  /*
   * Run ctors for static objects
   */
  if (!Device.PendingCtorsDtors.empty()) {
    AsyncInfoTy AsyncInfo(Device);
    // Call all ctors for all libraries registered so far
    for (auto &Lib : Device.PendingCtorsDtors) {
      if (!Lib.second.PendingCtors.empty()) {
        DP("Has pending ctors... call now\n");
        for (auto &Entry : Lib.second.PendingCtors) {
          void *Ctor = Entry;
          int Rc = target(nullptr, Device, Ctor, 0, nullptr, nullptr, nullptr,
                          nullptr, nullptr, nullptr, 1, 1, 0, true /*team*/,
                          AsyncInfo);
          if (Rc != OFFLOAD_SUCCESS) {
            REPORT("Running ctor " DPxMOD " failed.\n", DPxPTR(Ctor));
            return OFFLOAD_FAIL;
          }
        }
        // Clear the list to indicate that this device has been used
        Lib.second.PendingCtors.clear();
        DP("Done with pending ctors for lib " DPxMOD "\n", DPxPTR(Lib.first));
      }
    }
    // All constructors have been issued, wait for them now.
    if (AsyncInfo.synchronize() != OFFLOAD_SUCCESS)
      return OFFLOAD_FAIL;
  }
  Device.HasPendingGlobals = false;

  return OFFLOAD_SUCCESS;
}

void handleTargetOutcome(bool Success, ident_t *Loc) {
  switch (PM->TargetOffloadPolicy) {
  case tgt_disabled:
    if (Success) {
      FATAL_MESSAGE0(1, "expected no offloading while offloading is disabled");
    }
    break;
  case tgt_default:
    FATAL_MESSAGE0(1, "default offloading policy must be switched to "
                      "mandatory or disabled");
    break;
  case tgt_mandatory:
    if (!Success) {
      if (getInfoLevel() & OMP_INFOTYPE_DUMP_TABLE)
        for (auto &Device : PM->Devices)
          dumpTargetPointerMappings(Loc, *Device);
      else
        FAILURE_MESSAGE("Consult https://openmp.llvm.org/design/Runtimes.html "
                        "for debugging options.\n");

      SourceInfo Info(Loc);
      if (Info.isAvailible())
        fprintf(stderr, "%s:%d:%d: ", Info.getFilename(), Info.getLine(),
                Info.getColumn());
      else
        FAILURE_MESSAGE("Source location information not present. Compile with "
                        "-g or -gline-tables-only.\n");
      FATAL_MESSAGE0(
          1, "failure of target construct while offloading is mandatory");
    } else {
      if (getInfoLevel() & OMP_INFOTYPE_DUMP_TABLE)
        for (auto &Device : PM->Devices)
          dumpTargetPointerMappings(Loc, *Device);
    }
    break;
  }
}

static void handleDefaultTargetOffload() {
  std::lock_guard<decltype(PM->TargetOffloadMtx)> LG(PM->TargetOffloadMtx);
  if (PM->TargetOffloadPolicy == tgt_default) {
    if (omp_get_num_devices() > 0) {
      DP("Default TARGET OFFLOAD policy is now mandatory "
         "(devices were found)\n");
      PM->TargetOffloadPolicy = tgt_mandatory;
    } else {
      DP("Default TARGET OFFLOAD policy is now disabled "
         "(no devices were found)\n");
      PM->TargetOffloadPolicy = tgt_disabled;
    }
  }
}

static bool isOffloadDisabled() {
  if (PM->TargetOffloadPolicy == tgt_default)
    handleDefaultTargetOffload();
  return PM->TargetOffloadPolicy == tgt_disabled;
}

// If offload is enabled, ensure that device DeviceID has been initialized,
// global ctors have been executed, and global data has been mapped.
//
// The return bool indicates if the offload is to the host device
// There are three possible results:
// - Return false if the taregt device is ready for offload
// - Return true without reporting a runtime error if offload is
//   disabled, perhaps because the initial device was specified.
// - Report a runtime error and return true.
//
// If DeviceID == OFFLOAD_DEVICE_DEFAULT, set DeviceID to the default device.
// This step might be skipped if offload is disabled.
bool checkDeviceAndCtors(int64_t &DeviceID, ident_t *Loc) {
  if (isOffloadDisabled()) {
    DP("Offload is disabled\n");
    return true;
  }

  if (DeviceID == OFFLOAD_DEVICE_DEFAULT) {
    DeviceID = omp_get_default_device();
    DP("Use default device id %" PRId64 "\n", DeviceID);
  }

  // Proposed behavior for OpenMP 5.2 in OpenMP spec github issue 2669.
  if (omp_get_num_devices() == 0) {
    DP("omp_get_num_devices() == 0 but offload is manadatory\n");
    handleTargetOutcome(false, Loc);
    return true;
  }

  if (DeviceID == omp_get_initial_device()) {
    DP("Device is host (%" PRId64 "), returning as if offload is disabled\n",
       DeviceID);
    return true;
  }

  // Is device ready?
  if (!deviceIsReady(DeviceID)) {
    REPORT("Device %" PRId64 " is not ready.\n", DeviceID);
    handleTargetOutcome(false, Loc);
    return true;
  }

  // Get device info.
  DeviceTy &Device = *PM->Devices[DeviceID];

  // Check whether global data has been mapped for this device
  {
    std::lock_guard<decltype(Device.PendingGlobalsMtx)> LG(
        Device.PendingGlobalsMtx);
    if (Device.HasPendingGlobals && initLibrary(Device) != OFFLOAD_SUCCESS) {
      REPORT("Failed to init globals on device %" PRId64 "\n", DeviceID);
      handleTargetOutcome(false, Loc);
      return true;
    }
  }

  return false;
}

const char *deviceTypeToString(omp_device_t DevType) {
  switch (DevType) {
#define MAKE_CASE(Type)                                                        \
  case Type:                                                                   \
    return #Type;
  MAKE_CASE(omp_device_none);
  MAKE_CASE(omp_device_host);
  MAKE_CASE(omp_device_x86_64);
  MAKE_CASE(omp_device_ppc64le);
  MAKE_CASE(omp_device_nvptx64);
  MAKE_CASE(omp_device_amdgcn);
#undef MAKE_CASE
  }
  assert(0 && "unexpected omp_device_t");
}

static int32_t getParentIndex(int64_t Type) {
  return ((Type & OMP_TGT_MAPTYPE_MEMBER_OF) >> 48) - 1;
}

void *targetAllocExplicit(size_t Size, int DeviceNum, int Kind,
                          const char *Name) {
  TIMESCOPE();
  DP("Call to %s for device %d requesting %zu bytes\n", Name, DeviceNum, Size);

  if (Size <= 0) {
    DP("Call to %s with non-positive length\n", Name);
    return NULL;
  }

  void *Rc = NULL;

  if (DeviceNum == omp_get_initial_device()) {
    Rc = malloc(Size);
    DP("%s returns host ptr " DPxMOD "\n", Name, DPxPTR(Rc));
    return Rc;
  }

  if (!deviceIsReady(DeviceNum)) {
    DP("%s returns NULL ptr\n", Name);
    return NULL;
  }

  DeviceTy &Device = *PM->Devices[DeviceNum];
  Rc = Device.allocData(Size, nullptr, Kind);
  DP("%s returns device ptr " DPxMOD "\n", Name, DPxPTR(Rc));
  return Rc;
}

void targetFreeExplicit(void *DevicePtr, int DeviceNum, int Kind,
                        const char *Name) {
  TIMESCOPE();
  DP("Call to %s for device %d and address " DPxMOD "\n", Name, DeviceNum,
     DPxPTR(DevicePtr));

  if (!DevicePtr) {
    DP("Call to %s with NULL ptr\n", Name);
    return;
  }

  if (DeviceNum == omp_get_initial_device()) {
    free(DevicePtr);
    DP("%s deallocated host ptr\n", Name);
    return;
  }

  if (!deviceIsReady(DeviceNum)) {
    DP("%s returns, nothing to do\n", Name);
    return;
  }

  PM->Devices[DeviceNum]->deleteData(DevicePtr, Kind);
  DP("omp_target_free deallocated device ptr\n");
}

/// Call the user-defined mapper function followed by the appropriate
// targetData* function (targetData{Begin,End,Update}).
int targetDataMapper(ident_t *Loc, DeviceTy &Device, void *ArgBase, void *Arg,
                     int64_t ArgSize, int64_t ArgType, map_var_info_t ArgNames,
                     void *ArgMapper, AsyncInfoTy &AsyncInfo,
                     TargetDataFuncPtrTy TargetDataFunction) {
  TIMESCOPE_WITH_IDENT(Loc);
  DP("Calling the mapper function " DPxMOD "\n", DPxPTR(ArgMapper));

  // The mapper function fills up Components.
  MapperComponentsTy MapperComponents;
  MapperFuncPtrTy MapperFuncPtr = (MapperFuncPtrTy)(ArgMapper);
  (*MapperFuncPtr)((void *)&MapperComponents, ArgBase, Arg, ArgSize, ArgType,
                   ArgNames);

  // Construct new arrays for args_base, args, arg_sizes and arg_types
  // using the information in MapperComponents and call the corresponding
  // targetData* function using these new arrays.
  SmallVector<void *> MapperArgsBase(MapperComponents.Components.size());
  SmallVector<void *> MapperArgs(MapperComponents.Components.size());
  SmallVector<int64_t> MapperArgSizes(MapperComponents.Components.size());
  SmallVector<int64_t> MapperArgTypes(MapperComponents.Components.size());
  SmallVector<void *> MapperArgNames(MapperComponents.Components.size());

  for (unsigned I = 0, E = MapperComponents.Components.size(); I < E; ++I) {
    auto &C = MapperComponents.Components[I];
    MapperArgsBase[I] = C.Base;
    MapperArgs[I] = C.Begin;
    MapperArgSizes[I] = C.Size;
    MapperArgTypes[I] = C.Type;
    MapperArgNames[I] = C.Name;
  }

  int Rc = TargetDataFunction(Loc, Device, MapperComponents.Components.size(),
                              MapperArgsBase.data(), MapperArgs.data(),
                              MapperArgSizes.data(), MapperArgTypes.data(),
                              MapperArgNames.data(), /*arg_mappers*/ nullptr,
                              AsyncInfo, /*FromMapper=*/true);

  return Rc;
}

struct OmptMapVarInfoRAII {
  OmptMapVarInfoRAII(map_var_info_t MapVarInfo) {
#if OMPT_SUPPORT
    libomp_ompt_set_map_var_info(MapVarInfo);
#endif
  }
  ~OmptMapVarInfoRAII() {
#if OMPT_SUPPORT
    libomp_ompt_clear_map_var_info();
#endif
  }
};

/// Internal function to do the mapping and transfer the data to the device
int targetDataBegin(ident_t *Loc, DeviceTy &Device, int32_t ArgNum,
                    void **ArgsBase, void **Args, int64_t *ArgSizes,
                    int64_t *ArgTypes, map_var_info_t *ArgNames,
                    void **ArgMappers, AsyncInfoTy &AsyncInfo,
                    bool FromMapper) {
  // process each input.
  for (int32_t I = 0; I < ArgNum; ++I) {
    OmptMapVarInfoRAII TheOmptMapVarInfoRAII(ArgNames ? ArgNames[I] : nullptr);
    // Ignore private variables and arrays - there is no mapping for them.
    if ((ArgTypes[I] & OMP_TGT_MAPTYPE_LITERAL) ||
        (ArgTypes[I] & OMP_TGT_MAPTYPE_PRIVATE))
      continue;

    if (ArgMappers && ArgMappers[I]) {
      // Instead of executing the regular path of targetDataBegin, call the
      // targetDataMapper variant which will call targetDataBegin again
      // with new arguments.
      DP("Calling targetDataMapper for the %dth argument\n", I);

      map_var_info_t ArgName = (!ArgNames) ? nullptr : ArgNames[I];
      int Rc = targetDataMapper(Loc, Device, ArgsBase[I], Args[I], ArgSizes[I],
                                ArgTypes[I], ArgName, ArgMappers[I], AsyncInfo,
                                targetDataBegin);

      if (Rc != OFFLOAD_SUCCESS) {
        REPORT("Call to targetDataBegin via targetDataMapper for custom mapper"
               " failed.\n");
        return OFFLOAD_FAIL;
      }

      // Skip the rest of this function, continue to the next argument.
      continue;
    }

    void *HstPtrBegin = Args[I];
    void *HstPtrBase = ArgsBase[I];
    int64_t DataSize = ArgSizes[I];
    map_var_info_t HstPtrName = (!ArgNames) ? nullptr : ArgNames[I];

    // Adjust for proper alignment if this is a combined entry (for structs).
    // Look at the next argument - if that is MEMBER_OF this one, then this one
    // is a combined entry.
    int64_t Padding = 0;
    const int NextI = I + 1;
    if (getParentIndex(ArgTypes[I]) < 0 && NextI < ArgNum &&
        getParentIndex(ArgTypes[NextI]) == I) {
      Padding = (int64_t)HstPtrBegin % Alignment;
      if (Padding) {
        DP("Using a padding of %" PRId64 " bytes for begin address " DPxMOD
           "\n",
           Padding, DPxPTR(HstPtrBegin));
        HstPtrBegin = (char *)HstPtrBegin - Padding;
        DataSize += Padding;
      }
    }

    // Address of pointer on the host and device, respectively.
    void *PointerHstPtrBegin, *PointerTgtPtrBegin;
    TargetPointerResultTy PointerTpr;
    bool IsHostPtr = false;
    bool IsImplicit = ArgTypes[I] & OMP_TGT_MAPTYPE_IMPLICIT;
    // Force the creation of a device side copy of the data when:
    // a close map modifier was associated with a map that contained a to.
    bool HasCloseModifier = ArgTypes[I] & OMP_TGT_MAPTYPE_CLOSE;
    bool HasPresentModifier = ArgTypes[I] & OMP_TGT_MAPTYPE_PRESENT;
    bool HasHoldModifier = ArgTypes[I] & OMP_TGT_MAPTYPE_OMPX_HOLD;
    bool HasNoAllocModifier = ArgTypes[I] & OMP_TGT_MAPTYPE_OMPX_NO_ALLOC;
    // UpdateRef is based on MEMBER_OF instead of TARGET_PARAM because if we
    // have reached this point via __tgt_target_data_begin and not __tgt_target
    // then no argument is marked as TARGET_PARAM ("omp target data map" is not
    // associated with a target region, so there are no target parameters). This
    // may be considered a hack, we could revise the scheme in the future.
    bool UpdateRef =
        !(ArgTypes[I] & OMP_TGT_MAPTYPE_MEMBER_OF) && !(FromMapper && I == 0);
    if (ArgTypes[I] & OMP_TGT_MAPTYPE_PTR_AND_OBJ) {
      DP("Has a pointer entry: \n");
      // Base is address of pointer.
      //
      // Usually, the pointer is already allocated by this time.  For example:
      //
      //   #pragma omp target map(s.p[0:N])
      //
      // The map entry for s comes first, and the PTR_AND_OBJ entry comes
      // afterward, so the pointer is already allocated by the time the
      // PTR_AND_OBJ entry is handled below, and PointerTgtPtrBegin is thus
      // non-null.  However, "declare target link" can produce a PTR_AND_OBJ
      // entry for a global that might not already be allocated by the time the
      // PTR_AND_OBJ entry is handled below, and so the allocation might fail
      // when HasPresentModifier.
      // TODO: Is the above still true?  That is, is it actually possible for
      // the pointer not to be allocated yet?  If not, then does
      // HasPresentModifier or HasNoAllocModifier still matter here?
      PointerTpr = Device.getTargetPointer(
          HstPtrBase, HstPtrBase, sizeof(void *), /*HstPtrName=*/nullptr,
          /*HasFlagTo=*/false, /*HasFlagAlways=*/false, IsImplicit, UpdateRef,
          HasCloseModifier, HasPresentModifier, HasHoldModifier,
          HasNoAllocModifier, AsyncInfo);
      PointerTgtPtrBegin = PointerTpr.TargetPointer;
      IsHostPtr = PointerTpr.Flags.IsHostPointer;
      if (!PointerTgtPtrBegin) {
        REPORT("Call to getTargetPointer returned null pointer (%s).\n",
               HasPresentModifier ? "'present' map type modifier"
                                  : "device failure or illegal mapping");
        return OFFLOAD_FAIL;
      }
      DP("There are %zu bytes allocated at target address " DPxMOD " - is%s new"
         "\n",
         sizeof(void *), DPxPTR(PointerTgtPtrBegin),
         (PointerTpr.Flags.IsNewEntry ? "" : " not"));
      PointerHstPtrBegin = HstPtrBase;
      // modify current entry.
      HstPtrBase = *(void **)HstPtrBase;
      // No need to update pointee ref count for the first element of the
      // subelement that comes from mapper.
      UpdateRef =
          (!FromMapper || I != 0); // subsequently update ref count of pointee
    }

    const bool HasFlagTo = ArgTypes[I] & OMP_TGT_MAPTYPE_TO;
    const bool HasFlagAlways = ArgTypes[I] & OMP_TGT_MAPTYPE_ALWAYS;
    auto TPR = Device.getTargetPointer(
        HstPtrBegin, HstPtrBase, DataSize, HstPtrName, HasFlagTo, HasFlagAlways,
        IsImplicit, UpdateRef, HasCloseModifier, HasPresentModifier,
        HasHoldModifier, HasNoAllocModifier, AsyncInfo);
    void *TgtPtrBegin = TPR.TargetPointer;
    IsHostPtr = TPR.Flags.IsHostPointer;
    // If data_size==0, then the argument could be a zero-length pointer to
    // NULL, so getOrAlloc() returning NULL is not an error.
    if (!TgtPtrBegin && (DataSize || HasPresentModifier)) {
      if (!HasPresentModifier && HasNoAllocModifier) {
        DP("Call to getTargetPointer returned null pointer ('ompx_no_alloc' "
           "map type modifier).\n");
        continue;
      }
      REPORT("Call to getTargetPointer returned null pointer (%s).\n",
             HasPresentModifier ? "'present' map type modifier"
                                : "device failure or illegal mapping");
      return OFFLOAD_FAIL;
    }
    DP("There are %" PRId64 " bytes allocated at target address " DPxMOD
       " - is%s new\n",
       DataSize, DPxPTR(TgtPtrBegin), (TPR.Flags.IsNewEntry ? "" : " not"));

    if (ArgTypes[I] & OMP_TGT_MAPTYPE_RETURN_PARAM) {
      uintptr_t Delta = (uintptr_t)HstPtrBegin - (uintptr_t)HstPtrBase;
      void *TgtPtrBase = (void *)((uintptr_t)TgtPtrBegin - Delta);
      DP("Returning device pointer " DPxMOD "\n", DPxPTR(TgtPtrBase));
      ArgsBase[I] = TgtPtrBase;
    }

    if (ArgTypes[I] & OMP_TGT_MAPTYPE_PTR_AND_OBJ && !IsHostPtr) {
      // Check whether we need to update the pointer on the device
      bool UpdateDevPtr = false;

      uint64_t Delta = (uint64_t)HstPtrBegin - (uint64_t)HstPtrBase;
      void *ExpectedTgtPtrBase = (void *)((uint64_t)TgtPtrBegin - Delta);

      Device.ShadowMtx.lock();
      auto Entry = Device.ShadowPtrMap.find(PointerHstPtrBegin);
      // If this pointer is not in the map we need to insert it. If the map
      // contains a stale entry, we need to update it (e.g. if the pointee was
      // deallocated and later on is reallocated at another device address). The
      // latter scenario is the subject of LIT test env/base_ptr_ref_count.c. An
      // entry is removed from ShadowPtrMap only when the PTR of a PTR_AND_OBJ
      // pair is deallocated, not when the OBJ is deallocated. In
      // env/base_ptr_ref_count.c the PTR is a global "declare target" pointer,
      // so it stays in the map for the lifetime of the application. When the
      // OBJ is deallocated and later on allocated again (at a different device
      // address), ShadowPtrMap still contains an entry for Pointer_HstPtrBegin
      // which is stale, pointing to the old ExpectedTgtPtrBase of the OBJ.
      if (Entry == Device.ShadowPtrMap.end() ||
          Entry->second.TgtPtrVal != ExpectedTgtPtrBase) {
        // create or update shadow pointers for this entry
        Device.ShadowPtrMap[PointerHstPtrBegin] = {
            HstPtrBase, PointerTgtPtrBegin, ExpectedTgtPtrBase};
        PointerTpr.Entry->setMayContainAttachedPointers();
        UpdateDevPtr = true;
      }

      if (UpdateDevPtr) {
        std::lock_guard<decltype(*PointerTpr.Entry)> LG(*PointerTpr.Entry);
        Device.ShadowMtx.unlock();

        DP("Update pointer (" DPxMOD ") -> [" DPxMOD "]\n",
           DPxPTR(PointerTgtPtrBegin), DPxPTR(TgtPtrBegin));

        void *&TgtPtrBase = AsyncInfo.getVoidPtrLocation();
        TgtPtrBase = ExpectedTgtPtrBase;

        int Ret = Device.submitData(PointerTgtPtrBegin, &TgtPtrBase,
                                    sizeof(void *), AsyncInfo);
        if (Ret != OFFLOAD_SUCCESS) {
          REPORT("Copying data to device failed.\n");
          return OFFLOAD_FAIL;
        }
        if (PointerTpr.Entry->addEventIfNecessary(Device, AsyncInfo) !=
            OFFLOAD_SUCCESS)
          return OFFLOAD_FAIL;
      } else
        Device.ShadowMtx.unlock();
    }
  }

  return OFFLOAD_SUCCESS;
}

namespace {
/// This structure contains information to deallocate a target pointer, aka.
/// used to fix up the shadow map and potentially delete the entry from the
/// mapping table via \p DeviceTy::deallocTgtPtr.
struct PostProcessingInfo {
  /// Host pointer used to look up into the map table
  void *HstPtrBegin;

  /// Size of the data
  int64_t DataSize;

  /// The mapping type (bitfield).
  int64_t ArgType;

  /// The target pointer information.
  TargetPointerResultTy TPR;

  /// Are we expecting to delete this entry or not. Even if set, we might not
  /// delete the entry if another thread reused the entry in the meantime.
  bool DelEntry;

  PostProcessingInfo(void *HstPtr, int64_t Size, int64_t ArgType, bool DelEntry,
                     TargetPointerResultTy TPR)
      : HstPtrBegin(HstPtr), DataSize(Size), ArgType(ArgType), TPR(TPR),
        DelEntry(DelEntry) {}
};

/// Apply \p CB to the shadow map pointer entries in the range \p Begin, to
/// \p Begin + \p Size. \p CB is called with a locked shadow pointer map and the
/// passed iterator can be updated. If the callback returns OFFLOAD_FAIL the
/// rest of the map is not checked anymore.
template <typename CBTy>
static void applyToShadowMapEntries(DeviceTy &Device, CBTy CB, void *Begin,
                                    uintptr_t Size,
                                    const TargetPointerResultTy &TPR) {
  // If we have an object that is too small to hold a pointer subobject, no need
  // to do any checking.
  if (Size < sizeof(void *))
    return;

  // If the map entry for the object was never marked as containing attached
  // pointers, no need to do any checking.
  if (!TPR.Entry || !TPR.Entry->getMayContainAttachedPointers())
    return;

  uintptr_t LB = (uintptr_t)Begin;
  uintptr_t UB = LB + Size;
  // Now we are looking into the shadow map so we need to lock it.
  std::lock_guard<decltype(Device.ShadowMtx)> LG(Device.ShadowMtx);
  for (ShadowPtrListTy::iterator Itr = Device.ShadowPtrMap.begin();
       Itr != Device.ShadowPtrMap.end();) {
    uintptr_t ShadowHstPtrAddr = (uintptr_t)Itr->first;

    // An STL map is sorted on its keys; use this property
    // to quickly determine when to break out of the loop.
    if (ShadowHstPtrAddr < LB) {
      ++Itr;
      continue;
    }
    if (ShadowHstPtrAddr >= UB)
      break;

    if (CB(Itr) == OFFLOAD_FAIL)
      break;
  }
}

} // namespace

/// Applies the necessary post-processing procedures to entries listed in \p
/// EntriesInfo after the execution of all device side operations from a target
/// data end. This includes the update of pointers at the host and removal of
/// device buffer when needed. It returns OFFLOAD_FAIL or OFFLOAD_SUCCESS
/// according to the successfulness of the operations.
static int
postProcessingTargetDataEnd(DeviceTy *Device,
                            SmallVector<PostProcessingInfo> EntriesInfo,
                            void *FromMapperBase) {
  int Ret = OFFLOAD_SUCCESS;

  for (PostProcessingInfo &Info : EntriesInfo) {
    // If we marked the entry to be deleted we need to verify no other
    // thread reused it by now. If deletion is still supposed to happen by
    // this thread LR will be set and exclusive access to the HDTT map
    // will avoid another thread reusing the entry now. Note that we do
    // not request (exclusive) access to the HDTT map if Info.DelEntry is
    // not set.
    LookupResult LR;
    DeviceTy::HDTTMapAccessorTy HDTTMap =
        Device->HostDataToTargetMap.getExclusiveAccessor(!Info.DelEntry);

    if (Info.DelEntry) {
      LR = Device->lookupMapping(HDTTMap, Info.HstPtrBegin, Info.DataSize);
      if (LR.Entry->getTotalRefCount() != 0 ||
          LR.Entry->getDeleteThreadId() != std::this_thread::get_id()) {
        // The thread is not in charge of deletion anymore. Give up access
        // to the HDTT map and unset the deletion flag.
        HDTTMap.destroy();
        Info.DelEntry = false;
      }
    }

    // If we copied back to the host a struct/array containing pointers,
    // we need to restore the original host pointer values from their
    // shadow copies. If the struct is going to be deallocated, remove any
    // remaining shadow pointer entries for this struct.
    auto CB = [&](ShadowPtrListTy::iterator &Itr) {
      // If we copied the struct to the host, we need to restore the
      // pointer.
      if (Info.ArgType & OMP_TGT_MAPTYPE_FROM) {
        void **ShadowHstPtrAddr = (void **)Itr->first;
        *ShadowHstPtrAddr = Itr->second.HstPtrVal;
        DP("Restoring original host pointer value " DPxMOD " for host "
           "pointer " DPxMOD "\n",
           DPxPTR(Itr->second.HstPtrVal), DPxPTR(ShadowHstPtrAddr));
      }
      // If the struct is to be deallocated, remove the shadow entry.
      if (Info.DelEntry) {
        DP("Removing shadow pointer " DPxMOD "\n", DPxPTR((void **)Itr->first));
        auto OldItr = Itr;
        Itr++;
        Device->ShadowPtrMap.erase(OldItr);
      } else {
        ++Itr;
      }
      return OFFLOAD_SUCCESS;
    };
    applyToShadowMapEntries(*Device, CB, Info.HstPtrBegin, Info.DataSize,
                            Info.TPR);

    // If we are deleting the entry the DataMapMtx is locked and we own
    // the entry.
    if (Info.DelEntry) {
      if (!FromMapperBase || FromMapperBase != Info.HstPtrBegin)
        Ret = Device->deallocTgtPtr(HDTTMap, LR, Info.DataSize);

      if (Ret != OFFLOAD_SUCCESS) {
        REPORT("Deallocating data from device failed.\n");
        break;
      }
    }
  }

  return Ret;
}

/// Internal function to undo the mapping and retrieve the data from the device.
int targetDataEnd(ident_t *Loc, DeviceTy &Device, int32_t ArgNum,
                  void **ArgBases, void **Args, int64_t *ArgSizes,
                  int64_t *ArgTypes, map_var_info_t *ArgNames,
                  void **ArgMappers, AsyncInfoTy &AsyncInfo, bool FromMapper) {
  int Ret = OFFLOAD_SUCCESS;
  SmallVector<PostProcessingInfo> PostProcessingPtrs;
  void *FromMapperBase = nullptr;
  // process each input.
  for (int32_t I = ArgNum - 1; I >= 0; --I) {
    map_var_info_t HstPtrName = ArgNames ? ArgNames[I] : nullptr;
    OmptMapVarInfoRAII TheOmptMapVarInfoRAII(HstPtrName);
    // Ignore private variables and arrays - there is no mapping for them.
    // Also, ignore the use_device_ptr directive, it has no effect here.
    if ((ArgTypes[I] & OMP_TGT_MAPTYPE_LITERAL) ||
        (ArgTypes[I] & OMP_TGT_MAPTYPE_PRIVATE))
      continue;

    if (ArgMappers && ArgMappers[I]) {
      // Instead of executing the regular path of targetDataEnd, call the
      // targetDataMapper variant which will call targetDataEnd again
      // with new arguments.
      DP("Calling targetDataMapper for the %dth argument\n", I);

      map_var_info_t ArgName = (!ArgNames) ? nullptr : ArgNames[I];
      Ret = targetDataMapper(Loc, Device, ArgBases[I], Args[I], ArgSizes[I],
                             ArgTypes[I], ArgName, ArgMappers[I], AsyncInfo,
                             targetDataEnd);

      if (Ret != OFFLOAD_SUCCESS) {
        REPORT("Call to targetDataEnd via targetDataMapper for custom mapper"
               " failed.\n");
        return OFFLOAD_FAIL;
      }

      // Skip the rest of this function, continue to the next argument.
      continue;
    }

    void *HstPtrBegin = Args[I];
    int64_t DataSize = ArgSizes[I];
    // Adjust for proper alignment if this is a combined entry (for structs).
    // Look at the next argument - if that is MEMBER_OF this one, then this one
    // is a combined entry.
    const int NextI = I + 1;
    if (getParentIndex(ArgTypes[I]) < 0 && NextI < ArgNum &&
        getParentIndex(ArgTypes[NextI]) == I) {
      int64_t Padding = (int64_t)HstPtrBegin % Alignment;
      if (Padding) {
        DP("Using a Padding of %" PRId64 " bytes for begin address " DPxMOD
           "\n",
           Padding, DPxPTR(HstPtrBegin));
        HstPtrBegin = (char *)HstPtrBegin - Padding;
        DataSize += Padding;
      }
    }

    bool IsLast, IsHostPtr;
    bool IsImplicit = ArgTypes[I] & OMP_TGT_MAPTYPE_IMPLICIT;
    bool UpdateRef = (!(ArgTypes[I] & OMP_TGT_MAPTYPE_MEMBER_OF) ||
                      (ArgTypes[I] & OMP_TGT_MAPTYPE_PTR_AND_OBJ)) &&
                     !(FromMapper && I == 0);
    bool ForceDelete = ArgTypes[I] & OMP_TGT_MAPTYPE_DELETE;
    bool HasPresentModifier = ArgTypes[I] & OMP_TGT_MAPTYPE_PRESENT;
    bool HasHoldModifier = ArgTypes[I] & OMP_TGT_MAPTYPE_OMPX_HOLD;

    // If PTR_AND_OBJ, HstPtrBegin is address of pointee
    TargetPointerResultTy TPR = Device.getTgtPtrBegin(
        HstPtrBegin, DataSize, IsLast, UpdateRef, HasHoldModifier, IsHostPtr,
        !IsImplicit, ForceDelete);
    void *TgtPtrBegin = TPR.TargetPointer;
    if (!TPR.isPresent() && !TPR.isHostPointer() &&
        (DataSize || HasPresentModifier)) {
      DP("Mapping does not exist (%s)\n",
         (HasPresentModifier ? "'present' map type modifier" : "ignored"));
      if (HasPresentModifier) {
        // OpenMP 5.1, sec. 2.21.7.1 "map Clause", p. 350 L10-13:
        // "If a map clause appears on a target, target data, target enter data
        // or target exit data construct with a present map-type-modifier then
        // on entry to the region if the corresponding list item does not appear
        // in the device data environment then an error occurs and the program
        // terminates."
        //
        // This should be an error upon entering an "omp target exit data".  It
        // should not be an error upon exiting an "omp target data" or "omp
        // target".  For "omp target data", Clang thus doesn't include present
        // modifiers for end calls.  For "omp target", we have not found a valid
        // OpenMP program for which the error matters: it appears that, if a
        // program can guarantee that data is present at the beginning of an
        // "omp target" region so that there's no error there, that data is also
        // guaranteed to be present at the end.
        MESSAGE("device mapping required by 'present' map type modifier does "
                "not exist for host address " DPxMOD " (%" PRId64 " bytes)",
                DPxPTR(HstPtrBegin), DataSize);
        return OFFLOAD_FAIL;
      }
    } else {
      DP("There are %" PRId64 " bytes allocated at target address " DPxMOD
         " - is%s last\n",
         DataSize, DPxPTR(TgtPtrBegin), (IsLast ? "" : " not"));
    }

    // OpenMP 5.1, sec. 2.21.7.1 "map Clause", p. 351 L14-16:
    // "If the map clause appears on a target, target data, or target exit data
    // construct and a corresponding list item of the original list item is not
    // present in the device data environment on exit from the region then the
    // list item is ignored."
    if (!TPR.isPresent())
      continue;

    bool DelEntry = IsLast;

    // If the last element from the mapper (for end transfer args comes in
    // reverse order), do not remove the partial entry, the parent struct still
    // exists.
    if ((ArgTypes[I] & OMP_TGT_MAPTYPE_MEMBER_OF) &&
        !(ArgTypes[I] & OMP_TGT_MAPTYPE_PTR_AND_OBJ)) {
      DelEntry = false; // protect parent struct from being deallocated
    }

    if ((ArgTypes[I] & OMP_TGT_MAPTYPE_FROM) || DelEntry) {
      // Move data back to the host
      if (ArgTypes[I] & OMP_TGT_MAPTYPE_FROM) {
        bool Always = ArgTypes[I] & OMP_TGT_MAPTYPE_ALWAYS;
        if ((Always || IsLast) && !IsHostPtr) {
          DP("Moving %" PRId64 " bytes (tgt:" DPxMOD ") -> (hst:" DPxMOD ")\n",
             DataSize, DPxPTR(TgtPtrBegin), DPxPTR(HstPtrBegin));

          std::lock_guard<decltype(*TPR.Entry)> LG(*TPR.Entry);
          // Wait for any previous transfer if an event is present.
          if (void *Event = TPR.Entry->getEvent()) {
            if (Device.waitEvent(Event, AsyncInfo) != OFFLOAD_SUCCESS) {
              REPORT("Failed to wait for event " DPxMOD ".\n", DPxPTR(Event));
              return OFFLOAD_FAIL;
            }
          }

          Ret = Device.retrieveData(HstPtrBegin, TgtPtrBegin, DataSize,
                                    AsyncInfo);
          if (Ret != OFFLOAD_SUCCESS) {
            REPORT("Copying data from device failed.\n");
            return OFFLOAD_FAIL;
          }

          // As we are expecting to delete the entry the d2h copy might race
          // with another one that also tries to delete the entry. This happens
          // as the entry can be reused and the reuse might happen after the
          // copy-back was issued but before it completed. Since the reuse might
          // also copy-back a value we would race.
          if (IsLast) {
            if (TPR.Entry->addEventIfNecessary(Device, AsyncInfo) !=
                OFFLOAD_SUCCESS)
              return OFFLOAD_FAIL;
          }
        }
      }
      if (DelEntry && FromMapper && I == 0) {
        DelEntry = false;
        FromMapperBase = HstPtrBegin;
      }

      // Add pointer to the buffer for post-synchronize processing.
      PostProcessingPtrs.emplace_back(HstPtrBegin, DataSize, ArgTypes[I],
                                      DelEntry && !IsHostPtr, TPR);
    }
  }

<<<<<<< HEAD
  // TODO: We should not synchronize here but pass the AsyncInfo object to the
  //       allocate/deallocate device APIs.
  //
  // We need to synchronize before deallocating data.
  Ret = AsyncInfo.synchronize();
  if (Ret != OFFLOAD_SUCCESS)
    return OFFLOAD_FAIL;

  // Deallocate target pointer
  for (PostProcessingInfo &Info : PostProcessingPtrs) {
    // If we marked the entry to be deleted we need to verify no other thread
    // reused it by now. If deletion is still supposed to happen by this thread
    // LR will be set and exclusive access to the HDTT map will avoid another
    // thread reusing the entry now. Note that we do not request (exclusive)
    // access to the HDTT map if Info.DelEntry is not set.
    LookupResult LR;
    DeviceTy::HDTTMapAccessorTy HDTTMap =
        Device.HostDataToTargetMap.getExclusiveAccessor(!Info.DelEntry);

    if (Info.DelEntry) {
      LR = Device.lookupMapping(HDTTMap, Info.HstPtrBegin, Info.DataSize);
      if (LR.Entry->getTotalRefCount() != 0 ||
          LR.Entry->getDeleteThreadId() != std::this_thread::get_id()) {
        // The thread is not in charge of deletion anymore. Give up access to
        // the HDTT map and unset the deletion flag.
        HDTTMap.destroy();
        Info.DelEntry = false;
      }
    }

    // If we copied back to the host a struct/array containing pointers, we
    // need to restore the original host pointer values from their shadow
    // copies. If the struct is going to be deallocated, remove any remaining
    // shadow pointer entries for this struct.
    auto CB = [&](ShadowPtrListTy::iterator &Itr) {
      // If we copied the struct to the host, we need to restore the pointer.
      if (Info.ArgType & OMP_TGT_MAPTYPE_FROM) {
        void **ShadowHstPtrAddr = (void **)Itr->first;
        *ShadowHstPtrAddr = Itr->second.HstPtrVal;
        DP("Restoring original host pointer value " DPxMOD " for host "
           "pointer " DPxMOD "\n",
           DPxPTR(Itr->second.HstPtrVal), DPxPTR(ShadowHstPtrAddr));
      }
      // If the struct is to be deallocated, remove the shadow entry.
      if (Info.DelEntry) {
        DP("Removing shadow pointer " DPxMOD "\n", DPxPTR((void **)Itr->first));
        auto OldItr = Itr;
        Itr++;
        Device.ShadowPtrMap.erase(OldItr);
      } else {
        ++Itr;
      }
      return OFFLOAD_SUCCESS;
    };
    applyToShadowMapEntries(Device, CB, Info.HstPtrBegin, Info.DataSize,
                            Info.TPR);

    // If we are deleting the entry the DataMapMtx is locked and we own the
    // entry.
    if (Info.DelEntry) {
      if (!FromMapperBase || FromMapperBase != Info.HstPtrBegin) {
        OmptMapVarInfoRAII TheOmptMapVarInfoRAII(Info.TPR.Entry->HstPtrName);
        Ret = Device.deallocTgtPtr(HDTTMap, LR, Info.DataSize);
      }

      if (Ret != OFFLOAD_SUCCESS) {
        REPORT("Deallocating data from device failed.\n");
        break;
      }
    }
  }
=======
  // Add post-processing functions
  // TODO: We might want to remove `mutable` in the future by not changing the
  // captured variables somehow.
  AsyncInfo.addPostProcessingFunction(
      [=, Device = &Device,
       PostProcessingPtrs = std::move(PostProcessingPtrs)]() mutable -> int {
        return postProcessingTargetDataEnd(Device, PostProcessingPtrs,
                                           FromMapperBase);
      });
>>>>>>> 3bbdd9f5

  return Ret;
}

#if OMPT_SUPPORT
void ompt_dispatch_callback_target_emi(ompt_target_t Kind,
                                       ompt_scope_endpoint_t Endpoint,
                                       DeviceTy &Device) {
  bool SubRegion = Kind == ompt_target_region_enter_data ||
                   Kind == ompt_target_region_exit_data;
  if (!SubRegion && Endpoint == ompt_scope_begin)
    libomp_ompt_set_target_info(Device.DeviceID);
  // FIXME: We don't yet need the task_data, target_id, or codeptr_ra argument
  // for OpenACC support, so we haven't bothered to implement them yet.
  if (Device.OmptApi.ompt_target_enabled->ompt_callback_target_emi) {
    Device.OmptApi.ompt_target_callbacks->ompt_callback(
        ompt_callback_target_emi)(
        Kind, Endpoint, Device.DeviceID, /*task_data=*/NULL,
        /*target_task_data=*/NULL, /*target_data=*/NULL, /*codeptr_ra=*/NULL);
  }
  if (!SubRegion && Endpoint == ompt_scope_end)
    libomp_ompt_clear_target_info();
}
#endif

// OpenMP 5.0 sec. 2.12.6 p. 179 L22-23:
// "The target-update-begin event occurs when a thread enters a target update.
// region.  The target-update-end event occurs when a thread exits a target
// update region."
// OpenMP 5.0 sec. 4.5.2.26 p. 490 L24-25 and p. 491 L21-22:
// "The ompt_callback_target_t type is used for callbacks that are dispatched
// when a thread begins to execute a device construct."
// "The endpoint argument indicates that the callback signals the beginning of
// a scope or the end of a scope."

static int targetDataContiguous(ident_t *Loc, DeviceTy &Device, void *ArgsBase,
                                void *HstPtrBegin, int64_t ArgSize,
                                int64_t ArgType, AsyncInfoTy &AsyncInfo) {
  TIMESCOPE_WITH_IDENT(Loc);
  bool IsLast, IsHostPtr;
  TargetPointerResultTy TPR = Device.getTgtPtrBegin(
      HstPtrBegin, ArgSize, IsLast, /*UpdateRefCount=*/false,
      /*UseHoldRefCount=*/false, IsHostPtr, /*MustContain=*/true);
  void *TgtPtrBegin = TPR.TargetPointer;
  if (!TPR.isPresent()) {
    DP("hst data:" DPxMOD " not found, becomes a noop\n", DPxPTR(HstPtrBegin));
    if (ArgType & OMP_TGT_MAPTYPE_PRESENT) {
      MESSAGE("device mapping required by 'present' motion modifier does not "
              "exist for host address " DPxMOD " (%" PRId64 " bytes)",
              DPxPTR(HstPtrBegin), ArgSize);
      return OFFLOAD_FAIL;
    }
    return OFFLOAD_SUCCESS;
  }

  if (IsHostPtr) {
    DP("hst data:" DPxMOD " unified and shared, becomes a noop\n",
       DPxPTR(HstPtrBegin));
    return OFFLOAD_SUCCESS;
  }

  if (ArgType & OMP_TGT_MAPTYPE_FROM) {
    DP("Moving %" PRId64 " bytes (tgt:" DPxMOD ") -> (hst:" DPxMOD ")\n",
       ArgSize, DPxPTR(TgtPtrBegin), DPxPTR(HstPtrBegin));
    int Ret = Device.retrieveData(HstPtrBegin, TgtPtrBegin, ArgSize, AsyncInfo);
    if (Ret != OFFLOAD_SUCCESS) {
      REPORT("Copying data from device failed.\n");
      return OFFLOAD_FAIL;
    }

    // Wait for device-to-host memcopies for whole struct to complete,
    // before restoring the correct host pointer.
    AsyncInfo.addPostProcessingFunction([=, Device = &Device]() -> int {
      auto CB = [&](ShadowPtrListTy::iterator &Itr) {
        void **ShadowHstPtrAddr = (void **)Itr->first;
        *ShadowHstPtrAddr = Itr->second.HstPtrVal;
        DP("Restoring original host pointer value " DPxMOD
           " for host pointer " DPxMOD "\n",
           DPxPTR(Itr->second.HstPtrVal), DPxPTR(ShadowHstPtrAddr));
        ++Itr;
        return OFFLOAD_SUCCESS;
      };
      applyToShadowMapEntries(*Device, CB, HstPtrBegin, ArgSize, TPR);

      return OFFLOAD_SUCCESS;
    });
  }

  if (ArgType & OMP_TGT_MAPTYPE_TO) {
    DP("Moving %" PRId64 " bytes (hst:" DPxMOD ") -> (tgt:" DPxMOD ")\n",
       ArgSize, DPxPTR(HstPtrBegin), DPxPTR(TgtPtrBegin));
    int Ret = Device.submitData(TgtPtrBegin, HstPtrBegin, ArgSize, AsyncInfo);
    if (Ret != OFFLOAD_SUCCESS) {
      REPORT("Copying data to device failed.\n");
      return OFFLOAD_FAIL;
    }

    auto CB = [&](ShadowPtrListTy::iterator &Itr) {
      DP("Restoring original target pointer value " DPxMOD " for target "
         "pointer " DPxMOD "\n",
         DPxPTR(Itr->second.TgtPtrVal), DPxPTR(Itr->second.TgtPtrAddr));
      Ret = Device.submitData(Itr->second.TgtPtrAddr, &Itr->second.TgtPtrVal,
                              sizeof(void *), AsyncInfo);
      if (Ret != OFFLOAD_SUCCESS)
        REPORT("Copying data to device failed.\n");
      ++Itr;
      return Ret;
    };
    applyToShadowMapEntries(Device, CB, HstPtrBegin, ArgSize, TPR);
  }
  return OFFLOAD_SUCCESS;
}

static int targetDataNonContiguous(ident_t *Loc, DeviceTy &Device,
                                   void *ArgsBase,
                                   __tgt_target_non_contig *NonContig,
                                   uint64_t Size, int64_t ArgType,
                                   int CurrentDim, int DimSize, uint64_t Offset,
                                   AsyncInfoTy &AsyncInfo) {
  TIMESCOPE_WITH_IDENT(Loc);
  int Ret = OFFLOAD_SUCCESS;
  if (CurrentDim < DimSize) {
    for (unsigned int I = 0; I < NonContig[CurrentDim].Count; ++I) {
      uint64_t CurOffset =
          (NonContig[CurrentDim].Offset + I) * NonContig[CurrentDim].Stride;
      // we only need to transfer the first element for the last dimension
      // since we've already got a contiguous piece.
      if (CurrentDim != DimSize - 1 || I == 0) {
        Ret = targetDataNonContiguous(Loc, Device, ArgsBase, NonContig, Size,
                                      ArgType, CurrentDim + 1, DimSize,
                                      Offset + CurOffset, AsyncInfo);
        // Stop the whole process if any contiguous piece returns anything
        // other than OFFLOAD_SUCCESS.
        if (Ret != OFFLOAD_SUCCESS)
          return Ret;
      }
    }
  } else {
    char *Ptr = (char *)ArgsBase + Offset;
    DP("Transfer of non-contiguous : host ptr " DPxMOD " offset %" PRIu64
       " len %" PRIu64 "\n",
       DPxPTR(Ptr), Offset, Size);
    Ret = targetDataContiguous(Loc, Device, ArgsBase, Ptr, Size, ArgType,
                               AsyncInfo);
  }
  return Ret;
}

static int getNonContigMergedDimension(__tgt_target_non_contig *NonContig,
                                       int32_t DimSize) {
  int RemovedDim = 0;
  for (int I = DimSize - 1; I > 0; --I) {
    if (NonContig[I].Count * NonContig[I].Stride == NonContig[I - 1].Stride)
      RemovedDim++;
  }
  return RemovedDim;
}

/// Internal function to pass data to/from the target.
int targetDataUpdate(ident_t *Loc, DeviceTy &Device, int32_t ArgNum,
                     void **ArgsBase, void **Args, int64_t *ArgSizes,
                     int64_t *ArgTypes, map_var_info_t *ArgNames,
                     void **ArgMappers, AsyncInfoTy &AsyncInfo, bool) {
  // process each input.
  for (int32_t I = 0; I < ArgNum; ++I) {
    OmptMapVarInfoRAII TheOmptMapVarInfoRAII(ArgNames ? ArgNames[I] : nullptr);
    if ((ArgTypes[I] & OMP_TGT_MAPTYPE_LITERAL) ||
        (ArgTypes[I] & OMP_TGT_MAPTYPE_PRIVATE))
      continue;

    if (ArgMappers && ArgMappers[I]) {
      // Instead of executing the regular path of targetDataUpdate, call the
      // targetDataMapper variant which will call targetDataUpdate again
      // with new arguments.
      DP("Calling targetDataMapper for the %dth argument\n", I);

      map_var_info_t ArgName = (!ArgNames) ? nullptr : ArgNames[I];
      int Ret = targetDataMapper(Loc, Device, ArgsBase[I], Args[I], ArgSizes[I],
                                 ArgTypes[I], ArgName, ArgMappers[I], AsyncInfo,
                                 targetDataUpdate);

      if (Ret != OFFLOAD_SUCCESS) {
        REPORT("Call to targetDataUpdate via targetDataMapper for custom mapper"
               " failed.\n");
        return OFFLOAD_FAIL;
      }

      // Skip the rest of this function, continue to the next argument.
      continue;
    }

    int Ret = OFFLOAD_SUCCESS;

    if (ArgTypes[I] & OMP_TGT_MAPTYPE_NON_CONTIG) {
      __tgt_target_non_contig *NonContig = (__tgt_target_non_contig *)Args[I];
      int32_t DimSize = ArgSizes[I];
      uint64_t Size =
          NonContig[DimSize - 1].Count * NonContig[DimSize - 1].Stride;
      int32_t MergedDim = getNonContigMergedDimension(NonContig, DimSize);
      Ret = targetDataNonContiguous(
          Loc, Device, ArgsBase[I], NonContig, Size, ArgTypes[I],
          /*current_dim=*/0, DimSize - MergedDim, /*offset=*/0, AsyncInfo);
    } else {
      Ret = targetDataContiguous(Loc, Device, ArgsBase[I], Args[I], ArgSizes[I],
                                 ArgTypes[I], AsyncInfo);
    }
    if (Ret == OFFLOAD_FAIL)
      return OFFLOAD_FAIL;
  }
  return OFFLOAD_SUCCESS;
}

static const unsigned LambdaMapping = OMP_TGT_MAPTYPE_PTR_AND_OBJ |
                                      OMP_TGT_MAPTYPE_LITERAL |
                                      OMP_TGT_MAPTYPE_IMPLICIT;
static bool isLambdaMapping(int64_t Mapping) {
  return (Mapping & LambdaMapping) == LambdaMapping;
}

namespace {
/// Find the table information in the map or look it up in the translation
/// tables.
TableMap *getTableMap(void *HostPtr) {
  std::lock_guard<std::mutex> TblMapLock(PM->TblMapMtx);
  HostPtrToTableMapTy::iterator TableMapIt =
      PM->HostPtrToTableMap.find(HostPtr);

  if (TableMapIt != PM->HostPtrToTableMap.end())
    return &TableMapIt->second;

  // We don't have a map. So search all the registered libraries.
  TableMap *TM = nullptr;
  std::lock_guard<std::mutex> TrlTblLock(PM->TrlTblMtx);
  for (HostEntriesBeginToTransTableTy::iterator Itr =
           PM->HostEntriesBeginToTransTable.begin();
       Itr != PM->HostEntriesBeginToTransTable.end(); ++Itr) {
    // get the translation table (which contains all the good info).
    TranslationTable *TransTable = &Itr->second;
    // iterate over all the host table entries to see if we can locate the
    // host_ptr.
    __tgt_offload_entry *Cur = TransTable->HostTable.EntriesBegin;
    for (uint32_t I = 0; Cur < TransTable->HostTable.EntriesEnd; ++Cur, ++I) {
      if (Cur->addr != HostPtr)
        continue;
      // we got a match, now fill the HostPtrToTableMap so that we
      // may avoid this search next time.
      TM = &(PM->HostPtrToTableMap)[HostPtr];
      TM->Table = TransTable;
      TM->Index = I;
      return TM;
    }
  }

  return nullptr;
}

/// A class manages private arguments in a target region.
class PrivateArgumentManagerTy {
  /// A data structure for the information of first-private arguments. We can
  /// use this information to optimize data transfer by packing all
  /// first-private arguments and transfer them all at once.
  struct FirstPrivateArgInfoTy {
    /// The index of the element in \p TgtArgs corresponding to the argument
    int Index;
    /// Host pointer begin
    char *HstPtrBegin;
    /// Host pointer end
    char *HstPtrEnd;
    /// Aligned size
<<<<<<< HEAD
    const int64_t AlignedSize;

=======
    int64_t AlignedSize;
>>>>>>> 3bbdd9f5
    /// Host pointer name
    map_var_info_t HstPtrName = nullptr;

    FirstPrivateArgInfoTy(int Index, void *HstPtr, int64_t Size,
                          const map_var_info_t HstPtrName = nullptr)
        : Index(Index), HstPtrBegin(reinterpret_cast<char *>(HstPtr)),
          HstPtrEnd(HstPtrBegin + Size), AlignedSize(Size + Size % Alignment),
          HstPtrName(HstPtrName) {}
  };

  /// Info on the allocations we actually created for first-private arguments.
  struct FirstPrivateTgtInfoTy {
    /// Target pointer.
    void *TgtPtr;
#if OMPT_SUPPORT
    /// Host pointer.
    void *HstPtr;
    /// Allocation size.
    const int64_t Size;
    /// Host pointer name, or nullptr if none.
    const map_var_info_t HstPtrName;
#endif
  };

  /// A vector of information of all first-private arguments to be packed
  SmallVector<FirstPrivateArgInfoTy> FirstPrivateArgInfo;
  /// Host buffer for all arguments to be packed
  SmallVector<char> FirstPrivateArgBuffer;
  /// The total size of all arguments to be packed
  int64_t FirstPrivateArgSize = 0;
  /// A vector of information of all allocations for first-private arguments
  SmallVector<FirstPrivateTgtInfoTy> FirstPrivateTgtInfo;

  /// A reference to the \p DeviceTy object
  DeviceTy &Device;
  /// A pointer to a \p AsyncInfoTy object
  AsyncInfoTy &AsyncInfo;

  // TODO: What would be the best value here? Should we make it configurable?
  // If the size is larger than this threshold, we will allocate and transfer it
  // immediately instead of packing it.
  static constexpr const int64_t FirstPrivateArgSizeThreshold = 1024;

public:
  /// Constructor
  PrivateArgumentManagerTy(DeviceTy &Dev, AsyncInfoTy &AsyncInfo)
      : Device(Dev), AsyncInfo(AsyncInfo) {}

  /// Add a private argument
  int addArg(void *HstPtr, int64_t ArgSize, int64_t ArgOffset,
             bool IsFirstPrivate, void *&TgtPtr, int TgtArgsIndex,
             const map_var_info_t HstPtrName = nullptr,
             const bool AllocImmediately = false) {
    // If the argument is not first-private, or its size is greater than a
    // predefined threshold, we will allocate memory and issue the transfer
    // immediately.
    if (ArgSize > FirstPrivateArgSizeThreshold || !IsFirstPrivate ||
        AllocImmediately) {
      TgtPtr = Device.allocData(ArgSize, HstPtr);
      if (!TgtPtr) {
        DP("Data allocation for %sprivate array " DPxMOD " failed.\n",
           (IsFirstPrivate ? "first-" : ""), DPxPTR(HstPtr));
        return OFFLOAD_FAIL;
      }
#if OMPT_SUPPORT
      // OpenMP 5.1, sec. 2.21.7.1 "map Clause", p. 353, L6-7:
      // "The target-data-op-begin event occurs before a thread initiates a data
      // operation on a target device.  The target-data-op-end event occurs
      // after a thread initiates a data operation on a target device."
      //
      // OpenMP 5.1, sec. 3.8.1 "omp_target_alloc", p. 413, L14-15:
      // "The target-data-allocation-begin event occurs before a thread
      // initiates a data allocation on a target device.  The
      // target-data-allocation-end event occurs after a thread initiates a data
      // allocation on a target device."
      //
      // OpenMP 5.1, sec. 3.8.9, p. 428, L10-17:
      // "The target-data-associate event occurs before a thread initiates a
      // device pointer association on a target device."
      // "A thread dispatches a registered ompt_callback_target_data_op
      // callback, or a registered ompt_callback_target_data_op_emi callback
      // with ompt_scope_beginend as its endpoint argument for each occurrence
      // of a target-data-associate event in that thread. These callbacks have
      // type signature ompt_callback_target_data_op_t or
      // ompt_callback_target_data_op_emi_t, respectively."
      //
      // OpenMP 5.1, sec. 4.5.2.25 "ompt_callback_target_data_op_emi_t and
      // ompt_callback_target_data_op_t", p. 536, L25-27:
      // "A thread dispatches a registered ompt_callback_target_data_op_emi or
      // ompt_callback_target_data_op callback when device memory is allocated
      // or freed, as well as when data is copied to or from a device."
      //
      // Contrary to the above specification, we assume the ompt_scope_end
      // callback for ompt_target_data_alloc must dispatch after the allocation
      // succeeds so it can include the device address.  We assume the
      // associated ompt_scope_begin callback cannot possibly include the device
      // address under any reasonable interpretation.
      //
      // TODO: We have not implemented the ompt_scope_begin callback because we
      // don't need it for OpenACC support.
      //
      // The callback for ompt_target_data_associate should follow the callback
      // for ompt_target_data_alloc to reflect the order in which these events
      // must occur.
      if (Device.OmptApi.ompt_target_enabled->
          ompt_callback_target_data_op_emi) {
        // FIXME: We don't yet need the host_op_id and codeptr_ra arguments for
        // OpenACC support, so we haven't bothered to implement them yet.
        Device.OmptApi.ompt_target_callbacks->ompt_callback(
            ompt_callback_target_data_op_emi)(
            ompt_scope_end, /*target_task_data=*/NULL, /*target_data=*/NULL,
            /*host_op_id=*/NULL, ompt_target_data_alloc, HstPtr,
            omp_get_initial_device(), TgtPtr, Device.DeviceID, ArgSize,
            /*codeptr_ra=*/NULL);
        Device.OmptApi.ompt_target_callbacks->ompt_callback(
            ompt_callback_target_data_op_emi)(
            ompt_scope_beginend, /*target_task_data=*/NULL,
            /*target_data=*/NULL, /*host_op_id=*/NULL,
            ompt_target_data_associate, HstPtr, omp_get_initial_device(),
            TgtPtr, Device.DeviceID, ArgSize, /*codeptr_ra=*/NULL);
      }
#endif
#ifdef OMPTARGET_DEBUG
      void *TgtPtrBase = (void *)((intptr_t)TgtPtr + ArgOffset);
      DP("Allocated %" PRId64 " bytes of target memory at " DPxMOD
         " for %sprivate array " DPxMOD " - pushing target argument " DPxMOD
         "\n",
         ArgSize, DPxPTR(TgtPtr), (IsFirstPrivate ? "first-" : ""),
         DPxPTR(HstPtr), DPxPTR(TgtPtrBase));
#endif
      // If first-private, copy data from host
      if (IsFirstPrivate) {
        DP("Submitting firstprivate data to the device.\n");
        int Ret = Device.submitData(TgtPtr, HstPtr, ArgSize, AsyncInfo);
        if (Ret != OFFLOAD_SUCCESS) {
          DP("Copying data to device failed, failed.\n");
          return OFFLOAD_FAIL;
        }
      }
      FirstPrivateTgtInfo.push_back(
          {TgtPtr OMPT_SUPPORT_IF(, HstPtr, ArgSize, HstPtrName)});
    } else {
      DP("Firstprivate array " DPxMOD " of size %" PRId64 " will be packed\n",
         DPxPTR(HstPtr), ArgSize);
      // When reach this point, the argument must meet all following
      // requirements:
      // 1. Its size does not exceed the threshold (see the comment for
      // FirstPrivateArgSizeThreshold);
      // 2. It must be first-private (needs to be mapped to target device).
      // We will pack all this kind of arguments to transfer them all at once
      // to reduce the number of data transfer. We will not take
      // non-first-private arguments, aka. private arguments that doesn't need
      // to be mapped to target device, into account because data allocation
      // can be very efficient with memory manager.

      // Placeholder value
      TgtPtr = nullptr;
      FirstPrivateArgInfo.emplace_back(TgtArgsIndex, HstPtr, ArgSize,
                                       HstPtrName);
      FirstPrivateArgSize += FirstPrivateArgInfo.back().AlignedSize;
    }

    return OFFLOAD_SUCCESS;
  }

  /// Pack first-private arguments, replace place holder pointers in \p TgtArgs,
  /// and start the transfer.
  int packAndTransfer(SmallVector<void *> &TgtArgs) {
    if (!FirstPrivateArgInfo.empty()) {
      assert(FirstPrivateArgSize != 0 &&
             "FirstPrivateArgSize is 0 but FirstPrivateArgInfo is empty");
      FirstPrivateArgBuffer.resize(FirstPrivateArgSize, 0);
      auto Itr = FirstPrivateArgBuffer.begin();
      // Copy all host data to this buffer
      for (FirstPrivateArgInfoTy &Info : FirstPrivateArgInfo) {
        std::copy(Info.HstPtrBegin, Info.HstPtrEnd, Itr);
        Itr = std::next(Itr, Info.AlignedSize);
      }
      // Allocate target memory
      void *TgtPtr =
          Device.allocData(FirstPrivateArgSize, FirstPrivateArgBuffer.data());
      if (TgtPtr == nullptr) {
        DP("Failed to allocate target memory for private arguments.\n");
        return OFFLOAD_FAIL;
      }
#if OMPT_SUPPORT
      map_var_info_t HstPtrName = FirstPrivateArgInfo.size() == 1
                                      ? FirstPrivateArgInfo[0].HstPtrName
                                      : nullptr;
      OmptMapVarInfoRAII TheOmptMapVarInfoRAII(HstPtrName);
      // OpenMP 5.1, sec. 2.21.7.1 "map Clause", p. 353, L6-7:
      // "The target-data-op-begin event occurs before a thread initiates a data
      // operation on a target device.  The target-data-op-end event occurs
      // after a thread initiates a data operation on a target device."
      //
      // OpenMP 5.1, sec. 3.8.1 "omp_target_alloc", p. 413, L14-15:
      // "The target-data-allocation-begin event occurs before a thread
      // initiates a data allocation on a target device.  The
      // target-data-allocation-end event occurs after a thread initiates a data
      // allocation on a target device."
      //
      // OpenMP 5.1, sec. 3.8.9, p. 428, L10-17:
      // "The target-data-associate event occurs before a thread initiates a
      // device pointer association on a target device."
      // "A thread dispatches a registered ompt_callback_target_data_op
      // callback, or a registered ompt_callback_target_data_op_emi callback
      // with ompt_scope_beginend as its endpoint argument for each occurrence
      // of a target-data-associate event in that thread. These callbacks have
      // type signature ompt_callback_target_data_op_t or
      // ompt_callback_target_data_op_emi_t, respectively."
      //
      // OpenMP 5.1, sec. 4.5.2.25 "ompt_callback_target_data_op_emi_t and
      // ompt_callback_target_data_op_t", p. 536, L25-27:
      // "A thread dispatches a registered ompt_callback_target_data_op_emi or
      // ompt_callback_target_data_op callback when device memory is allocated
      // or freed, as well as when data is copied to or from a device."
      //
      // Contrary to the above specification, we assume the ompt_scope_end
      // callback for ompt_target_data_alloc must dispatch after the allocation
      // succeeds so it can include the device address.  We assume the
      // associated ompt_scope_begin callback cannot possibly include the device
      // address under any reasonable interpretation.
      //
      // TODO: We have not implemented the ompt_scope_begin callback because we
      // don't need it for OpenACC support.
      //
      // The callback for ompt_target_data_associate should follow the callback
      // for ompt_target_data_alloc to reflect the order in which these events
      // must occur.
      //
      // OpenMP 5.1, sec. 4.5.2.25 "ompt_callback_target_data_op_emi_t and
      // ompt_callback_target_data_op_t", p. 537, L16-21:
      // "Whether in some operations src_addr or dest_addr may point to an
      // intermediate buffer is implementation defined.
      //
      // We take that approach for both the callbacks.  We could instead
      // dispatch the ompt_target_data_associate per host address, but doing so
      // for ompt_target_data_alloc would incorrectly communicate multiple
      // allocations.  We choose to be correct and consistent.
      if (Device.OmptApi.ompt_target_enabled->
          ompt_callback_target_data_op_emi) {
        // FIXME: We don't yet need the host_op_id and codeptr_ra arguments for
        // OpenACC support, so we haven't bothered to implement them yet.
        Device.OmptApi.ompt_target_callbacks->ompt_callback(
            ompt_callback_target_data_op_emi)(
            ompt_scope_end, /*target_task_data=*/NULL, /*target_data=*/NULL,
            /*host_op_id=*/NULL, ompt_target_data_alloc,
            FirstPrivateArgBuffer.data(), omp_get_initial_device(), TgtPtr,
            Device.DeviceID, FirstPrivateArgSize, /*codeptr_ra=*/nullptr);
        Device.OmptApi.ompt_target_callbacks->ompt_callback(
            ompt_callback_target_data_op_emi)(
            ompt_scope_beginend, /*target_task_data=*/NULL,
            /*target_data=*/NULL, /*host_op_id=*/NULL,
            ompt_target_data_associate, FirstPrivateArgBuffer.data(),
            omp_get_initial_device(), TgtPtr, Device.DeviceID,
            FirstPrivateArgSize, /*codeptr_ra=*/NULL);
      }
#endif
      FirstPrivateTgtInfo.push_back({TgtPtr OMPT_SUPPORT_IF(,
                                     FirstPrivateArgBuffer.data(),
                                     FirstPrivateArgSize, HstPtrName}));
      DP("Allocated %" PRId64 " bytes of target memory at " DPxMOD "\n",
         FirstPrivateArgSize, DPxPTR(TgtPtr));
      // Transfer data to target device
      int Ret = Device.submitData(TgtPtr, FirstPrivateArgBuffer.data(),
                                  FirstPrivateArgSize, AsyncInfo);
      if (Ret != OFFLOAD_SUCCESS) {
        DP("Failed to submit data of private arguments.\n");
        return OFFLOAD_FAIL;
      }
      // Fill in all placeholder pointers
      auto TP = reinterpret_cast<uintptr_t>(TgtPtr);
      for (FirstPrivateArgInfoTy &Info : FirstPrivateArgInfo) {
        void *&Ptr = TgtArgs[Info.Index];
        assert(Ptr == nullptr && "Target pointer is already set by mistaken");
        Ptr = reinterpret_cast<void *>(TP);
        TP += Info.AlignedSize;
        DP("Firstprivate array " DPxMOD " of size %" PRId64 " mapped to " DPxMOD
           "\n",
           DPxPTR(Info.HstPtrBegin), Info.HstPtrEnd - Info.HstPtrBegin,
           DPxPTR(Ptr));
      }
    }

    return OFFLOAD_SUCCESS;
  }

  /// Free all target memory allocated for private arguments
  int free() {
    for (FirstPrivateTgtInfoTy Info : FirstPrivateTgtInfo) {
#if OMPT_SUPPORT
      OmptMapVarInfoRAII TheOmptMapVarInfoRAII(Info.HstPtrName);
      // OpenMP 5.1, sec. 2.21.7.1 "map Clause", p. 353, L6-7:
      // "The target-data-op-begin event occurs before a thread initiates a data
      // operation on a target device.  The target-data-op-end event occurs
      // after a thread initiates a data operation on a target device."
      //
      // OpenMP 5.1, sec. 3.8.10, p. 430, L2-9:
      // "The target-data-disassociate event occurs before a thread initiates a
      // device pointer disassociation on a target device."
      // "A thread dispatches a registered ompt_callback_target_data_op
      // callback, or a registered ompt_callback_target_data_op_emi callback
      // with ompt_scope_beginend as its endpoint argument for each occurrence
      // of a target-data-disassociate event in that thread. These callbacks
      // have type signature ompt_callback_target_data_op_t or
      // ompt_callback_target_data_op_emi_t, respectively."
      //
      // OpenMP 5.1, sec. 3.8.2 "omp_target_free", p. 415, L11-12:
      // "The target-data-free-begin event occurs before a thread initiates a
      // data free on a target device.  The target-data-free-end event occurs
      // after a thread initiates a data free on a target device."
      //
      // OpenMP 5.1, sec. 4.5.2.25 "ompt_callback_target_data_op_emi_t and
      // ompt_callback_target_data_op_t", p. 536, L25-27:
      // "A thread dispatches a registered ompt_callback_target_data_op_emi or
      // ompt_callback_target_data_op callback when device memory is allocated
      // or freed, as well as when data is copied to or from a device."
      //
      // We assume the callback for ompt_target_data_disassociate should precede
      // the callback for ompt_target_data_delete to reflect the order in which
      // these events logically occur, even if that's not how the underlying
      // actions are coded here.  Moreover, this ordering is for symmetry with
      // ompt_target_data_alloc and ompt_target_data_associate.
      if (Device.OmptApi.ompt_target_enabled->ompt_callback_target_data_op_emi) {
        // FIXME: We don't yet need the host_op_id and codeptr_ra arguments for
        // OpenACC support, so we haven't bothered to implement them yet.
        Device.OmptApi.ompt_target_callbacks->ompt_callback(
            ompt_callback_target_data_op_emi)(
            ompt_scope_beginend, /*target_task_data=*/NULL,
            /*target_data=*/NULL, /*host_op_id=*/NULL,
            ompt_target_data_disassociate, Info.HstPtr,
            omp_get_initial_device(), Info.TgtPtr, Device.DeviceID, Info.Size,
            /*codeptr_ra=*/nullptr);
        Device.OmptApi.ompt_target_callbacks->ompt_callback(
            ompt_callback_target_data_op_emi)(
            ompt_scope_begin, /*target_task_data=*/NULL, /*target_data=*/NULL,
            /*host_op_id=*/NULL, ompt_target_data_delete, Info.HstPtr,
            omp_get_initial_device(), Info.TgtPtr, Device.DeviceID, Info.Size,
            /*codeptr_ra=*/nullptr);
      }
#endif
      int Ret = Device.deleteData(Info.TgtPtr);
      if (Ret != OFFLOAD_SUCCESS) {
        DP("Deallocation of (first-)private arrays failed.\n");
        return OFFLOAD_FAIL;
      }
    }

    FirstPrivateTgtInfo.clear();

    return OFFLOAD_SUCCESS;
  }
};

/// Process data before launching the kernel, including calling targetDataBegin
/// to map and transfer data to target device, transferring (first-)private
/// variables.
static int processDataBefore(ident_t *Loc, int64_t DeviceId, void *HostPtr,
                             int32_t ArgNum, void **ArgBases, void **Args,
                             int64_t *ArgSizes, int64_t *ArgTypes,
                             map_var_info_t *ArgNames, void **ArgMappers,
                             SmallVector<void *> &TgtArgs,
                             SmallVector<ptrdiff_t> &TgtOffsets,
                             PrivateArgumentManagerTy &PrivateArgumentManager,
                             AsyncInfoTy &AsyncInfo) {
  TIMESCOPE_WITH_NAME_AND_IDENT("mappingBeforeTargetRegion", Loc);
  DeviceTy &Device = *PM->Devices[DeviceId];
  int Ret = targetDataBegin(Loc, Device, ArgNum, ArgBases, Args, ArgSizes,
                            ArgTypes, ArgNames, ArgMappers, AsyncInfo);
  if (Ret != OFFLOAD_SUCCESS) {
    REPORT("Call to targetDataBegin failed, abort target.\n");
    return OFFLOAD_FAIL;
  }

  // List of (first-)private arrays allocated for this target region
  SmallVector<int> TgtArgsPositions(ArgNum, -1);

  for (int32_t I = 0; I < ArgNum; ++I) {
    map_var_info_t HstPtrName = ArgNames ? ArgNames[I] : nullptr;
    OmptMapVarInfoRAII TheOmptMapVarInfoRAII(HstPtrName);
    if (!(ArgTypes[I] & OMP_TGT_MAPTYPE_TARGET_PARAM)) {
      // This is not a target parameter, do not push it into TgtArgs.
      // Check for lambda mapping.
      if (isLambdaMapping(ArgTypes[I])) {
        assert((ArgTypes[I] & OMP_TGT_MAPTYPE_MEMBER_OF) &&
               "PTR_AND_OBJ must be also MEMBER_OF.");
        unsigned Idx = getParentIndex(ArgTypes[I]);
        int TgtIdx = TgtArgsPositions[Idx];
        assert(TgtIdx != -1 && "Base address must be translated already.");
        // The parent lambda must be processed already and it must be the last
        // in TgtArgs and TgtOffsets arrays.
        void *HstPtrVal = Args[I];
        void *HstPtrBegin = ArgBases[I];
        void *HstPtrBase = Args[Idx];
        bool IsLast, IsHostPtr; // IsLast is unused.
        void *TgtPtrBase =
            (void *)((intptr_t)TgtArgs[TgtIdx] + TgtOffsets[TgtIdx]);
        DP("Parent lambda base " DPxMOD "\n", DPxPTR(TgtPtrBase));
        uint64_t Delta = (uint64_t)HstPtrBegin - (uint64_t)HstPtrBase;
        void *TgtPtrBegin = (void *)((uintptr_t)TgtPtrBase + Delta);
        void *&PointerTgtPtrBegin = AsyncInfo.getVoidPtrLocation();
        TargetPointerResultTy TPR = Device.getTgtPtrBegin(
            HstPtrVal, ArgSizes[I], IsLast, /*UpdateRefCount=*/false,
            /*UseHoldRefCount=*/false, IsHostPtr);
        PointerTgtPtrBegin = TPR.TargetPointer;
        if (!TPR.isPresent()) {
          DP("No lambda captured variable mapped (" DPxMOD ") - ignored\n",
             DPxPTR(HstPtrVal));
          continue;
        }
        if (IsHostPtr) {
          DP("Unified memory is active, no need to map lambda captured"
             "variable (" DPxMOD ")\n",
             DPxPTR(HstPtrVal));
          continue;
        }
        DP("Update lambda reference (" DPxMOD ") -> [" DPxMOD "]\n",
           DPxPTR(PointerTgtPtrBegin), DPxPTR(TgtPtrBegin));
        Ret = Device.submitData(TgtPtrBegin, &PointerTgtPtrBegin,
                                sizeof(void *), AsyncInfo);
        if (Ret != OFFLOAD_SUCCESS) {
          REPORT("Copying data to device failed.\n");
          return OFFLOAD_FAIL;
        }
      }
      continue;
    }
    void *HstPtrBegin = Args[I];
    void *HstPtrBase = ArgBases[I];
    void *TgtPtrBegin;
    ptrdiff_t TgtBaseOffset;
    bool IsLast, IsHostPtr; // unused.
    TargetPointerResultTy TPR;
    if (ArgTypes[I] & OMP_TGT_MAPTYPE_LITERAL) {
      DP("Forwarding first-private value " DPxMOD " to the target construct\n",
         DPxPTR(HstPtrBase));
      TgtPtrBegin = HstPtrBase;
      TgtBaseOffset = 0;
    } else if (ArgTypes[I] & OMP_TGT_MAPTYPE_PRIVATE) {
      TgtBaseOffset = (intptr_t)HstPtrBase - (intptr_t)HstPtrBegin;
      const bool IsFirstPrivate = (ArgTypes[I] & OMP_TGT_MAPTYPE_TO);
      // If there is a next argument and it depends on the current one, we need
      // to allocate the private memory immediately. If this is not the case,
      // then the argument can be marked for optimization and packed with the
      // other privates.
      const bool AllocImmediately =
          (I < ArgNum - 1 && (ArgTypes[I + 1] & OMP_TGT_MAPTYPE_MEMBER_OF));
      Ret = PrivateArgumentManager.addArg(
          HstPtrBegin, ArgSizes[I], TgtBaseOffset, IsFirstPrivate, TgtPtrBegin,
          TgtArgs.size(), HstPtrName, AllocImmediately);
      if (Ret != OFFLOAD_SUCCESS) {
        REPORT("Failed to process %sprivate argument " DPxMOD "\n",
               (IsFirstPrivate ? "first-" : ""), DPxPTR(HstPtrBegin));
        return OFFLOAD_FAIL;
      }
    } else {
      if (ArgTypes[I] & OMP_TGT_MAPTYPE_PTR_AND_OBJ)
        HstPtrBase = *reinterpret_cast<void **>(HstPtrBase);
      TPR = Device.getTgtPtrBegin(HstPtrBegin, ArgSizes[I], IsLast,
                                  /*UpdateRefCount=*/false,
                                  /*UseHoldRefCount=*/false, IsHostPtr);
      TgtPtrBegin = TPR.TargetPointer;
      TgtBaseOffset = (intptr_t)HstPtrBase - (intptr_t)HstPtrBegin;
#ifdef OMPTARGET_DEBUG
      void *TgtPtrBase = (void *)((intptr_t)TgtPtrBegin + TgtBaseOffset);
      DP("Obtained target argument " DPxMOD " from host pointer " DPxMOD "\n",
         DPxPTR(TgtPtrBase), DPxPTR(HstPtrBegin));
#endif
    }
    TgtArgsPositions[I] = TgtArgs.size();
    TgtArgs.push_back(TgtPtrBegin);
    TgtOffsets.push_back(TgtBaseOffset);
  }

  assert(TgtArgs.size() == TgtOffsets.size() &&
         "Size mismatch in arguments and offsets");

  // Pack and transfer first-private arguments
  Ret = PrivateArgumentManager.packAndTransfer(TgtArgs);
  if (Ret != OFFLOAD_SUCCESS) {
    DP("Failed to pack and transfer first private arguments\n");
    return OFFLOAD_FAIL;
  }

  return OFFLOAD_SUCCESS;
}

/// Process data after launching the kernel, including transferring data back to
/// host if needed and deallocating target memory of (first-)private variables.
static int processDataAfter(ident_t *Loc, int64_t DeviceId, void *HostPtr,
                            int32_t ArgNum, void **ArgBases, void **Args,
                            int64_t *ArgSizes, int64_t *ArgTypes,
                            map_var_info_t *ArgNames, void **ArgMappers,
                            PrivateArgumentManagerTy &PrivateArgumentManager,
                            AsyncInfoTy &AsyncInfo) {
  TIMESCOPE_WITH_NAME_AND_IDENT("mappingAfterTargetRegion", Loc);
  DeviceTy &Device = *PM->Devices[DeviceId];

  // Move data from device.
  int Ret = targetDataEnd(Loc, Device, ArgNum, ArgBases, Args, ArgSizes,
                          ArgTypes, ArgNames, ArgMappers, AsyncInfo);
  if (Ret != OFFLOAD_SUCCESS) {
    REPORT("Call to targetDataEnd failed, abort target.\n");
    return OFFLOAD_FAIL;
  }

  // Free target memory for private arguments after synchronization.
  // TODO: We might want to remove `mutable` in the future by not changing the
  // captured variables somehow.
  AsyncInfo.addPostProcessingFunction(
      [PrivateArgumentManager =
           std::move(PrivateArgumentManager)]() mutable -> int {
        int Ret = PrivateArgumentManager.free();
        if (Ret != OFFLOAD_SUCCESS) {
          REPORT("Failed to deallocate target memory for private args\n");
          return OFFLOAD_FAIL;
        }
        return Ret;
      });

  return OFFLOAD_SUCCESS;
}
} // namespace

/// performs the same actions as data_begin in case arg_num is
/// non-zero and initiates run of the offloaded region on the target platform;
/// if arg_num is non-zero after the region execution is done it also
/// performs the same action as data_update and data_end above. This function
/// returns 0 if it was able to transfer the execution to a target and an
/// integer different from zero otherwise.
//
// OpenMP 5.0 sec. 2.12.5 p. 173 L24:
// "The target-begin event occurs when a thread enters a target region."
// OpenMP 5.0 sec. 2.12.5 p. 173 L25:
// "The target-end event occurs when a thread exits a target region."
// OpenMP 5.0 sec. 4.5.2.26 p. 490 L24-25 and p. 491 L21-22:
// "The ompt_callback_target_t type is used for callbacks that are dispatched
// when a thread begins to execute a device construct."
// "The endpoint argument indicates that the callback signals the beginning of
// a scope or the end of a scope."
//
// FIXME: Are we calling it in the right place for endpoint=ompt_scope_begin?
// Should it be dispatched before some of the setup preceding in the various
// callers of the "target" function below?  Should it be dispatched after some
// of the setup in the "target" function below?  I'm not sure of the definition
// of "enters" in the OpenMP quotes above and whether it happens before or
// after various setup.  I'm assuming it happens before any setup unique to
// this construct (that is, not the general device initialization that would
// happen for any such construct that happened to execute first on that
// device).  OpenACC 2.7 sec. 5.1.7 L2822-2823 says, "The
// acc_ev_compute_construct_start event is triggered at entry to a compute
// construct, before any launch events that are associated with entry to the
// compute construct."  Thus, for the sake of our OpenACC mapping, this at
// least needs to be before ompt_callback_target_submit-associated code.  There
// are similar questions about the locations of the endpoint=ompt_scope_end
// events below.  Moreover, these callbacks are also dispatched in
// kmp_runtime.cpp for the case of no offloading, and there are similar
// questions about the right places.  See the fixme on
// ompt_dispatch_callback_target_emi there.
int target(ident_t *Loc, DeviceTy &Device, void *HostPtr, int32_t ArgNum,
           void **ArgBases, void **Args, int64_t *ArgSizes, int64_t *ArgTypes,
           map_var_info_t *ArgNames, void **ArgMappers, int32_t TeamNum,
           int32_t ThreadLimit, uint64_t Tripcount, int IsTeamConstruct,
           AsyncInfoTy &AsyncInfo) {
  int32_t DeviceId = Device.DeviceID;
  TableMap *TM = getTableMap(HostPtr);
  // No map for this host pointer found!
  if (!TM) {
    REPORT("Host ptr " DPxMOD " does not have a matching target pointer.\n",
           DPxPTR(HostPtr));
    return OFFLOAD_FAIL;
  }

  // get target table.
  __tgt_target_table *TargetTable = nullptr;
  {
    std::lock_guard<std::mutex> TrlTblLock(PM->TrlTblMtx);
    assert(TM->Table->TargetsTable.size() > (size_t)DeviceId &&
           "Not expecting a device ID outside the table's bounds!");
    TargetTable = TM->Table->TargetsTable[DeviceId];
  }
  assert(TargetTable && "Global data has not been mapped\n");

  DP("loop trip count is %" PRIu64 ".\n", Tripcount);

  // We need to keep bases and offsets separate. Sometimes (e.g. in OpenCL) we
  // need to manifest base pointers prior to launching a kernel. Even if we have
  // mapped an object only partially, e.g. A[N:M], although the kernel is
  // expected to access elements starting at address &A[N] and beyond, we still
  // need to manifest the base of the array &A[0]. In other cases, e.g. the COI
  // API, we need the begin address itself, i.e. &A[N], as the API operates on
  // begin addresses, not bases. That's why we pass args and offsets as two
  // separate entities so that each plugin can do what it needs. This behavior
  // was introdued via https://reviews.llvm.org/D33028 and commit 1546d319244c.
  SmallVector<void *> TgtArgs;
  SmallVector<ptrdiff_t> TgtOffsets;

  PrivateArgumentManagerTy PrivateArgumentManager(Device, AsyncInfo);

  int Ret = OFFLOAD_SUCCESS;
  if (ArgNum) {
    // ompt_target_region_enter_data is an extension based on OpenACC 3.1
    // sec. 2.6.3 L1183-1184, which suggests the callback is omitted if there's
    // no need for a data region:
    // "When the program encounters a compute construct with explicit data
    // clauses or with implicit data allocation added by the compiler, it
    // creates a data region that has a duration of the compute construct."
    ompt_dispatch_callback_target_emi(ompt_target_region_enter_data,
                                      ompt_scope_begin, Device);
    // Process data, such as data mapping, before launching the kernel
    Ret = processDataBefore(Loc, DeviceId, HostPtr, ArgNum, ArgBases, Args,
                            ArgSizes, ArgTypes, ArgNames, ArgMappers, TgtArgs,
                            TgtOffsets, PrivateArgumentManager, AsyncInfo);
    ompt_dispatch_callback_target_emi(ompt_target_region_enter_data,
                                      ompt_scope_end, Device);
    if (Ret != OFFLOAD_SUCCESS) {
      REPORT("Failed to process data before launching the kernel.\n");
      return OFFLOAD_FAIL;
    }
  }

  // Launch device execution.
  void *TgtEntryPtr = TargetTable->EntriesBegin[TM->Index].addr;
  DP("Launching target execution %s with pointer " DPxMOD " (index=%d).\n",
     TargetTable->EntriesBegin[TM->Index].name, DPxPTR(TgtEntryPtr), TM->Index);

  {
    TIMESCOPE_WITH_NAME_AND_IDENT(
        IsTeamConstruct ? "runTargetTeamRegion" : "runTargetRegion", Loc);
    if (IsTeamConstruct)
      Ret = Device.runTeamRegion(TgtEntryPtr, TgtArgs.data(), TgtOffsets.data(),
                                 TgtArgs.size(), TeamNum, ThreadLimit,
                                 Tripcount, AsyncInfo);
    else
      Ret = Device.runRegion(TgtEntryPtr, TgtArgs.data(), TgtOffsets.data(),
                             TgtArgs.size(), AsyncInfo);
  }

  if (Ret != OFFLOAD_SUCCESS) {
    REPORT("Executing target region abort target.\n");
    return OFFLOAD_FAIL;
  }

  if (ArgNum) {
    // ompt_target_region_exit_data is an extension based on OpenACC 3.1
    // sec. 2.6.3 L1183-1184, which suggests the callback is omitted if there's
    // no need for a data region:
    // "When the program encounters a compute construct with explicit data
    // clauses or with implicit data allocation added by the compiler, it
    // creates a data region that has a duration of the compute construct."
    ompt_dispatch_callback_target_emi(ompt_target_region_exit_data,
                                      ompt_scope_begin, Device);
    // Transfer data back and deallocate target memory for (first-)private
    // variables
    Ret = processDataAfter(Loc, DeviceId, HostPtr, ArgNum, ArgBases, Args,
                           ArgSizes, ArgTypes, ArgNames, ArgMappers,
                           PrivateArgumentManager, AsyncInfo);
    ompt_dispatch_callback_target_emi(ompt_target_region_exit_data,
                                      ompt_scope_end, Device);
    if (Ret != OFFLOAD_SUCCESS) {
      REPORT("Failed to process data after launching the kernel.\n");
      return OFFLOAD_FAIL;
    }
  }

  return OFFLOAD_SUCCESS;
}<|MERGE_RESOLUTION|>--- conflicted
+++ resolved
@@ -879,8 +879,10 @@
     // If we are deleting the entry the DataMapMtx is locked and we own
     // the entry.
     if (Info.DelEntry) {
-      if (!FromMapperBase || FromMapperBase != Info.HstPtrBegin)
+      if (!FromMapperBase || FromMapperBase != Info.HstPtrBegin) {
+        OmptMapVarInfoRAII TheOmptMapVarInfoRAII(Info.TPR.Entry->HstPtrName);
         Ret = Device->deallocTgtPtr(HDTTMap, LR, Info.DataSize);
+      }
 
       if (Ret != OFFLOAD_SUCCESS) {
         REPORT("Deallocating data from device failed.\n");
@@ -1059,79 +1061,6 @@
     }
   }
 
-<<<<<<< HEAD
-  // TODO: We should not synchronize here but pass the AsyncInfo object to the
-  //       allocate/deallocate device APIs.
-  //
-  // We need to synchronize before deallocating data.
-  Ret = AsyncInfo.synchronize();
-  if (Ret != OFFLOAD_SUCCESS)
-    return OFFLOAD_FAIL;
-
-  // Deallocate target pointer
-  for (PostProcessingInfo &Info : PostProcessingPtrs) {
-    // If we marked the entry to be deleted we need to verify no other thread
-    // reused it by now. If deletion is still supposed to happen by this thread
-    // LR will be set and exclusive access to the HDTT map will avoid another
-    // thread reusing the entry now. Note that we do not request (exclusive)
-    // access to the HDTT map if Info.DelEntry is not set.
-    LookupResult LR;
-    DeviceTy::HDTTMapAccessorTy HDTTMap =
-        Device.HostDataToTargetMap.getExclusiveAccessor(!Info.DelEntry);
-
-    if (Info.DelEntry) {
-      LR = Device.lookupMapping(HDTTMap, Info.HstPtrBegin, Info.DataSize);
-      if (LR.Entry->getTotalRefCount() != 0 ||
-          LR.Entry->getDeleteThreadId() != std::this_thread::get_id()) {
-        // The thread is not in charge of deletion anymore. Give up access to
-        // the HDTT map and unset the deletion flag.
-        HDTTMap.destroy();
-        Info.DelEntry = false;
-      }
-    }
-
-    // If we copied back to the host a struct/array containing pointers, we
-    // need to restore the original host pointer values from their shadow
-    // copies. If the struct is going to be deallocated, remove any remaining
-    // shadow pointer entries for this struct.
-    auto CB = [&](ShadowPtrListTy::iterator &Itr) {
-      // If we copied the struct to the host, we need to restore the pointer.
-      if (Info.ArgType & OMP_TGT_MAPTYPE_FROM) {
-        void **ShadowHstPtrAddr = (void **)Itr->first;
-        *ShadowHstPtrAddr = Itr->second.HstPtrVal;
-        DP("Restoring original host pointer value " DPxMOD " for host "
-           "pointer " DPxMOD "\n",
-           DPxPTR(Itr->second.HstPtrVal), DPxPTR(ShadowHstPtrAddr));
-      }
-      // If the struct is to be deallocated, remove the shadow entry.
-      if (Info.DelEntry) {
-        DP("Removing shadow pointer " DPxMOD "\n", DPxPTR((void **)Itr->first));
-        auto OldItr = Itr;
-        Itr++;
-        Device.ShadowPtrMap.erase(OldItr);
-      } else {
-        ++Itr;
-      }
-      return OFFLOAD_SUCCESS;
-    };
-    applyToShadowMapEntries(Device, CB, Info.HstPtrBegin, Info.DataSize,
-                            Info.TPR);
-
-    // If we are deleting the entry the DataMapMtx is locked and we own the
-    // entry.
-    if (Info.DelEntry) {
-      if (!FromMapperBase || FromMapperBase != Info.HstPtrBegin) {
-        OmptMapVarInfoRAII TheOmptMapVarInfoRAII(Info.TPR.Entry->HstPtrName);
-        Ret = Device.deallocTgtPtr(HDTTMap, LR, Info.DataSize);
-      }
-
-      if (Ret != OFFLOAD_SUCCESS) {
-        REPORT("Deallocating data from device failed.\n");
-        break;
-      }
-    }
-  }
-=======
   // Add post-processing functions
   // TODO: We might want to remove `mutable` in the future by not changing the
   // captured variables somehow.
@@ -1141,7 +1070,6 @@
         return postProcessingTargetDataEnd(Device, PostProcessingPtrs,
                                            FromMapperBase);
       });
->>>>>>> 3bbdd9f5
 
   return Ret;
 }
@@ -1411,12 +1339,7 @@
     /// Host pointer end
     char *HstPtrEnd;
     /// Aligned size
-<<<<<<< HEAD
-    const int64_t AlignedSize;
-
-=======
     int64_t AlignedSize;
->>>>>>> 3bbdd9f5
     /// Host pointer name
     map_var_info_t HstPtrName = nullptr;
 
@@ -1435,9 +1358,9 @@
     /// Host pointer.
     void *HstPtr;
     /// Allocation size.
-    const int64_t Size;
+    int64_t Size;
     /// Host pointer name, or nullptr if none.
-    const map_var_info_t HstPtrName;
+    map_var_info_t HstPtrName;
 #endif
   };
 
@@ -2067,6 +1990,10 @@
     // "When the program encounters a compute construct with explicit data
     // clauses or with implicit data allocation added by the compiler, it
     // creates a data region that has a duration of the compute construct."
+    //
+    // The corresponding ompt_scope_end callback is not dispatched until after
+    // synchronization in target's caller.  Otherwise, it might be dispatched
+    // before, e.g., associated ompt_target_data_delete callbacks.
     ompt_dispatch_callback_target_emi(ompt_target_region_exit_data,
                                       ompt_scope_begin, Device);
     // Transfer data back and deallocate target memory for (first-)private
@@ -2074,8 +2001,6 @@
     Ret = processDataAfter(Loc, DeviceId, HostPtr, ArgNum, ArgBases, Args,
                            ArgSizes, ArgTypes, ArgNames, ArgMappers,
                            PrivateArgumentManager, AsyncInfo);
-    ompt_dispatch_callback_target_emi(ompt_target_region_exit_data,
-                                      ompt_scope_end, Device);
     if (Ret != OFFLOAD_SUCCESS) {
       REPORT("Failed to process data after launching the kernel.\n");
       return OFFLOAD_FAIL;
