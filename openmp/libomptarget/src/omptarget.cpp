--- conflicted
+++ resolved
@@ -964,18 +964,7 @@
 
     // If we are deleting the entry the DataMapMtx is locked and we own
     // the entry.
-<<<<<<< HEAD
-    if (Info.DelEntry) {
-      if (!FromMapperBase || FromMapperBase != Info.HstPtrBegin) {
-        OmptMapVarInfoRAII TheOmptMapVarInfoRAII(Info.TPR.Entry->HstPtrName);
-        Ret = Device->deallocTgtPtr(HDTTMap, LR, Info.DataSize);
-      }
-
-      if (Ret != OFFLOAD_SUCCESS) {
-        REPORT("Deallocating data from device failed.\n");
-        break;
-      }
-=======
+    OmptMapVarInfoRAII TheOmptMapVarInfoRAII(TPR.Entry->HstPtrName);
     Ret = Device->eraseMapEntry(HDTTMap, TPR.Entry, DataSize);
     // Entry is already remove from the map, we can unlock it now.
     HDTTMap.destroy();
@@ -983,7 +972,6 @@
     if (Ret != OFFLOAD_SUCCESS) {
       REPORT("Deallocating data from device failed.\n");
       break;
->>>>>>> 618caf6f
     }
   }
 
@@ -1947,7 +1935,6 @@
 /// performs the same action as data_update and data_end above. This function
 /// returns 0 if it was able to transfer the execution to a target and an
 /// integer different from zero otherwise.
-<<<<<<< HEAD
 //
 // OpenMP 5.0 sec. 2.12.5 p. 173 L24:
 // "The target-begin event occurs when a thread enters a target region."
@@ -1977,15 +1964,8 @@
 // kmp_runtime.cpp for the case of no offloading, and there are similar
 // questions about the right places.  See the fixme on
 // ompt_dispatch_callback_target_emi there.
-int target(ident_t *Loc, DeviceTy &Device, void *HostPtr, int32_t ArgNum,
-           void **ArgBases, void **Args, int64_t *ArgSizes, int64_t *ArgTypes,
-           map_var_info_t *ArgNames, void **ArgMappers, int32_t TeamNum,
-           int32_t ThreadLimit, uint64_t Tripcount, int IsTeamConstruct,
-           AsyncInfoTy &AsyncInfo) {
-=======
 int target(ident_t *Loc, DeviceTy &Device, void *HostPtr,
            KernelArgsTy &KernelArgs, AsyncInfoTy &AsyncInfo) {
->>>>>>> 618caf6f
   int32_t DeviceId = Device.DeviceID;
   TableMap *TM = getTableMap(HostPtr);
   // No map for this host pointer found!
@@ -2023,8 +2003,7 @@
 
   int NumClangLaunchArgs = KernelArgs.NumArgs;
   int Ret = OFFLOAD_SUCCESS;
-<<<<<<< HEAD
-  if (ArgNum) {
+  if (NumClangLaunchArgs) {
     // ompt_target_region_enter_data is an extension based on OpenACC 3.1
     // sec. 2.6.3 L1183-1184, which suggests the callback is omitted if there's
     // no need for a data region:
@@ -2033,9 +2012,6 @@
     // creates a data region that has a duration of the compute construct."
     ompt_dispatch_callback_target_emi(ompt_target_region_enter_data,
                                       ompt_scope_begin, Device);
-=======
-  if (NumClangLaunchArgs) {
->>>>>>> 618caf6f
     // Process data, such as data mapping, before launching the kernel
     Ret = processDataBefore(Loc, DeviceId, HostPtr, NumClangLaunchArgs,
                             KernelArgs.ArgBasePtrs, KernelArgs.ArgPtrs,
@@ -2073,8 +2049,7 @@
     return OFFLOAD_FAIL;
   }
 
-<<<<<<< HEAD
-  if (ArgNum) {
+  if (NumClangLaunchArgs) {
     // ompt_target_region_exit_data is an extension based on OpenACC 3.1
     // sec. 2.6.3 L1183-1184, which suggests the callback is omitted if there's
     // no need for a data region:
@@ -2087,9 +2062,6 @@
     // before, e.g., associated ompt_target_data_delete callbacks.
     ompt_dispatch_callback_target_emi(ompt_target_region_exit_data,
                                       ompt_scope_begin, Device);
-=======
-  if (NumClangLaunchArgs) {
->>>>>>> 618caf6f
     // Transfer data back and deallocate target memory for (first-)private
     // variables
     Ret = processDataAfter(Loc, DeviceId, HostPtr, NumClangLaunchArgs,
