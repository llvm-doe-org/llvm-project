--- conflicted
+++ resolved
@@ -209,7 +209,7 @@
                 ompt_scope_beginend, /*target_task_data=*/NULL,
                 /*target_data=*/NULL, /*host_op_id=*/NULL,
                 ompt_target_data_associate, CurrHostEntry->addr,
-                omp_get_initial_device(), CurrDeviceEntry->addr, device_id,
+                omp_get_initial_device(), CurrDeviceEntry->addr, DeviceId,
                 CurrHostEntry->size, /*codeptr_ra=*/NULL);
           }
 #endif
@@ -376,7 +376,6 @@
   return false;
 }
 
-<<<<<<< HEAD
 const char *deviceTypeToString(omp_device_t DevType) {
   switch (DevType) {
 #define MAKE_CASE(Type)                                                        \
@@ -393,12 +392,8 @@
   assert(0 && "unexpected omp_device_t");
 }
 
-static int32_t getParentIndex(int64_t type) {
-  return ((type & OMP_TGT_MAPTYPE_MEMBER_OF) >> 48) - 1;
-=======
 static int32_t getParentIndex(int64_t Type) {
   return ((Type & OMP_TGT_MAPTYPE_MEMBER_OF) >> 48) - 1;
->>>>>>> 5fb41342
 }
 
 void *targetAllocExplicit(size_t Size, int DeviceNum, int Kind,
@@ -492,13 +487,8 @@
                     void **ArgMappers, AsyncInfoTy &AsyncInfo,
                     bool FromMapper) {
   // process each input.
-<<<<<<< HEAD
-  for (int32_t i = 0; i < arg_num; ++i) {
-    OmptMapVarInfoRAII TheOmptMapVarInfoRAII(arg_names ? arg_names[i]
-                                                       : nullptr);
-=======
   for (int32_t I = 0; I < ArgNum; ++I) {
->>>>>>> 5fb41342
+    OmptMapVarInfoRAII TheOmptMapVarInfoRAII(ArgNames ? ArgNames[I] : nullptr);
     // Ignore private variables and arrays - there is no mapping for them.
     if ((ArgTypes[I] & OMP_TGT_MAPTYPE_LITERAL) ||
         (ArgTypes[I] & OMP_TGT_MAPTYPE_PRIVATE))
@@ -554,16 +544,10 @@
     bool IsImplicit = ArgTypes[I] & OMP_TGT_MAPTYPE_IMPLICIT;
     // Force the creation of a device side copy of the data when:
     // a close map modifier was associated with a map that contained a to.
-<<<<<<< HEAD
-    bool HasCloseModifier = arg_types[i] & OMP_TGT_MAPTYPE_CLOSE;
-    bool HasPresentModifier = arg_types[i] & OMP_TGT_MAPTYPE_PRESENT;
-    bool HasHoldModifier = arg_types[i] & OMP_TGT_MAPTYPE_OMPX_HOLD;
-    bool HasNoAllocModifier = arg_types[i] & OMP_TGT_MAPTYPE_OMPX_NO_ALLOC;
-=======
     bool HasCloseModifier = ArgTypes[I] & OMP_TGT_MAPTYPE_CLOSE;
     bool HasPresentModifier = ArgTypes[I] & OMP_TGT_MAPTYPE_PRESENT;
     bool HasHoldModifier = ArgTypes[I] & OMP_TGT_MAPTYPE_OMPX_HOLD;
->>>>>>> 5fb41342
+    bool HasNoAllocModifier = ArgTypes[I] & OMP_TGT_MAPTYPE_OMPX_NO_ALLOC;
     // UpdateRef is based on MEMBER_OF instead of TARGET_PARAM because if we
     // have reached this point via __tgt_target_data_begin and not __tgt_target
     // then no argument is marked as TARGET_PARAM ("omp target data map" is not
@@ -586,25 +570,16 @@
       // entry for a global that might not already be allocated by the time the
       // PTR_AND_OBJ entry is handled below, and so the allocation might fail
       // when HasPresentModifier.
-<<<<<<< HEAD
       // TODO: Is the above still true?  That is, is it actually possible for
       // the pointer not to be allocated yet?  If not, then does
       // HasPresentModifier or HasNoAllocModifier still matter here?
-      Pointer_TPR = Device.getTargetPointer(
+      PointerTpr = Device.getTargetPointer(
           HstPtrBase, HstPtrBase, sizeof(void *), /*HstPtrName=*/nullptr,
           /*HasFlagTo=*/false, /*HasFlagAlways=*/false, IsImplicit, UpdateRef,
           HasCloseModifier, HasPresentModifier, HasHoldModifier,
           HasNoAllocModifier, AsyncInfo);
-      PointerTgtPtrBegin = Pointer_TPR.TargetPointer;
-      IsHostPtr = Pointer_TPR.Flags.IsHostPointer;
-=======
-      PointerTpr = Device.getTargetPointer(
-          HstPtrBase, HstPtrBase, sizeof(void *), /*HstPtrName=*/nullptr,
-          /*HasFlagTo=*/false, /*HasFlagAlways=*/false, IsImplicit, UpdateRef,
-          HasCloseModifier, HasPresentModifier, HasHoldModifier, AsyncInfo);
       PointerTgtPtrBegin = PointerTpr.TargetPointer;
       IsHostPtr = PointerTpr.Flags.IsHostPointer;
->>>>>>> 5fb41342
       if (!PointerTgtPtrBegin) {
         REPORT("Call to getTargetPointer returned null pointer (%s).\n",
                HasPresentModifier ? "'present' map type modifier"
@@ -627,29 +602,19 @@
     const bool HasFlagTo = ArgTypes[I] & OMP_TGT_MAPTYPE_TO;
     const bool HasFlagAlways = ArgTypes[I] & OMP_TGT_MAPTYPE_ALWAYS;
     auto TPR = Device.getTargetPointer(
-<<<<<<< HEAD
-        HstPtrBegin, HstPtrBase, data_size, HstPtrName, HasFlagTo,
-        HasFlagAlways, IsImplicit, UpdateRef, HasCloseModifier,
-        HasPresentModifier, HasHoldModifier, HasNoAllocModifier, AsyncInfo);
-=======
         HstPtrBegin, HstPtrBase, DataSize, HstPtrName, HasFlagTo, HasFlagAlways,
         IsImplicit, UpdateRef, HasCloseModifier, HasPresentModifier,
-        HasHoldModifier, AsyncInfo);
->>>>>>> 5fb41342
+        HasHoldModifier, HasNoAllocModifier, AsyncInfo);
     void *TgtPtrBegin = TPR.TargetPointer;
     IsHostPtr = TPR.Flags.IsHostPointer;
     // If data_size==0, then the argument could be a zero-length pointer to
     // NULL, so getOrAlloc() returning NULL is not an error.
-<<<<<<< HEAD
-    if (!TgtPtrBegin && (data_size || HasPresentModifier)) {
+    if (!TgtPtrBegin && (DataSize || HasPresentModifier)) {
       if (!HasPresentModifier && HasNoAllocModifier) {
         DP("Call to getTargetPointer returned null pointer ('ompx_no_alloc' "
            "map type modifier).\n");
         continue;
       }
-=======
-    if (!TgtPtrBegin && (DataSize || HasPresentModifier)) {
->>>>>>> 5fb41342
       REPORT("Call to getTargetPointer returned null pointer (%s).\n",
              HasPresentModifier ? "'present' map type modifier"
                                 : "device failure or illegal mapping");
@@ -1030,7 +995,6 @@
   return Ret;
 }
 
-<<<<<<< HEAD
 #if OMPT_SUPPORT
 void ompt_dispatch_callback_target_emi(ompt_target_t Kind,
                                        ompt_scope_endpoint_t Endpoint,
@@ -1062,10 +1026,7 @@
 // "The endpoint argument indicates that the callback signals the beginning of
 // a scope or the end of a scope."
 
-static int targetDataContiguous(ident_t *loc, DeviceTy &Device, void *ArgsBase,
-=======
 static int targetDataContiguous(ident_t *Loc, DeviceTy &Device, void *ArgsBase,
->>>>>>> 5fb41342
                                 void *HstPtrBegin, int64_t ArgSize,
                                 int64_t ArgType, AsyncInfoTy &AsyncInfo) {
   TIMESCOPE_WITH_IDENT(Loc);
@@ -1842,7 +1803,6 @@
 /// performs the same action as data_update and data_end above. This function
 /// returns 0 if it was able to transfer the execution to a target and an
 /// integer different from zero otherwise.
-<<<<<<< HEAD
 //
 // OpenMP 5.0 sec. 2.12.5 p. 173 L24:
 // "The target-begin event occurs when a thread enters a target region."
@@ -1872,10 +1832,7 @@
 // kmp_runtime.cpp for the case of no offloading, and there are similar
 // questions about the right places.  See the fixme on
 // ompt_dispatch_callback_target_emi there.
-int target(ident_t *loc, DeviceTy &Device, void *HostPtr, int32_t ArgNum,
-=======
 int target(ident_t *Loc, DeviceTy &Device, void *HostPtr, int32_t ArgNum,
->>>>>>> 5fb41342
            void **ArgBases, void **Args, int64_t *ArgSizes, int64_t *ArgTypes,
            map_var_info_t *ArgNames, void **ArgMappers, int32_t TeamNum,
            int32_t ThreadLimit, uint64_t Tripcount, int IsTeamConstruct,
