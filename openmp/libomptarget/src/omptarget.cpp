//===------ omptarget.cpp - Target independent OpenMP target RTL -- C++ -*-===//
//
// Part of the LLVM Project, under the Apache License v2.0 with LLVM Exceptions.
// See https://llvm.org/LICENSE.txt for license information.
// SPDX-License-Identifier: Apache-2.0 WITH LLVM-exception
//
//===----------------------------------------------------------------------===//
//
// Implementation of the interface to be used by Clang during the codegen of a
// target region.
//
//===----------------------------------------------------------------------===//

#include "device.h"
#include "private.h"
#include "rtl.h"
#define OMPT_FOR_LIBOMPTARGET
#include "../../runtime/src/ompt-internal.h"

#include <cassert>
#include <vector>

/* All begin addresses for partially mapped structs must be 8-aligned in order
 * to ensure proper alignment of members. E.g.
 *
 * struct S {
 *   int a;   // 4-aligned
 *   int b;   // 4-aligned
 *   int *p;  // 8-aligned
 * } s1;
 * ...
 * #pragma omp target map(tofrom: s1.b, s1.p[0:N])
 * {
 *   s1.b = 5;
 *   for (int i...) s1.p[i] = ...;
 * }
 *
 * Here we are mapping s1 starting from member b, so BaseAddress=&s1=&s1.a and
 * BeginAddress=&s1.b. Let's assume that the struct begins at address 0x100,
 * then &s1.a=0x100, &s1.b=0x104, &s1.p=0x108. Each member obeys the alignment
 * requirements for its type. Now, when we allocate memory on the device, in
 * CUDA's case cuMemAlloc() returns an address which is at least 256-aligned.
 * This means that the chunk of the struct on the device will start at a
 * 256-aligned address, let's say 0x200. Then the address of b will be 0x200 and
 * address of p will be a misaligned 0x204 (on the host there was no need to add
 * padding between b and p, so p comes exactly 4 bytes after b). If the device
 * kernel tries to access s1.p, a misaligned address error occurs (as reported
 * by the CUDA plugin). By padding the begin address down to a multiple of 8 and
 * extending the size of the allocated chuck accordingly, the chuck on the
 * device will start at 0x200 with the padding (4 bytes), then &s1.b=0x204 and
 * &s1.p=0x208, as they should be to satisfy the alignment requirements.
 */
static const int64_t Alignment = 8;

/// Map global data and execute pending ctors
static int InitLibrary(DeviceTy &Device) {
  /*
   * Map global data
   */
  int32_t device_id = Device.DeviceID;
  int rc = OFFLOAD_SUCCESS;

  Device.PendingGlobalsMtx.lock();
  PM->TrlTblMtx.lock();
  for (HostEntriesBeginToTransTableTy::iterator entry_it =
           PM->HostEntriesBeginToTransTable.begin();
       entry_it != PM->HostEntriesBeginToTransTable.end(); ++entry_it) {
    TranslationTable *TransTable = &entry_it->second;
    if (TransTable->HostTable.EntriesBegin ==
        TransTable->HostTable.EntriesEnd) {
      // No host entry so no need to proceed
      continue;
    }
    if (TransTable->TargetsTable[device_id] != 0) {
      // Library entries have already been processed
      continue;
    }

    // 1) get image.
    assert(TransTable->TargetsImages.size() > (size_t)device_id &&
           "Not expecting a device ID outside the table's bounds!");
    __tgt_device_image *img = TransTable->TargetsImages[device_id];
    if (!img) {
      REPORT("No image loaded for device id %d.\n", device_id);
      rc = OFFLOAD_FAIL;
      break;
    }
    // 2) load image into the target table.
    __tgt_target_table *TargetTable = TransTable->TargetsTable[device_id] =
        Device.load_binary(img);
    // Unable to get table for this image: invalidate image and fail.
    if (!TargetTable) {
      REPORT("Unable to generate entries table for device id %d.\n", device_id);
      TransTable->TargetsImages[device_id] = 0;
      rc = OFFLOAD_FAIL;
      break;
    }

    // Verify whether the two table sizes match.
    size_t hsize =
        TransTable->HostTable.EntriesEnd - TransTable->HostTable.EntriesBegin;
    size_t tsize = TargetTable->EntriesEnd - TargetTable->EntriesBegin;

    // Invalid image for these host entries!
    if (hsize != tsize) {
      REPORT("Host and Target tables mismatch for device id %d [%zx != %zx].\n",
             device_id, hsize, tsize);
      TransTable->TargetsImages[device_id] = 0;
      TransTable->TargetsTable[device_id] = 0;
      rc = OFFLOAD_FAIL;
      break;
    }

    // process global data that needs to be mapped.
    Device.DataMapMtx.lock();
    __tgt_target_table *HostTable = &TransTable->HostTable;
    for (__tgt_offload_entry *CurrDeviceEntry = TargetTable->EntriesBegin,
                             *CurrHostEntry = HostTable->EntriesBegin,
                             *EntryDeviceEnd = TargetTable->EntriesEnd;
         CurrDeviceEntry != EntryDeviceEnd;
         CurrDeviceEntry++, CurrHostEntry++) {
      if (CurrDeviceEntry->size != 0) {
        // has data.
        assert(CurrDeviceEntry->size == CurrHostEntry->size &&
               "data size mismatch");

        // Fortran may use multiple weak declarations for the same symbol,
        // therefore we must allow for multiple weak symbols to be loaded from
        // the fat binary. Treat these mappings as any other "regular" mapping.
        // Add entry to map.
        if (Device.getTgtPtrBegin(CurrHostEntry->addr, CurrHostEntry->size))
          continue;
        DP("Add mapping from host " DPxMOD " to device " DPxMOD " with size %zu"
           "\n",
           DPxPTR(CurrHostEntry->addr), DPxPTR(CurrDeviceEntry->addr),
           CurrDeviceEntry->size);
        Device.HostDataToTargetMap.emplace(
            (uintptr_t)CurrHostEntry->addr /*HstPtrBase*/,
            (uintptr_t)CurrHostEntry->addr /*HstPtrBegin*/,
            (uintptr_t)CurrHostEntry->addr + CurrHostEntry->size /*HstPtrEnd*/,
            (uintptr_t)CurrDeviceEntry->addr /*TgtPtrBegin*/,
            false /*UseHoldRefCount*/, nullptr /*Name*/,
            true /*IsRefCountINF*/);
#if OMPT_SUPPORT
        // FIXME: In our experiments so far, this callback describes the
        // association of a const array's host and device addresses because it
        // appears in a firstprivate clause on some target region.  This
        // callback is reached when execution arrives at the first target
        // region, which might not be the region with that firstprivate clause.
        // There are surely other scenarios, but we haven't tried to describe
        // the general case.
        //
        // The event this callback describes might them seem like part of
        // device initialization except that device initialization might have
        // happened on an earlier call to an OpenMP runtime library routine
        // like omp_target_alloc.  Thus, we make no effort to ensure this
        // callback is reached before ompt_callback_device_initialize
        // (indicating end of device initialization) is dispatched.
        //
        // The event this callback describes might seem like it's instead part
        // of the first target region except that target region might not even
        // make use of the array.  Thus, we make no effort to ensure this is
        // reached before ompt_callback_target with endpoint=ompt_scope_begin
        // is dispatched for the first target region.
        //
        // Instead, we just let this callback dispatch between
        // ompt_callback_device_initialize and ompt_callback_target with
        // endpoint=ompt_scope_begin for the first target region as if this
        // callback is a leftover part of device initialization that gets
        // picked up immediately before entering the first target region.  Is
        // that OK?  Will that affect the timings one might collect using the
        // corresponding OpenACC callbacks?
        if (Device.OmptApi.ompt_get_enabled()
                .ompt_callback_target_data_op_emi) {
          // FIXME: We don't yet need the host_op_id and codeptr_ra arguments
          // for OpenACC support, so we haven't bothered to implement them yet.
          Device.OmptApi.ompt_get_callbacks().ompt_callback(
              ompt_callback_target_data_op_emi)(
              ompt_scope_beginend, /*target_task_data=*/NULL,
              /*target_data=*/NULL, /*host_op_id=*/NULL,
              ompt_target_data_associate, CurrHostEntry->addr,
              omp_get_initial_device(), CurrDeviceEntry->addr, device_id,
              CurrHostEntry->size, /*codeptr_ra=*/NULL);
        }
#endif
      }
    }
    Device.DataMapMtx.unlock();
  }
  PM->TrlTblMtx.unlock();

  if (rc != OFFLOAD_SUCCESS) {
    Device.PendingGlobalsMtx.unlock();
    return rc;
  }

  /*
   * Run ctors for static objects
   */
  if (!Device.PendingCtorsDtors.empty()) {
    // Call all ctors for all libraries registered so far
    for (auto &lib : Device.PendingCtorsDtors) {
      if (!lib.second.PendingCtors.empty()) {
        DP("Has pending ctors... call now\n");
        for (auto &entry : lib.second.PendingCtors) {
          void *ctor = entry;
          int rc =
              target(nullptr, device_id, ctor, 0, nullptr, nullptr, nullptr,
                     nullptr, nullptr, nullptr, 1, 1, true /*team*/);
          if (rc != OFFLOAD_SUCCESS) {
            REPORT("Running ctor " DPxMOD " failed.\n", DPxPTR(ctor));
            Device.PendingGlobalsMtx.unlock();
            return OFFLOAD_FAIL;
          }
        }
        // Clear the list to indicate that this device has been used
        lib.second.PendingCtors.clear();
        DP("Done with pending ctors for lib " DPxMOD "\n", DPxPTR(lib.first));
      }
    }
  }
  Device.HasPendingGlobals = false;
  Device.PendingGlobalsMtx.unlock();

  return OFFLOAD_SUCCESS;
}

// Check whether a device has been initialized, global ctors have been
// executed and global data has been mapped; do so if not already done.
int CheckDeviceAndCtors(int64_t device_id) {
  // Is device ready?
  if (!device_is_ready(device_id)) {
    REPORT("Device %" PRId64 " is not ready.\n", device_id);
    return OFFLOAD_FAIL;
  }

  // Get device info.
  DeviceTy &Device = PM->Devices[device_id];

  // Check whether global data has been mapped for this device
  Device.PendingGlobalsMtx.lock();
  bool hasPendingGlobals = Device.HasPendingGlobals;
  Device.PendingGlobalsMtx.unlock();
  if (hasPendingGlobals && InitLibrary(Device) != OFFLOAD_SUCCESS) {
    REPORT("Failed to init globals on device %" PRId64 "\n", device_id);
    return OFFLOAD_FAIL;
  }

  return OFFLOAD_SUCCESS;
}

#ifdef OMPTARGET_DEBUG
const char *deviceTypeToString(omp_device_t DevType) {
  switch (DevType) {
#define MAKE_CASE(Type)                                                        \
  case Type:                                                                   \
    return #Type;
  MAKE_CASE(omp_device_none);
  MAKE_CASE(omp_device_host);
  MAKE_CASE(omp_device_x86_64);
  MAKE_CASE(omp_device_ppc64le);
  MAKE_CASE(omp_device_nvptx64);
#undef MAKE_CASE
  }
  assert(0 && "unexpected omp_device_t");
}
#endif

static int32_t getParentIndex(int64_t type) {
  return ((type & OMP_TGT_MAPTYPE_MEMBER_OF) >> 48) - 1;
}

/// Call the user-defined mapper function followed by the appropriate
// targetData* function (targetData{Begin,End,Update}).
int targetDataMapper(ident_t *loc, DeviceTy &Device, void *arg_base, void *arg,
                     int64_t arg_size, int64_t arg_type,
                     map_var_info_t arg_names, void *arg_mapper,
                     TargetDataFuncPtrTy target_data_function) {
  TIMESCOPE_WITH_IDENT(loc);
  DP("Calling the mapper function " DPxMOD "\n", DPxPTR(arg_mapper));

  // The mapper function fills up Components.
  MapperComponentsTy MapperComponents;
  MapperFuncPtrTy MapperFuncPtr = (MapperFuncPtrTy)(arg_mapper);
  (*MapperFuncPtr)((void *)&MapperComponents, arg_base, arg, arg_size, arg_type,
                   arg_names);

  // Construct new arrays for args_base, args, arg_sizes and arg_types
  // using the information in MapperComponents and call the corresponding
  // targetData* function using these new arrays.
  std::vector<void *> MapperArgsBase(MapperComponents.Components.size());
  std::vector<void *> MapperArgs(MapperComponents.Components.size());
  std::vector<int64_t> MapperArgSizes(MapperComponents.Components.size());
  std::vector<int64_t> MapperArgTypes(MapperComponents.Components.size());
  std::vector<void *> MapperArgNames(MapperComponents.Components.size());

  for (unsigned I = 0, E = MapperComponents.Components.size(); I < E; ++I) {
    auto &C =
        MapperComponents
            .Components[target_data_function == targetDataEnd ? I : E - I - 1];
    MapperArgsBase[I] = C.Base;
    MapperArgs[I] = C.Begin;
    MapperArgSizes[I] = C.Size;
    MapperArgTypes[I] = C.Type;
    MapperArgNames[I] = C.Name;
  }

  int rc = target_data_function(loc, Device, MapperComponents.Components.size(),
                                MapperArgsBase.data(), MapperArgs.data(),
                                MapperArgSizes.data(), MapperArgTypes.data(),
                                MapperArgNames.data(), /*arg_mappers*/ nullptr,
                                /*__tgt_async_info*/ nullptr);

  return rc;
}

struct OmptMapVarInfoRAII {
  OmptMapVarInfoRAII(map_var_info_t MapVarInfo) {
#if OMPT_SUPPORT
    ompt_set_map_var_info(MapVarInfo);
#endif
  }
  ~OmptMapVarInfoRAII() {
#if OMPT_SUPPORT
    ompt_clear_map_var_info();
#endif
  }
};

/// Internal function to do the mapping and transfer the data to the device
int targetDataBegin(ident_t *loc, DeviceTy &Device, int32_t arg_num,
                    void **args_base, void **args, int64_t *arg_sizes,
                    int64_t *arg_types, map_var_info_t *arg_names,
                    void **arg_mappers, __tgt_async_info *async_info_ptr) {
  // process each input.
  for (int32_t i = 0; i < arg_num; ++i) {
    OmptMapVarInfoRAII TheOmptMapVarInfoRAII(arg_names ? arg_names[i]
                                                       : nullptr);
    // Ignore private variables and arrays - there is no mapping for them.
    if ((arg_types[i] & OMP_TGT_MAPTYPE_LITERAL) ||
        (arg_types[i] & OMP_TGT_MAPTYPE_PRIVATE))
      continue;

    if (arg_mappers && arg_mappers[i]) {
      // Instead of executing the regular path of targetDataBegin, call the
      // targetDataMapper variant which will call targetDataBegin again
      // with new arguments.
      DP("Calling targetDataMapper for the %dth argument\n", i);

      map_var_info_t arg_name = (!arg_names) ? nullptr : arg_names[i];
      int rc = targetDataMapper(loc, Device, args_base[i], args[i], arg_sizes[i],
                                arg_types[i], arg_name, arg_mappers[i],
                                targetDataBegin);

      if (rc != OFFLOAD_SUCCESS) {
        REPORT("Call to targetDataBegin via targetDataMapper for custom mapper"
               " failed.\n");
        return OFFLOAD_FAIL;
      }

      // Skip the rest of this function, continue to the next argument.
      continue;
    }

    void *HstPtrBegin = args[i];
    void *HstPtrBase = args_base[i];
    int64_t data_size = arg_sizes[i];
    map_var_info_t HstPtrName = (!arg_names) ? nullptr : arg_names[i];

    // Adjust for proper alignment if this is a combined entry (for structs).
    // Look at the next argument - if that is MEMBER_OF this one, then this one
    // is a combined entry.
    int64_t padding = 0;
    const int next_i = i + 1;
    if (getParentIndex(arg_types[i]) < 0 && next_i < arg_num &&
        getParentIndex(arg_types[next_i]) == i) {
      padding = (int64_t)HstPtrBegin % Alignment;
      if (padding) {
        DP("Using a padding of %" PRId64 " bytes for begin address " DPxMOD
           "\n",
           padding, DPxPTR(HstPtrBegin));
        HstPtrBegin = (char *)HstPtrBegin - padding;
        data_size += padding;
      }
    }

    // Address of pointer on the host and device, respectively.
    void *Pointer_HstPtrBegin, *PointerTgtPtrBegin;
    bool IsNew, Pointer_IsNew;
    bool IsHostPtr = false;
    bool IsImplicit = arg_types[i] & OMP_TGT_MAPTYPE_IMPLICIT;
    // Force the creation of a device side copy of the data when:
    // a close map modifier was associated with a map that contained a to.
    bool HasCloseModifier = arg_types[i] & OMP_TGT_MAPTYPE_CLOSE;
    bool HasPresentModifier = arg_types[i] & OMP_TGT_MAPTYPE_PRESENT;
    bool HasNoAllocModifier = arg_types[i] & OMP_TGT_MAPTYPE_NO_ALLOC;
    bool HasHoldModifier = arg_types[i] & OMP_TGT_MAPTYPE_HOLD;
    // UpdateRef is based on MEMBER_OF instead of TARGET_PARAM because if we
    // have reached this point via __tgt_target_data_begin and not __tgt_target
    // then no argument is marked as TARGET_PARAM ("omp target data map" is not
    // associated with a target region, so there are no target parameters). This
    // may be considered a hack, we could revise the scheme in the future.
    bool UpdateRef = !(arg_types[i] & OMP_TGT_MAPTYPE_MEMBER_OF);
    if (arg_types[i] & OMP_TGT_MAPTYPE_PTR_AND_OBJ) {
      DP("Has a pointer entry: \n");
      // Base is address of pointer.
      //
      // Usually, the pointer is already allocated by this time.  For example:
      //
      //   #pragma omp target map(s.p[0:N])
      //
      // The map entry for s comes first, and the PTR_AND_OBJ entry comes
      // afterward, so the pointer is already allocated by the time the
      // PTR_AND_OBJ entry is handled below, and PointerTgtPtrBegin is thus
      // non-null.  However, "declare target link" can produce a PTR_AND_OBJ
      // entry for a global that might not already be allocated by the time the
      // PTR_AND_OBJ entry is handled below, and so the allocation might fail
      // when HasPresentModifier.
      // TODO: Is the above still true?  That is, is it actually possible for
      // the pointer not to be allocated yet?  If not, then does
      // HasPresentModifier or HasNoAllocModifier still matter here?
      // TODO: Does HasHoldModifier matter here or is the reference count always
      // already infinite?
      PointerTgtPtrBegin = Device.getOrAllocTgtPtr(
          HstPtrBase, HstPtrBase, sizeof(void *), nullptr, Pointer_IsNew,
          IsHostPtr, IsImplicit, UpdateRef, HasCloseModifier,
          HasPresentModifier, HasNoAllocModifier, HasHoldModifier);
      if (!PointerTgtPtrBegin) {
        REPORT("Call to getOrAllocTgtPtr returned null pointer (%s).\n",
               HasPresentModifier ? "'present' map type modifier"
                                  : "device failure or illegal mapping");
        return OFFLOAD_FAIL;
      }
      DP("There are %zu bytes allocated at target address " DPxMOD " - is%s new"
         "\n",
         sizeof(void *), DPxPTR(PointerTgtPtrBegin),
         (Pointer_IsNew ? "" : " not"));
      Pointer_HstPtrBegin = HstPtrBase;
      // modify current entry.
      HstPtrBase = *(void **)HstPtrBase;
      UpdateRef = true; // subsequently update ref count of pointee
    }

    void *TgtPtrBegin = Device.getOrAllocTgtPtr(
        HstPtrBegin, HstPtrBase, data_size, HstPtrName, IsNew, IsHostPtr,
        IsImplicit, UpdateRef, HasCloseModifier, HasPresentModifier,
        HasNoAllocModifier, HasHoldModifier);
    // If data_size==0, then the argument could be a zero-length pointer to
    // NULL, so getOrAlloc() returning NULL is not an error.
    if (!TgtPtrBegin && (data_size || HasPresentModifier)) {
      if (!HasPresentModifier && HasNoAllocModifier) {
        DP("Call to getOrAllocTgtPtr returned null pointer ('no_alloc' map "
           "type modifier).\n");
        continue;
      }
      REPORT("Call to getOrAllocTgtPtr returned null pointer (%s).\n",
             HasPresentModifier ? "'present' map type modifier"
                                : "device failure or illegal mapping");
      return OFFLOAD_FAIL;
    }
    DP("There are %" PRId64 " bytes allocated at target address " DPxMOD
       " - is%s new\n",
       data_size, DPxPTR(TgtPtrBegin), (IsNew ? "" : " not"));

    if (arg_types[i] & OMP_TGT_MAPTYPE_RETURN_PARAM) {
      uintptr_t Delta = (uintptr_t)HstPtrBegin - (uintptr_t)HstPtrBase;
      void *TgtPtrBase = (void *)((uintptr_t)TgtPtrBegin - Delta);
      DP("Returning device pointer " DPxMOD "\n", DPxPTR(TgtPtrBase));
      args_base[i] = TgtPtrBase;
    }

    if (arg_types[i] & OMP_TGT_MAPTYPE_TO) {
      bool copy = false;
      if (!(PM->RTLs.RequiresFlags & OMP_REQ_UNIFIED_SHARED_MEMORY) ||
          HasCloseModifier) {
        if (IsNew || (arg_types[i] & OMP_TGT_MAPTYPE_ALWAYS)) {
          copy = true;
        } else if ((arg_types[i] & OMP_TGT_MAPTYPE_MEMBER_OF) &&
                   !(arg_types[i] & OMP_TGT_MAPTYPE_PTR_AND_OBJ)) {
          // Copy data only if the "parent" struct has RefCount==1.
          // If this is a PTR_AND_OBJ entry, the OBJ is not part of the struct,
          // so exclude it from this check.
          int32_t parent_idx = getParentIndex(arg_types[i]);
          uint64_t parent_rc = Device.getMapEntryRefCnt(args[parent_idx]);
          assert(parent_rc > 0 && "parent struct not found");
          if (parent_rc == 1) {
            copy = true;
          }
        }
      }

      if (copy && !IsHostPtr) {
        DP("Moving %" PRId64 " bytes (hst:" DPxMOD ") -> (tgt:" DPxMOD ")\n",
           data_size, DPxPTR(HstPtrBegin), DPxPTR(TgtPtrBegin));
        int rt = Device.submitData(TgtPtrBegin, HstPtrBegin, data_size,
                                   async_info_ptr);
        if (rt != OFFLOAD_SUCCESS) {
          REPORT("Copying data to device failed.\n");
          return OFFLOAD_FAIL;
        }
      }
    }

    if (arg_types[i] & OMP_TGT_MAPTYPE_PTR_AND_OBJ && !IsHostPtr) {
      DP("Update pointer (" DPxMOD ") -> [" DPxMOD "]\n",
         DPxPTR(PointerTgtPtrBegin), DPxPTR(TgtPtrBegin));
      uint64_t Delta = (uint64_t)HstPtrBegin - (uint64_t)HstPtrBase;
      void *TgtPtrBase = (void *)((uint64_t)TgtPtrBegin - Delta);
      int rt = Device.submitData(PointerTgtPtrBegin, &TgtPtrBase,
                                 sizeof(void *), async_info_ptr);
      if (rt != OFFLOAD_SUCCESS) {
        REPORT("Copying data to device failed.\n");
        return OFFLOAD_FAIL;
      }
      // create shadow pointers for this entry
      Device.ShadowMtx.lock();
      Device.ShadowPtrMap[Pointer_HstPtrBegin] = {
          HstPtrBase, PointerTgtPtrBegin, TgtPtrBase};
      Device.ShadowMtx.unlock();
    }
  }

  return OFFLOAD_SUCCESS;
}

namespace {
/// This structure contains information to deallocate a target pointer, aka.
/// used to call the function \p DeviceTy::deallocTgtPtr.
struct DeallocTgtPtrInfo {
  /// Host pointer used to look up into the map table
  void *HstPtrBegin;
  /// Size of the data
  int64_t DataSize;
  /// Whether it is forced to be removed from the map table
  bool ForceDelete;
  /// Whether it has \p close modifier
  bool HasCloseModifier;
  /// Whether it has \p hold modifier
  bool HasHoldModifier;
#if OMPT_SUPPORT
  /// Host pointer name, or nullptr if none.
  const map_var_info_t HstPtrName;
#endif

  DeallocTgtPtrInfo(
      void *HstPtr, int64_t Size, bool ForceDelete, bool HasCloseModifier,
      bool HasHoldModifier OMPT_SUPPORT_IF(, map_var_info_t HstPtrName))
      : HstPtrBegin(HstPtr), DataSize(Size), ForceDelete(ForceDelete),
        HasCloseModifier(HasCloseModifier), HasHoldModifier(HasHoldModifier)
        OMPT_SUPPORT_IF(, HstPtrName(HstPtrName)) {}
};

/// Synchronize device
static int syncDevice(DeviceTy &Device, __tgt_async_info *AsyncInfo) {
  assert(AsyncInfo && AsyncInfo->Queue && "Invalid AsyncInfo");
  if (Device.synchronize(AsyncInfo) != OFFLOAD_SUCCESS) {
    REPORT("Failed to synchronize device.\n");
    return OFFLOAD_FAIL;
  }

  return OFFLOAD_SUCCESS;
}
} // namespace

/// Internal function to undo the mapping and retrieve the data from the device.
int targetDataEnd(ident_t *loc, DeviceTy &Device, int32_t ArgNum,
                  void **ArgBases, void **Args, int64_t *ArgSizes,
                  int64_t *ArgTypes, map_var_info_t *ArgNames,
                  void **ArgMappers, __tgt_async_info *AsyncInfo) {
  int Ret;
  std::vector<DeallocTgtPtrInfo> DeallocTgtPtrs;
  // process each input.
  for (int32_t I = ArgNum - 1; I >= 0; --I) {
    map_var_info_t HstPtrName = ArgNames ? ArgNames[I] : nullptr;
    OmptMapVarInfoRAII TheOmptMapVarInfoRAII(HstPtrName);
    // Ignore private variables and arrays - there is no mapping for them.
    // Also, ignore the use_device_ptr directive, it has no effect here.
    if ((ArgTypes[I] & OMP_TGT_MAPTYPE_LITERAL) ||
        (ArgTypes[I] & OMP_TGT_MAPTYPE_PRIVATE))
      continue;

    if (ArgMappers && ArgMappers[I]) {
      // Instead of executing the regular path of targetDataEnd, call the
      // targetDataMapper variant which will call targetDataEnd again
      // with new arguments.
      DP("Calling targetDataMapper for the %dth argument\n", I);

      map_var_info_t ArgName = (!ArgNames) ? nullptr : ArgNames[I];
      Ret =
          targetDataMapper(loc, Device, ArgBases[I], Args[I], ArgSizes[I],
                           ArgTypes[I], ArgName, ArgMappers[I], targetDataEnd);

      if (Ret != OFFLOAD_SUCCESS) {
        REPORT("Call to targetDataEnd via targetDataMapper for custom mapper"
               " failed.\n");
        return OFFLOAD_FAIL;
      }

      // Skip the rest of this function, continue to the next argument.
      continue;
    }

    void *HstPtrBegin = Args[I];
    int64_t DataSize = ArgSizes[I];
    // Adjust for proper alignment if this is a combined entry (for structs).
    // Look at the next argument - if that is MEMBER_OF this one, then this one
    // is a combined entry.
    const int NextI = I + 1;
    if (getParentIndex(ArgTypes[I]) < 0 && NextI < ArgNum &&
        getParentIndex(ArgTypes[NextI]) == I) {
      int64_t Padding = (int64_t)HstPtrBegin % Alignment;
      if (Padding) {
        DP("Using a Padding of %" PRId64 " bytes for begin address " DPxMOD
           "\n",
           Padding, DPxPTR(HstPtrBegin));
        HstPtrBegin = (char *)HstPtrBegin - Padding;
        DataSize += Padding;
      }
    }

    bool IsLast, IsHostPtr;
    bool IsImplicit = ArgTypes[I] & OMP_TGT_MAPTYPE_IMPLICIT;
    bool UpdateRef = !(ArgTypes[I] & OMP_TGT_MAPTYPE_MEMBER_OF) ||
                     (ArgTypes[I] & OMP_TGT_MAPTYPE_PTR_AND_OBJ);
    bool ForceDelete = ArgTypes[I] & OMP_TGT_MAPTYPE_DELETE;
    bool HasCloseModifier = ArgTypes[I] & OMP_TGT_MAPTYPE_CLOSE;
    bool HasPresentModifier = ArgTypes[I] & OMP_TGT_MAPTYPE_PRESENT;
    bool HasHoldModifier = ArgTypes[I] & OMP_TGT_MAPTYPE_HOLD;

    // "delete" is implemented only for the dynamic reference count.  That
    // should be fine as "hold" is permitted only on "omp target data" and
    // "delete" is permitted only on "omp target exit data" and associated
    // runtime library routines.
    assert((!ForceDelete || !HasHoldModifier) &&
           "unexpected 'delete' modifier with 'hold' modifier");

    // If PTR_AND_OBJ, HstPtrBegin is address of pointee
    void *TgtPtrBegin = Device.getTgtPtrBegin(
        HstPtrBegin, DataSize, IsLast, UpdateRef, HasHoldModifier, IsHostPtr,
        !IsImplicit, ForceDelete);
    if (!TgtPtrBegin && (DataSize || HasPresentModifier)) {
      DP("Mapping does not exist (%s)\n",
         (HasPresentModifier ? "'present' map type modifier" : "ignored"));
      if (HasPresentModifier) {
        // OpenMP 5.1, sec. 2.21.7.1 "map Clause", p. 350 L10-13:
        // "If a map clause appears on a target, target data, target enter data
        // or target exit data construct with a present map-type-modifier then
        // on entry to the region if the corresponding list item does not appear
        // in the device data environment then an error occurs and the program
        // terminates."
        //
        // This should be an error upon entering an "omp target exit data".  It
        // should not be an error upon exiting an "omp target data" or "omp
        // target".  For "omp target data", Clang thus doesn't include present
        // modifiers for end calls.  For "omp target", we have not found a valid
        // OpenMP program for which the error matters: it appears that, if a
        // program can guarantee that data is present at the beginning of an
        // "omp target" region so that there's no error there, that data is also
        // guaranteed to be present at the end.
        MESSAGE("device mapping required by 'present' map type modifier does "
                "not exist for host address " DPxMOD " (%" PRId64 " bytes)",
                DPxPTR(HstPtrBegin), DataSize);
        return OFFLOAD_FAIL;
      }
    } else {
      DP("There are %" PRId64 " bytes allocated at target address " DPxMOD
         " - is%s last\n",
         DataSize, DPxPTR(TgtPtrBegin), (IsLast ? "" : " not"));
    }

    // OpenMP 5.1, sec. 2.21.7.1 "map Clause", p. 351 L14-16:
    // "If the map clause appears on a target, target data, or target exit data
    // construct and a corresponding list item of the original list item is not
    // present in the device data environment on exit from the region then the
    // list item is ignored."
    if (!TgtPtrBegin)
      continue;

    bool DelEntry = IsLast;

    if ((ArgTypes[I] & OMP_TGT_MAPTYPE_MEMBER_OF) &&
        !(ArgTypes[I] & OMP_TGT_MAPTYPE_PTR_AND_OBJ)) {
      DelEntry = false; // protect parent struct from being deallocated
    }

    if ((ArgTypes[I] & OMP_TGT_MAPTYPE_FROM) || DelEntry) {
      // Move data back to the host
      if (ArgTypes[I] & OMP_TGT_MAPTYPE_FROM) {
        bool Always = ArgTypes[I] & OMP_TGT_MAPTYPE_ALWAYS;
        bool CopyMember = false;
        if (!(PM->RTLs.RequiresFlags & OMP_REQ_UNIFIED_SHARED_MEMORY) ||
            HasCloseModifier) {
          if ((ArgTypes[I] & OMP_TGT_MAPTYPE_MEMBER_OF) &&
              !(ArgTypes[I] & OMP_TGT_MAPTYPE_PTR_AND_OBJ)) {
            // Copy data only if the "parent" struct has RefCount==1.
            int32_t ParentIdx = getParentIndex(ArgTypes[I]);
            uint64_t ParentRC = Device.getMapEntryRefCnt(Args[ParentIdx]);
            assert(ParentRC > 0 && "parent struct not found");
            if (ParentRC == 1)
              CopyMember = true;
          }
        }

        if ((DelEntry || Always || CopyMember) &&
            !(PM->RTLs.RequiresFlags & OMP_REQ_UNIFIED_SHARED_MEMORY &&
              TgtPtrBegin == HstPtrBegin)) {
          DP("Moving %" PRId64 " bytes (tgt:" DPxMOD ") -> (hst:" DPxMOD ")\n",
             DataSize, DPxPTR(TgtPtrBegin), DPxPTR(HstPtrBegin));
          Ret = Device.retrieveData(HstPtrBegin, TgtPtrBegin, DataSize,
                                    AsyncInfo);
          if (Ret != OFFLOAD_SUCCESS) {
            REPORT("Copying data from device failed.\n");
            return OFFLOAD_FAIL;
          }
        }
      }

      // If we copied back to the host a struct/array containing pointers, we
      // need to restore the original host pointer values from their shadow
      // copies. If the struct is going to be deallocated, remove any remaining
      // shadow pointer entries for this struct.
      uintptr_t LB = (uintptr_t)HstPtrBegin;
      uintptr_t UB = (uintptr_t)HstPtrBegin + DataSize;
      Device.ShadowMtx.lock();
      for (ShadowPtrListTy::iterator Itr = Device.ShadowPtrMap.begin();
           Itr != Device.ShadowPtrMap.end();) {
        void **ShadowHstPtrAddr = (void **)Itr->first;

        // An STL map is sorted on its keys; use this property
        // to quickly determine when to break out of the loop.
        if ((uintptr_t)ShadowHstPtrAddr < LB) {
          ++Itr;
          continue;
        }
        if ((uintptr_t)ShadowHstPtrAddr >= UB)
          break;

        // If we copied the struct to the host, we need to restore the pointer.
        if (ArgTypes[I] & OMP_TGT_MAPTYPE_FROM) {
          DP("Restoring original host pointer value " DPxMOD " for host "
             "pointer " DPxMOD "\n",
             DPxPTR(Itr->second.HstPtrVal), DPxPTR(ShadowHstPtrAddr));
          *ShadowHstPtrAddr = Itr->second.HstPtrVal;
        }
        // If the struct is to be deallocated, remove the shadow entry.
        if (DelEntry) {
          DP("Removing shadow pointer " DPxMOD "\n", DPxPTR(ShadowHstPtrAddr));
          Itr = Device.ShadowPtrMap.erase(Itr);
        } else {
          ++Itr;
        }
      }
      Device.ShadowMtx.unlock();

      // Add pointer to the buffer for later deallocation
      if (DelEntry)
        DeallocTgtPtrs.emplace_back(HstPtrBegin, DataSize, ForceDelete,
                                    HasCloseModifier, HasHoldModifier,
                                    HstPtrName);
    }
  }

  // We need to synchronize before deallocating data.
  // If AsyncInfo is nullptr, the previous data transfer (if has) will be
  // synchronous, so we don't need to synchronize again. If AsyncInfo->Queue is
  // nullptr, there is no data transfer happened because once there is,
  // AsyncInfo->Queue will not be nullptr, so again, we don't need to
  // synchronize.
  if (AsyncInfo && AsyncInfo->Queue) {
    Ret = syncDevice(Device, AsyncInfo);
    if (Ret != OFFLOAD_SUCCESS)
      return OFFLOAD_FAIL;
  }

  // Deallocate target pointer
  for (DeallocTgtPtrInfo &Info : DeallocTgtPtrs) {
    OmptMapVarInfoRAII TheOmptMapVarInfoRAII(Info.HstPtrName);
    Ret =
        Device.deallocTgtPtr(Info.HstPtrBegin, Info.DataSize, Info.ForceDelete,
                             Info.HasCloseModifier, Info.HasHoldModifier);
    if (Ret != OFFLOAD_SUCCESS) {
      REPORT("Deallocating data from device failed.\n");
      return OFFLOAD_FAIL;
    }
  }

  return OFFLOAD_SUCCESS;
}

<<<<<<< HEAD
#if OMPT_SUPPORT
void ompt_dispatch_callback_target(ompt_target_t Kind,
                                   ompt_scope_endpoint_t Endpoint,
                                   DeviceTy &Device) {
  bool SubRegion = Kind == ompt_target_region_enter_data ||
                   Kind == ompt_target_region_exit_data;
  if (!SubRegion && Endpoint == ompt_scope_begin)
    ompt_set_target_info(Device.DeviceID);
  // FIXME: We don't yet need the task_data, target_id, or codeptr_ra argument
  // for OpenACC support, so we haven't bothered to implement them yet.
  if (Device.OmptApi.ompt_get_enabled().ompt_callback_target) {
    Device.OmptApi.ompt_get_callbacks().ompt_callback(ompt_callback_target)(
        Kind, Endpoint, Device.DeviceID, /*task_data=*/NULL,
        /*target_id=*/ompt_id_none, /*codeptr_ra=*/NULL);
  }
  if (!SubRegion && Endpoint == ompt_scope_end)
    ompt_clear_target_info();
}
#endif

class OmptTargetRAII {
private:
  ompt_target_t Kind;
  DeviceTy &Device;
public:
  OmptTargetRAII(ompt_target_t Kind, DeviceTy &Device)
      : Kind(Kind), Device(Device)
  {
#if OMPT_SUPPORT
    ompt_dispatch_callback_target(Kind, ompt_scope_begin, Device);
#endif
  }
  ~OmptTargetRAII() {
#if OMPT_SUPPORT
    ompt_dispatch_callback_target(Kind, ompt_scope_end, Device);
#endif
  }
};

// OpenMP 5.0 sec. 2.12.6 p. 179 L22-23:
// "The target-update-begin event occurs when a thread enters a target update.
// region.  The target-update-end event occurs when a thread exits a target
// update region."
// OpenMP 5.0 sec. 4.5.2.26 p. 490 L24-25 and p. 491 L21-22:
// "The ompt_callback_target_t type is used for callbacks that are dispatched
// when a thread begins to execute a device construct."
// "The endpoint argument indicates that the callback signals the beginning of
// a scope or the end of a scope."

static int targetDataContiguous(DeviceTy &Device, void *ArgsBase,
=======
static int targetDataContiguous(ident_t *loc, DeviceTy &Device, void *ArgsBase,
>>>>>>> b68a6b09
                                void *HstPtrBegin, int64_t ArgSize,
                                int64_t ArgType) {
  TIMESCOPE_WITH_IDENT(loc);
  bool IsLast, IsHostPtr;
  void *TgtPtrBegin = Device.getTgtPtrBegin(
      HstPtrBegin, ArgSize, IsLast, /*UpdateRefCount=*/false,
      /*UseHoldRefCount=*/false, IsHostPtr, /*MustContain=*/true);
  if (!TgtPtrBegin) {
    DP("hst data:" DPxMOD " not found, becomes a noop\n", DPxPTR(HstPtrBegin));
    if (ArgType & OMP_TGT_MAPTYPE_PRESENT) {
      MESSAGE("device mapping required by 'present' motion modifier does not "
              "exist for host address " DPxMOD " (%" PRId64 " bytes)",
              DPxPTR(HstPtrBegin), ArgSize);
      return OFFLOAD_FAIL;
    }
    return OFFLOAD_SUCCESS;
  }

  if (PM->RTLs.RequiresFlags & OMP_REQ_UNIFIED_SHARED_MEMORY &&
      TgtPtrBegin == HstPtrBegin) {
    DP("hst data:" DPxMOD " unified and shared, becomes a noop\n",
       DPxPTR(HstPtrBegin));
    return OFFLOAD_SUCCESS;
  }

  if (ArgType & OMP_TGT_MAPTYPE_FROM) {
    DP("Moving %" PRId64 " bytes (tgt:" DPxMOD ") -> (hst:" DPxMOD ")\n",
       ArgSize, DPxPTR(TgtPtrBegin), DPxPTR(HstPtrBegin));
    int Ret = Device.retrieveData(HstPtrBegin, TgtPtrBegin, ArgSize, nullptr);
    if (Ret != OFFLOAD_SUCCESS) {
      REPORT("Copying data from device failed.\n");
      return OFFLOAD_FAIL;
    }

    uintptr_t LB = (uintptr_t)HstPtrBegin;
    uintptr_t UB = (uintptr_t)HstPtrBegin + ArgSize;
    Device.ShadowMtx.lock();
    for (ShadowPtrListTy::iterator IT = Device.ShadowPtrMap.begin();
         IT != Device.ShadowPtrMap.end(); ++IT) {
      void **ShadowHstPtrAddr = (void **)IT->first;
      if ((uintptr_t)ShadowHstPtrAddr < LB)
        continue;
      if ((uintptr_t)ShadowHstPtrAddr >= UB)
        break;
      DP("Restoring original host pointer value " DPxMOD
         " for host pointer " DPxMOD "\n",
         DPxPTR(IT->second.HstPtrVal), DPxPTR(ShadowHstPtrAddr));
      *ShadowHstPtrAddr = IT->second.HstPtrVal;
    }
    Device.ShadowMtx.unlock();
  }

  if (ArgType & OMP_TGT_MAPTYPE_TO) {
    DP("Moving %" PRId64 " bytes (hst:" DPxMOD ") -> (tgt:" DPxMOD ")\n",
       ArgSize, DPxPTR(HstPtrBegin), DPxPTR(TgtPtrBegin));
    int Ret = Device.submitData(TgtPtrBegin, HstPtrBegin, ArgSize, nullptr);
    if (Ret != OFFLOAD_SUCCESS) {
      REPORT("Copying data to device failed.\n");
      return OFFLOAD_FAIL;
    }

    uintptr_t LB = (uintptr_t)HstPtrBegin;
    uintptr_t UB = (uintptr_t)HstPtrBegin + ArgSize;
    Device.ShadowMtx.lock();
    for (ShadowPtrListTy::iterator IT = Device.ShadowPtrMap.begin();
         IT != Device.ShadowPtrMap.end(); ++IT) {
      void **ShadowHstPtrAddr = (void **)IT->first;
      if ((uintptr_t)ShadowHstPtrAddr < LB)
        continue;
      if ((uintptr_t)ShadowHstPtrAddr >= UB)
        break;
      DP("Restoring original target pointer value " DPxMOD " for target "
         "pointer " DPxMOD "\n",
         DPxPTR(IT->second.TgtPtrVal), DPxPTR(IT->second.TgtPtrAddr));
      Ret = Device.submitData(IT->second.TgtPtrAddr, &IT->second.TgtPtrVal,
                              sizeof(void *), nullptr);
      if (Ret != OFFLOAD_SUCCESS) {
        REPORT("Copying data to device failed.\n");
        Device.ShadowMtx.unlock();
        return OFFLOAD_FAIL;
      }
    }
    Device.ShadowMtx.unlock();
  }
  return OFFLOAD_SUCCESS;
}

static int targetDataNonContiguous(ident_t *loc, DeviceTy &Device,
                                   void *ArgsBase,
                                   __tgt_target_non_contig *NonContig,
                                   uint64_t Size, int64_t ArgType,
                                   int CurrentDim, int DimSize,
                                   uint64_t Offset) {
  TIMESCOPE_WITH_IDENT(loc);
  int Ret = OFFLOAD_SUCCESS;
  if (CurrentDim < DimSize) {
    for (unsigned int I = 0; I < NonContig[CurrentDim].Count; ++I) {
      uint64_t CurOffset =
          (NonContig[CurrentDim].Offset + I) * NonContig[CurrentDim].Stride;
      // we only need to transfer the first element for the last dimension
      // since we've already got a contiguous piece.
      if (CurrentDim != DimSize - 1 || I == 0) {
        Ret = targetDataNonContiguous(loc, Device, ArgsBase, NonContig, Size,
                                      ArgType, CurrentDim + 1, DimSize,
                                      Offset + CurOffset);
        // Stop the whole process if any contiguous piece returns anything
        // other than OFFLOAD_SUCCESS.
        if (Ret != OFFLOAD_SUCCESS)
          return Ret;
      }
    }
  } else {
    char *Ptr = (char *)ArgsBase + Offset;
    DP("Transfer of non-contiguous : host ptr " DPxMOD " offset %" PRIu64
       " len %" PRIu64 "\n",
       DPxPTR(Ptr), Offset, Size);
    Ret = targetDataContiguous(loc, Device, ArgsBase, Ptr, Size, ArgType);
  }
  return Ret;
}

static int getNonContigMergedDimension(__tgt_target_non_contig *NonContig,
                                       int32_t DimSize) {
  int RemovedDim = 0;
  for (int I = DimSize - 1; I > 0; --I) {
    if (NonContig[I].Count * NonContig[I].Stride == NonContig[I - 1].Stride)
      RemovedDim++;
  }
  return RemovedDim;
}

/// Internal function to pass data to/from the target.
// async_info_ptr is currently unused, added here so targetDataUpdate has the
// same signature as targetDataBegin and targetDataEnd.
<<<<<<< HEAD
int targetDataUpdate(DeviceTy &Device, int32_t ArgNum, void **ArgsBase,
                     void **Args, int64_t *ArgSizes, int64_t *ArgTypes,
                     map_var_info_t *ArgNames, void **ArgMappers,
                     __tgt_async_info *AsyncInfoPtr) {
  OmptTargetRAII TheOmptTargetRAII(ompt_target_update, Device);

=======
int targetDataUpdate(ident_t *loc, DeviceTy &Device, int32_t ArgNum,
                     void **ArgsBase, void **Args, int64_t *ArgSizes,
                     int64_t *ArgTypes, map_var_info_t *ArgNames,
                     void **ArgMappers, __tgt_async_info *AsyncInfoPtr) {
>>>>>>> b68a6b09
  // process each input.
  for (int32_t I = 0; I < ArgNum; ++I) {
    OmptMapVarInfoRAII TheOmptMapVarInfoRAII(ArgNames ? ArgNames[I] : nullptr);
    if ((ArgTypes[I] & OMP_TGT_MAPTYPE_LITERAL) ||
        (ArgTypes[I] & OMP_TGT_MAPTYPE_PRIVATE))
      continue;

    if (ArgMappers && ArgMappers[I]) {
      // Instead of executing the regular path of targetDataUpdate, call the
      // targetDataMapper variant which will call targetDataUpdate again
      // with new arguments.
      DP("Calling targetDataMapper for the %dth argument\n", I);

      map_var_info_t ArgName = (!ArgNames) ? nullptr : ArgNames[I];
      int Ret = targetDataMapper(loc, Device, ArgsBase[I], Args[I], ArgSizes[I],
                                 ArgTypes[I], ArgName, ArgMappers[I],
                                 targetDataUpdate);

      if (Ret != OFFLOAD_SUCCESS) {
        REPORT("Call to targetDataUpdate via targetDataMapper for custom mapper"
               " failed.\n");
        return OFFLOAD_FAIL;
      }

      // Skip the rest of this function, continue to the next argument.
      continue;
    }

    int Ret = OFFLOAD_SUCCESS;

    if (ArgTypes[I] & OMP_TGT_MAPTYPE_NON_CONTIG) {
      __tgt_target_non_contig *NonContig = (__tgt_target_non_contig *)Args[I];
      int32_t DimSize = ArgSizes[I];
      uint64_t Size =
          NonContig[DimSize - 1].Count * NonContig[DimSize - 1].Stride;
      int32_t MergedDim = getNonContigMergedDimension(NonContig, DimSize);
      Ret = targetDataNonContiguous(
          loc, Device, ArgsBase[I], NonContig, Size, ArgTypes[I],
          /*current_dim=*/0, DimSize - MergedDim, /*offset=*/0);
    } else {
      Ret = targetDataContiguous(loc, Device, ArgsBase[I], Args[I], ArgSizes[I],
                                 ArgTypes[I]);
    }
    if (Ret == OFFLOAD_FAIL)
      return OFFLOAD_FAIL;
  }
  return OFFLOAD_SUCCESS;
}

static const unsigned LambdaMapping = OMP_TGT_MAPTYPE_PTR_AND_OBJ |
                                      OMP_TGT_MAPTYPE_LITERAL |
                                      OMP_TGT_MAPTYPE_IMPLICIT;
static bool isLambdaMapping(int64_t Mapping) {
  return (Mapping & LambdaMapping) == LambdaMapping;
}

namespace {
/// Find the table information in the map or look it up in the translation
/// tables.
TableMap *getTableMap(void *HostPtr) {
  std::lock_guard<std::mutex> TblMapLock(PM->TblMapMtx);
  HostPtrToTableMapTy::iterator TableMapIt =
      PM->HostPtrToTableMap.find(HostPtr);

  if (TableMapIt != PM->HostPtrToTableMap.end())
    return &TableMapIt->second;

  // We don't have a map. So search all the registered libraries.
  TableMap *TM = nullptr;
  std::lock_guard<std::mutex> TrlTblLock(PM->TrlTblMtx);
  for (HostEntriesBeginToTransTableTy::iterator Itr =
           PM->HostEntriesBeginToTransTable.begin();
       Itr != PM->HostEntriesBeginToTransTable.end(); ++Itr) {
    // get the translation table (which contains all the good info).
    TranslationTable *TransTable = &Itr->second;
    // iterate over all the host table entries to see if we can locate the
    // host_ptr.
    __tgt_offload_entry *Cur = TransTable->HostTable.EntriesBegin;
    for (uint32_t I = 0; Cur < TransTable->HostTable.EntriesEnd; ++Cur, ++I) {
      if (Cur->addr != HostPtr)
        continue;
      // we got a match, now fill the HostPtrToTableMap so that we
      // may avoid this search next time.
      TM = &(PM->HostPtrToTableMap)[HostPtr];
      TM->Table = TransTable;
      TM->Index = I;
      return TM;
    }
  }

  return nullptr;
}

/// Get loop trip count
/// FIXME: This function will not work right if calling
/// __kmpc_push_target_tripcount in one thread but doing offloading in another
/// thread, which might occur when we call task yield.
uint64_t getLoopTripCount(int64_t DeviceId) {
  DeviceTy &Device = PM->Devices[DeviceId];
  uint64_t LoopTripCount = 0;

  {
    std::lock_guard<std::mutex> TblMapLock(PM->TblMapMtx);
    auto I = Device.LoopTripCnt.find(__kmpc_global_thread_num(NULL));
    if (I != Device.LoopTripCnt.end()) {
      LoopTripCount = I->second;
      Device.LoopTripCnt.erase(I);
      DP("loop trip count is %" PRIu64 ".\n", LoopTripCount);
    }
  }

  return LoopTripCount;
}

/// A class manages private arguments in a target region.
class PrivateArgumentManagerTy {
  /// A data structure for the information of first-private arguments. We can
  /// use this information to optimize data transfer by packing all
  /// first-private arguments and transfer them all at once.
  struct FirstPrivateArgInfoTy {
    /// The index of the element in \p TgtArgs corresponding to the argument
    const int Index;
    /// Host pointer begin
    const char *HstPtrBegin;
    /// Host pointer end
    const char *HstPtrEnd;
    /// Aligned size
    const int64_t AlignedSize;

    /// Host pointer name
    const map_var_info_t HstPtrName = nullptr;

    FirstPrivateArgInfoTy(int Index, const void *HstPtr, int64_t Size,
                          const map_var_info_t HstPtrName = nullptr)
        : Index(Index), HstPtrBegin(reinterpret_cast<const char *>(HstPtr)),
          HstPtrEnd(HstPtrBegin + Size), AlignedSize(Size + Size % Alignment),
          HstPtrName(HstPtrName) {}
  };

  /// Info on the allocations we actually created for first-private arguments.
  struct FirstPrivateTgtInfoTy {
    /// Target pointer.
    void *TgtPtr;
#if OMPT_SUPPORT
    /// Host pointer.
    void *HstPtr;
    /// Allocation size.
    const int64_t Size;
    /// Host pointer name, or nullptr if none.
    const map_var_info_t HstPtrName;
#endif
  };

  /// A vector of information of all first-private arguments to be packed
  std::vector<FirstPrivateArgInfoTy> FirstPrivateArgInfo;
  /// Host buffer for all arguments to be packed
  std::vector<char> FirstPrivateArgBuffer;
  /// The total size of all arguments to be packed
  int64_t FirstPrivateArgSize = 0;
  /// A vector of information of all allocations for first-private arguments
  std::vector<FirstPrivateTgtInfoTy> FirstPrivateTgtInfo;

  /// A reference to the \p DeviceTy object
  DeviceTy &Device;
  /// A pointer to a \p __tgt_async_info object
  __tgt_async_info *AsyncInfo;

  // TODO: What would be the best value here? Should we make it configurable?
  // If the size is larger than this threshold, we will allocate and transfer it
  // immediately instead of packing it.
  static constexpr const int64_t FirstPrivateArgSizeThreshold = 1024;

public:
  /// Constructor
  PrivateArgumentManagerTy(DeviceTy &Dev, __tgt_async_info *AsyncInfo)
      : Device(Dev), AsyncInfo(AsyncInfo) {}

  /// Add a private argument
  int addArg(void *HstPtr, int64_t ArgSize, int64_t ArgOffset,
             bool IsFirstPrivate, void *&TgtPtr, int TgtArgsIndex,
             const map_var_info_t HstPtrName = nullptr) {
    // If the argument is not first-private, or its size is greater than a
    // predefined threshold, we will allocate memory and issue the transfer
    // immediately.
    if (ArgSize > FirstPrivateArgSizeThreshold || !IsFirstPrivate) {
      TgtPtr = Device.allocData(ArgSize, HstPtr);
      if (!TgtPtr) {
        DP("Data allocation for %sprivate array " DPxMOD " failed.\n",
           (IsFirstPrivate ? "first-" : ""), DPxPTR(HstPtr));
        return OFFLOAD_FAIL;
      }
#if OMPT_SUPPORT
      // OpenMP 5.1, sec. 2.21.7.1 "map Clause", p. 353, L6-7:
      // "The target-data-op-begin event occurs before a thread initiates a data
      // operation on a target device.  The target-data-op-end event occurs
      // after a thread initiates a data operation on a target device."
      //
      // OpenMP 5.1, sec. 3.8.1 "omp_target_alloc", p. 413, L14-15:
      // "The target-data-allocation-begin event occurs before a thread
      // initiates a data allocation on a target device.  The
      // target-data-allocation-end event occurs after a thread initiates a data
      // allocation on a target device."
      //
      // OpenMP 5.1, sec. 3.8.9, p. 428, L10-17:
      // "The target-data-associate event occurs before a thread initiates a
      // device pointer association on a target device."
      // "A thread dispatches a registered ompt_callback_target_data_op
      // callback, or a registered ompt_callback_target_data_op_emi callback
      // with ompt_scope_beginend as its endpoint argument for each occurrence
      // of a target-data-associate event in that thread. These callbacks have
      // type signature ompt_callback_target_data_op_t or
      // ompt_callback_target_data_op_emi_t, respectively."
      //
      // OpenMP 5.1, sec. 4.5.2.25 "ompt_callback_target_data_op_emi_t and
      // ompt_callback_target_data_op_t", p. 536, L25-27:
      // "A thread dispatches a registered ompt_callback_target_data_op_emi or
      // ompt_callback_target_data_op callback when device memory is allocated
      // or freed, as well as when data is copied to or from a device."
      //
      // Contrary to the above specification, we assume the ompt_scope_end
      // callback for ompt_target_data_alloc must dispatch after the allocation
      // succeeds so it can include the device address.  We assume the
      // associated ompt_scope_begin callback cannot possibly include the device
      // address under any reasonable interpretation.
      //
      // TODO: We have not implemented the ompt_scope_begin callback because we
      // don't need it for OpenACC support.
      //
      // The callback for ompt_target_data_associate should follow the callback
      // for ompt_target_data_alloc to reflect the order in which these events
      // must occur.
      if (Device.OmptApi.ompt_get_enabled().ompt_callback_target_data_op_emi) {
        // FIXME: We don't yet need the host_op_id and codeptr_ra arguments for
        // OpenACC support, so we haven't bothered to implement them yet.
        Device.OmptApi.ompt_get_callbacks().ompt_callback(
            ompt_callback_target_data_op_emi)(
            ompt_scope_end, /*target_task_data=*/NULL, /*target_data=*/NULL,
            /*host_op_id=*/NULL, ompt_target_data_alloc, HstPtr,
            omp_get_initial_device(), TgtPtr, Device.DeviceID, ArgSize,
            /*codeptr_ra=*/NULL);
        Device.OmptApi.ompt_get_callbacks().ompt_callback(
            ompt_callback_target_data_op_emi)(
            ompt_scope_beginend, /*target_task_data=*/NULL,
            /*target_data=*/NULL, /*host_op_id=*/NULL,
            ompt_target_data_associate, HstPtr, omp_get_initial_device(),
            TgtPtr, Device.DeviceID, ArgSize, /*codeptr_ra=*/NULL);
      }
#endif
#ifdef OMPTARGET_DEBUG
      void *TgtPtrBase = (void *)((intptr_t)TgtPtr + ArgOffset);
      DP("Allocated %" PRId64 " bytes of target memory at " DPxMOD
         " for %sprivate array " DPxMOD " - pushing target argument " DPxMOD
         "\n",
         ArgSize, DPxPTR(TgtPtr), (IsFirstPrivate ? "first-" : ""),
         DPxPTR(HstPtr), DPxPTR(TgtPtrBase));
#endif
      // If first-private, copy data from host
      if (IsFirstPrivate) {
        int Ret = Device.submitData(TgtPtr, HstPtr, ArgSize, AsyncInfo);
        if (Ret != OFFLOAD_SUCCESS) {
          DP("Copying data to device failed, failed.\n");
          return OFFLOAD_FAIL;
        }
      }
      FirstPrivateTgtInfo.push_back(
          {TgtPtr OMPT_SUPPORT_IF(, HstPtr, ArgSize, HstPtrName)});
    } else {
      DP("Firstprivate array " DPxMOD " of size %" PRId64 " will be packed\n",
         DPxPTR(HstPtr), ArgSize);
      // When reach this point, the argument must meet all following
      // requirements:
      // 1. Its size does not exceed the threshold (see the comment for
      // FirstPrivateArgSizeThreshold);
      // 2. It must be first-private (needs to be mapped to target device).
      // We will pack all this kind of arguments to transfer them all at once
      // to reduce the number of data transfer. We will not take
      // non-first-private arguments, aka. private arguments that doesn't need
      // to be mapped to target device, into account because data allocation
      // can be very efficient with memory manager.

      // Placeholder value
      TgtPtr = nullptr;
      FirstPrivateArgInfo.emplace_back(TgtArgsIndex, HstPtr, ArgSize,
                                       HstPtrName);
      FirstPrivateArgSize += FirstPrivateArgInfo.back().AlignedSize;
    }

    return OFFLOAD_SUCCESS;
  }

  /// Pack first-private arguments, replace place holder pointers in \p TgtArgs,
  /// and start the transfer.
  int packAndTransfer(std::vector<void *> &TgtArgs) {
    if (!FirstPrivateArgInfo.empty()) {
      assert(FirstPrivateArgSize != 0 &&
             "FirstPrivateArgSize is 0 but FirstPrivateArgInfo is empty");
      FirstPrivateArgBuffer.resize(FirstPrivateArgSize, 0);
      auto Itr = FirstPrivateArgBuffer.begin();
      // Copy all host data to this buffer
      for (FirstPrivateArgInfoTy &Info : FirstPrivateArgInfo) {
        std::copy(Info.HstPtrBegin, Info.HstPtrEnd, Itr);
        Itr = std::next(Itr, Info.AlignedSize);
      }
      // Allocate target memory
      void *TgtPtr =
          Device.allocData(FirstPrivateArgSize, FirstPrivateArgBuffer.data());
      if (TgtPtr == nullptr) {
        DP("Failed to allocate target memory for private arguments.\n");
        return OFFLOAD_FAIL;
      }
#if OMPT_SUPPORT
      map_var_info_t HstPtrName = FirstPrivateArgInfo.size() == 1
                                      ? FirstPrivateArgInfo[0].HstPtrName
                                      : nullptr;
      OmptMapVarInfoRAII TheOmptMapVarInfoRAII(HstPtrName);
      // OpenMP 5.1, sec. 2.21.7.1 "map Clause", p. 353, L6-7:
      // "The target-data-op-begin event occurs before a thread initiates a data
      // operation on a target device.  The target-data-op-end event occurs
      // after a thread initiates a data operation on a target device."
      //
      // OpenMP 5.1, sec. 3.8.1 "omp_target_alloc", p. 413, L14-15:
      // "The target-data-allocation-begin event occurs before a thread
      // initiates a data allocation on a target device.  The
      // target-data-allocation-end event occurs after a thread initiates a data
      // allocation on a target device."
      //
      // OpenMP 5.1, sec. 3.8.9, p. 428, L10-17:
      // "The target-data-associate event occurs before a thread initiates a
      // device pointer association on a target device."
      // "A thread dispatches a registered ompt_callback_target_data_op
      // callback, or a registered ompt_callback_target_data_op_emi callback
      // with ompt_scope_beginend as its endpoint argument for each occurrence
      // of a target-data-associate event in that thread. These callbacks have
      // type signature ompt_callback_target_data_op_t or
      // ompt_callback_target_data_op_emi_t, respectively."
      //
      // OpenMP 5.1, sec. 4.5.2.25 "ompt_callback_target_data_op_emi_t and
      // ompt_callback_target_data_op_t", p. 536, L25-27:
      // "A thread dispatches a registered ompt_callback_target_data_op_emi or
      // ompt_callback_target_data_op callback when device memory is allocated
      // or freed, as well as when data is copied to or from a device."
      //
      // Contrary to the above specification, we assume the ompt_scope_end
      // callback for ompt_target_data_alloc must dispatch after the allocation
      // succeeds so it can include the device address.  We assume the
      // associated ompt_scope_begin callback cannot possibly include the device
      // address under any reasonable interpretation.
      //
      // TODO: We have not implemented the ompt_scope_begin callback because we
      // don't need it for OpenACC support.
      //
      // The callback for ompt_target_data_associate should follow the callback
      // for ompt_target_data_alloc to reflect the order in which these events
      // must occur.
      //
      // OpenMP 5.1, sec. 4.5.2.25 "ompt_callback_target_data_op_emi_t and
      // ompt_callback_target_data_op_t", p. 537, L16-21:
      // "Whether in some operations src_addr or dest_addr may point to an
      // intermediate buffer is implementation defined.
      //
      // We take that approach for both the callbacks.  We could instead
      // dispatch the ompt_target_data_associate per host address, but doing so
      // for ompt_target_data_alloc would incorrectly communicate multiple
      // allocations.  We choose to be correct and consistent.
      if (Device.OmptApi.ompt_get_enabled().ompt_callback_target_data_op_emi) {
        // FIXME: We don't yet need the host_op_id and codeptr_ra arguments for
        // OpenACC support, so we haven't bothered to implement them yet.
        Device.OmptApi.ompt_get_callbacks().ompt_callback(
            ompt_callback_target_data_op_emi)(
            ompt_scope_end, /*target_task_data=*/NULL, /*target_data=*/NULL,
            /*host_op_id=*/NULL, ompt_target_data_alloc,
            FirstPrivateArgBuffer.data(), omp_get_initial_device(), TgtPtr,
            Device.DeviceID, FirstPrivateArgSize, /*codeptr_ra=*/nullptr);
        Device.OmptApi.ompt_get_callbacks().ompt_callback(
            ompt_callback_target_data_op_emi)(
            ompt_scope_beginend, /*target_task_data=*/NULL,
            /*target_data=*/NULL, /*host_op_id=*/NULL,
            ompt_target_data_associate, FirstPrivateArgBuffer.data(),
            omp_get_initial_device(), TgtPtr, Device.DeviceID,
            FirstPrivateArgSize, /*codeptr_ra=*/NULL);
      }
#endif
      FirstPrivateTgtInfo.push_back({TgtPtr OMPT_SUPPORT_IF(,
                                     FirstPrivateArgBuffer.data(),
                                     FirstPrivateArgSize, HstPtrName}));
      DP("Allocated %" PRId64 " bytes of target memory at " DPxMOD "\n",
         FirstPrivateArgSize, DPxPTR(TgtPtr));
      // Transfer data to target device
      int Ret = Device.submitData(TgtPtr, FirstPrivateArgBuffer.data(),
                                  FirstPrivateArgSize, AsyncInfo);
      if (Ret != OFFLOAD_SUCCESS) {
        DP("Failed to submit data of private arguments.\n");
        return OFFLOAD_FAIL;
      }
      // Fill in all placeholder pointers
      auto TP = reinterpret_cast<uintptr_t>(TgtPtr);
      for (FirstPrivateArgInfoTy &Info : FirstPrivateArgInfo) {
        void *&Ptr = TgtArgs[Info.Index];
        assert(Ptr == nullptr && "Target pointer is already set by mistaken");
        Ptr = reinterpret_cast<void *>(TP);
        TP += Info.AlignedSize;
        DP("Firstprivate array " DPxMOD " of size %" PRId64 " mapped to " DPxMOD
           "\n",
           DPxPTR(Info.HstPtrBegin), Info.HstPtrEnd - Info.HstPtrBegin,
           DPxPTR(Ptr));
      }
    }

    return OFFLOAD_SUCCESS;
  }

  /// Free all target memory allocated for private arguments
  int free() {
    for (FirstPrivateTgtInfoTy Info : FirstPrivateTgtInfo) {
#if OMPT_SUPPORT
      OmptMapVarInfoRAII TheOmptMapVarInfoRAII(Info.HstPtrName);
      // OpenMP 5.1, sec. 2.21.7.1 "map Clause", p. 353, L6-7:
      // "The target-data-op-begin event occurs before a thread initiates a data
      // operation on a target device.  The target-data-op-end event occurs
      // after a thread initiates a data operation on a target device."
      //
      // OpenMP 5.1, sec. 3.8.10, p. 430, L2-9:
      // "The target-data-disassociate event occurs before a thread initiates a
      // device pointer disassociation on a target device."
      // "A thread dispatches a registered ompt_callback_target_data_op
      // callback, or a registered ompt_callback_target_data_op_emi callback
      // with ompt_scope_beginend as its endpoint argument for each occurrence
      // of a target-data-disassociate event in that thread. These callbacks
      // have type signature ompt_callback_target_data_op_t or
      // ompt_callback_target_data_op_emi_t, respectively."
      //
      // OpenMP 5.1, sec. 3.8.2 "omp_target_free", p. 415, L11-12:
      // "The target-data-free-begin event occurs before a thread initiates a
      // data free on a target device.  The target-data-free-end event occurs
      // after a thread initiates a data free on a target device."
      //
      // OpenMP 5.1, sec. 4.5.2.25 "ompt_callback_target_data_op_emi_t and
      // ompt_callback_target_data_op_t", p. 536, L25-27:
      // "A thread dispatches a registered ompt_callback_target_data_op_emi or
      // ompt_callback_target_data_op callback when device memory is allocated
      // or freed, as well as when data is copied to or from a device."
      //
      // We assume the callback for ompt_target_data_disassociate should precede
      // the callback for ompt_target_data_delete to reflect the order in which
      // these events logically occur, even if that's not how the underlying
      // actions are coded here.  Moreover, this ordering is for symmetry with
      // ompt_target_data_alloc and ompt_target_data_associate.
      if (Device.OmptApi.ompt_get_enabled().ompt_callback_target_data_op_emi) {
        // FIXME: We don't yet need the host_op_id and codeptr_ra arguments for
        // OpenACC support, so we haven't bothered to implement them yet.
        Device.OmptApi.ompt_get_callbacks().ompt_callback(
            ompt_callback_target_data_op_emi)(
            ompt_scope_beginend, /*target_task_data=*/NULL,
            /*target_data=*/NULL, /*host_op_id=*/NULL,
            ompt_target_data_disassociate, Info.HstPtr,
            omp_get_initial_device(), Info.TgtPtr, Device.DeviceID, Info.Size,
            /*codeptr_ra=*/nullptr);
        Device.OmptApi.ompt_get_callbacks().ompt_callback(
            ompt_callback_target_data_op_emi)(
            ompt_scope_begin, /*target_task_data=*/NULL, /*target_data=*/NULL,
            /*host_op_id=*/NULL, ompt_target_data_delete, Info.HstPtr,
            omp_get_initial_device(), Info.TgtPtr, Device.DeviceID, Info.Size,
            /*codeptr_ra=*/nullptr);
      }
#endif
      int Ret = Device.deleteData(Info.TgtPtr);
      if (Ret != OFFLOAD_SUCCESS) {
        DP("Deallocation of (first-)private arrays failed.\n");
        return OFFLOAD_FAIL;
      }
    }

    FirstPrivateTgtInfo.clear();

    return OFFLOAD_SUCCESS;
  }
};

/// Process data before launching the kernel, including calling targetDataBegin
/// to map and transfer data to target device, transferring (first-)private
/// variables.
static int processDataBefore(ident_t *loc, int64_t DeviceId, void *HostPtr,
                             int32_t ArgNum, void **ArgBases, void **Args,
                             int64_t *ArgSizes, int64_t *ArgTypes,
                             map_var_info_t *ArgNames, void **ArgMappers,
                             std::vector<void *> &TgtArgs,
                             std::vector<ptrdiff_t> &TgtOffsets,
                             PrivateArgumentManagerTy &PrivateArgumentManager,
                             __tgt_async_info *AsyncInfo) {
  TIMESCOPE_WITH_NAME_AND_IDENT("mappingBeforeTargetRegion", loc);
  DeviceTy &Device = PM->Devices[DeviceId];
  int Ret = targetDataBegin(loc, Device, ArgNum, ArgBases, Args, ArgSizes,
                            ArgTypes, ArgNames, ArgMappers, AsyncInfo);
  if (Ret != OFFLOAD_SUCCESS) {
    REPORT("Call to targetDataBegin failed, abort target.\n");
    return OFFLOAD_FAIL;
  }

  // List of (first-)private arrays allocated for this target region
  std::vector<int> TgtArgsPositions(ArgNum, -1);

  for (int32_t I = 0; I < ArgNum; ++I) {
    map_var_info_t HstPtrName = ArgNames ? ArgNames[I] : nullptr;
    OmptMapVarInfoRAII TheOmptMapVarInfoRAII(HstPtrName);
    if (!(ArgTypes[I] & OMP_TGT_MAPTYPE_TARGET_PARAM)) {
      // This is not a target parameter, do not push it into TgtArgs.
      // Check for lambda mapping.
      if (isLambdaMapping(ArgTypes[I])) {
        assert((ArgTypes[I] & OMP_TGT_MAPTYPE_MEMBER_OF) &&
               "PTR_AND_OBJ must be also MEMBER_OF.");
        unsigned Idx = getParentIndex(ArgTypes[I]);
        int TgtIdx = TgtArgsPositions[Idx];
        assert(TgtIdx != -1 && "Base address must be translated already.");
        // The parent lambda must be processed already and it must be the last
        // in TgtArgs and TgtOffsets arrays.
        void *HstPtrVal = Args[I];
        void *HstPtrBegin = ArgBases[I];
        void *HstPtrBase = Args[Idx];
        bool IsLast, IsHostPtr; // unused.
        void *TgtPtrBase =
            (void *)((intptr_t)TgtArgs[TgtIdx] + TgtOffsets[TgtIdx]);
        DP("Parent lambda base " DPxMOD "\n", DPxPTR(TgtPtrBase));
        uint64_t Delta = (uint64_t)HstPtrBegin - (uint64_t)HstPtrBase;
        void *TgtPtrBegin = (void *)((uintptr_t)TgtPtrBase + Delta);
        void *PointerTgtPtrBegin = Device.getTgtPtrBegin(
            HstPtrVal, ArgSizes[I], IsLast, /*UpdateRefCount=*/false,
            /*UseHoldRefCount=*/false, IsHostPtr);
        if (!PointerTgtPtrBegin) {
          DP("No lambda captured variable mapped (" DPxMOD ") - ignored\n",
             DPxPTR(HstPtrVal));
          continue;
        }
        if (PM->RTLs.RequiresFlags & OMP_REQ_UNIFIED_SHARED_MEMORY &&
            TgtPtrBegin == HstPtrBegin) {
          DP("Unified memory is active, no need to map lambda captured"
             "variable (" DPxMOD ")\n",
             DPxPTR(HstPtrVal));
          continue;
        }
        DP("Update lambda reference (" DPxMOD ") -> [" DPxMOD "]\n",
           DPxPTR(PointerTgtPtrBegin), DPxPTR(TgtPtrBegin));
        Ret = Device.submitData(TgtPtrBegin, &PointerTgtPtrBegin,
                                sizeof(void *), AsyncInfo);
        if (Ret != OFFLOAD_SUCCESS) {
          REPORT("Copying data to device failed.\n");
          return OFFLOAD_FAIL;
        }
      }
      continue;
    }
    void *HstPtrBegin = Args[I];
    void *HstPtrBase = ArgBases[I];
    void *TgtPtrBegin;
    ptrdiff_t TgtBaseOffset;
    bool IsLast, IsHostPtr; // unused.
    if (ArgTypes[I] & OMP_TGT_MAPTYPE_LITERAL) {
      DP("Forwarding first-private value " DPxMOD " to the target construct\n",
         DPxPTR(HstPtrBase));
      TgtPtrBegin = HstPtrBase;
      TgtBaseOffset = 0;
    } else if (ArgTypes[I] & OMP_TGT_MAPTYPE_PRIVATE) {
      TgtBaseOffset = (intptr_t)HstPtrBase - (intptr_t)HstPtrBegin;
      // Can be marked for optimization if the next argument(s) do(es) not
      // depend on this one.
      const bool IsFirstPrivate =
          (I >= ArgNum - 1 || !(ArgTypes[I + 1] & OMP_TGT_MAPTYPE_MEMBER_OF));
      Ret = PrivateArgumentManager.addArg(
          HstPtrBegin, ArgSizes[I], TgtBaseOffset, IsFirstPrivate, TgtPtrBegin,
          TgtArgs.size(), HstPtrName);
      if (Ret != OFFLOAD_SUCCESS) {
        REPORT("Failed to process %sprivate argument " DPxMOD "\n",
               (IsFirstPrivate ? "first-" : ""), DPxPTR(HstPtrBegin));
        return OFFLOAD_FAIL;
      }
    } else {
      if (ArgTypes[I] & OMP_TGT_MAPTYPE_PTR_AND_OBJ)
        HstPtrBase = *reinterpret_cast<void **>(HstPtrBase);
      TgtPtrBegin = Device.getTgtPtrBegin(HstPtrBegin, ArgSizes[I], IsLast,
                                          /*UpdateRefCount=*/false,
                                          /*UseHoldRefCount=*/false, IsHostPtr);
      TgtBaseOffset = (intptr_t)HstPtrBase - (intptr_t)HstPtrBegin;
#ifdef OMPTARGET_DEBUG
      void *TgtPtrBase = (void *)((intptr_t)TgtPtrBegin + TgtBaseOffset);
      DP("Obtained target argument " DPxMOD " from host pointer " DPxMOD "\n",
         DPxPTR(TgtPtrBase), DPxPTR(HstPtrBegin));
#endif
    }
    TgtArgsPositions[I] = TgtArgs.size();
    TgtArgs.push_back(TgtPtrBegin);
    TgtOffsets.push_back(TgtBaseOffset);
  }

  assert(TgtArgs.size() == TgtOffsets.size() &&
         "Size mismatch in arguments and offsets");

  // Pack and transfer first-private arguments
  Ret = PrivateArgumentManager.packAndTransfer(TgtArgs);
  if (Ret != OFFLOAD_SUCCESS) {
    DP("Failed to pack and transfer first private arguments\n");
    return OFFLOAD_FAIL;
  }

  return OFFLOAD_SUCCESS;
}

/// Process data after launching the kernel, including transferring data back to
/// host if needed and deallocating target memory of (first-)private variables.
static int processDataAfter(ident_t *loc, int64_t DeviceId, void *HostPtr,
                            int32_t ArgNum, void **ArgBases, void **Args,
                            int64_t *ArgSizes, int64_t *ArgTypes,
                            map_var_info_t *ArgNames, void **ArgMappers,
                            PrivateArgumentManagerTy &PrivateArgumentManager,
                            __tgt_async_info *AsyncInfo) {
  TIMESCOPE_WITH_NAME_AND_IDENT("mappingAfterTargetRegion", loc);
  DeviceTy &Device = PM->Devices[DeviceId];

  // Move data from device.
  int Ret = targetDataEnd(loc, Device, ArgNum, ArgBases, Args, ArgSizes,
                          ArgTypes, ArgNames, ArgMappers, AsyncInfo);
  if (Ret != OFFLOAD_SUCCESS) {
    REPORT("Call to targetDataEnd failed, abort target.\n");
    return OFFLOAD_FAIL;
  }

  // Free target memory for private arguments
  Ret = PrivateArgumentManager.free();
  if (Ret != OFFLOAD_SUCCESS) {
    REPORT("Failed to deallocate target memory for private args\n");
    return OFFLOAD_FAIL;
  }

  return OFFLOAD_SUCCESS;
}
} // namespace

/// performs the same actions as data_begin in case arg_num is
/// non-zero and initiates run of the offloaded region on the target platform;
/// if arg_num is non-zero after the region execution is done it also
/// performs the same action as data_update and data_end above. This function
/// returns 0 if it was able to transfer the execution to a target and an
/// integer different from zero otherwise.
<<<<<<< HEAD
//
// OpenMP 5.0 sec. 2.12.5 p. 173 L24:
// "The target-begin event occurs when a thread enters a target region."
// OpenMP 5.0 sec. 2.12.5 p. 173 L25:
// "The target-end event occurs when a thread exits a target region."
// OpenMP 5.0 sec. 4.5.2.26 p. 490 L24-25 and p. 491 L21-22:
// "The ompt_callback_target_t type is used for callbacks that are dispatched
// when a thread begins to execute a device construct."
// "The endpoint argument indicates that the callback signals the beginning of
// a scope or the end of a scope."
//
// FIXME: Are we calling it in the right place for endpoint=ompt_scope_begin?
// Should it be dispatched before some of the setup preceding in the various
// callers of the "target" function below?  Should it be dispatched after some
// of the setup in the "target" function below?  I'm not sure of the definition
// of "enters" in the OpenMP quotes above and whether it happens before or
// after various setup.  I'm assuming it happens before any setup unique to
// this construct (that is, not the general device initialization that would
// happen for any such construct that happened to execute first on that
// device).  OpenACC 2.7 sec. 5.1.7 L2822-2823 says, "The
// acc_ev_compute_construct_start event is triggered at entry to a compute
// construct, before any launch events that are associated with entry to the
// compute construct."  Thus, for the sake of our OpenACC mapping, this at
// least needs to be before ompt_callback_target_submit-associated code.  There
// are similar questions about the locations of the endpoint=ompt_scope_end
// events below.  Moreover, these callbacks are also dispatched in
// kmp_runtime.cpp for the case of no offloading, and there are similar
// questions about the right places.  See the fixme on
// ompt_dispatch_callback_target there.
int target(int64_t DeviceId, void *HostPtr, int32_t ArgNum, void **ArgBases,
           void **Args, int64_t *ArgSizes, int64_t *ArgTypes,
=======
int target(ident_t *loc, int64_t DeviceId, void *HostPtr, int32_t ArgNum,
           void **ArgBases, void **Args, int64_t *ArgSizes, int64_t *ArgTypes,
>>>>>>> b68a6b09
           map_var_info_t *ArgNames, void **ArgMappers, int32_t TeamNum,
           int32_t ThreadLimit, int IsTeamConstruct) {
  DeviceTy &Device = PM->Devices[DeviceId];
  OmptTargetRAII TheOmptTargetRAII(ompt_target, Device);

  TableMap *TM = getTableMap(HostPtr);
  // No map for this host pointer found!
  if (!TM) {
    REPORT("Host ptr " DPxMOD " does not have a matching target pointer.\n",
           DPxPTR(HostPtr));
    return OFFLOAD_FAIL;
  }

  // get target table.
  __tgt_target_table *TargetTable = nullptr;
  {
    std::lock_guard<std::mutex> TrlTblLock(PM->TrlTblMtx);
    assert(TM->Table->TargetsTable.size() > (size_t)DeviceId &&
           "Not expecting a device ID outside the table's bounds!");
    TargetTable = TM->Table->TargetsTable[DeviceId];
  }
  assert(TargetTable && "Global data has not been mapped\n");

  __tgt_async_info AsyncInfo;

  std::vector<void *> TgtArgs;
  std::vector<ptrdiff_t> TgtOffsets;

  PrivateArgumentManagerTy PrivateArgumentManager(Device, &AsyncInfo);

<<<<<<< HEAD
  // Process data, such as data mapping, before launching the kernel
  int Ret;
  {
    OmptTargetRAII TheOmptTargetRegionEnterDataRAII(
        ompt_target_region_enter_data, Device);
    Ret = processDataBefore(DeviceId, HostPtr, ArgNum, ArgBases, Args, ArgSizes,
                            ArgTypes, ArgNames, ArgMappers, TgtArgs, TgtOffsets,
                            PrivateArgumentManager, &AsyncInfo);
  }
  if (Ret != OFFLOAD_SUCCESS) {
    REPORT("Failed to process data before launching the kernel.\n");
    return OFFLOAD_FAIL;
=======
  int Ret;
  if (ArgNum) {
    // Process data, such as data mapping, before launching the kernel
    Ret = processDataBefore(loc, DeviceId, HostPtr, ArgNum, ArgBases, Args,
                            ArgSizes, ArgTypes, ArgNames, ArgMappers, TgtArgs,
                            TgtOffsets, PrivateArgumentManager, &AsyncInfo);
    if (Ret != OFFLOAD_SUCCESS) {
      REPORT("Failed to process data before launching the kernel.\n");
      return OFFLOAD_FAIL;
    }
>>>>>>> b68a6b09
  }

  // Get loop trip count
  uint64_t LoopTripCount = getLoopTripCount(DeviceId);

  // Launch device execution.
  void *TgtEntryPtr = TargetTable->EntriesBegin[TM->Index].addr;
  DP("Launching target execution %s with pointer " DPxMOD " (index=%d).\n",
     TargetTable->EntriesBegin[TM->Index].name, DPxPTR(TgtEntryPtr), TM->Index);

  {
    TIMESCOPE_WITH_NAME_AND_IDENT(
        IsTeamConstruct ? "runTargetTeamRegion" : "runTargetRegion", loc);
    if (IsTeamConstruct)
      Ret = Device.runTeamRegion(TgtEntryPtr, &TgtArgs[0], &TgtOffsets[0],
                                 TgtArgs.size(), TeamNum, ThreadLimit,
                                 LoopTripCount, &AsyncInfo);
    else
      Ret = Device.runRegion(TgtEntryPtr, &TgtArgs[0], &TgtOffsets[0],
                             TgtArgs.size(), &AsyncInfo);
  }

  if (Ret != OFFLOAD_SUCCESS) {
    REPORT("Executing target region abort target.\n");
    return OFFLOAD_FAIL;
  }

<<<<<<< HEAD
  // Transfer data back and deallocate target memory for (first-)private
  // variables
  OmptTargetRAII TheOmptTargetRegionExitDataRAII(
      ompt_target_region_exit_data, Device);
  Ret = processDataAfter(DeviceId, HostPtr, ArgNum, ArgBases, Args, ArgSizes,
                         ArgTypes, ArgNames, ArgMappers, PrivateArgumentManager,
                         &AsyncInfo);
  if (Ret != OFFLOAD_SUCCESS) {
    REPORT("Failed to process data after launching the kernel.\n");
    return OFFLOAD_FAIL;
=======
  if (ArgNum) {
    // Transfer data back and deallocate target memory for (first-)private
    // variables
    Ret = processDataAfter(loc, DeviceId, HostPtr, ArgNum, ArgBases, Args,
                           ArgSizes, ArgTypes, ArgNames, ArgMappers,
                           PrivateArgumentManager, &AsyncInfo);
    if (Ret != OFFLOAD_SUCCESS) {
      REPORT("Failed to process data after launching the kernel.\n");
      return OFFLOAD_FAIL;
    }
  } else if (AsyncInfo.Queue) {
    // If ArgNum is zero, but AsyncInfo.Queue is valid, then the kernel doesn't
    // hava any argument, and the device supports async operations, so we need a
    // sync at this point.
    return syncDevice(Device, &AsyncInfo);
>>>>>>> b68a6b09
  }

  return OFFLOAD_SUCCESS;
}<|MERGE_RESOLUTION|>--- conflicted
+++ resolved
@@ -787,7 +787,6 @@
   return OFFLOAD_SUCCESS;
 }
 
-<<<<<<< HEAD
 #if OMPT_SUPPORT
 void ompt_dispatch_callback_target(ompt_target_t Kind,
                                    ompt_scope_endpoint_t Endpoint,
@@ -837,10 +836,7 @@
 // "The endpoint argument indicates that the callback signals the beginning of
 // a scope or the end of a scope."
 
-static int targetDataContiguous(DeviceTy &Device, void *ArgsBase,
-=======
 static int targetDataContiguous(ident_t *loc, DeviceTy &Device, void *ArgsBase,
->>>>>>> b68a6b09
                                 void *HstPtrBegin, int64_t ArgSize,
                                 int64_t ArgType) {
   TIMESCOPE_WITH_IDENT(loc);
@@ -975,19 +971,11 @@
 /// Internal function to pass data to/from the target.
 // async_info_ptr is currently unused, added here so targetDataUpdate has the
 // same signature as targetDataBegin and targetDataEnd.
-<<<<<<< HEAD
-int targetDataUpdate(DeviceTy &Device, int32_t ArgNum, void **ArgsBase,
-                     void **Args, int64_t *ArgSizes, int64_t *ArgTypes,
-                     map_var_info_t *ArgNames, void **ArgMappers,
-                     __tgt_async_info *AsyncInfoPtr) {
-  OmptTargetRAII TheOmptTargetRAII(ompt_target_update, Device);
-
-=======
 int targetDataUpdate(ident_t *loc, DeviceTy &Device, int32_t ArgNum,
                      void **ArgsBase, void **Args, int64_t *ArgSizes,
                      int64_t *ArgTypes, map_var_info_t *ArgNames,
                      void **ArgMappers, __tgt_async_info *AsyncInfoPtr) {
->>>>>>> b68a6b09
+  OmptTargetRAII TheOmptTargetRAII(ompt_target_update, Device);
   // process each input.
   for (int32_t I = 0; I < ArgNum; ++I) {
     OmptMapVarInfoRAII TheOmptMapVarInfoRAII(ArgNames ? ArgNames[I] : nullptr);
@@ -1629,7 +1617,6 @@
 /// performs the same action as data_update and data_end above. This function
 /// returns 0 if it was able to transfer the execution to a target and an
 /// integer different from zero otherwise.
-<<<<<<< HEAD
 //
 // OpenMP 5.0 sec. 2.12.5 p. 173 L24:
 // "The target-begin event occurs when a thread enters a target region."
@@ -1659,12 +1646,8 @@
 // kmp_runtime.cpp for the case of no offloading, and there are similar
 // questions about the right places.  See the fixme on
 // ompt_dispatch_callback_target there.
-int target(int64_t DeviceId, void *HostPtr, int32_t ArgNum, void **ArgBases,
-           void **Args, int64_t *ArgSizes, int64_t *ArgTypes,
-=======
 int target(ident_t *loc, int64_t DeviceId, void *HostPtr, int32_t ArgNum,
            void **ArgBases, void **Args, int64_t *ArgSizes, int64_t *ArgTypes,
->>>>>>> b68a6b09
            map_var_info_t *ArgNames, void **ArgMappers, int32_t TeamNum,
            int32_t ThreadLimit, int IsTeamConstruct) {
   DeviceTy &Device = PM->Devices[DeviceId];
@@ -1695,22 +1678,16 @@
 
   PrivateArgumentManagerTy PrivateArgumentManager(Device, &AsyncInfo);
 
-<<<<<<< HEAD
-  // Process data, such as data mapping, before launching the kernel
   int Ret;
-  {
+  if (ArgNum) {
+    // ompt_target_region_enter_data is an extension based on OpenACC 3.1
+    // sec. 2.6.3 L1183-1184, which suggests the callback is omitted if there's
+    // no need for a data region:
+    // "When the program encounters a compute construct with explicit data
+    // clauses or with implicit data allocation added by the compiler, it
+    // creates a data region that has a duration of the compute construct."
     OmptTargetRAII TheOmptTargetRegionEnterDataRAII(
         ompt_target_region_enter_data, Device);
-    Ret = processDataBefore(DeviceId, HostPtr, ArgNum, ArgBases, Args, ArgSizes,
-                            ArgTypes, ArgNames, ArgMappers, TgtArgs, TgtOffsets,
-                            PrivateArgumentManager, &AsyncInfo);
-  }
-  if (Ret != OFFLOAD_SUCCESS) {
-    REPORT("Failed to process data before launching the kernel.\n");
-    return OFFLOAD_FAIL;
-=======
-  int Ret;
-  if (ArgNum) {
     // Process data, such as data mapping, before launching the kernel
     Ret = processDataBefore(loc, DeviceId, HostPtr, ArgNum, ArgBases, Args,
                             ArgSizes, ArgTypes, ArgNames, ArgMappers, TgtArgs,
@@ -1719,7 +1696,6 @@
       REPORT("Failed to process data before launching the kernel.\n");
       return OFFLOAD_FAIL;
     }
->>>>>>> b68a6b09
   }
 
   // Get loop trip count
@@ -1747,19 +1723,15 @@
     return OFFLOAD_FAIL;
   }
 
-<<<<<<< HEAD
-  // Transfer data back and deallocate target memory for (first-)private
-  // variables
-  OmptTargetRAII TheOmptTargetRegionExitDataRAII(
-      ompt_target_region_exit_data, Device);
-  Ret = processDataAfter(DeviceId, HostPtr, ArgNum, ArgBases, Args, ArgSizes,
-                         ArgTypes, ArgNames, ArgMappers, PrivateArgumentManager,
-                         &AsyncInfo);
-  if (Ret != OFFLOAD_SUCCESS) {
-    REPORT("Failed to process data after launching the kernel.\n");
-    return OFFLOAD_FAIL;
-=======
   if (ArgNum) {
+    // ompt_target_region_exit_data is an extension based on OpenACC 3.1
+    // sec. 2.6.3 L1183-1184, which suggests the callback is omitted if there's
+    // no need for a data region:
+    // "When the program encounters a compute construct with explicit data
+    // clauses or with implicit data allocation added by the compiler, it
+    // creates a data region that has a duration of the compute construct."
+    OmptTargetRAII TheOmptTargetRegionExitDataRAII(
+        ompt_target_region_exit_data, Device);
     // Transfer data back and deallocate target memory for (first-)private
     // variables
     Ret = processDataAfter(loc, DeviceId, HostPtr, ArgNum, ArgBases, Args,
@@ -1774,7 +1746,6 @@
     // hava any argument, and the device supports async operations, so we need a
     // sync at this point.
     return syncDevice(Device, &AsyncInfo);
->>>>>>> b68a6b09
   }
 
   return OFFLOAD_SUCCESS;
