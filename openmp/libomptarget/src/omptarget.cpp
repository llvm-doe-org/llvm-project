--- conflicted
+++ resolved
@@ -135,80 +135,6 @@
         break;
       }
 
-<<<<<<< HEAD
-    // process global data that needs to be mapped.
-    Device.DataMapMtx.lock();
-    __tgt_target_table *HostTable = &TransTable->HostTable;
-    for (__tgt_offload_entry *CurrDeviceEntry = TargetTable->EntriesBegin,
-                             *CurrHostEntry = HostTable->EntriesBegin,
-                             *EntryDeviceEnd = TargetTable->EntriesEnd;
-         CurrDeviceEntry != EntryDeviceEnd;
-         CurrDeviceEntry++, CurrHostEntry++) {
-      if (CurrDeviceEntry->size != 0) {
-        // has data.
-        assert(CurrDeviceEntry->size == CurrHostEntry->size &&
-               "data size mismatch");
-
-        // Fortran may use multiple weak declarations for the same symbol,
-        // therefore we must allow for multiple weak symbols to be loaded from
-        // the fat binary. Treat these mappings as any other "regular" mapping.
-        // Add entry to map.
-        if (Device.getTgtPtrBegin(CurrHostEntry->addr, CurrHostEntry->size))
-          continue;
-        DP("Add mapping from host " DPxMOD " to device " DPxMOD " with size %zu"
-           "\n",
-           DPxPTR(CurrHostEntry->addr), DPxPTR(CurrDeviceEntry->addr),
-           CurrDeviceEntry->size);
-        Device.HostDataToTargetMap.emplace(
-            (uintptr_t)CurrHostEntry->addr /*HstPtrBase*/,
-            (uintptr_t)CurrHostEntry->addr /*HstPtrBegin*/,
-            (uintptr_t)CurrHostEntry->addr + CurrHostEntry->size /*HstPtrEnd*/,
-            (uintptr_t)CurrDeviceEntry->addr /*TgtPtrBegin*/,
-            false /*UseHoldRefCount*/, nullptr /*Name*/,
-            true /*IsRefCountINF*/);
-#if OMPT_SUPPORT
-        // FIXME: In our experiments so far, this callback describes the
-        // association of a const array's host and device addresses because it
-        // appears in a firstprivate clause on some target region.  This
-        // callback is reached when execution arrives at the first target
-        // region, which might not be the region with that firstprivate clause.
-        // There are surely other scenarios, but we haven't tried to describe
-        // the general case.
-        //
-        // The event this callback describes might them seem like part of
-        // device initialization except that device initialization might have
-        // happened on an earlier call to an OpenMP runtime library routine
-        // like omp_target_alloc.  Thus, we make no effort to ensure this
-        // callback is reached before ompt_callback_device_initialize
-        // (indicating end of device initialization) is dispatched.
-        //
-        // The event this callback describes might seem like it's instead part
-        // of the first target region except that target region might not even
-        // make use of the array.  Thus, we make no effort to ensure this is
-        // reached before ompt_callback_target with endpoint=ompt_scope_begin
-        // is dispatched for the first target region.
-        //
-        // Instead, we just let this callback dispatch between
-        // ompt_callback_device_initialize and ompt_callback_target with
-        // endpoint=ompt_scope_begin for the first target region as if this
-        // callback is a leftover part of device initialization that gets
-        // picked up immediately before entering the first target region.  Is
-        // that OK?  Will that affect the timings one might collect using the
-        // corresponding OpenACC callbacks?
-        if (Device.OmptApi.ompt_target_enabled->
-            ompt_callback_target_data_op_emi) {
-          // FIXME: We don't yet need the host_op_id and codeptr_ra arguments
-          // for OpenACC support, so we haven't bothered to implement them yet.
-          Device.OmptApi.ompt_target_callbacks->ompt_callback(
-              ompt_callback_target_data_op_emi)(
-              ompt_scope_beginend, /*target_task_data=*/NULL,
-              /*target_data=*/NULL, /*host_op_id=*/NULL,
-              ompt_target_data_associate, CurrHostEntry->addr,
-              omp_get_initial_device(), CurrDeviceEntry->addr, device_id,
-              CurrHostEntry->size, /*codeptr_ra=*/NULL);
-        }
-#endif
-=======
       DeviceTy::HDTTMapAccessorTy HDTTMap =
           Device.HostDataToTargetMap.getExclusiveAccessor();
 
@@ -244,8 +170,50 @@
               (uintptr_t)CurrDeviceEntry->addr /*TgtPtrBegin*/,
               false /*UseHoldRefCount*/, nullptr /*Name*/,
               true /*IsRefCountINF*/));
+#if OMPT_SUPPORT
+          // FIXME: In our experiments so far, this callback describes the
+          // association of a const array's host and device addresses because it
+          // appears in a firstprivate clause on some target region.  This
+          // callback is reached when execution arrives at the first target
+          // region, which might not be the region with that firstprivate
+          // clause.  There are surely other scenarios, but we haven't tried to
+          // describe the general case.
+          //
+          // The event this callback describes might them seem like part of
+          // device initialization except that device initialization might have
+          // happened on an earlier call to an OpenMP runtime library routine
+          // like omp_target_alloc.  Thus, we make no effort to ensure this
+          // callback is reached before ompt_callback_device_initialize
+          // (indicating end of device initialization) is dispatched.
+          //
+          // The event this callback describes might seem like it's instead part
+          // of the first target region except that target region might not even
+          // make use of the array.  Thus, we make no effort to ensure this is
+          // reached before ompt_callback_target with endpoint=ompt_scope_begin
+          // is dispatched for the first target region.
+          //
+          // Instead, we just let this callback dispatch between
+          // ompt_callback_device_initialize and ompt_callback_target with
+          // endpoint=ompt_scope_begin for the first target region as if this
+          // callback is a leftover part of device initialization that gets
+          // picked up immediately before entering the first target region.  Is
+          // that OK?  Will that affect the timings one might collect using the
+          // corresponding OpenACC callbacks?
+          if (Device.OmptApi.ompt_target_enabled->
+              ompt_callback_target_data_op_emi) {
+            // FIXME: We don't yet need the host_op_id and codeptr_ra arguments
+            // for OpenACC support, so we haven't bothered to implement them
+            // yet.
+            Device.OmptApi.ompt_target_callbacks->ompt_callback(
+                ompt_callback_target_data_op_emi)(
+                ompt_scope_beginend, /*target_task_data=*/NULL,
+                /*target_data=*/NULL, /*host_op_id=*/NULL,
+                ompt_target_data_associate, CurrHostEntry->addr,
+                omp_get_initial_device(), CurrDeviceEntry->addr, device_id,
+                CurrHostEntry->size, /*codeptr_ra=*/NULL);
+          }
+#endif
         }
->>>>>>> d16a631c
       }
     }
   }
@@ -731,20 +699,6 @@
 
   /// Size of the data
   int64_t DataSize;
-<<<<<<< HEAD
-  /// Whether it has \p ompx_hold modifier
-  bool HasHoldModifier;
-#if OMPT_SUPPORT
-  /// Host pointer name, or nullptr if none.
-  const map_var_info_t HstPtrName;
-#endif
-
-  DeallocTgtPtrInfo(
-      void *HstPtr, int64_t Size, bool HasHoldModifier
-      OMPT_SUPPORT_IF(, map_var_info_t HstPtrName))
-      : HstPtrBegin(HstPtr), DataSize(Size), HasHoldModifier(HasHoldModifier)
-        OMPT_SUPPORT_IF(, HstPtrName(HstPtrName)) {}
-=======
 
   /// The mapping type (bitfield).
   int64_t ArgType;
@@ -760,7 +714,6 @@
                      TargetPointerResultTy TPR)
       : HstPtrBegin(HstPtr), DataSize(Size), ArgType(ArgType), TPR(TPR),
         DelEntry(DelEntry) {}
->>>>>>> d16a631c
 };
 
 /// Apply \p CB to the shadow map pointer entries in the range \p Begin, to
@@ -965,45 +918,9 @@
         FromMapperBase = HstPtrBegin;
       }
 
-<<<<<<< HEAD
-      // If we copied back to the host a struct/array containing pointers, we
-      // need to restore the original host pointer values from their shadow
-      // copies. If the struct is going to be deallocated, remove any remaining
-      // shadow pointer entries for this struct.
-      auto CB = [&](ShadowPtrListTy::iterator &Itr) {
-        // If we copied the struct to the host, we need to restore the pointer.
-        if (ArgTypes[I] & OMP_TGT_MAPTYPE_FROM) {
-          void **ShadowHstPtrAddr = (void **)Itr->first;
-          // Wait for device-to-host memcopies for whole struct to complete,
-          // before restoring the correct host pointer.
-          if (AsyncInfo.synchronize() != OFFLOAD_SUCCESS)
-            return OFFLOAD_FAIL;
-          *ShadowHstPtrAddr = Itr->second.HstPtrVal;
-          DP("Restoring original host pointer value " DPxMOD " for host "
-             "pointer " DPxMOD "\n",
-             DPxPTR(Itr->second.HstPtrVal), DPxPTR(ShadowHstPtrAddr));
-        }
-        // If the struct is to be deallocated, remove the shadow entry.
-        if (DelEntry) {
-          DP("Removing shadow pointer " DPxMOD "\n",
-             DPxPTR((void **)Itr->first));
-          Itr = Device.ShadowPtrMap.erase(Itr);
-        } else {
-          ++Itr;
-        }
-        return OFFLOAD_SUCCESS;
-      };
-      applyToShadowMapEntries(Device, CB, HstPtrBegin, DataSize, TPR);
-
-      // Add pointer to the buffer for later deallocation
-      if (DelEntry && !IsHostPtr)
-        DeallocTgtPtrs.emplace_back(HstPtrBegin, DataSize, HasHoldModifier,
-                                    HstPtrName);
-=======
       // Add pointer to the buffer for post-synchronize processing.
       PostProcessingPtrs.emplace_back(HstPtrBegin, DataSize, ArgTypes[I],
                                       DelEntry && !IsHostPtr, TPR);
->>>>>>> d16a631c
     }
   }
 
@@ -1016,18 +933,6 @@
     return OFFLOAD_FAIL;
 
   // Deallocate target pointer
-<<<<<<< HEAD
-  for (DeallocTgtPtrInfo &Info : DeallocTgtPtrs) {
-    if (FromMapperBase && FromMapperBase == Info.HstPtrBegin)
-      continue;
-    OmptMapVarInfoRAII TheOmptMapVarInfoRAII(Info.HstPtrName);
-    Ret =
-        Device.deallocTgtPtr(Info.HstPtrBegin, Info.DataSize,
-                             Info.HasHoldModifier);
-    if (Ret != OFFLOAD_SUCCESS) {
-      REPORT("Deallocating data from device failed.\n");
-      return OFFLOAD_FAIL;
-=======
   for (PostProcessingInfo &Info : PostProcessingPtrs) {
     // If we marked the entry to be deleted we need to verify no other thread
     // reused it by now. If deletion is still supposed to happen by this thread
@@ -1077,14 +982,15 @@
     // If we are deleting the entry the DataMapMtx is locked and we own the
     // entry.
     if (Info.DelEntry) {
-      if (!FromMapperBase || FromMapperBase != Info.HstPtrBegin)
+      if (!FromMapperBase || FromMapperBase != Info.HstPtrBegin) {
+        OmptMapVarInfoRAII TheOmptMapVarInfoRAII(Info.TPR.Entry->HstPtrName);
         Ret = Device.deallocTgtPtr(HDTTMap, LR, Info.DataSize);
+      }
 
       if (Ret != OFFLOAD_SUCCESS) {
         REPORT("Deallocating data from device failed.\n");
         break;
       }
->>>>>>> d16a631c
     }
   }
 
