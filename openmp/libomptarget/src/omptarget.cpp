--- conflicted
+++ resolved
@@ -733,13 +733,9 @@
           HDTTMap, HstPtrBase, HstPtrBase, sizeof(void *),
           /*HstPtrName=*/nullptr,
           /*HasFlagTo=*/false, /*HasFlagAlways=*/false, IsImplicit, UpdateRef,
-<<<<<<< HEAD
           HasCloseModifier, HasPresentModifier, HasHoldModifier,
-          HasNoAllocModifier, AsyncInfo);
-=======
-          HasCloseModifier, HasPresentModifier, HasHoldModifier, AsyncInfo,
-          /* OwnedTPR */ nullptr, /* ReleaseHDTTMap */ false);
->>>>>>> 5b8ea2d0
+          HasNoAllocModifier,  AsyncInfo, /* OwnedTPR */ nullptr,
+          /* ReleaseHDTTMap */ false);
       PointerTgtPtrBegin = PointerTpr.TargetPointer;
       IsHostPtr = PointerTpr.Flags.IsHostPointer;
       if (!PointerTgtPtrBegin) {
@@ -765,15 +761,10 @@
     const bool HasFlagAlways = ArgTypes[I] & OMP_TGT_MAPTYPE_ALWAYS;
     // Note that HDTTMap will be released in getTargetPointer.
     auto TPR = Device.getTargetPointer(
-<<<<<<< HEAD
-        HstPtrBegin, HstPtrBase, DataSize, HstPtrName, HasFlagTo, HasFlagAlways,
-        IsImplicit, UpdateRef, HasCloseModifier, HasPresentModifier,
-        HasHoldModifier, HasNoAllocModifier, AsyncInfo);
-=======
         HDTTMap, HstPtrBegin, HstPtrBase, DataSize, HstPtrName, HasFlagTo,
         HasFlagAlways, IsImplicit, UpdateRef, HasCloseModifier,
-        HasPresentModifier, HasHoldModifier, AsyncInfo, PointerTpr.getEntry());
->>>>>>> 5b8ea2d0
+        HasPresentModifier, HasHoldModifier, HasNoAllocModifier, AsyncInfo,
+        PointerTpr.getEntry());
     void *TgtPtrBegin = TPR.TargetPointer;
     IsHostPtr = TPR.Flags.IsHostPointer;
     // If data_size==0, then the argument could be a zero-length pointer to
@@ -923,14 +914,8 @@
     if (!DelEntry)
       continue;
 
-<<<<<<< HEAD
-    // If we are deleting the entry the DataMapMtx is locked and we own
-    // the entry.
-    OmptMapVarInfoRAII TheOmptMapVarInfoRAII(TPR.Entry->HstPtrName);
-    Ret = Device->eraseMapEntry(HDTTMap, TPR.Entry, DataSize);
-=======
+    OmptMapVarInfoRAII TheOmptMapVarInfoRAII(Entry->HstPtrName);
     Ret = Device->eraseMapEntry(HDTTMap, Entry, DataSize);
->>>>>>> 5b8ea2d0
     // Entry is already remove from the map, we can unlock it now.
     HDTTMap.destroy();
     Ret |= Device->deallocTgtPtrAndEntry(Entry, DataSize);
