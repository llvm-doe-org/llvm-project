--- conflicted
+++ resolved
@@ -40,22 +40,10 @@
 
 extern int CheckDeviceAndCtors(int64_t device_id);
 
-<<<<<<< HEAD
 #ifdef OMPTARGET_DEBUG
 extern const char *deviceTypeToString(omp_device_t DevType);
 #endif
 
-// enum for OMP_TARGET_OFFLOAD; keep in sync with kmp.h definition
-enum kmp_target_offload_kind {
-  tgt_disabled = 0,
-  tgt_default = 1,
-  tgt_mandatory = 2
-};
-typedef enum kmp_target_offload_kind kmp_target_offload_kind_t;
-extern kmp_target_offload_kind_t TargetOffloadPolicy;
-
-=======
->>>>>>> 8260db75
 // This structure stores information of a mapped memory region.
 struct MapComponentInfoTy {
   void *Base;
