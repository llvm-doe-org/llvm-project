--- conflicted
+++ resolved
@@ -200,13 +200,10 @@
        R.NumberOfDevices);
 
     // Optional functions
-<<<<<<< HEAD
     *((void **)&R.get_device_type) =
         dlsym(DynlibHandle, "__tgt_rtl_get_device_type");
-=======
     *((void **)&R.deinit_plugin) =
         dlsym(DynlibHandle, "__tgt_rtl_deinit_plugin");
->>>>>>> dc2557fe
     *((void **)&R.is_valid_binary_info) =
         dlsym(DynlibHandle, "__tgt_rtl_is_valid_binary_info");
     *((void **)&R.deinit_device) =
