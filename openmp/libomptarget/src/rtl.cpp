--- conflicted
+++ resolved
@@ -289,15 +289,11 @@
         for (int32_t device_id = 0; device_id < R.NumberOfDevices;
             device_id++) {
           // global device ID
-<<<<<<< HEAD
-          Devices[start + device_id].DeviceID = start + device_id;
+          PM->Devices[Start + device_id].DeviceID = Start + device_id;
 #if OMPT_SUPPORT
-          Devices[start + device_id].OmptApi.global_device_id =
-              start + device_id;
+          PM->Devices[Start + device_id].OmptApi.global_device_id =
+              Start + device_id;
 #endif
-=======
-          PM->Devices[Start + device_id].DeviceID = Start + device_id;
->>>>>>> 8260db75
           // RTL local device ID
           PM->Devices[Start + device_id].RTLDeviceID = device_id;
         }
