--- conflicted
+++ resolved
@@ -172,32 +172,17 @@
         dlsym(dynlib_handle, "__tgt_rtl_data_exchange_async");
     *((void **)&R.is_data_exchangable) =
         dlsym(dynlib_handle, "__tgt_rtl_is_data_exchangable");
-<<<<<<< HEAD
+    *((void **)&R.register_lib) =
+        dlsym(dynlib_handle, "__tgt_rtl_register_lib");
+    *((void **)&R.unregister_lib) =
+        dlsym(dynlib_handle, "__tgt_rtl_unregister_lib");
 
     R.DeviceType = R.get_device_type ? (omp_device_t)R.get_device_type()
                                      : omp_device_none;
     DP("RTL's omp_device_t is %s=%d\n", deviceTypeToString(R.DeviceType),
        R.DeviceType);
-
-    // No devices are supported by this RTL?
-    if (!(R.NumberOfDevices = R.number_of_devices())) {
-      DP("No devices supported in this RTL\n");
-      continue;
-    }
-
-    DP("Registering RTL %s supporting %d devices!\n", R.RTLName.c_str(),
-       R.NumberOfDevices);
-
-    // The RTL is valid! Will save the information in the RTLs list.
-    AllRTLs.push_back(R);
     if (R.DeviceType != omp_device_none)
       AllRTLMap[R.DeviceType] = &AllRTLs.back();
-=======
-    *((void **)&R.register_lib) =
-        dlsym(dynlib_handle, "__tgt_rtl_register_lib");
-    *((void **)&R.unregister_lib) =
-        dlsym(dynlib_handle, "__tgt_rtl_unregister_lib");
->>>>>>> b68a6b09
   }
 
   DP("RTLs loaded!\n");
