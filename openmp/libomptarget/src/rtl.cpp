--- conflicted
+++ resolved
@@ -336,15 +336,11 @@
     for (int32_t device_id = 0; device_id < R.NumberOfDevices; device_id++) {
       PM->Devices.push_back(std::make_unique<DeviceTy>(&R));
       // global device ID
-<<<<<<< HEAD
-      PM->Devices[Start + device_id].DeviceID = Start + device_id;
+      PM->Devices[Start + device_id]->DeviceID = Start + device_id;
 #if OMPT_SUPPORT
-          PM->Devices[Start + device_id].OmptApi.global_device_id =
+          PM->Devices[Start + device_id]->OmptApi.global_device_id =
               Start + device_id;
 #endif
-=======
-      PM->Devices[Start + device_id]->DeviceID = Start + device_id;
->>>>>>> a25f25c3
       // RTL local device ID
       PM->Devices[Start + device_id]->RTLDeviceID = device_id;
     }
@@ -492,7 +488,7 @@
         if (!R->is_valid_binary(img))
           continue;
         for (int32_t i = 0; i < R->NumberOfDevices; ++i) {
-          DeviceTy &Device = PM->Devices[R->Idx + i];
+          DeviceTy &Device = *PM->Devices[R->Idx + i];
           if (Device.IsInit)
             DevFinalizeStarts.push_back(&Device);
         }
@@ -535,15 +531,11 @@
       // Execute dtors for static objects if the device has been used, i.e.
       // if its PendingCtors list has been emptied.
       for (int32_t i = 0; i < FoundRTL->NumberOfDevices; ++i) {
-<<<<<<< HEAD
-        DeviceTy &Device = PM->Devices[FoundRTL->Idx + i];
+        DeviceTy &Device = *PM->Devices[FoundRTL->Idx + i];
 #if OMPT_SUPPORT
         if (Device.IsInit)
           DevFinalizeEnds.push_back(&Device);
 #endif
-=======
-        DeviceTy &Device = *PM->Devices[FoundRTL->Idx + i];
->>>>>>> a25f25c3
         Device.PendingGlobalsMtx.lock();
         if (Device.PendingCtorsDtors[desc].PendingCtors.empty()) {
           AsyncInfoTy AsyncInfo(Device);
