//===----------- rtl.cpp - Target independent OpenMP target RTL -----------===//
//
// Part of the LLVM Project, under the Apache License v2.0 with LLVM Exceptions.
// See https://llvm.org/LICENSE.txt for license information.
// SPDX-License-Identifier: Apache-2.0 WITH LLVM-exception
//
//===----------------------------------------------------------------------===//
//
// Functionality for handling RTL plugins.
//
//===----------------------------------------------------------------------===//

#include "acc2omp-handlers.h"
#include "rtl.h"
#include "device.h"
#include "private.h"

#include "ompt-target.h"

#include <cassert>
#include <cstdlib>
#include <cstring>
#include <dlfcn.h>
#include <mutex>
#include <string>

// List of all plugins that can support offloading.
static const char *RTLNames[] = {
    /* PowerPC target       */ "libomptarget.rtl.ppc64.so",
    /* x86_64 target        */ "libomptarget.rtl.x86_64.so",
    /* CUDA target          */ "libomptarget.rtl.cuda.so",
    /* AArch64 target       */ "libomptarget.rtl.aarch64.so",
    /* SX-Aurora VE target  */ "libomptarget.rtl.ve.so",
    /* AMDGPU target        */ "libomptarget.rtl.amdgpu.so",
    /* Remote target        */ "libomptarget.rtl.rpc.so",
};

PluginManager *PM;

#if OMPTARGET_PROFILE_ENABLED
static char *ProfileTraceFile = nullptr;
#endif

__attribute__((constructor(101))) void init() {
  DP("Init target library!\n");

  bool UseEventsForAtomicTransfers = true;
  if (const char *ForceAtomicMap = getenv("LIBOMPTARGET_MAP_FORCE_ATOMIC")) {
    std::string ForceAtomicMapStr(ForceAtomicMap);
    if (ForceAtomicMapStr == "false" || ForceAtomicMapStr == "FALSE")
      UseEventsForAtomicTransfers = false;
    else if (ForceAtomicMapStr != "true" && ForceAtomicMapStr != "TRUE")
      fprintf(stderr,
              "Warning: 'LIBOMPTARGET_MAP_FORCE_ATOMIC' accepts only "
              "'true'/'TRUE' or 'false'/'FALSE' as options, '%s' ignored\n",
              ForceAtomicMap);
  }

  PM = new PluginManager(UseEventsForAtomicTransfers);

#ifdef OMPTARGET_PROFILE_ENABLED
  ProfileTraceFile = getenv("LIBOMPTARGET_PROFILE");
  // TODO: add a configuration option for time granularity
  if (ProfileTraceFile)
    llvm::timeTraceProfilerInitialize(500 /* us */, "libomptarget");
#endif
}

__attribute__((destructor(101))) void deinit() {
  DP("Deinit target library!\n");
  delete PM;

#ifdef OMPTARGET_PROFILE_ENABLED
  if (ProfileTraceFile) {
    // TODO: add env var for file output
    if (auto E = llvm::timeTraceProfilerWrite(ProfileTraceFile, "-"))
      fprintf(stderr, "Error writing out the time trace\n");

    llvm::timeTraceProfilerCleanup();
  }
#endif
}

void RTLsTy::LoadRTLs() {
  // Parse environment variable OMP_TARGET_OFFLOAD (if set)
  PM->TargetOffloadPolicy =
      (kmp_target_offload_kind_t)__kmpc_get_target_offload();
  if (PM->TargetOffloadPolicy == tgt_disabled) {
    // FIXME: We should eliminate this goto when upstreaming.  We use the goto
    // as a way to skip loading RTLs without having to indent all that code,
    // which would cause conflicts when merging from upstream.
    goto after_loading_rtls;
  }

  DP("Loading RTLs...\n");

  // Attempt to open all the plugins and, if they exist, check if the interface
  // is correct and if they are supporting any devices.
  for (auto *Name : RTLNames) {
    DP("Loading library '%s'...\n", Name);
    void *dynlib_handle = dlopen(Name, RTLD_NOW);

    if (!dynlib_handle) {
      // Library does not exist or cannot be found.
      DP("Unable to load library '%s': %s!\n", Name, dlerror());
      continue;
    }

    DP("Successfully loaded library '%s'!\n", Name);

    AllRTLs.emplace_back();

    // Retrieve the RTL information from the runtime library.
    RTLInfoTy &R = AllRTLs.back();

    bool ValidPlugin = true;

    if (!(*((void **)&R.is_valid_binary) =
              dlsym(dynlib_handle, "__tgt_rtl_is_valid_binary")))
      ValidPlugin = false;
    if (!(*((void **)&R.number_of_devices) =
              dlsym(dynlib_handle, "__tgt_rtl_number_of_devices")))
      ValidPlugin = false;
    if (!(*((void **)&R.init_device) =
              dlsym(dynlib_handle, "__tgt_rtl_init_device")))
      ValidPlugin = false;
    if (!(*((void **)&R.load_binary) =
              dlsym(dynlib_handle, "__tgt_rtl_load_binary")))
      ValidPlugin = false;
    if (!(*((void **)&R.data_alloc) =
              dlsym(dynlib_handle, "__tgt_rtl_data_alloc")))
      ValidPlugin = false;
    if (!(*((void **)&R.data_submit) =
              dlsym(dynlib_handle, "__tgt_rtl_data_submit")))
      ValidPlugin = false;
    if (!(*((void **)&R.data_retrieve) =
              dlsym(dynlib_handle, "__tgt_rtl_data_retrieve")))
      ValidPlugin = false;
    if (!(*((void **)&R.data_delete) =
              dlsym(dynlib_handle, "__tgt_rtl_data_delete")))
      ValidPlugin = false;
    if (!(*((void **)&R.run_region) =
              dlsym(dynlib_handle, "__tgt_rtl_run_target_region")))
      ValidPlugin = false;
    if (!(*((void **)&R.run_team_region) =
              dlsym(dynlib_handle, "__tgt_rtl_run_target_team_region")))
      ValidPlugin = false;

    // Invalid plugin
    if (!ValidPlugin) {
      DP("Invalid plugin as necessary interface is not found.\n");
      AllRTLs.pop_back();
      continue;
    }

    // No devices are supported by this RTL?
    if (!(R.NumberOfDevices = R.number_of_devices())) {
      // The RTL is invalid! Will pop the object from the RTLs list.
      DP("No devices supported in this RTL\n");
      AllRTLs.pop_back();
      continue;
    }

    R.LibraryHandler = dynlib_handle;

#ifdef OMPTARGET_DEBUG
    R.RTLName = Name;
#endif

    DP("Registering RTL %s supporting %d devices!\n", R.RTLName.c_str(),
       R.NumberOfDevices);

    // Optional functions
    *((void **)&R.get_device_type) =
        dlsym(dynlib_handle, "__tgt_rtl_get_device_type");
    *((void **)&R.init_requires) =
        dlsym(dynlib_handle, "__tgt_rtl_init_requires");
    *((void **)&R.data_submit_async) =
        dlsym(dynlib_handle, "__tgt_rtl_data_submit_async");
    *((void **)&R.data_retrieve_async) =
        dlsym(dynlib_handle, "__tgt_rtl_data_retrieve_async");
    *((void **)&R.run_region_async) =
        dlsym(dynlib_handle, "__tgt_rtl_run_target_region_async");
    *((void **)&R.run_team_region_async) =
        dlsym(dynlib_handle, "__tgt_rtl_run_target_team_region_async");
    *((void **)&R.synchronize) = dlsym(dynlib_handle, "__tgt_rtl_synchronize");
    *((void **)&R.data_exchange) =
        dlsym(dynlib_handle, "__tgt_rtl_data_exchange");
    *((void **)&R.data_exchange_async) =
        dlsym(dynlib_handle, "__tgt_rtl_data_exchange_async");
    *((void **)&R.is_data_exchangable) =
        dlsym(dynlib_handle, "__tgt_rtl_is_data_exchangable");
    *((void **)&R.register_lib) =
        dlsym(dynlib_handle, "__tgt_rtl_register_lib");
    *((void **)&R.unregister_lib) =
        dlsym(dynlib_handle, "__tgt_rtl_unregister_lib");
    *((void **)&R.supports_empty_images) =
        dlsym(dynlib_handle, "__tgt_rtl_supports_empty_images");
    *((void **)&R.set_info_flag) =
        dlsym(dynlib_handle, "__tgt_rtl_set_info_flag");
    *((void **)&R.print_device_info) =
        dlsym(dynlib_handle, "__tgt_rtl_print_device_info");
    *((void **)&R.create_event) =
        dlsym(dynlib_handle, "__tgt_rtl_create_event");
    *((void **)&R.record_event) =
        dlsym(dynlib_handle, "__tgt_rtl_record_event");
    *((void **)&R.wait_event) = dlsym(dynlib_handle, "__tgt_rtl_wait_event");
    *((void **)&R.sync_event) = dlsym(dynlib_handle, "__tgt_rtl_sync_event");
    *((void **)&R.destroy_event) =
        dlsym(dynlib_handle, "__tgt_rtl_destroy_event");
<<<<<<< HEAD

    R.DeviceType = R.get_device_type ? (omp_device_t)R.get_device_type()
                                     : omp_device_none;
    DP("RTL's omp_device_t is %s=%d\n", deviceTypeToString(R.DeviceType),
       R.DeviceType);
    if (R.DeviceType != omp_device_none)
      AllRTLMap[R.DeviceType] = &AllRTLs.back();
=======
    *((void **)&R.release_async_info) =
        dlsym(dynlib_handle, "__tgt_rtl_release_async_info");
    *((void **)&R.init_async_info) =
        dlsym(dynlib_handle, "__tgt_rtl_init_async_info");
    *((void **)&R.init_device_info) =
        dlsym(dynlib_handle, "__tgt_rtl_init_device_info");
>>>>>>> a37c3817
  }

  DP("RTLs loaded!\n");

after_loading_rtls:
#if OMPT_SUPPORT
  DP("OMPT_SUPPORT is enabled in libomptarget\n");
  DP("Init OMPT for libomptarget\n");
  if (libomp_start_tool) {
    DP("Retrieve libomp_start_tool successfully\n");
    if (!libomp_start_tool(&ompt_target_enabled, &ompt_target_callbacks)) {
      DP("Turn off OMPT in libomptarget because libomp_start_tool returns "
         "false\n");
      memset(&ompt_target_enabled, 0, sizeof(ompt_target_enabled));
    }
  }
#endif

  return;
}

////////////////////////////////////////////////////////////////////////////////
// Functionality for registering libs

static void RegisterImageIntoTranslationTable(TranslationTable &TT,
                                              RTLInfoTy &RTL,
                                              __tgt_device_image *image) {

  // same size, as when we increase one, we also increase the other.
  assert(TT.TargetsTable.size() == TT.TargetsImages.size() &&
         "We should have as many images as we have tables!");

  // Resize the Targets Table and Images to accommodate the new targets if
  // required
  unsigned TargetsTableMinimumSize = RTL.Idx + RTL.NumberOfDevices;

  if (TT.TargetsTable.size() < TargetsTableMinimumSize) {
    TT.TargetsImages.resize(TargetsTableMinimumSize, 0);
    TT.TargetsTable.resize(TargetsTableMinimumSize, 0);
  }

  // Register the image in all devices for this target type.
  for (int32_t i = 0; i < RTL.NumberOfDevices; ++i) {
    // If we are changing the image we are also invalidating the target table.
    if (TT.TargetsImages[RTL.Idx + i] != image) {
      TT.TargetsImages[RTL.Idx + i] = image;
      TT.TargetsTable[RTL.Idx + i] = 0; // lazy initialization of target table.
    }
  }
}

////////////////////////////////////////////////////////////////////////////////
// Functionality for registering Ctors/Dtors

static void RegisterGlobalCtorsDtorsForImage(__tgt_bin_desc *desc,
                                             __tgt_device_image *img,
                                             RTLInfoTy *RTL) {

  for (int32_t i = 0; i < RTL->NumberOfDevices; ++i) {
    DeviceTy &Device = *PM->Devices[RTL->Idx + i];
    Device.PendingGlobalsMtx.lock();
    Device.HasPendingGlobals = true;
    for (__tgt_offload_entry *entry = img->EntriesBegin;
         entry != img->EntriesEnd; ++entry) {
      if (entry->flags & OMP_DECLARE_TARGET_CTOR) {
        DP("Adding ctor " DPxMOD " to the pending list.\n",
           DPxPTR(entry->addr));
        Device.PendingCtorsDtors[desc].PendingCtors.push_back(entry->addr);
      } else if (entry->flags & OMP_DECLARE_TARGET_DTOR) {
        // Dtors are pushed in reverse order so they are executed from end
        // to beginning when unregistering the library!
        DP("Adding dtor " DPxMOD " to the pending list.\n",
           DPxPTR(entry->addr));
        Device.PendingCtorsDtors[desc].PendingDtors.push_front(entry->addr);
      }

      if (entry->flags & OMP_DECLARE_TARGET_LINK) {
        DP("The \"link\" attribute is not yet supported!\n");
      }
    }
    Device.PendingGlobalsMtx.unlock();
  }
}

void RTLsTy::RegisterRequires(int64_t flags) {
  // TODO: add more elaborate check.
  // Minimal check: only set requires flags if previous value
  // is undefined. This ensures that only the first call to this
  // function will set the requires flags. All subsequent calls
  // will be checked for compatibility.
  assert(flags != OMP_REQ_UNDEFINED &&
         "illegal undefined flag for requires directive!");
  if (RequiresFlags == OMP_REQ_UNDEFINED) {
    RequiresFlags = flags;
    return;
  }

  // If multiple compilation units are present enforce
  // consistency across all of them for require clauses:
  //  - reverse_offload
  //  - unified_address
  //  - unified_shared_memory
  if ((RequiresFlags & OMP_REQ_REVERSE_OFFLOAD) !=
      (flags & OMP_REQ_REVERSE_OFFLOAD)) {
    FATAL_MESSAGE0(
        1, "'#pragma omp requires reverse_offload' not used consistently!");
  }
  if ((RequiresFlags & OMP_REQ_UNIFIED_ADDRESS) !=
      (flags & OMP_REQ_UNIFIED_ADDRESS)) {
    FATAL_MESSAGE0(
        1, "'#pragma omp requires unified_address' not used consistently!");
  }
  if ((RequiresFlags & OMP_REQ_UNIFIED_SHARED_MEMORY) !=
      (flags & OMP_REQ_UNIFIED_SHARED_MEMORY)) {
    FATAL_MESSAGE0(
        1,
        "'#pragma omp requires unified_shared_memory' not used consistently!");
  }

  // TODO: insert any other missing checks

  DP("New requires flags %" PRId64 " compatible with existing %" PRId64 "!\n",
     flags, RequiresFlags);
}

void RTLsTy::initRTLonce(RTLInfoTy &R) {
  // If this RTL is not already in use, initialize it.
  if (!R.isUsed && R.NumberOfDevices != 0) {
    // Initialize the device information for the RTL we are about to use.
    const size_t Start = PM->Devices.size();
    PM->Devices.reserve(Start + R.NumberOfDevices);
    for (int32_t device_id = 0; device_id < R.NumberOfDevices; device_id++) {
      PM->Devices.push_back(std::make_unique<DeviceTy>(&R));
      // global device ID
      PM->Devices[Start + device_id]->DeviceID = Start + device_id;
#if OMPT_SUPPORT
          PM->Devices[Start + device_id]->OmptApi.global_device_id =
              Start + device_id;
#endif
      // RTL local device ID
      PM->Devices[Start + device_id]->RTLDeviceID = device_id;
    }

    // Initialize the index of this RTL and save it in the used RTLs.
    R.Idx = (UsedRTLs.empty())
                ? 0
                : UsedRTLs.back()->Idx + UsedRTLs.back()->NumberOfDevices;
    assert((size_t)R.Idx == Start &&
           "RTL index should equal the number of devices used so far.");
    R.isUsed = true;
    UsedRTLs.push_back(&R);

    DP("RTL " DPxMOD " has index %d!\n", DPxPTR(R.LibraryHandler), R.Idx);
  }
}

void RTLsTy::initAllRTLs() {
  for (auto &R : AllRTLs)
    initRTLonce(R);
}

void RTLsTy::RegisterLib(__tgt_bin_desc *desc) {
  PM->RTLsMtx.lock();
  // Register the images with the RTLs that understand them, if any.
  for (int32_t i = 0; i < desc->NumDeviceImages; ++i) {
    // Obtain the image.
    __tgt_device_image *img = &desc->DeviceImages[i];

    RTLInfoTy *FoundRTL = nullptr;

    // Scan the RTLs that have associated images until we find one that supports
    // the current image.
    for (auto &R : AllRTLs) {
      if (!R.is_valid_binary(img)) {
        DP("Image " DPxMOD " is NOT compatible with RTL %s!\n",
           DPxPTR(img->ImageStart), R.RTLName.c_str());
        continue;
      }

      DP("Image " DPxMOD " is compatible with RTL %s!\n",
         DPxPTR(img->ImageStart), R.RTLName.c_str());

      initRTLonce(R);

      // Initialize (if necessary) translation table for this library.
      PM->TrlTblMtx.lock();
      if (!PM->HostEntriesBeginToTransTable.count(desc->HostEntriesBegin)) {
        PM->HostEntriesBeginRegistrationOrder.push_back(desc->HostEntriesBegin);
        TranslationTable &TransTable =
            (PM->HostEntriesBeginToTransTable)[desc->HostEntriesBegin];
        TransTable.HostTable.EntriesBegin = desc->HostEntriesBegin;
        TransTable.HostTable.EntriesEnd = desc->HostEntriesEnd;
      }

      // Retrieve translation table for this library.
      TranslationTable &TransTable =
          (PM->HostEntriesBeginToTransTable)[desc->HostEntriesBegin];

      DP("Registering image " DPxMOD " with RTL %s!\n", DPxPTR(img->ImageStart),
         R.RTLName.c_str());
      RegisterImageIntoTranslationTable(TransTable, R, img);
      PM->TrlTblMtx.unlock();
      FoundRTL = &R;

      // Load ctors/dtors for static objects
      RegisterGlobalCtorsDtorsForImage(desc, img, FoundRTL);

      // if an RTL was found we are done - proceed to register the next image
      break;
    }

    if (!FoundRTL) {
      DP("No RTL found for image " DPxMOD "!\n", DPxPTR(img->ImageStart));
    }
  }
  PM->RTLsMtx.unlock();

  DP("Done registering entries!\n");

  // Adjust the default device according to OpenACC environment variables unless
  // OMP_DEFAULT_DEVICE overrides them.
  if (!getenv("OMP_DEFAULT_DEVICE")) {
    acc2omp_set_omp_default_device_t acc2omp_set_omp_default_device =
        (acc2omp_set_omp_default_device_t)dlsym(
            RTLD_DEFAULT, "acc2omp_set_omp_default_device");
    if (acc2omp_set_omp_default_device)
      acc2omp_set_omp_default_device();
  }
}

void RTLsTy::UnregisterLib(__tgt_bin_desc *desc) {
  DP("Unloading target library!\n");

  // OpenMP 5.1 sec. 2.14.1, "Device Initialization", p. 186, L12-13:
  // "The device-finalize event for a target device that has been initialized
  // occurs in some thread before an OpenMP implementation shuts down."
  //
  // OpenMP 5.1 sec. 4.5.2.20, "ompt_callback_device_finalize_t", p. 531,
  // L27-33:
  // "A registered callback with type signature ompt_callback_device_finalize_t
  // is dispatched for a device immediately prior to finalizing the device.
  // Prior to dispatching a finalization callback for a device on which tracing
  // is active, the OpenMP implementation stops tracing on the device and
  // synchronously flushes all trace records for the device that have not yet
  // been reported. These trace records are flushed through one or more buffer
  // completion callbacks with type signature ompt_callback_buffer_complete_t
  // as needed prior to the dispatch of the callback with type signature
  // ompt_callback_device_finalize_t."
  //
  // The above quotes say flushing of traces occurs "prior to dispatching a
  // finalization callback", which occurs "immediately prior to finalizing the
  // device".  This might imply that flushing of traces is prior to and not
  // part of the finalization process, but we assume instead that "finalizing
  // the device" really indicates the end of the finalization process, which
  // can thus include flushing of traces.  Thus, we add
  // ompt_callback_device_finalize_start for the beginning of the finalization
  // process.
  //
  // (Currently, device tracing is not actually implemented, so there's nothing
  // to flush, but the point of the above comments is to explain why we think
  // ompt_callback_device_finalize is the end not the start of device
  // finalization.)
  //
  // FIXME: Callbacks often call omp_get_initial_device(), which call
  // omp_get_num_devices(), and that would deadlock if the callbacks were
  // dispatched during the RTLsMtx lock below.  Thus, we have to have to
  // dispatch outside the lock, which has at least two potential issues:
  // - If there are multiple devices per device type, callbacks do not precisely
  //   show when a specific device is finalized because the callbacks are
  //   grouped by device type.  However, at least this means the finalization
  //   work that is shared among all devices of a type can be measured.
  // - Between the ompt_callback_device_finalize_start callbacks and the
  //   associated finalizations, could the list of devices to be finalized
  //   change since the lock has to be released for the callbacks?
#if OMPT_SUPPORT
  if (ompt_target_enabled.ompt_callback_device_finalize_start) {
    std::list<DeviceTy *> DevFinalizeStarts;
    DP("Building device list for OMPT ompt_callback_device_finalize_start");
    PM->RTLsMtx.lock();
    for (int32_t i = 0; i < desc->NumDeviceImages; ++i) {
      __tgt_device_image *img = &desc->DeviceImages[i];
      for (auto *R : UsedRTLs) {
        assert(R->isUsed && "Expecting used RTLs.");
        if (!R->is_valid_binary(img))
          continue;
        for (int32_t i = 0; i < R->NumberOfDevices; ++i) {
          DeviceTy &Device = *PM->Devices[R->Idx + i];
          if (Device.IsInit)
            DevFinalizeStarts.push_back(&Device);
        }
        break;
      }
    }
    PM->RTLsMtx.unlock();
    for (DeviceTy *Dev : DevFinalizeStarts)
      ompt_target_callbacks.ompt_callback(ompt_callback_device_finalize_start)(
        Dev->DeviceID);
  }
  std::list<DeviceTy *> DevFinalizeEnds;
#endif

  PM->RTLsMtx.lock();
  // Find which RTL understands each image, if any.
  for (int32_t i = 0; i < desc->NumDeviceImages; ++i) {
    // Obtain the image.
    __tgt_device_image *img = &desc->DeviceImages[i];

    RTLInfoTy *FoundRTL = NULL;

    // Scan the RTLs that have associated images until we find one that supports
    // the current image. We only need to scan RTLs that are already being used.
    for (auto *R : UsedRTLs) {

      assert(R->isUsed && "Expecting used RTLs.");

      if (!R->is_valid_binary(img)) {
        DP("Image " DPxMOD " is NOT compatible with RTL " DPxMOD "!\n",
           DPxPTR(img->ImageStart), DPxPTR(R->LibraryHandler));
        continue;
      }

      DP("Image " DPxMOD " is compatible with RTL " DPxMOD "!\n",
         DPxPTR(img->ImageStart), DPxPTR(R->LibraryHandler));

      FoundRTL = R;

      // Execute dtors for static objects if the device has been used, i.e.
      // if its PendingCtors list has been emptied.
      for (int32_t i = 0; i < FoundRTL->NumberOfDevices; ++i) {
        DeviceTy &Device = *PM->Devices[FoundRTL->Idx + i];
#if OMPT_SUPPORT
        if (Device.IsInit)
          DevFinalizeEnds.push_back(&Device);
#endif
        Device.PendingGlobalsMtx.lock();
        if (Device.PendingCtorsDtors[desc].PendingCtors.empty()) {
          AsyncInfoTy AsyncInfo(Device);
          for (auto &dtor : Device.PendingCtorsDtors[desc].PendingDtors) {
            int rc = target(nullptr, Device, dtor, 0, nullptr, nullptr, nullptr,
                            nullptr, nullptr, nullptr, 1, 1, true /*team*/,
                            AsyncInfo);
            if (rc != OFFLOAD_SUCCESS) {
              DP("Running destructor " DPxMOD " failed.\n", DPxPTR(dtor));
            }
          }
          // Remove this library's entry from PendingCtorsDtors
          Device.PendingCtorsDtors.erase(desc);
          // All constructors have been issued, wait for them now.
          if (AsyncInfo.synchronize() != OFFLOAD_SUCCESS)
            DP("Failed synchronizing destructors kernels.\n");
        }
        Device.PendingGlobalsMtx.unlock();
      }

      DP("Unregistered image " DPxMOD " from RTL " DPxMOD "!\n",
         DPxPTR(img->ImageStart), DPxPTR(R->LibraryHandler));

      break;
    }

    // if no RTL was found proceed to unregister the next image
    if (!FoundRTL) {
      DP("No RTLs in use support the image " DPxMOD "!\n",
         DPxPTR(img->ImageStart));
    }
  }
  PM->RTLsMtx.unlock();
  DP("Done unregistering images!\n");

  // Remove entries from PM->HostPtrToTableMap
  PM->TblMapMtx.lock();
  for (__tgt_offload_entry *cur = desc->HostEntriesBegin;
       cur < desc->HostEntriesEnd; ++cur) {
    PM->HostPtrToTableMap.erase(cur->addr);
  }

  // Remove translation table for this descriptor.
  auto TransTable =
      PM->HostEntriesBeginToTransTable.find(desc->HostEntriesBegin);
  if (TransTable != PM->HostEntriesBeginToTransTable.end()) {
    DP("Removing translation table for descriptor " DPxMOD "\n",
       DPxPTR(desc->HostEntriesBegin));
    PM->HostEntriesBeginToTransTable.erase(TransTable);
  } else {
    DP("Translation table for descriptor " DPxMOD " cannot be found, probably "
       "it has been already removed.\n",
       DPxPTR(desc->HostEntriesBegin));
  }

  PM->TblMapMtx.unlock();

  // TODO: Remove RTL and the devices it manages if it's not used anymore?
  // TODO: Write some RTL->unload_image(...) function?

  // As mentioned above, to avoid deadlock, do not dispatch callbacks within
  // locks .
#if OMPT_SUPPORT
  if (ompt_target_enabled.ompt_callback_device_finalize) {
    for (DeviceTy *Dev : DevFinalizeEnds) {
      ompt_target_callbacks.ompt_callback(ompt_callback_device_finalize)(
        Dev->DeviceID);
    }
  }
#endif

  DP("Done unregistering library!\n");
}<|MERGE_RESOLUTION|>--- conflicted
+++ resolved
@@ -208,7 +208,12 @@
     *((void **)&R.sync_event) = dlsym(dynlib_handle, "__tgt_rtl_sync_event");
     *((void **)&R.destroy_event) =
         dlsym(dynlib_handle, "__tgt_rtl_destroy_event");
-<<<<<<< HEAD
+    *((void **)&R.release_async_info) =
+        dlsym(dynlib_handle, "__tgt_rtl_release_async_info");
+    *((void **)&R.init_async_info) =
+        dlsym(dynlib_handle, "__tgt_rtl_init_async_info");
+    *((void **)&R.init_device_info) =
+        dlsym(dynlib_handle, "__tgt_rtl_init_device_info");
 
     R.DeviceType = R.get_device_type ? (omp_device_t)R.get_device_type()
                                      : omp_device_none;
@@ -216,14 +221,6 @@
        R.DeviceType);
     if (R.DeviceType != omp_device_none)
       AllRTLMap[R.DeviceType] = &AllRTLs.back();
-=======
-    *((void **)&R.release_async_info) =
-        dlsym(dynlib_handle, "__tgt_rtl_release_async_info");
-    *((void **)&R.init_async_info) =
-        dlsym(dynlib_handle, "__tgt_rtl_init_async_info");
-    *((void **)&R.init_device_info) =
-        dlsym(dynlib_handle, "__tgt_rtl_init_device_info");
->>>>>>> a37c3817
   }
 
   DP("RTLs loaded!\n");
