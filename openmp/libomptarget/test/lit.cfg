--- conflicted
+++ resolved
@@ -132,15 +132,8 @@
     config.test_flags += " -Wl,-rpath," + config.llvm_lib_directory
     if config.cuda_libdir:
         config.test_flags += " -Wl,-rpath," + config.cuda_libdir
-<<<<<<< HEAD
-    if config.libomptarget_current_target.startswith('amdgcn') or \
-       config.libomptarget_current_target == 'multitarget':
-        config.test_flags += " --libomptarget-amdgcn-bc-path=" + config.library_dir
     if config.libomptarget_current_target.startswith('nvptx') or \
        config.libomptarget_current_target == 'multitarget':
-=======
-    if config.libomptarget_current_target.startswith('nvptx'):
->>>>>>> 618caf6f
         config.test_flags += " --libomptarget-nvptx-bc-path=" + config.library_dir
     if config.libomptarget_current_target.endswith('-LTO'):
         config.test_flags += " -foffload-lto"
