# -*- Python -*- vim: set ft=python ts=4 sw=4 expandtab tw=79:
# Configuration file for the 'lit' test runner.

import os
import lit.formats

# Tell pylint that we know config and lit_config exist somewhere.
if 'PYLINT_IMPORT' in os.environ:
    config = object()
    lit_config = object()

# Use the CUDA device as suggested by the env
if 'CUDA_VISIBLE_DEVICES' in os.environ:
    config.environment['CUDA_VISIBLE_DEVICES'] = os.environ['CUDA_VISIBLE_DEVICES']

# Allow running the tests with omptarget debug output
if 'LIBOMPTARGET_DEBUG' in os.environ:
    config.environment['LIBOMPTARGET_DEBUG'] = os.environ['LIBOMPTARGET_DEBUG']

def append_dynamic_library_path(name, value, sep):
    if name in config.environment:
        config.environment[name] = value + sep + config.environment[name]
    else:
        config.environment[name] = value

# name: The name of this test suite.
config.name = 'libomptarget :: ' + config.libomptarget_current_target

# suffixes: A list of file extensions to treat as test files.
config.suffixes = ['.c', '.cpp', '.cc']

# test_source_root: The root path where tests are located.
config.test_source_root = os.path.dirname(__file__)

# test_exec_root: The root object directory where output is placed
config.test_exec_root = config.libomptarget_obj_root

# test format
config.test_format = lit.formats.ShTest()

# compiler flags
config.test_flags = " -I " + config.test_source_root + \
    " -I " + config.omp_header_directory + \
    " -L " + config.library_dir;

if config.omp_host_rtl_directory:
    config.test_flags = config.test_flags + " -L " + \
        config.omp_host_rtl_directory

config.test_flags = config.test_flags + " " + config.test_extra_flags

# Allow REQUIRES / UNSUPPORTED / XFAIL to work
config.target_triple = [ ]
for feature in config.test_compiler_features:
    config.available_features.add(feature)

if config.libomptarget_debug:
  config.available_features.add('libomptarget-debug')

config.available_features.add(config.libomptarget_current_target)

# Setup environment to find dynamic library at runtime
if config.operating_system == 'Windows':
    append_dynamic_library_path('PATH', config.library_dir, ";")
    append_dynamic_library_path('PATH', config.omp_host_rtl_directory, ";")
elif config.operating_system == 'Darwin':
    append_dynamic_library_path('DYLD_LIBRARY_PATH', config.library_dir, ":")
    append_dynamic_library_path('DYLD_LIBRARY_PATH', \
        config.omp_host_rtl_directory, ";")
    config.test_flags += " -Wl,-rpath," + config.library_dir
    config.test_flags += " -Wl,-rpath," + config.omp_host_rtl_directory
else: # Unices
    append_dynamic_library_path('LD_LIBRARY_PATH', config.library_dir, ":")
    append_dynamic_library_path('LD_LIBRARY_PATH', \
        config.omp_host_rtl_directory, ":")
    if config.cuda_libdir:
        append_dynamic_library_path('LD_LIBRARY_PATH', config.cuda_libdir, ":")
    append_dynamic_library_path('LIBRARY_PATH', config.library_dir, ":")
    append_dynamic_library_path('LIBRARY_PATH', \
        config.omp_host_rtl_directory, ":")

# Each element in compile_list describes a test compile.  In each test compile:
# - The first element is the identifier for the test compile.
# - The remaining elements are the targets it compiles.
compile_list = []
# Add a host-only compile.
compile_list.append(["host"])
# Add each target in a compile by itself.
for target in config.libomptarget_all_targets:
    compile_list.append((target, target))
# Add some common target pairings.
compile_list.append(("x86_64-and-nvptx64", "x86_64-pc-linux-gnu",
                     "nvptx64-nvidia-cuda"))
compile_list.append(("powerpc64le-and-nvptx64", "powerpc64le-pc-linux-gnu",
                     "nvptx64-nvidia-cuda"))

# substitutions
# - for targets that exist in the system create the actual command.
# - for valid targets that do not exist in the system, return false, so that the
#   same test can be used for different targets.

# Scan all the valid targets.
for compile in compile_list:
    libomptarget_target = compile[0]
    libomptarget_targets = compile[1:]
    # Is this target in the current system? If so create a compile, run and test
    # command. Otherwise create command that return false.
<<<<<<< HEAD
    if set(libomptarget_targets).issubset(
            set(config.libomptarget_system_targets)):
        if libomptarget_targets:
          libomptarget_targets_str = '-fopenmp-targets=' + \
                                     str.join(',', libomptarget_targets)
        else:
          libomptarget_targets_str = ''
=======
    if libomptarget_target == config.libomptarget_current_target:
        config.substitutions.append(("%libomptarget-compilexx-run-and-check-generic", 
            "%libomptarget-compilexx-run-and-check-" + libomptarget_target))
        config.substitutions.append(("%libomptarget-compile-run-and-check-generic",
            "%libomptarget-compile-run-and-check-" + libomptarget_target))
        config.substitutions.append(("%libomptarget-compilexx-and-run-generic",
            "%libomptarget-compilexx-and-run-" + libomptarget_target))
        config.substitutions.append(("%libomptarget-compile-and-run-generic",
            "%libomptarget-compile-and-run-" + libomptarget_target))
        config.substitutions.append(("%libomptarget-compilexx-generic",
            "%libomptarget-compilexx-" + libomptarget_target))
        config.substitutions.append(("%libomptarget-compile-generic",
            "%libomptarget-compile-" + libomptarget_target))
        config.substitutions.append(("%libomptarget-run-generic",
            "%libomptarget-run-" + libomptarget_target))
        config.substitutions.append(("%libomptarget-run-fail-generic",
            "%libomptarget-run-fail-" + libomptarget_target))
        config.substitutions.append(("%clangxx-generic",
            "%clangxx-" + libomptarget_target))
        config.substitutions.append(("%clang-generic",
            "%clang-" + libomptarget_target))
        config.substitutions.append(("%fcheck-generic",
            config.libomptarget_filecheck + " %s"))


>>>>>>> 6f1b10df
        config.substitutions.append(("%libomptarget-compilexx-run-and-check-" + \
            libomptarget_target, \
            "%libomptarget-compilexx-and-run-" + libomptarget_target + \
            " | " + config.libomptarget_filecheck + " %s"))
        config.substitutions.append(("%libomptarget-compile-run-and-check-" + \
            libomptarget_target, \
            "%libomptarget-compile-and-run-" + libomptarget_target + \
            " | " + config.libomptarget_filecheck + " %s"))
        config.substitutions.append(("%libomptarget-compilexx-and-run-" + \
            libomptarget_target, \
            "%libomptarget-compilexx-" + libomptarget_target + " && " + \
            "%libomptarget-run-" + libomptarget_target))
        config.substitutions.append(("%libomptarget-compile-and-run-" + \
            libomptarget_target, \
            "%libomptarget-compile-" + libomptarget_target + " && " + \
            "%libomptarget-run-" + libomptarget_target))
        config.substitutions.append(("%libomptarget-compilexx-" + \
            libomptarget_target, \
            "%clangxx-" + libomptarget_target + " %s -o %t"))
        config.substitutions.append(("%libomptarget-compile-" + \
            libomptarget_target, \
            "%clang-" + libomptarget_target + " %s -o %t"))
        config.substitutions.append(("%libomptarget-run-" + \
            libomptarget_target, \
            "%t"))
        config.substitutions.append(("%libomptarget-run-fail-" + \
            libomptarget_target, \
            "%not --crash %t"))
        config.substitutions.append(("%clangxx-" + libomptarget_target, \
<<<<<<< HEAD
            "%clangxx %openmp_flags %flags " + libomptarget_targets_str))
        config.substitutions.append(("%clang-" + libomptarget_target, \
            "%clang %openmp_flags %flags " + libomptarget_targets_str))
=======
            "%clangxx %openmp_flags %cuda_flags %flags -fopenmp-targets=" + libomptarget_target))
        config.substitutions.append(("%clang-" + libomptarget_target, \
            "%clang %openmp_flags %cuda_flags %flags -fopenmp-targets=" + libomptarget_target))
>>>>>>> 6f1b10df
        config.substitutions.append(("%fcheck-" + libomptarget_target, \
            config.libomptarget_filecheck + " %s"))
    else:
        config.substitutions.append(("%libomptarget-compile-run-and-check-" + \
            libomptarget_target, \
            "echo ignored-command"))
        config.substitutions.append(("%libomptarget-compilexx-run-and-check-" + \
            libomptarget_target, \
            "echo ignored-command"))
        config.substitutions.append(("%libomptarget-compile-and-run-" + \
            libomptarget_target, \
            "echo ignored-command"))
        config.substitutions.append(("%libomptarget-compilexx-and-run-" + \
            libomptarget_target, \
            "echo ignored-command"))
        config.substitutions.append(("%libomptarget-compilexx-" + \
            libomptarget_target, \
            "echo ignored-command"))
        config.substitutions.append(("%libomptarget-compile-" + \
            libomptarget_target, \
            "echo ignored-command"))
        config.substitutions.append(("%libomptarget-run-" + \
            libomptarget_target, \
            "echo ignored-command"))
        config.substitutions.append(("%libomptarget-run-fail-" + \
            libomptarget_target, \
            "echo ignored-command"))
        config.substitutions.append(("%clang-" + libomptarget_target, \
            "echo ignored-command"))
        config.substitutions.append(("%clangxx-" + libomptarget_target, \
            "echo ignored-command"))
        config.substitutions.append(("%fcheck-" + libomptarget_target, \
            "echo ignored-command"))

config.substitutions.append(("%clangxx", config.test_cxx_compiler))
config.substitutions.append(("%clang", config.test_c_compiler))
config.substitutions.append(("%openmp_flags", config.test_openmp_flags))
if config.cuda_path:
  config.substitutions.append(("%cuda_flags", "--cuda-path=" + config.cuda_path))
else:
  config.substitutions.append(("%cuda_flags", ""))
config.substitutions.append(("%flags", config.test_flags))
config.substitutions.append(("%not", config.libomptarget_not))<|MERGE_RESOLUTION|>--- conflicted
+++ resolved
@@ -31,6 +31,14 @@
 
 # test_source_root: The root path where tests are located.
 config.test_source_root = os.path.dirname(__file__)
+# For the (1) multitarget or (2) host test suite, only include tests that
+# actually compile for either (1) multiple target device types in the same
+# compile command or (2) without offloading.  Currently, that's exactly all
+# tests in the multitarget directory.
+if config.libomptarget_current_target == 'multitarget' or \
+   config.libomptarget_current_target == 'host':
+    config.test_source_root = os.path.join(config.test_source_root,
+                                           'multitarget')
 
 # test_exec_root: The root object directory where output is placed
 config.test_exec_root = config.libomptarget_obj_root
@@ -57,7 +65,10 @@
 if config.libomptarget_debug:
   config.available_features.add('libomptarget-debug')
 
-config.available_features.add(config.libomptarget_current_target)
+if config.libomptarget_current_target == 'multitarget':
+    config.available_features.update(config.libomptarget_system_targets)
+else:
+    config.available_features.add(config.libomptarget_current_target)
 
 # Setup environment to find dynamic library at runtime
 if config.operating_system == 'Windows':
@@ -79,42 +90,29 @@
     append_dynamic_library_path('LIBRARY_PATH', \
         config.omp_host_rtl_directory, ":")
 
-# Each element in compile_list describes a test compile.  In each test compile:
-# - The first element is the identifier for the test compile.
-# - The remaining elements are the targets it compiles.
-compile_list = []
-# Add a host-only compile.
-compile_list.append(["host"])
-# Add each target in a compile by itself.
-for target in config.libomptarget_all_targets:
-    compile_list.append((target, target))
-# Add some common target pairings.
-compile_list.append(("x86_64-and-nvptx64", "x86_64-pc-linux-gnu",
-                     "nvptx64-nvidia-cuda"))
-compile_list.append(("powerpc64le-and-nvptx64", "powerpc64le-pc-linux-gnu",
-                     "nvptx64-nvidia-cuda"))
-
 # substitutions
 # - for targets that exist in the system create the actual command.
 # - for valid targets that do not exist in the system, return false, so that the
 #   same test can be used for different targets.
 
 # Scan all the valid targets.
-for compile in compile_list:
-    libomptarget_target = compile[0]
-    libomptarget_targets = compile[1:]
+all_target_suites = config.libomptarget_all_targets
+all_target_suites.extend(('host', 'multitarget'))
+for libomptarget_target in all_target_suites:
     # Is this target in the current system? If so create a compile, run and test
     # command. Otherwise create command that return false.
-<<<<<<< HEAD
-    if set(libomptarget_targets).issubset(
-            set(config.libomptarget_system_targets)):
-        if libomptarget_targets:
-          libomptarget_targets_str = '-fopenmp-targets=' + \
-                                     str.join(',', libomptarget_targets)
+    if libomptarget_target == config.libomptarget_current_target:
+        targets_csv = libomptarget_target
+        if libomptarget_target == 'host':
+            fopenmp_targets = ''
+        elif libomptarget_target == 'multitarget':
+            targets_csv = str.join(',', config.libomptarget_system_targets)
+            fopenmp_targets = ' -fopenmp-targets=' + targets_csv
         else:
-          libomptarget_targets_str = ''
-=======
-    if libomptarget_target == config.libomptarget_current_target:
+            fopenmp_targets = ' -fopenmp-targets=' + libomptarget_target
+        config.substitutions.append((
+            "%libomptarget-targets-uppercase", targets_csv.upper()))
+
         config.substitutions.append(("%libomptarget-compilexx-run-and-check-generic", 
             "%libomptarget-compilexx-run-and-check-" + libomptarget_target))
         config.substitutions.append(("%libomptarget-compile-run-and-check-generic",
@@ -139,7 +137,6 @@
             config.libomptarget_filecheck + " %s"))
 
 
->>>>>>> 6f1b10df
         config.substitutions.append(("%libomptarget-compilexx-run-and-check-" + \
             libomptarget_target, \
             "%libomptarget-compilexx-and-run-" + libomptarget_target + \
@@ -169,15 +166,9 @@
             libomptarget_target, \
             "%not --crash %t"))
         config.substitutions.append(("%clangxx-" + libomptarget_target, \
-<<<<<<< HEAD
-            "%clangxx %openmp_flags %flags " + libomptarget_targets_str))
+            "%clangxx %openmp_flags %cuda_flags %flags" + fopenmp_targets))
         config.substitutions.append(("%clang-" + libomptarget_target, \
-            "%clang %openmp_flags %flags " + libomptarget_targets_str))
-=======
-            "%clangxx %openmp_flags %cuda_flags %flags -fopenmp-targets=" + libomptarget_target))
-        config.substitutions.append(("%clang-" + libomptarget_target, \
-            "%clang %openmp_flags %cuda_flags %flags -fopenmp-targets=" + libomptarget_target))
->>>>>>> 6f1b10df
+            "%clang %openmp_flags %cuda_flags %flags" + fopenmp_targets))
         config.substitutions.append(("%fcheck-" + libomptarget_target, \
             config.libomptarget_filecheck + " %s"))
     else:
