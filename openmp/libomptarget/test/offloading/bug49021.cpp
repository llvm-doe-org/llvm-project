// RUN: %libomptarget-compilexx-generic -O3 && %libomptarget-run-generic

<<<<<<< HEAD
// Wrong results on amdgpu
// FIXME: Upstream marks this XFAIL only.  However, we find that, after running
// it, we have to reset our AMD GPUs.  Otherwise, our
// clang/test/OpenACC/directives/amdgcn-amd-amdhsa/parallel-partition-counts.c
// then fails with "Page not present or supervisor privilege" errors.  Thus, we
// mark this UNSUPPORTED so it won't run on AMD GPUs.
// UNSUPPORTED: amdgcn-amd-amdhsa

=======
>>>>>>> 63078f79
#include <iostream>

template <typename T> int test_map() {
  std::cout << "map(complex<>)" << std::endl;
  T a(0.2), a_check;
#pragma omp target map(from : a_check)
  { a_check = a; }

  if (a_check != a) {
    std::cout << " wrong results";
    return 1;
  }

  return 0;
}

template <typename T> int test_reduction() {
  std::cout << "flat parallelism" << std::endl;
  T sum(0), sum_host(0);
  const int size = 100;
  T array[size];
  for (int i = 0; i < size; i++) {
    array[i] = i;
    sum_host += array[i];
  }

#pragma omp target teams distribute parallel for map(to: array[:size])         \
                                                 reduction(+ : sum)
  for (int i = 0; i < size; i++)
    sum += array[i];

  if (sum != sum_host)
    std::cout << " wrong results " << sum << " host " << sum_host << std::endl;

  std::cout << "hierarchical parallelism" << std::endl;
  const int nblock(10), block_size(10);
  T block_sum[nblock];
#pragma omp target teams distribute map(to                                     \
                                        : array[:size])                        \
    map(from                                                                   \
        : block_sum[:nblock])
  for (int ib = 0; ib < nblock; ib++) {
    T partial_sum = 0;
    const int istart = ib * block_size;
    const int iend = (ib + 1) * block_size;
#pragma omp parallel for reduction(+ : partial_sum)
    for (int i = istart; i < iend; i++)
      partial_sum += array[i];
    block_sum[ib] = partial_sum;
  }

  sum = 0;
  for (int ib = 0; ib < nblock; ib++) {
    sum += block_sum[ib];
  }

  if (sum != sum_host) {
    std::cout << " wrong results " << sum << " host " << sum_host << std::endl;
    return 1;
  }

  return 0;
}

template <typename T> int test_complex() {
  int ret = 0;
  ret |= test_map<T>();
  ret |= test_reduction<T>();
  return ret;
}

int main() {
  int ret = 0;
  std::cout << "Testing float" << std::endl;
  ret |= test_complex<float>();
  std::cout << "Testing double" << std::endl;
  ret |= test_complex<double>();
  return ret;
}<|MERGE_RESOLUTION|>--- conflicted
+++ resolved
@@ -1,16 +1,5 @@
 // RUN: %libomptarget-compilexx-generic -O3 && %libomptarget-run-generic
 
-<<<<<<< HEAD
-// Wrong results on amdgpu
-// FIXME: Upstream marks this XFAIL only.  However, we find that, after running
-// it, we have to reset our AMD GPUs.  Otherwise, our
-// clang/test/OpenACC/directives/amdgcn-amd-amdhsa/parallel-partition-counts.c
-// then fails with "Page not present or supervisor privilege" errors.  Thus, we
-// mark this UNSUPPORTED so it won't run on AMD GPUs.
-// UNSUPPORTED: amdgcn-amd-amdhsa
-
-=======
->>>>>>> 63078f79
 #include <iostream>
 
 template <typename T> int test_map() {
