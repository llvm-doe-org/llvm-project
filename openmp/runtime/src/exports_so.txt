# exports_so.txt #

#
#//===----------------------------------------------------------------------===//
#//
#// Part of the LLVM Project, under the Apache License v2.0 with LLVM Exceptions.
#// See https://llvm.org/LICENSE.txt for license information.
#// SPDX-License-Identifier: Apache-2.0 WITH LLVM-exception
#//
#//===----------------------------------------------------------------------===//
#

# This is version script for OMP RTL shared library (libomp*.so)

VERSION {

    global: # Exported symbols.

        #
        # "Normal" symbols.
        #
        omp_*;     # Standard OpenMP functions.
        OMP_*;     # Standard OpenMP symbols.

        #
        # OMPT API
        #
<<<<<<< HEAD
        ompt_start_tool;     # OMPT start interface
        ompt_get_enabled;
        ompt_get_callbacks;
        ompt_get_unique_id;
        ompt_record_device_init;
        ompt_set_target_info;
        ompt_clear_target_info;
        ompt_set_trigger_ident;
        ompt_clear_trigger_ident;
        ompt_set_map_var_info;
        ompt_clear_map_var_info;
=======
        ompt_start_tool;           # OMPT start interface
        libomp_start_tool;         # OMPT start interface for libomptarget
        libomp_ompt_*;             # OMPT callback functions
>>>>>>> 49489270

        ompc_*;    # omp.h renames some standard functions to ompc_*.
        kmp_*;     # Intel extensions.
        kmpc_*;    # Intel extensions.
        __kmpc_*;  # Functions called by compiler-generated code.
        GOMP_*;    # GNU C compatibility functions.

        _You_must_link_with_*;     # Mutual detection/MS compatibility symbols.

        #
        # Debugger support.
        #
#if USE_DEBUGGER
        __kmp_debugging;
        __kmp_omp_debug_struct_info;
#endif /* USE_DEBUGGER */

        #
        # Internal functions exported for testing purposes.
        #
        __kmp_get_reduce_method;
        ___kmp_allocate;
        ___kmp_free;
        __kmp_thread_pool;

	__kmp_reset_stats;

        #
        # libacc2omp backend symbols.
        #
        acc2omp_warn;
        acc2omp_fatal;
        acc2omp_assert;
        acc2omp_get_omp_device_t;
        acc2omp_get_acc_device_t;

#if USE_ITT_BUILD
        #
        # ITT support.
        #
        # The following entry points are added so that the backtraces from
        # the tools contain meaningful names for all the functions that might
        # appear in a backtrace of a thread which is blocked in the RTL.
        __kmp_acquire_drdpa_lock;
        __kmp_acquire_nested_drdpa_lock;
        __kmp_acquire_nested_queuing_lock;
        __kmp_acquire_nested_tas_lock;
        __kmp_acquire_nested_ticket_lock;
        __kmp_acquire_queuing_lock;
        __kmp_acquire_tas_lock;
        __kmp_acquire_ticket_lock;
        __kmp_fork_call;
        __kmp_invoke_microtask;
#if KMP_USE_MONITOR
        __kmp_launch_monitor;
        __kmp_reap_monitor;
#endif
        __kmp_launch_worker;
        __kmp_reap_worker;
        __kmp_release_64;
        __kmp_wait_64;
        __kmp_wait_4;

        # ittnotify symbols to be used by debugger
        __kmp_itt_fini_ittlib;
        __kmp_itt_init_ittlib;
#endif /* USE_ITT_BUILD */

    local: # Non-exported symbols.

        *;         # All other symbols are not exported.

}; # VERSION

# sets up GCC OMP_ version dependency chain
OMP_1.0 {
};
OMP_2.0 {
} OMP_1.0;
OMP_3.0 {
} OMP_2.0;
OMP_3.1 {
} OMP_3.0;
OMP_4.0 {
} OMP_3.1;
OMP_4.5 {
} OMP_4.0;
OMP_5.0 {
} OMP_4.5;

# sets up GCC GOMP_ version dependency chain
GOMP_1.0 {
};
GOMP_2.0 {
} GOMP_1.0;
GOMP_3.0 {
} GOMP_2.0;
GOMP_4.0 {
} GOMP_3.0;
GOMP_4.5 {
} GOMP_4.0;
GOMP_5.0 {
} GOMP_4.5;

# end of file #<|MERGE_RESOLUTION|>--- conflicted
+++ resolved
@@ -25,10 +25,11 @@
         #
         # OMPT API
         #
-<<<<<<< HEAD
-        ompt_start_tool;     # OMPT start interface
-        ompt_get_enabled;
-        ompt_get_callbacks;
+        ompt_start_tool;           # OMPT start interface
+        libomp_start_tool;         # OMPT start interface for libomptarget
+        libomp_ompt_*;             # OMPT callback functions
+        # FIXME: Clacc additions.  Migrate to upstream's approach where
+        # possible.
         ompt_get_unique_id;
         ompt_record_device_init;
         ompt_set_target_info;
@@ -37,11 +38,6 @@
         ompt_clear_trigger_ident;
         ompt_set_map_var_info;
         ompt_clear_map_var_info;
-=======
-        ompt_start_tool;           # OMPT start interface
-        libomp_start_tool;         # OMPT start interface for libomptarget
-        libomp_ompt_*;             # OMPT callback functions
->>>>>>> 49489270
 
         ompc_*;    # omp.h renames some standard functions to ompc_*.
         kmp_*;     # Intel extensions.
