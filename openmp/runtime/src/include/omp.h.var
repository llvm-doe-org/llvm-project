--- conflicted
+++ resolved
@@ -213,10 +213,25 @@
      */
     extern const char * __KAI_KMPC_CONVENTION  omp_get_interop_rc_desc(const omp_interop_rc_t, omp_interop_rc_t);
 
-<<<<<<< HEAD
-    /* OpenMP 5.1 */
+    /* OpenMP 5.1 device memory routines */
+
+    /*!
+     * The `omp_target_memcpy_async` routine asynchronously performs a copy between any combination of host and device pointers.
+     */
+    extern int    __KAI_KMPC_CONVENTION  omp_target_memcpy_async(void *, const void *, size_t, size_t, size_t, int,
+                                             int, int, omp_depend_t *);
+    /*!
+     * The `omp_target_memcpy_rect_async` routine asynchronously performs a copy between any combination of host and device pointers.
+     */
+    extern int    __KAI_KMPC_CONVENTION  omp_target_memcpy_rect_async(void *, const void *, size_t, int, const size_t *,
+                                             const size_t *, const size_t *, const size_t *, const size_t *, int, int,
+                                             int, omp_depend_t *);
+    /*!
+     * The `omp_get_mapped_ptr` routine returns the device pointer that is associated with a host pointer for a given device.
+     */
+    extern void * __KAI_KMPC_CONVENTION  omp_get_mapped_ptr(const void *, int);
+
     extern int   __KAI_KMPC_CONVENTION  omp_target_is_accessible(const void *, size_t, int);
-    extern void *__KAI_KMPC_CONVENTION omp_get_mapped_ptr(const void *, int);
 
     /* OpenMP extensions for OpenACC support */
 
@@ -379,25 +394,6 @@
     // or omp_get_num_devices_of_type(device_type) <= typed_device_num.
     extern int __KAI_KMPC_CONVENTION
     omp_get_device_of_type(omp_device_t device_type, int typed_device_num);
-=======
-    /* OpenMP 5.1 device memory routines */
-
-    /*!
-     * The `omp_target_memcpy_async` routine asynchronously performs a copy between any combination of host and device pointers.
-     */
-    extern int    __KAI_KMPC_CONVENTION  omp_target_memcpy_async(void *, const void *, size_t, size_t, size_t, int,
-                                             int, int, omp_depend_t *);
-    /*!
-     * The `omp_target_memcpy_rect_async` routine asynchronously performs a copy between any combination of host and device pointers.
-     */
-    extern int    __KAI_KMPC_CONVENTION  omp_target_memcpy_rect_async(void *, const void *, size_t, int, const size_t *,
-                                             const size_t *, const size_t *, const size_t *, const size_t *, int, int,
-                                             int, omp_depend_t *);
-    /*!
-     * The `omp_get_mapped_ptr` routine returns the device pointer that is associated with a host pointer for a given device.
-     */
-    extern void * __KAI_KMPC_CONVENTION  omp_get_mapped_ptr(const void *, int);
->>>>>>> b68a6b09
 
     /* kmp API functions */
     extern int    __KAI_KMPC_CONVENTION  kmp_get_stacksize          (void);
