/*
 * include/omp.h.var
 */


//===----------------------------------------------------------------------===//
//
// Part of the LLVM Project, under the Apache License v2.0 with LLVM Exceptions.
// See https://llvm.org/LICENSE.txt for license information.
// SPDX-License-Identifier: Apache-2.0 WITH LLVM-exception
//
//===----------------------------------------------------------------------===//


#ifndef __OMP_H
#   define __OMP_H

#   include <stdlib.h>
#   include <stdint.h>

#   define KMP_VERSION_MAJOR    @LIBOMP_VERSION_MAJOR@
#   define KMP_VERSION_MINOR    @LIBOMP_VERSION_MINOR@
#   define KMP_VERSION_BUILD    @LIBOMP_VERSION_BUILD@
#   define KMP_BUILD_DATE       "@LIBOMP_BUILD_DATE@"

#   ifdef __cplusplus
    extern "C" {
#   endif

#   define omp_set_affinity_format   ompc_set_affinity_format
#   define omp_get_affinity_format   ompc_get_affinity_format
#   define omp_display_affinity      ompc_display_affinity
#   define omp_capture_affinity      ompc_capture_affinity

#   if defined(_WIN32)
#       define __KAI_KMPC_CONVENTION __cdecl
#       ifndef __KMP_IMP
#           define __KMP_IMP __declspec(dllimport)
#       endif
#   else
#       define __KAI_KMPC_CONVENTION
#       ifndef __KMP_IMP
#           define __KMP_IMP
#       endif
#   endif

    /* schedule kind constants */
    typedef enum omp_sched_t {
        omp_sched_static  = 1,
        omp_sched_dynamic = 2,
        omp_sched_guided  = 3,
        omp_sched_auto    = 4,
        omp_sched_monotonic = 0x80000000
    } omp_sched_t;

    /* set API functions */
    extern void   __KAI_KMPC_CONVENTION  omp_set_num_threads (int);
    extern void   __KAI_KMPC_CONVENTION  omp_set_dynamic     (int);
    extern void   __KAI_KMPC_CONVENTION  omp_set_nested      (int);
    extern void   __KAI_KMPC_CONVENTION  omp_set_max_active_levels (int);
    extern void   __KAI_KMPC_CONVENTION  omp_set_schedule          (omp_sched_t, int);

    /* query API functions */
    extern int    __KAI_KMPC_CONVENTION  omp_get_num_threads  (void);
    extern int    __KAI_KMPC_CONVENTION  omp_get_dynamic      (void);
    extern int    __KAI_KMPC_CONVENTION  omp_get_nested       (void);
    extern int    __KAI_KMPC_CONVENTION  omp_get_max_threads  (void);
    extern int    __KAI_KMPC_CONVENTION  omp_get_thread_num   (void);
    extern int    __KAI_KMPC_CONVENTION  omp_get_num_procs    (void);
    extern int    __KAI_KMPC_CONVENTION  omp_in_parallel      (void);
    extern int    __KAI_KMPC_CONVENTION  omp_in_final         (void);
    extern int    __KAI_KMPC_CONVENTION  omp_get_active_level        (void);
    extern int    __KAI_KMPC_CONVENTION  omp_get_level               (void);
    extern int    __KAI_KMPC_CONVENTION  omp_get_ancestor_thread_num (int);
    extern int    __KAI_KMPC_CONVENTION  omp_get_team_size           (int);
    extern int    __KAI_KMPC_CONVENTION  omp_get_thread_limit        (void);
    extern int    __KAI_KMPC_CONVENTION  omp_get_max_active_levels   (void);
    extern void   __KAI_KMPC_CONVENTION  omp_get_schedule            (omp_sched_t *, int *);
    extern int    __KAI_KMPC_CONVENTION  omp_get_max_task_priority   (void);

    /* lock API functions */
    typedef struct omp_lock_t {
        void * _lk;
    } omp_lock_t;

    extern void   __KAI_KMPC_CONVENTION  omp_init_lock    (omp_lock_t *);
    extern void   __KAI_KMPC_CONVENTION  omp_set_lock     (omp_lock_t *);
    extern void   __KAI_KMPC_CONVENTION  omp_unset_lock   (omp_lock_t *);
    extern void   __KAI_KMPC_CONVENTION  omp_destroy_lock (omp_lock_t *);
    extern int    __KAI_KMPC_CONVENTION  omp_test_lock    (omp_lock_t *);

    /* nested lock API functions */
    typedef struct omp_nest_lock_t {
        void * _lk;
    } omp_nest_lock_t;

    extern void   __KAI_KMPC_CONVENTION  omp_init_nest_lock    (omp_nest_lock_t *);
    extern void   __KAI_KMPC_CONVENTION  omp_set_nest_lock     (omp_nest_lock_t *);
    extern void   __KAI_KMPC_CONVENTION  omp_unset_nest_lock   (omp_nest_lock_t *);
    extern void   __KAI_KMPC_CONVENTION  omp_destroy_nest_lock (omp_nest_lock_t *);
    extern int    __KAI_KMPC_CONVENTION  omp_test_nest_lock    (omp_nest_lock_t *);

    /* OpenMP 5.0  Synchronization hints*/
    typedef enum omp_sync_hint_t {
        omp_sync_hint_none           = 0,
        omp_lock_hint_none           = omp_sync_hint_none,
        omp_sync_hint_uncontended    = 1,
        omp_lock_hint_uncontended    = omp_sync_hint_uncontended,
        omp_sync_hint_contended      = (1<<1),
        omp_lock_hint_contended      = omp_sync_hint_contended,
        omp_sync_hint_nonspeculative = (1<<2),
        omp_lock_hint_nonspeculative = omp_sync_hint_nonspeculative,
        omp_sync_hint_speculative    = (1<<3),
        omp_lock_hint_speculative    = omp_sync_hint_speculative,
        kmp_lock_hint_hle            = (1<<16),
        kmp_lock_hint_rtm            = (1<<17),
        kmp_lock_hint_adaptive       = (1<<18)
    } omp_sync_hint_t;

    /* lock hint type for dynamic user lock */
    typedef omp_sync_hint_t omp_lock_hint_t;

    /* hinted lock initializers */
    extern void __KAI_KMPC_CONVENTION omp_init_lock_with_hint(omp_lock_t *, omp_lock_hint_t);
    extern void __KAI_KMPC_CONVENTION omp_init_nest_lock_with_hint(omp_nest_lock_t *, omp_lock_hint_t);

    /* time API functions */
    extern double __KAI_KMPC_CONVENTION  omp_get_wtime (void);
    extern double __KAI_KMPC_CONVENTION  omp_get_wtick (void);

    /* OpenMP 4.0 */
    extern int  __KAI_KMPC_CONVENTION  omp_get_default_device (void);
    extern void __KAI_KMPC_CONVENTION  omp_set_default_device (int);
    extern int  __KAI_KMPC_CONVENTION  omp_is_initial_device (void);
    extern int  __KAI_KMPC_CONVENTION  omp_get_num_devices (void);
    extern int  __KAI_KMPC_CONVENTION  omp_get_num_teams (void);
    extern int  __KAI_KMPC_CONVENTION  omp_get_team_num (void);
    extern int  __KAI_KMPC_CONVENTION  omp_get_cancellation (void);

    /* OpenMP 4.5 */
    extern int   __KAI_KMPC_CONVENTION  omp_get_initial_device (void);
    extern void* __KAI_KMPC_CONVENTION  omp_target_alloc(size_t, int);
    extern void  __KAI_KMPC_CONVENTION  omp_target_free(void *, int);
    extern int   __KAI_KMPC_CONVENTION  omp_target_is_present(void *, int);
    extern int   __KAI_KMPC_CONVENTION  omp_target_is_accessible(const void *, size_t, int);
    extern int   __KAI_KMPC_CONVENTION  omp_target_memcpy(void *, void *, size_t, size_t, size_t, int, int);
    extern int   __KAI_KMPC_CONVENTION  omp_target_memcpy_rect(void *, void *, size_t, int, const size_t *,
                                            const size_t *, const size_t *, const size_t *, const size_t *, int, int);
    extern int   __KAI_KMPC_CONVENTION  omp_target_associate_ptr(void *, void *, size_t, size_t, int);
    extern int   __KAI_KMPC_CONVENTION  omp_target_disassociate_ptr(void *, int);

    /* OpenMP 5.0 */
    extern int   __KAI_KMPC_CONVENTION  omp_get_device_num (void);
    typedef void * omp_depend_t;

<<<<<<< HEAD
    /* OpenMP 5.1 */
    extern void *__KAI_KMPC_CONVENTION omp_get_mapped_ptr(const void *, int);

    /* OpenMP extensions for OpenACC support */

    // TODO: Currently, these routines are not well tested outside of the
    // OpenACC runtime, so they are not yet recommended for general use in
    // OpenMP code.

    // Find any mapped or unified shared memory buffer that overlaps with the
    // specified host memory range.
    //
    // ptr and size specify a host memory range to look up.  size=0 has the
    // same effect as size=1: it looks for a single mapped address instead of a
    // larger range.
    //
    // Skip assignments to *buffer_host or *buffer_device described below if
    // buffer_host or buffer_device is NULL, respectively.
    //
    // Evaluate the results in the following order:
    // - If device_num is invalid, set *buffer_host and *buffer_device to NULL,
    //   and return 0.
    // - If ptr == NULL (regardless of size), or if the specified host memory
    //   range is accessible from the specified device but not via any mapped
    //   buffer (because of unified shared memory or because device_num is the
    //   value returned by omp_get_initial_device()), set *buffer_host and
    //   *buffer_device to NULL, and return SIZE_MAX.  FIXME: This handling of
    //   ptr = NULL is inconsistent with the current implementation of
    //   omp_target_is_accessible in LLVM, but OpenMP 5.1 is unclear about the
    //   right behavior.  Make them consistent once we know which is right.
    // - If no byte of the specified host memory range is accessible from the
    //   specified device, set *buffer_host and *buffer_device to NULL, and
    //   return 0.
    // - Set *buffer_host to the start of the earliest (that is, smallest
    //   starting address) host memory buffer that contains at least one
    //   byte within the specified host memory range and that is mapped to the
    //   specified device, set *buffer_device to the start of the mapped device
    //   buffer, and return the size of that buffer.
    extern size_t __KAI_KMPC_CONVENTION
    omp_get_accessible_buffer(const void *ptr, size_t size, int device_num,
                              void **buffer_host, void **buffer_device);

    // Same as an OpenMP "target enter data" construct with:
    // - A device clause for the specified device number.
    // - A map clause with:
    //   - A "to" or "alloc" map type.
    //   - A locator for the specified host memory range.
    // The result is a pointer to the device allocation.
    extern void *__KAI_KMPC_CONVENTION omp_target_map_to(void *ptr, size_t size,
                                                         int device_num);
    extern void *__KAI_KMPC_CONVENTION
    omp_target_map_alloc(void *ptr, size_t size, int device_num);

    // Same as an OpenMP "target exit data" construct with:
    // - A device clause for the specified device number.
    // - A map clause with:
    //   - A "from", "release", or "delete" map type.
    //   - A locator for the specified host memory range.
    // In the case of "omp_target_map_from_delete", the behavior is that of two
    // map clauses, such that both the transfer and deallocation occurs, except
    // that two map clauses for the same variable isn't supported yet.
    extern void __KAI_KMPC_CONVENTION
    omp_target_map_from(void *ptr, size_t size, int device_num);
    extern void __KAI_KMPC_CONVENTION
    omp_target_map_from_delete(void *ptr, size_t size, int device_num);
    extern void __KAI_KMPC_CONVENTION
    omp_target_map_release(void *ptr, size_t size, int device_num);
    extern void __KAI_KMPC_CONVENTION
    omp_target_map_delete(void *ptr, size_t size, int device_num);

    // Same as an OpenMP "target update" construct with:
    // - A device clause for the specified device number.
    // - A "to" or "from" clause with:
    //   - A "present" motion modifier.
    //   - A locator for the specified host memory range.
    extern void __KAI_KMPC_CONVENTION
    omp_target_update_to(void *ptr, size_t size, int device_num);
    extern void __KAI_KMPC_CONVENTION
    omp_target_update_from(void *ptr, size_t size, int device_num);

    // The reverse of omp_get_mapped_ptr.  The implementation is inefficient, so
    // it shouldn't be used in production code, but it might be useful for
    // debugging.
    extern void *__KAI_KMPC_CONVENTION omp_get_mapped_hostptr(const void *ptr,
                                                              int device_num);

    // Set or clear user source info to be used by OMPT callbacks and, in the
    // future, perhaps for other purposes, such as debugging facilities.
    //
    // A simple example is to enclose an OpenMP Runtime Library routine call
    // with omp_set_source_info and omp_clear_source_info calls in order to
    // specify the routine's caller's source info, which might be more
    // meaningful than the routine's source info for the purposes of profiling.
    //
    // Specifically, omp_set_source_info sets the source info to be retrieved by
    // calls to the ompt_get_trigger_info entry point.  This source info is
    // not overwritten by any subsequent OpenMP runtime events, such as those
    // triggered by OpenMP directives or OpenMP Runtime Library routine calls.
    // omp_clear_source_info clears all source info previously set by
    // omp_set_source_info (there's no source info stack) and re-enables runtime
    // events to set source info.  omp_set_source_info and omp_clear_source_info
    // have no impact on other info retrieved by omp_get_trigger_info.
    extern void __KAI_KMPC_CONVENTION omp_set_source_info(
        const char *src_file, const char *func_name, int line_no,
        int end_line_no, int func_line_no, int func_end_line_no);
    extern void __KAI_KMPC_CONVENTION omp_clear_source_info();

    // Enumeration of device types available for offloading code or data:
    // - omp_device_none=0 and omp_device_host=1 must be defined by all
    //   implementations (and LLVM's host-only implementation in kmp_ftn_entry.h
    //   currently depends on those exact values).  omp_device_host represents
    //   the host device and thus disabled offloading.  omp_device_none
    //   represents an invalid offloading device.
    // - The remaining enumerators are implementation-specific and represent
    //   non-host devices, grouped by architecture, that are available for
    //   offloading code or data.  None of these ever represents the host device
    //   regardless of its architecture even if a non-host device is physically
    //   the same device.
    typedef enum omp_device_t {
        omp_device_none = 0,
        omp_device_host = 1,
        // The rest are for non-host devices.
        omp_device_x86_64,
        omp_device_ppc64le,
        omp_device_nvptx64
    } omp_device_t;

    // Return the type of the device specified by device_num.  Thus, return
    // omp_device_host if device_num = omp_get_initial_device().  Otherwise,
    // return omp_device_none if either device_num < 0, omp_get_num_devices() <=
    // device_num, or the implementation does not yet represent the device's
    // type in its omp_device_t (implementations obviously should avoid this
    // last possibility).
    extern omp_device_t __KAI_KMPC_CONVENTION
    omp_get_device_type(int device_num);

    // Return the number of devices that are of the type device_type.  Thus,
    // return 0 if device_type = omp_device_none, and return 1 if device_type =
    // omp_device_host.
    //
    // When device types for all available non-host devices are representable in
    // the implementation's omp_device_t, the sum of the results of calling
    // omp_get_num_devices_of_type for every member of omp_device_t is
    // omp_get_num_devices() + 1.  Otherwise, omp_get_num_devices() + 1 is
    // greater.
    extern int __KAI_KMPC_CONVENTION
    omp_get_num_devices_of_type(omp_device_t device_type);

    // For the device specified by device_num, return its index in a list of all
    // devices of type omp_get_device_type(device_num).  Thus, return 0 if
    // device_num = omp_get_initial_device().  Otherwise, return -1 if either
    // device_num < 0, omp_get_num_devices() <= device_num, or the
    // implementation does not yet represent the device's type in its
    // omp_device_t.  If the result is not -1 for any of those reasons, the
    // result is guaranteed to be in the interval
    // [0, omp_get_num_devices_of_type(omp_get_device_type(device_num))).
    extern int __KAI_KMPC_CONVENTION omp_get_typed_device_num(int device_num);

    // Return the device number for which omp_get_device_type returns
    // device_type and omp_get_typed_device_num returns typed_device_num.
    // Return -1 if either device_type = omp_device_none, typed_device_num < 0,
    // or omp_get_num_devices_of_type(device_type) <= typed_device_num.
    extern int __KAI_KMPC_CONVENTION
    omp_get_device_of_type(omp_device_t device_type, int typed_device_num);
=======
    /* OpenMP 5.1 interop */
    typedef intptr_t omp_intptr_t;

    /* 0..omp_get_num_interop_properties()-1 are reserved for implementation-defined properties */
    typedef enum omp_interop_property {
        omp_ipr_fr_id = -1,
        omp_ipr_fr_name = -2,
        omp_ipr_vendor = -3,
        omp_ipr_vendor_name = -4,
        omp_ipr_device_num = -5,
        omp_ipr_platform = -6,
        omp_ipr_device = -7,
        omp_ipr_device_context = -8,
        omp_ipr_targetsync = -9,
        omp_ipr_first = -9
    } omp_interop_property_t;

    #define omp_interop_none 0

    typedef enum omp_interop_rc {
        omp_irc_no_value = 1,
        omp_irc_success = 0,
        omp_irc_empty = -1,
        omp_irc_out_of_range = -2,
        omp_irc_type_int = -3,
        omp_irc_type_ptr = -4,
        omp_irc_type_str = -5,
        omp_irc_other = -6
    } omp_interop_rc_t;

    typedef void * omp_interop_t;

    /*!
     * The `omp_get_num_interop_properties` routine retrieves the number of implementation-defined properties available for an `omp_interop_t` object.
     */
    extern int          __KAI_KMPC_CONVENTION  omp_get_num_interop_properties(const omp_interop_t);
    /*!
     * The `omp_get_interop_int` routine retrieves an integer property from an `omp_interop_t` object.
     */
    extern omp_intptr_t __KAI_KMPC_CONVENTION  omp_get_interop_int(const omp_interop_t, omp_interop_property_t, int *);
    /*!
     * The `omp_get_interop_ptr` routine retrieves a pointer property from an `omp_interop_t` object.
     */
    extern void *       __KAI_KMPC_CONVENTION  omp_get_interop_ptr(const omp_interop_t, omp_interop_property_t, int *);
    /*!
     * The `omp_get_interop_str` routine retrieves a string property from an `omp_interop_t` object.
     */
    extern const char * __KAI_KMPC_CONVENTION  omp_get_interop_str(const omp_interop_t, omp_interop_property_t, int *);
    /*!
     * The `omp_get_interop_name` routine retrieves a property name from an `omp_interop_t` object.
     */
    extern const char * __KAI_KMPC_CONVENTION  omp_get_interop_name(const omp_interop_t, omp_interop_property_t);
    /*!
     * The `omp_get_interop_type_desc` routine retrieves a description of the type of a property associated with an `omp_interop_t` object.
     */
    extern const char * __KAI_KMPC_CONVENTION  omp_get_interop_type_desc(const omp_interop_t, omp_interop_property_t);
    /*!
     * The `omp_get_interop_rc_desc` routine retrieves a description of the return code associated with an `omp_interop_t` object.
     */
    extern const char * __KAI_KMPC_CONVENTION  omp_get_interop_rc_desc(const omp_interop_rc_t, omp_interop_rc_t);
>>>>>>> 34e72a14

    /* kmp API functions */
    extern int    __KAI_KMPC_CONVENTION  kmp_get_stacksize          (void);
    extern void   __KAI_KMPC_CONVENTION  kmp_set_stacksize          (int);
    extern size_t __KAI_KMPC_CONVENTION  kmp_get_stacksize_s        (void);
    extern void   __KAI_KMPC_CONVENTION  kmp_set_stacksize_s        (size_t);
    extern int    __KAI_KMPC_CONVENTION  kmp_get_blocktime          (void);
    extern int    __KAI_KMPC_CONVENTION  kmp_get_library            (void);
    extern void   __KAI_KMPC_CONVENTION  kmp_set_blocktime          (int);
    extern void   __KAI_KMPC_CONVENTION  kmp_set_library            (int);
    extern void   __KAI_KMPC_CONVENTION  kmp_set_library_serial     (void);
    extern void   __KAI_KMPC_CONVENTION  kmp_set_library_turnaround (void);
    extern void   __KAI_KMPC_CONVENTION  kmp_set_library_throughput (void);
    extern void   __KAI_KMPC_CONVENTION  kmp_set_defaults           (char const *);
    extern void   __KAI_KMPC_CONVENTION  kmp_set_disp_num_buffers   (int);

    /* Intel affinity API */
    typedef void * kmp_affinity_mask_t;

    extern int    __KAI_KMPC_CONVENTION  kmp_set_affinity             (kmp_affinity_mask_t *);
    extern int    __KAI_KMPC_CONVENTION  kmp_get_affinity             (kmp_affinity_mask_t *);
    extern int    __KAI_KMPC_CONVENTION  kmp_get_affinity_max_proc    (void);
    extern void   __KAI_KMPC_CONVENTION  kmp_create_affinity_mask     (kmp_affinity_mask_t *);
    extern void   __KAI_KMPC_CONVENTION  kmp_destroy_affinity_mask    (kmp_affinity_mask_t *);
    extern int    __KAI_KMPC_CONVENTION  kmp_set_affinity_mask_proc   (int, kmp_affinity_mask_t *);
    extern int    __KAI_KMPC_CONVENTION  kmp_unset_affinity_mask_proc (int, kmp_affinity_mask_t *);
    extern int    __KAI_KMPC_CONVENTION  kmp_get_affinity_mask_proc   (int, kmp_affinity_mask_t *);

    /* OpenMP 4.0 affinity API */
    typedef enum omp_proc_bind_t {
        omp_proc_bind_false = 0,
        omp_proc_bind_true = 1,
        omp_proc_bind_master = 2,
        omp_proc_bind_close = 3,
        omp_proc_bind_spread = 4
    } omp_proc_bind_t;

    extern omp_proc_bind_t __KAI_KMPC_CONVENTION omp_get_proc_bind (void);

    /* OpenMP 4.5 affinity API */
    extern int  __KAI_KMPC_CONVENTION omp_get_num_places (void);
    extern int  __KAI_KMPC_CONVENTION omp_get_place_num_procs (int);
    extern void __KAI_KMPC_CONVENTION omp_get_place_proc_ids (int, int *);
    extern int  __KAI_KMPC_CONVENTION omp_get_place_num (void);
    extern int  __KAI_KMPC_CONVENTION omp_get_partition_num_places (void);
    extern void __KAI_KMPC_CONVENTION omp_get_partition_place_nums (int *);

    extern void * __KAI_KMPC_CONVENTION  kmp_malloc  (size_t);
    extern void * __KAI_KMPC_CONVENTION  kmp_aligned_malloc  (size_t, size_t);
    extern void * __KAI_KMPC_CONVENTION  kmp_calloc  (size_t, size_t);
    extern void * __KAI_KMPC_CONVENTION  kmp_realloc (void *, size_t);
    extern void   __KAI_KMPC_CONVENTION  kmp_free    (void *);

    extern void   __KAI_KMPC_CONVENTION  kmp_set_warnings_on(void);
    extern void   __KAI_KMPC_CONVENTION  kmp_set_warnings_off(void);

    /* OpenMP 5.0 Tool Control */
    typedef enum omp_control_tool_result_t {
        omp_control_tool_notool = -2,
        omp_control_tool_nocallback = -1,
        omp_control_tool_success = 0,
        omp_control_tool_ignored = 1
    } omp_control_tool_result_t;

    typedef enum omp_control_tool_t {
        omp_control_tool_start = 1,
        omp_control_tool_pause = 2,
        omp_control_tool_flush = 3,
        omp_control_tool_end = 4
    } omp_control_tool_t;

    extern int __KAI_KMPC_CONVENTION omp_control_tool(int, int, void*);

    /* OpenMP 5.0 Memory Management */
    typedef uintptr_t omp_uintptr_t;

    typedef enum {
        omp_atk_threadmodel = 1,
        omp_atk_alignment = 2,
        omp_atk_access = 3,
        omp_atk_pool_size = 4,
        omp_atk_fallback = 5,
        omp_atk_fb_data = 6,
        omp_atk_pinned = 7,
        omp_atk_partition = 8
    } omp_alloctrait_key_t;

    typedef enum {
        omp_atv_false = 0,
        omp_atv_true = 1,
        omp_atv_default = 2,
        omp_atv_contended = 3,
        omp_atv_uncontended = 4,
        omp_atv_sequential = 5,
        omp_atv_private = 6,
        omp_atv_all = 7,
        omp_atv_thread = 8,
        omp_atv_pteam = 9,
        omp_atv_cgroup = 10,
        omp_atv_default_mem_fb = 11,
        omp_atv_null_fb = 12,
        omp_atv_abort_fb = 13,
        omp_atv_allocator_fb = 14,
        omp_atv_environment = 15,
        omp_atv_nearest = 16,
        omp_atv_blocked = 17,
        omp_atv_interleaved = 18
    } omp_alloctrait_value_t;

    typedef struct {
        omp_alloctrait_key_t key;
        omp_uintptr_t value;
    } omp_alloctrait_t;

#   if defined(_WIN32)
    // On Windows cl and icl do not support 64-bit enum, let's use integer then.
    typedef omp_uintptr_t omp_allocator_handle_t;
    extern __KMP_IMP omp_allocator_handle_t const omp_null_allocator;
    extern __KMP_IMP omp_allocator_handle_t const omp_default_mem_alloc;
    extern __KMP_IMP omp_allocator_handle_t const omp_large_cap_mem_alloc;
    extern __KMP_IMP omp_allocator_handle_t const omp_const_mem_alloc;
    extern __KMP_IMP omp_allocator_handle_t const omp_high_bw_mem_alloc;
    extern __KMP_IMP omp_allocator_handle_t const omp_low_lat_mem_alloc;
    extern __KMP_IMP omp_allocator_handle_t const omp_cgroup_mem_alloc;
    extern __KMP_IMP omp_allocator_handle_t const omp_pteam_mem_alloc;
    extern __KMP_IMP omp_allocator_handle_t const omp_thread_mem_alloc;
    typedef omp_uintptr_t omp_memspace_handle_t;
    extern __KMP_IMP omp_memspace_handle_t const omp_default_mem_space;
    extern __KMP_IMP omp_memspace_handle_t const omp_large_cap_mem_space;
    extern __KMP_IMP omp_memspace_handle_t const omp_const_mem_space;
    extern __KMP_IMP omp_memspace_handle_t const omp_high_bw_mem_space;
    extern __KMP_IMP omp_memspace_handle_t const omp_low_lat_mem_space;
#   else
#       if __cplusplus >= 201103
    typedef enum omp_allocator_handle_t : omp_uintptr_t
#       else
    typedef enum omp_allocator_handle_t
#       endif
    {
      omp_null_allocator = 0,
      omp_default_mem_alloc = 1,
      omp_large_cap_mem_alloc = 2,
      omp_const_mem_alloc = 3,
      omp_high_bw_mem_alloc = 4,
      omp_low_lat_mem_alloc = 5,
      omp_cgroup_mem_alloc = 6,
      omp_pteam_mem_alloc = 7,
      omp_thread_mem_alloc = 8,
      KMP_ALLOCATOR_MAX_HANDLE = UINTPTR_MAX
    } omp_allocator_handle_t;
#       if __cplusplus >= 201103
    typedef enum omp_memspace_handle_t : omp_uintptr_t
#       else
    typedef enum omp_memspace_handle_t
#       endif
    {
      omp_default_mem_space = 0,
      omp_large_cap_mem_space = 1,
      omp_const_mem_space = 2,
      omp_high_bw_mem_space = 3,
      omp_low_lat_mem_space = 4,
      KMP_MEMSPACE_MAX_HANDLE = UINTPTR_MAX
    } omp_memspace_handle_t;
#   endif
    extern omp_allocator_handle_t __KAI_KMPC_CONVENTION omp_init_allocator(omp_memspace_handle_t m,
                                                       int ntraits, omp_alloctrait_t traits[]);
    extern void __KAI_KMPC_CONVENTION omp_destroy_allocator(omp_allocator_handle_t allocator);

    extern void __KAI_KMPC_CONVENTION omp_set_default_allocator(omp_allocator_handle_t a);
    extern omp_allocator_handle_t __KAI_KMPC_CONVENTION omp_get_default_allocator(void);
#   ifdef __cplusplus
    extern void *__KAI_KMPC_CONVENTION omp_alloc(size_t size, omp_allocator_handle_t a = omp_null_allocator);
    extern void *__KAI_KMPC_CONVENTION omp_calloc(size_t nmemb, size_t size, omp_allocator_handle_t a = omp_null_allocator);
    extern void *__KAI_KMPC_CONVENTION omp_realloc(void *ptr, size_t size,
                                                   omp_allocator_handle_t allocator = omp_null_allocator,
                                                   omp_allocator_handle_t free_allocator = omp_null_allocator);
    extern void __KAI_KMPC_CONVENTION omp_free(void * ptr, omp_allocator_handle_t a = omp_null_allocator);
#   else
    extern void *__KAI_KMPC_CONVENTION omp_alloc(size_t size, omp_allocator_handle_t a);
    extern void *__KAI_KMPC_CONVENTION omp_calloc(size_t nmemb, size_t size, omp_allocator_handle_t a);
    extern void *__KAI_KMPC_CONVENTION omp_realloc(void *ptr, size_t size, omp_allocator_handle_t allocator,
                                                   omp_allocator_handle_t free_allocator);
    extern void __KAI_KMPC_CONVENTION omp_free(void *ptr, omp_allocator_handle_t a);
#   endif

    /* OpenMP 5.0 Affinity Format */
    extern void __KAI_KMPC_CONVENTION omp_set_affinity_format(char const *);
    extern size_t __KAI_KMPC_CONVENTION omp_get_affinity_format(char *, size_t);
    extern void __KAI_KMPC_CONVENTION omp_display_affinity(char const *);
    extern size_t __KAI_KMPC_CONVENTION omp_capture_affinity(char *, size_t, char const *);

    /* OpenMP 5.0 events */
#   if defined(_WIN32)
    // On Windows cl and icl do not support 64-bit enum, let's use integer then.
    typedef omp_uintptr_t omp_event_handle_t;
#   else
    typedef enum omp_event_handle_t { KMP_EVENT_MAX_HANDLE = UINTPTR_MAX } omp_event_handle_t;
#   endif
    extern void __KAI_KMPC_CONVENTION omp_fulfill_event ( omp_event_handle_t event );

    /* OpenMP 5.0 Pause Resources */
    typedef enum omp_pause_resource_t {
      omp_pause_resume = 0,
      omp_pause_soft = 1,
      omp_pause_hard = 2
    } omp_pause_resource_t;
    extern int __KAI_KMPC_CONVENTION omp_pause_resource(omp_pause_resource_t, int);
    extern int __KAI_KMPC_CONVENTION omp_pause_resource_all(omp_pause_resource_t);

    extern int __KAI_KMPC_CONVENTION omp_get_supported_active_levels(void);

    /* OpenMP 5.1 Display Environment */
    extern void omp_display_env(int verbose);

#   undef __KAI_KMPC_CONVENTION
#   undef __KMP_IMP

    /* Warning:
       The following typedefs are not standard, deprecated and will be removed in a future release.
    */
    typedef int     omp_int_t;
    typedef double  omp_wtime_t;

#   ifdef __cplusplus
    }
#   endif

#endif /* __OMP_H */<|MERGE_RESOLUTION|>--- conflicted
+++ resolved
@@ -142,7 +142,6 @@
     extern void* __KAI_KMPC_CONVENTION  omp_target_alloc(size_t, int);
     extern void  __KAI_KMPC_CONVENTION  omp_target_free(void *, int);
     extern int   __KAI_KMPC_CONVENTION  omp_target_is_present(void *, int);
-    extern int   __KAI_KMPC_CONVENTION  omp_target_is_accessible(const void *, size_t, int);
     extern int   __KAI_KMPC_CONVENTION  omp_target_memcpy(void *, void *, size_t, size_t, size_t, int, int);
     extern int   __KAI_KMPC_CONVENTION  omp_target_memcpy_rect(void *, void *, size_t, int, const size_t *,
                                             const size_t *, const size_t *, const size_t *, const size_t *, int, int);
@@ -153,8 +152,69 @@
     extern int   __KAI_KMPC_CONVENTION  omp_get_device_num (void);
     typedef void * omp_depend_t;
 
-<<<<<<< HEAD
+    /* OpenMP 5.1 interop */
+    typedef intptr_t omp_intptr_t;
+
+    /* 0..omp_get_num_interop_properties()-1 are reserved for implementation-defined properties */
+    typedef enum omp_interop_property {
+        omp_ipr_fr_id = -1,
+        omp_ipr_fr_name = -2,
+        omp_ipr_vendor = -3,
+        omp_ipr_vendor_name = -4,
+        omp_ipr_device_num = -5,
+        omp_ipr_platform = -6,
+        omp_ipr_device = -7,
+        omp_ipr_device_context = -8,
+        omp_ipr_targetsync = -9,
+        omp_ipr_first = -9
+    } omp_interop_property_t;
+
+    #define omp_interop_none 0
+
+    typedef enum omp_interop_rc {
+        omp_irc_no_value = 1,
+        omp_irc_success = 0,
+        omp_irc_empty = -1,
+        omp_irc_out_of_range = -2,
+        omp_irc_type_int = -3,
+        omp_irc_type_ptr = -4,
+        omp_irc_type_str = -5,
+        omp_irc_other = -6
+    } omp_interop_rc_t;
+
+    typedef void * omp_interop_t;
+
+    /*!
+     * The `omp_get_num_interop_properties` routine retrieves the number of implementation-defined properties available for an `omp_interop_t` object.
+     */
+    extern int          __KAI_KMPC_CONVENTION  omp_get_num_interop_properties(const omp_interop_t);
+    /*!
+     * The `omp_get_interop_int` routine retrieves an integer property from an `omp_interop_t` object.
+     */
+    extern omp_intptr_t __KAI_KMPC_CONVENTION  omp_get_interop_int(const omp_interop_t, omp_interop_property_t, int *);
+    /*!
+     * The `omp_get_interop_ptr` routine retrieves a pointer property from an `omp_interop_t` object.
+     */
+    extern void *       __KAI_KMPC_CONVENTION  omp_get_interop_ptr(const omp_interop_t, omp_interop_property_t, int *);
+    /*!
+     * The `omp_get_interop_str` routine retrieves a string property from an `omp_interop_t` object.
+     */
+    extern const char * __KAI_KMPC_CONVENTION  omp_get_interop_str(const omp_interop_t, omp_interop_property_t, int *);
+    /*!
+     * The `omp_get_interop_name` routine retrieves a property name from an `omp_interop_t` object.
+     */
+    extern const char * __KAI_KMPC_CONVENTION  omp_get_interop_name(const omp_interop_t, omp_interop_property_t);
+    /*!
+     * The `omp_get_interop_type_desc` routine retrieves a description of the type of a property associated with an `omp_interop_t` object.
+     */
+    extern const char * __KAI_KMPC_CONVENTION  omp_get_interop_type_desc(const omp_interop_t, omp_interop_property_t);
+    /*!
+     * The `omp_get_interop_rc_desc` routine retrieves a description of the return code associated with an `omp_interop_t` object.
+     */
+    extern const char * __KAI_KMPC_CONVENTION  omp_get_interop_rc_desc(const omp_interop_rc_t, omp_interop_rc_t);
+
     /* OpenMP 5.1 */
+    extern int   __KAI_KMPC_CONVENTION  omp_target_is_accessible(const void *, size_t, int);
     extern void *__KAI_KMPC_CONVENTION omp_get_mapped_ptr(const void *, int);
 
     /* OpenMP extensions for OpenACC support */
@@ -318,68 +378,6 @@
     // or omp_get_num_devices_of_type(device_type) <= typed_device_num.
     extern int __KAI_KMPC_CONVENTION
     omp_get_device_of_type(omp_device_t device_type, int typed_device_num);
-=======
-    /* OpenMP 5.1 interop */
-    typedef intptr_t omp_intptr_t;
-
-    /* 0..omp_get_num_interop_properties()-1 are reserved for implementation-defined properties */
-    typedef enum omp_interop_property {
-        omp_ipr_fr_id = -1,
-        omp_ipr_fr_name = -2,
-        omp_ipr_vendor = -3,
-        omp_ipr_vendor_name = -4,
-        omp_ipr_device_num = -5,
-        omp_ipr_platform = -6,
-        omp_ipr_device = -7,
-        omp_ipr_device_context = -8,
-        omp_ipr_targetsync = -9,
-        omp_ipr_first = -9
-    } omp_interop_property_t;
-
-    #define omp_interop_none 0
-
-    typedef enum omp_interop_rc {
-        omp_irc_no_value = 1,
-        omp_irc_success = 0,
-        omp_irc_empty = -1,
-        omp_irc_out_of_range = -2,
-        omp_irc_type_int = -3,
-        omp_irc_type_ptr = -4,
-        omp_irc_type_str = -5,
-        omp_irc_other = -6
-    } omp_interop_rc_t;
-
-    typedef void * omp_interop_t;
-
-    /*!
-     * The `omp_get_num_interop_properties` routine retrieves the number of implementation-defined properties available for an `omp_interop_t` object.
-     */
-    extern int          __KAI_KMPC_CONVENTION  omp_get_num_interop_properties(const omp_interop_t);
-    /*!
-     * The `omp_get_interop_int` routine retrieves an integer property from an `omp_interop_t` object.
-     */
-    extern omp_intptr_t __KAI_KMPC_CONVENTION  omp_get_interop_int(const omp_interop_t, omp_interop_property_t, int *);
-    /*!
-     * The `omp_get_interop_ptr` routine retrieves a pointer property from an `omp_interop_t` object.
-     */
-    extern void *       __KAI_KMPC_CONVENTION  omp_get_interop_ptr(const omp_interop_t, omp_interop_property_t, int *);
-    /*!
-     * The `omp_get_interop_str` routine retrieves a string property from an `omp_interop_t` object.
-     */
-    extern const char * __KAI_KMPC_CONVENTION  omp_get_interop_str(const omp_interop_t, omp_interop_property_t, int *);
-    /*!
-     * The `omp_get_interop_name` routine retrieves a property name from an `omp_interop_t` object.
-     */
-    extern const char * __KAI_KMPC_CONVENTION  omp_get_interop_name(const omp_interop_t, omp_interop_property_t);
-    /*!
-     * The `omp_get_interop_type_desc` routine retrieves a description of the type of a property associated with an `omp_interop_t` object.
-     */
-    extern const char * __KAI_KMPC_CONVENTION  omp_get_interop_type_desc(const omp_interop_t, omp_interop_property_t);
-    /*!
-     * The `omp_get_interop_rc_desc` routine retrieves a description of the return code associated with an `omp_interop_t` object.
-     */
-    extern const char * __KAI_KMPC_CONVENTION  omp_get_interop_rc_desc(const omp_interop_rc_t, omp_interop_rc_t);
->>>>>>> 34e72a14
 
     /* kmp API functions */
     extern int    __KAI_KMPC_CONVENTION  kmp_get_stacksize          (void);
