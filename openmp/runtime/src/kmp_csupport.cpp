--- conflicted
+++ resolved
@@ -4392,7 +4392,38 @@
   __kmp_str_free(&src_loc);
 }
 
-<<<<<<< HEAD
+// Mark begin of scope directive.
+void __kmpc_scope(ident_t *loc, kmp_int32 gtid, void *reserved) {
+// reserved is for extension of scope directive and not used.
+#if OMPT_SUPPORT && OMPT_OPTIONAL
+  if (ompt_enabled.enabled && ompt_enabled.ompt_callback_work) {
+    kmp_team_t *team = __kmp_threads[gtid]->th.th_team;
+    int tid = __kmp_tid_from_gtid(gtid);
+    ompt_callbacks.ompt_callback(ompt_callback_work)(
+        ompt_work_scope, ompt_scope_begin,
+        &(team->t.ompt_team_info.parallel_data),
+        &(team->t.t_implicit_task_taskdata[tid].ompt_task_info.task_data), 1,
+        OMPT_GET_RETURN_ADDRESS(0));
+  }
+#endif // OMPT_SUPPORT && OMPT_OPTIONAL
+}
+
+// Mark end of scope directive
+void __kmpc_end_scope(ident_t *loc, kmp_int32 gtid, void *reserved) {
+// reserved is for extension of scope directive and not used.
+#if OMPT_SUPPORT && OMPT_OPTIONAL
+  if (ompt_enabled.enabled && ompt_enabled.ompt_callback_work) {
+    kmp_team_t *team = __kmp_threads[gtid]->th.th_team;
+    int tid = __kmp_tid_from_gtid(gtid);
+    ompt_callbacks.ompt_callback(ompt_callback_work)(
+        ompt_work_scope, ompt_scope_end,
+        &(team->t.ompt_team_info.parallel_data),
+        &(team->t.t_implicit_task_taskdata[tid].ompt_task_info.task_data), 1,
+        OMPT_GET_RETURN_ADDRESS(0));
+  }
+#endif // OMPT_SUPPORT && OMPT_OPTIONAL
+}
+
 void __kmpc_set_source_info(const char *src_file, const char *func_name,
                             int line_no, int end_line_no, int func_line_no,
                             int func_end_line_no) {
@@ -4417,38 +4448,6 @@
   ompt_user_source_info.func_line_no = 0;
   ompt_user_source_info.func_end_line_no = 0;
 #endif
-=======
-// Mark begin of scope directive.
-void __kmpc_scope(ident_t *loc, kmp_int32 gtid, void *reserved) {
-// reserved is for extension of scope directive and not used.
-#if OMPT_SUPPORT && OMPT_OPTIONAL
-  if (ompt_enabled.enabled && ompt_enabled.ompt_callback_work) {
-    kmp_team_t *team = __kmp_threads[gtid]->th.th_team;
-    int tid = __kmp_tid_from_gtid(gtid);
-    ompt_callbacks.ompt_callback(ompt_callback_work)(
-        ompt_work_scope, ompt_scope_begin,
-        &(team->t.ompt_team_info.parallel_data),
-        &(team->t.t_implicit_task_taskdata[tid].ompt_task_info.task_data), 1,
-        OMPT_GET_RETURN_ADDRESS(0));
-  }
-#endif // OMPT_SUPPORT && OMPT_OPTIONAL
-}
-
-// Mark end of scope directive
-void __kmpc_end_scope(ident_t *loc, kmp_int32 gtid, void *reserved) {
-// reserved is for extension of scope directive and not used.
-#if OMPT_SUPPORT && OMPT_OPTIONAL
-  if (ompt_enabled.enabled && ompt_enabled.ompt_callback_work) {
-    kmp_team_t *team = __kmp_threads[gtid]->th.th_team;
-    int tid = __kmp_tid_from_gtid(gtid);
-    ompt_callbacks.ompt_callback(ompt_callback_work)(
-        ompt_work_scope, ompt_scope_end,
-        &(team->t.ompt_team_info.parallel_data),
-        &(team->t.t_implicit_task_taskdata[tid].ompt_task_info.task_data), 1,
-        OMPT_GET_RETURN_ADDRESS(0));
-  }
-#endif // OMPT_SUPPORT && OMPT_OPTIONAL
->>>>>>> a25f25c3
 }
 
 #ifdef KMP_USE_VERSION_SYMBOLS
