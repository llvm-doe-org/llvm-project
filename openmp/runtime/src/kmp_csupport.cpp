--- conflicted
+++ resolved
@@ -4395,7 +4395,6 @@
   __kmp_str_free(&src_loc);
 }
 
-<<<<<<< HEAD
 void __kmpc_set_source_info(const char *src_file, const char *func_name,
                             int line_no, int end_line_no, int func_line_no,
                             int func_end_line_no) {
@@ -4421,7 +4420,7 @@
   ompt_user_source_info.func_end_line_no = 0;
 #endif
 }
-=======
+
 #ifdef KMP_USE_VERSION_SYMBOLS
 // For GOMP compatibility there are two versions of each omp_* API.
 // One is the plain C symbol and one is the Fortran symbol with an appended
@@ -4452,5 +4451,4 @@
 KMP_VERSION_OMPC_SYMBOL(ompc_capture_affinity, omp_capture_affinity, 50,
                         "OMP_5.0");
 } // extern "C"
-#endif
->>>>>>> 04242bdc
+#endif