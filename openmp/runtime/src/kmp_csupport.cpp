/*
 * kmp_csupport.cpp -- kfront linkage support for OpenMP.
 */

//===----------------------------------------------------------------------===//
//
// Part of the LLVM Project, under the Apache License v2.0 with LLVM Exceptions.
// See https://llvm.org/LICENSE.txt for license information.
// SPDX-License-Identifier: Apache-2.0 WITH LLVM-exception
//
//===----------------------------------------------------------------------===//

#define __KMP_IMP
#include "omp.h" /* extern "C" declarations of user-visible routines */
#include "kmp.h"
#include "kmp_error.h"
#include "kmp_i18n.h"
#include "kmp_itt.h"
#include "kmp_lock.h"
#include "kmp_stats.h"
#include "ompt-specific.h"

#define MAX_MESSAGE 512

// flags will be used in future, e.g. to implement openmp_strict library
// restrictions

/*!
 * @ingroup STARTUP_SHUTDOWN
 * @param loc   in   source location information
 * @param flags in   for future use (currently ignored)
 *
 * Initialize the runtime library. This call is optional; if it is not made then
 * it will be implicitly called by attempts to use other library functions.
 */
void __kmpc_begin(ident_t *loc, kmp_int32 flags) {
  // By default __kmpc_begin() is no-op.
  char *env;
  if ((env = getenv("KMP_INITIAL_THREAD_BIND")) != NULL &&
      __kmp_str_match_true(env)) {
    __kmp_middle_initialize();
    KC_TRACE(10, ("__kmpc_begin: middle initialization called\n"));
  } else if (__kmp_ignore_mppbeg() == FALSE) {
    // By default __kmp_ignore_mppbeg() returns TRUE.
    __kmp_internal_begin();
    KC_TRACE(10, ("__kmpc_begin: called\n"));
  }
}

/*!
 * @ingroup STARTUP_SHUTDOWN
 * @param loc source location information
 *
 * Shutdown the runtime library. This is also optional, and even if called will
 * not do anything unless the `KMP_IGNORE_MPPEND` environment variable is set to
 * zero.
 */
void __kmpc_end(ident_t *loc) {
  // By default, __kmp_ignore_mppend() returns TRUE which makes __kmpc_end()
  // call no-op. However, this can be overridden with KMP_IGNORE_MPPEND
  // environment variable. If KMP_IGNORE_MPPEND is 0, __kmp_ignore_mppend()
  // returns FALSE and __kmpc_end() will unregister this root (it can cause
  // library shut down).
  if (__kmp_ignore_mppend() == FALSE) {
    KC_TRACE(10, ("__kmpc_end: called\n"));
    KA_TRACE(30, ("__kmpc_end\n"));

    __kmp_internal_end_thread(-1);
  }
#if KMP_OS_WINDOWS && OMPT_SUPPORT
  // Normal exit process on Windows does not allow worker threads of the final
  // parallel region to finish reporting their events, so shutting down the
  // library here fixes the issue at least for the cases where __kmpc_end() is
  // placed properly.
  if (ompt_enabled.enabled)
    __kmp_internal_end_library(__kmp_gtid_get_specific());
#endif
}

/*!
@ingroup THREAD_STATES
@param loc Source location information.
@return The global thread index of the active thread.

This function can be called in any context.

If the runtime has ony been entered at the outermost level from a
single (necessarily non-OpenMP<sup>*</sup>) thread, then the thread number is
that which would be returned by omp_get_thread_num() in the outermost
active parallel construct. (Or zero if there is no active parallel
construct, since the primary thread is necessarily thread zero).

If multiple non-OpenMP threads all enter an OpenMP construct then this
will be a unique thread identifier among all the threads created by
the OpenMP runtime (but the value cannot be defined in terms of
OpenMP thread ids returned by omp_get_thread_num()).
*/
kmp_int32 __kmpc_global_thread_num(ident_t *loc) {
  kmp_int32 gtid = __kmp_entry_gtid();

  KC_TRACE(10, ("__kmpc_global_thread_num: T#%d\n", gtid));

  return gtid;
}

/*!
@ingroup THREAD_STATES
@param loc Source location information.
@return The number of threads under control of the OpenMP<sup>*</sup> runtime

This function can be called in any context.
It returns the total number of threads under the control of the OpenMP runtime.
That is not a number that can be determined by any OpenMP standard calls, since
the library may be called from more than one non-OpenMP thread, and this
reflects the total over all such calls. Similarly the runtime maintains
underlying threads even when they are not active (since the cost of creating
and destroying OS threads is high), this call counts all such threads even if
they are not waiting for work.
*/
kmp_int32 __kmpc_global_num_threads(ident_t *loc) {
  KC_TRACE(10,
           ("__kmpc_global_num_threads: num_threads = %d\n", __kmp_all_nth));

  return TCR_4(__kmp_all_nth);
}

/*!
@ingroup THREAD_STATES
@param loc Source location information.
@return The thread number of the calling thread in the innermost active parallel
construct.
*/
kmp_int32 __kmpc_bound_thread_num(ident_t *loc) {
  KC_TRACE(10, ("__kmpc_bound_thread_num: called\n"));
  return __kmp_tid_from_gtid(__kmp_entry_gtid());
}

/*!
@ingroup THREAD_STATES
@param loc Source location information.
@return The number of threads in the innermost active parallel construct.
*/
kmp_int32 __kmpc_bound_num_threads(ident_t *loc) {
  KC_TRACE(10, ("__kmpc_bound_num_threads: called\n"));

  return __kmp_entry_thread()->th.th_team->t.t_nproc;
}

/*!
 * @ingroup DEPRECATED
 * @param loc location description
 *
 * This function need not be called. It always returns TRUE.
 */
kmp_int32 __kmpc_ok_to_fork(ident_t *loc) {
#ifndef KMP_DEBUG

  return TRUE;

#else

  const char *semi2;
  const char *semi3;
  int line_no;

  if (__kmp_par_range == 0) {
    return TRUE;
  }
  semi2 = loc->psource;
  if (semi2 == NULL) {
    return TRUE;
  }
  semi2 = strchr(semi2, ';');
  if (semi2 == NULL) {
    return TRUE;
  }
  semi2 = strchr(semi2 + 1, ';');
  if (semi2 == NULL) {
    return TRUE;
  }
  if (__kmp_par_range_filename[0]) {
    const char *name = semi2 - 1;
    while ((name > loc->psource) && (*name != '/') && (*name != ';')) {
      name--;
    }
    if ((*name == '/') || (*name == ';')) {
      name++;
    }
    if (strncmp(__kmp_par_range_filename, name, semi2 - name)) {
      return __kmp_par_range < 0;
    }
  }
  semi3 = strchr(semi2 + 1, ';');
  if (__kmp_par_range_routine[0]) {
    if ((semi3 != NULL) && (semi3 > semi2) &&
        (strncmp(__kmp_par_range_routine, semi2 + 1, semi3 - semi2 - 1))) {
      return __kmp_par_range < 0;
    }
  }
  if (KMP_SSCANF(semi3 + 1, "%d", &line_no) == 1) {
    if ((line_no >= __kmp_par_range_lb) && (line_no <= __kmp_par_range_ub)) {
      return __kmp_par_range > 0;
    }
    return __kmp_par_range < 0;
  }
  return TRUE;

#endif /* KMP_DEBUG */
}

/*!
@ingroup THREAD_STATES
@param loc Source location information.
@return 1 if this thread is executing inside an active parallel region, zero if
not.
*/
kmp_int32 __kmpc_in_parallel(ident_t *loc) {
  return __kmp_entry_thread()->th.th_root->r.r_active;
}

/*!
@ingroup PARALLEL
@param loc source location information
@param global_tid global thread number
@param num_threads number of threads requested for this parallel construct

Set the number of threads to be used by the next fork spawned by this thread.
This call is only required if the parallel construct has a `num_threads` clause.
*/
void __kmpc_push_num_threads(ident_t *loc, kmp_int32 global_tid,
                             kmp_int32 num_threads) {
  KA_TRACE(20, ("__kmpc_push_num_threads: enter T#%d num_threads=%d\n",
                global_tid, num_threads));
  __kmp_assert_valid_gtid(global_tid);
  __kmp_push_num_threads(loc, global_tid, num_threads);
}

void __kmpc_pop_num_threads(ident_t *loc, kmp_int32 global_tid) {
  KA_TRACE(20, ("__kmpc_pop_num_threads: enter\n"));
  /* the num_threads are automatically popped */
}

void __kmpc_push_proc_bind(ident_t *loc, kmp_int32 global_tid,
                           kmp_int32 proc_bind) {
  KA_TRACE(20, ("__kmpc_push_proc_bind: enter T#%d proc_bind=%d\n", global_tid,
                proc_bind));
  __kmp_assert_valid_gtid(global_tid);
  __kmp_push_proc_bind(loc, global_tid, (kmp_proc_bind_t)proc_bind);
}

/*!
@ingroup PARALLEL
@param loc  source location information
@param argc  total number of arguments in the ellipsis
@param microtask  pointer to callback routine consisting of outlined parallel
construct
@param ...  pointers to shared variables that aren't global

Do the actual fork and call the microtask in the relevant number of threads.
*/
void __kmpc_fork_call(ident_t *loc, kmp_int32 argc, kmpc_micro microtask, ...) {
  int gtid = __kmp_entry_gtid();

#if (KMP_STATS_ENABLED)
  // If we were in a serial region, then stop the serial timer, record
  // the event, and start parallel region timer
  stats_state_e previous_state = KMP_GET_THREAD_STATE();
  if (previous_state == stats_state_e::SERIAL_REGION) {
    KMP_EXCHANGE_PARTITIONED_TIMER(OMP_parallel_overhead);
  } else {
    KMP_PUSH_PARTITIONED_TIMER(OMP_parallel_overhead);
  }
  int inParallel = __kmpc_in_parallel(loc);
  if (inParallel) {
    KMP_COUNT_BLOCK(OMP_NESTED_PARALLEL);
  } else {
    KMP_COUNT_BLOCK(OMP_PARALLEL);
  }
#endif

  // maybe to save thr_state is enough here
  {
    va_list ap;
    va_start(ap, microtask);

#if OMPT_SUPPORT
    ompt_frame_t *ompt_frame;
    if (ompt_enabled.enabled) {
      kmp_info_t *master_th = __kmp_threads[gtid];
      kmp_team_t *parent_team = master_th->th.th_team;
      ompt_lw_taskteam_t *lwt = parent_team->t.ompt_serialized_team_info;
      if (lwt)
        ompt_frame = &(lwt->ompt_task_info.frame);
      else {
        int tid = __kmp_tid_from_gtid(gtid);
        ompt_frame = &(
            parent_team->t.t_implicit_task_taskdata[tid].ompt_task_info.frame);
      }
      ompt_frame->enter_frame.ptr = OMPT_GET_FRAME_ADDRESS(0);
    }
    OMPT_STORE_RETURN_ADDRESS(gtid);
#endif

#if INCLUDE_SSC_MARKS
    SSC_MARK_FORKING();
#endif
    __kmp_fork_call(loc, gtid, fork_context_intel, argc,
                    VOLATILE_CAST(microtask_t) microtask, // "wrapped" task
                    VOLATILE_CAST(launch_t) __kmp_invoke_task_func,
                    kmp_va_addr_of(ap));
#if INCLUDE_SSC_MARKS
    SSC_MARK_JOINING();
#endif
    __kmp_join_call(loc, gtid
#if OMPT_SUPPORT
                    ,
                    fork_context_intel
#endif
    );

    va_end(ap);
  }

#if KMP_STATS_ENABLED
  if (previous_state == stats_state_e::SERIAL_REGION) {
    KMP_EXCHANGE_PARTITIONED_TIMER(OMP_serial);
    KMP_SET_THREAD_STATE(previous_state);
  } else {
    KMP_POP_PARTITIONED_TIMER();
  }
#endif // KMP_STATS_ENABLED
}

/*!
@ingroup PARALLEL
@param loc source location information
@param global_tid global thread number
@param num_teams number of teams requested for the teams construct
@param num_threads number of threads per team requested for the teams construct

Set the number of teams to be used by the teams construct.
This call is only required if the teams construct has a `num_teams` clause
or a `thread_limit` clause (or both).
*/
void __kmpc_push_num_teams(ident_t *loc, kmp_int32 global_tid,
                           kmp_int32 num_teams, kmp_int32 num_threads) {
  KA_TRACE(20,
           ("__kmpc_push_num_teams: enter T#%d num_teams=%d num_threads=%d\n",
            global_tid, num_teams, num_threads));
  __kmp_assert_valid_gtid(global_tid);
  __kmp_push_num_teams(loc, global_tid, num_teams, num_threads);
}

/*!
@ingroup PARALLEL
@param loc source location information
@param global_tid global thread number
@param num_teams_lo lower bound on number of teams requested for the teams
construct
@param num_teams_up upper bound on number of teams requested for the teams
construct
@param num_threads number of threads per team requested for the teams construct

Set the number of teams to be used by the teams construct. The number of initial
teams cretaed will be greater than or equal to the lower bound and less than or
equal to the upper bound.
This call is only required if the teams construct has a `num_teams` clause
or a `thread_limit` clause (or both).
*/
void __kmpc_push_num_teams_51(ident_t *loc, kmp_int32 global_tid,
                              kmp_int32 num_teams_lb, kmp_int32 num_teams_ub,
                              kmp_int32 num_threads) {
  KA_TRACE(20, ("__kmpc_push_num_teams_51: enter T#%d num_teams_lb=%d"
                " num_teams_ub=%d num_threads=%d\n",
                global_tid, num_teams_lb, num_teams_ub, num_threads));
  __kmp_assert_valid_gtid(global_tid);
  __kmp_push_num_teams_51(loc, global_tid, num_teams_lb, num_teams_ub,
                          num_threads);
}

/*!
@ingroup PARALLEL
@param loc  source location information
@param argc  total number of arguments in the ellipsis
@param microtask  pointer to callback routine consisting of outlined teams
construct
@param ...  pointers to shared variables that aren't global

Do the actual fork and call the microtask in the relevant number of threads.
*/
void __kmpc_fork_teams(ident_t *loc, kmp_int32 argc, kmpc_micro microtask,
                       ...) {
  int gtid = __kmp_entry_gtid();
  kmp_info_t *this_thr = __kmp_threads[gtid];
  va_list ap;
  va_start(ap, microtask);

#if KMP_STATS_ENABLED
  KMP_COUNT_BLOCK(OMP_TEAMS);
  stats_state_e previous_state = KMP_GET_THREAD_STATE();
  if (previous_state == stats_state_e::SERIAL_REGION) {
    KMP_EXCHANGE_PARTITIONED_TIMER(OMP_teams_overhead);
  } else {
    KMP_PUSH_PARTITIONED_TIMER(OMP_teams_overhead);
  }
#endif

  // remember teams entry point and nesting level
  this_thr->th.th_teams_microtask = microtask;
  this_thr->th.th_teams_level =
      this_thr->th.th_team->t.t_level; // AC: can be >0 on host

#if OMPT_SUPPORT
  kmp_team_t *parent_team = this_thr->th.th_team;
  int tid = __kmp_tid_from_gtid(gtid);
  if (ompt_enabled.enabled) {
    parent_team->t.t_implicit_task_taskdata[tid]
        .ompt_task_info.frame.enter_frame.ptr = OMPT_GET_FRAME_ADDRESS(0);
  }
  OMPT_STORE_RETURN_ADDRESS(gtid);
#endif

  // check if __kmpc_push_num_teams called, set default number of teams
  // otherwise
  if (this_thr->th.th_teams_size.nteams == 0) {
    __kmp_push_num_teams(loc, gtid, 0, 0);
  }
  KMP_DEBUG_ASSERT(this_thr->th.th_set_nproc >= 1);
  KMP_DEBUG_ASSERT(this_thr->th.th_teams_size.nteams >= 1);
  KMP_DEBUG_ASSERT(this_thr->th.th_teams_size.nth >= 1);

  __kmp_fork_call(
      loc, gtid, fork_context_intel, argc,
      VOLATILE_CAST(microtask_t) __kmp_teams_master, // "wrapped" task
      VOLATILE_CAST(launch_t) __kmp_invoke_teams_master, kmp_va_addr_of(ap));
  __kmp_join_call(loc, gtid
#if OMPT_SUPPORT
                  ,
                  fork_context_intel
#endif
  );

  // Pop current CG root off list
  KMP_DEBUG_ASSERT(this_thr->th.th_cg_roots);
  kmp_cg_root_t *tmp = this_thr->th.th_cg_roots;
  this_thr->th.th_cg_roots = tmp->up;
  KA_TRACE(100, ("__kmpc_fork_teams: Thread %p popping node %p and moving up"
                 " to node %p. cg_nthreads was %d\n",
                 this_thr, tmp, this_thr->th.th_cg_roots, tmp->cg_nthreads));
  KMP_DEBUG_ASSERT(tmp->cg_nthreads);
  int i = tmp->cg_nthreads--;
  if (i == 1) { // check is we are the last thread in CG (not always the case)
    __kmp_free(tmp);
  }
  // Restore current task's thread_limit from CG root
  KMP_DEBUG_ASSERT(this_thr->th.th_cg_roots);
  this_thr->th.th_current_task->td_icvs.thread_limit =
      this_thr->th.th_cg_roots->cg_thread_limit;

  this_thr->th.th_teams_microtask = NULL;
  this_thr->th.th_teams_level = 0;
  *(kmp_int64 *)(&this_thr->th.th_teams_size) = 0L;
  va_end(ap);
#if KMP_STATS_ENABLED
  if (previous_state == stats_state_e::SERIAL_REGION) {
    KMP_EXCHANGE_PARTITIONED_TIMER(OMP_serial);
    KMP_SET_THREAD_STATE(previous_state);
  } else {
    KMP_POP_PARTITIONED_TIMER();
  }
#endif // KMP_STATS_ENABLED
}

// I don't think this function should ever have been exported.
// The __kmpc_ prefix was misapplied.  I'm fairly certain that no generated
// openmp code ever called it, but it's been exported from the RTL for so
// long that I'm afraid to remove the definition.
int __kmpc_invoke_task_func(int gtid) { return __kmp_invoke_task_func(gtid); }

/*!
@ingroup PARALLEL
@param loc  source location information
@param global_tid  global thread number

Enter a serialized parallel construct. This interface is used to handle a
conditional parallel region, like this,
@code
#pragma omp parallel if (condition)
@endcode
when the condition is false.
*/
void __kmpc_serialized_parallel(ident_t *loc, kmp_int32 global_tid) {
  // The implementation is now in kmp_runtime.cpp so that it can share static
  // functions with kmp_fork_call since the tasks to be done are similar in
  // each case.
  __kmp_assert_valid_gtid(global_tid);
#if OMPT_SUPPORT
  OMPT_STORE_RETURN_ADDRESS(global_tid);
#endif
  __kmp_serialized_parallel(loc, global_tid);
}

/*!
@ingroup PARALLEL
@param loc  source location information
@param global_tid  global thread number

Leave a serialized parallel construct.
*/
void __kmpc_end_serialized_parallel(ident_t *loc, kmp_int32 global_tid) {
  kmp_internal_control_t *top;
  kmp_info_t *this_thr;
  kmp_team_t *serial_team;

  KC_TRACE(10,
           ("__kmpc_end_serialized_parallel: called by T#%d\n", global_tid));

  /* skip all this code for autopar serialized loops since it results in
     unacceptable overhead */
  if (loc != NULL && (loc->flags & KMP_IDENT_AUTOPAR))
    return;

  // Not autopar code
  __kmp_assert_valid_gtid(global_tid);
  if (!TCR_4(__kmp_init_parallel))
    __kmp_parallel_initialize();

  __kmp_resume_if_soft_paused();

  this_thr = __kmp_threads[global_tid];
  serial_team = this_thr->th.th_serial_team;

  kmp_task_team_t *task_team = this_thr->th.th_task_team;
  // we need to wait for the proxy tasks before finishing the thread
  if (task_team != NULL && task_team->tt.tt_found_proxy_tasks)
    __kmp_task_team_wait(this_thr, serial_team USE_ITT_BUILD_ARG(NULL));

  KMP_MB();
  KMP_DEBUG_ASSERT(serial_team);
  KMP_ASSERT(serial_team->t.t_serialized);
  KMP_DEBUG_ASSERT(this_thr->th.th_team == serial_team);
  KMP_DEBUG_ASSERT(serial_team != this_thr->th.th_root->r.r_root_team);
  KMP_DEBUG_ASSERT(serial_team->t.t_threads);
  KMP_DEBUG_ASSERT(serial_team->t.t_threads[0] == this_thr);

#if OMPT_SUPPORT
  if (ompt_enabled.enabled &&
      this_thr->th.ompt_thread_info.state != ompt_state_overhead) {
    OMPT_CUR_TASK_INFO(this_thr)->frame.exit_frame = ompt_data_none;
    if (ompt_enabled.ompt_callback_implicit_task) {
      ompt_callbacks.ompt_callback(ompt_callback_implicit_task)(
          ompt_scope_end, NULL, OMPT_CUR_TASK_DATA(this_thr), 1,
          OMPT_CUR_TASK_INFO(this_thr)->thread_num, ompt_task_implicit);
    }

    // reset clear the task id only after unlinking the task
    ompt_data_t *parent_task_data;
    __ompt_get_task_info_internal(1, NULL, &parent_task_data, NULL, NULL, NULL);

    if (ompt_enabled.ompt_callback_parallel_end) {
      ompt_callbacks.ompt_callback(ompt_callback_parallel_end)(
          &(serial_team->t.ompt_team_info.parallel_data), parent_task_data,
          ompt_parallel_invoker_program | ompt_parallel_team,
          OMPT_LOAD_RETURN_ADDRESS(global_tid));
    }
    __ompt_lw_taskteam_unlink(this_thr);
    this_thr->th.ompt_thread_info.state = ompt_state_overhead;
  }
#endif

  /* If necessary, pop the internal control stack values and replace the team
   * values */
  top = serial_team->t.t_control_stack_top;
  if (top && top->serial_nesting_level == serial_team->t.t_serialized) {
    copy_icvs(&serial_team->t.t_threads[0]->th.th_current_task->td_icvs, top);
    serial_team->t.t_control_stack_top = top->next;
    __kmp_free(top);
  }

  // if( serial_team -> t.t_serialized > 1 )
  serial_team->t.t_level--;

  /* pop dispatch buffers stack */
  KMP_DEBUG_ASSERT(serial_team->t.t_dispatch->th_disp_buffer);
  {
    dispatch_private_info_t *disp_buffer =
        serial_team->t.t_dispatch->th_disp_buffer;
    serial_team->t.t_dispatch->th_disp_buffer =
        serial_team->t.t_dispatch->th_disp_buffer->next;
    __kmp_free(disp_buffer);
  }
  this_thr->th.th_def_allocator = serial_team->t.t_def_allocator; // restore

  --serial_team->t.t_serialized;
  if (serial_team->t.t_serialized == 0) {

    /* return to the parallel section */

#if KMP_ARCH_X86 || KMP_ARCH_X86_64
    if (__kmp_inherit_fp_control && serial_team->t.t_fp_control_saved) {
      __kmp_clear_x87_fpu_status_word();
      __kmp_load_x87_fpu_control_word(&serial_team->t.t_x87_fpu_control_word);
      __kmp_load_mxcsr(&serial_team->t.t_mxcsr);
    }
#endif /* KMP_ARCH_X86 || KMP_ARCH_X86_64 */

    this_thr->th.th_team = serial_team->t.t_parent;
    this_thr->th.th_info.ds.ds_tid = serial_team->t.t_master_tid;

    /* restore values cached in the thread */
    this_thr->th.th_team_nproc = serial_team->t.t_parent->t.t_nproc; /*  JPH */
    this_thr->th.th_team_master =
        serial_team->t.t_parent->t.t_threads[0]; /* JPH */
    this_thr->th.th_team_serialized = this_thr->th.th_team->t.t_serialized;

    /* TODO the below shouldn't need to be adjusted for serialized teams */
    this_thr->th.th_dispatch =
        &this_thr->th.th_team->t.t_dispatch[serial_team->t.t_master_tid];

    __kmp_pop_current_task_from_thread(this_thr);

    KMP_ASSERT(this_thr->th.th_current_task->td_flags.executing == 0);
    this_thr->th.th_current_task->td_flags.executing = 1;

    if (__kmp_tasking_mode != tskm_immediate_exec) {
      // Copy the task team from the new child / old parent team to the thread.
      this_thr->th.th_task_team =
          this_thr->th.th_team->t.t_task_team[this_thr->th.th_task_state];
      KA_TRACE(20,
               ("__kmpc_end_serialized_parallel: T#%d restoring task_team %p / "
                "team %p\n",
                global_tid, this_thr->th.th_task_team, this_thr->th.th_team));
    }
  } else {
    if (__kmp_tasking_mode != tskm_immediate_exec) {
      KA_TRACE(20, ("__kmpc_end_serialized_parallel: T#%d decreasing nesting "
                    "depth of serial team %p to %d\n",
                    global_tid, serial_team, serial_team->t.t_serialized));
    }
  }

  if (__kmp_env_consistency_check)
    __kmp_pop_parallel(global_tid, NULL);
#if OMPT_SUPPORT
  if (ompt_enabled.enabled)
    this_thr->th.ompt_thread_info.state =
        ((this_thr->th.th_team_serialized) ? ompt_state_work_serial
                                           : ompt_state_work_parallel);
#endif
}

/*!
@ingroup SYNCHRONIZATION
@param loc  source location information.

Execute <tt>flush</tt>. This is implemented as a full memory fence. (Though
depending on the memory ordering convention obeyed by the compiler
even that may not be necessary).
*/
void __kmpc_flush(ident_t *loc) {
  KC_TRACE(10, ("__kmpc_flush: called\n"));

  /* need explicit __mf() here since use volatile instead in library */
  KMP_MB(); /* Flush all pending memory write invalidates.  */

#if (KMP_ARCH_X86 || KMP_ARCH_X86_64)
#if KMP_MIC
// fence-style instructions do not exist, but lock; xaddl $0,(%rsp) can be used.
// We shouldn't need it, though, since the ABI rules require that
// * If the compiler generates NGO stores it also generates the fence
// * If users hand-code NGO stores they should insert the fence
// therefore no incomplete unordered stores should be visible.
#else
  // C74404
  // This is to address non-temporal store instructions (sfence needed).
  // The clflush instruction is addressed either (mfence needed).
  // Probably the non-temporal load monvtdqa instruction should also be
  // addressed.
  // mfence is a SSE2 instruction. Do not execute it if CPU is not SSE2.
  if (!__kmp_cpuinfo.initialized) {
    __kmp_query_cpuid(&__kmp_cpuinfo);
  }
  if (!__kmp_cpuinfo.sse2) {
    // CPU cannot execute SSE2 instructions.
  } else {
#if KMP_COMPILER_ICC
    _mm_mfence();
#elif KMP_COMPILER_MSVC
    MemoryBarrier();
#else
    __sync_synchronize();
#endif // KMP_COMPILER_ICC
  }
#endif // KMP_MIC
#elif (KMP_ARCH_ARM || KMP_ARCH_AARCH64 || KMP_ARCH_MIPS || KMP_ARCH_MIPS64 || \
       KMP_ARCH_RISCV64)
// Nothing to see here move along
#elif KMP_ARCH_PPC64
// Nothing needed here (we have a real MB above).
#else
#error Unknown or unsupported architecture
#endif

#if OMPT_SUPPORT && OMPT_OPTIONAL
  if (ompt_enabled.ompt_callback_flush) {
    ompt_callbacks.ompt_callback(ompt_callback_flush)(
        __ompt_get_thread_data_internal(), OMPT_GET_RETURN_ADDRESS(0));
  }
#endif
}

/* -------------------------------------------------------------------------- */
/*!
@ingroup SYNCHRONIZATION
@param loc source location information
@param global_tid thread id.

Execute a barrier.
*/
void __kmpc_barrier(ident_t *loc, kmp_int32 global_tid) {
  KMP_COUNT_BLOCK(OMP_BARRIER);
  KC_TRACE(10, ("__kmpc_barrier: called T#%d\n", global_tid));
  __kmp_assert_valid_gtid(global_tid);

  if (!TCR_4(__kmp_init_parallel))
    __kmp_parallel_initialize();

  __kmp_resume_if_soft_paused();

  if (__kmp_env_consistency_check) {
    if (loc == 0) {
      KMP_WARNING(ConstructIdentInvalid); // ??? What does it mean for the user?
    }
    __kmp_check_barrier(global_tid, ct_barrier, loc);
  }

#if OMPT_SUPPORT
  ompt_frame_t *ompt_frame;
  if (ompt_enabled.enabled) {
    __ompt_get_task_info_internal(0, NULL, NULL, &ompt_frame, NULL, NULL);
    if (ompt_frame->enter_frame.ptr == NULL)
      ompt_frame->enter_frame.ptr = OMPT_GET_FRAME_ADDRESS(0);
  }
  OMPT_STORE_RETURN_ADDRESS(global_tid);
#endif
  __kmp_threads[global_tid]->th.th_ident = loc;
  // TODO: explicit barrier_wait_id:
  //   this function is called when 'barrier' directive is present or
  //   implicit barrier at the end of a worksharing construct.
  // 1) better to add a per-thread barrier counter to a thread data structure
  // 2) set to 0 when a new team is created
  // 4) no sync is required

  __kmp_barrier(bs_plain_barrier, global_tid, FALSE, 0, NULL, NULL);
#if OMPT_SUPPORT && OMPT_OPTIONAL
  if (ompt_enabled.enabled) {
    ompt_frame->enter_frame = ompt_data_none;
  }
#endif
}

/* The BARRIER for a MASTER section is always explicit   */
/*!
@ingroup WORK_SHARING
@param loc  source location information.
@param global_tid  global thread number .
@return 1 if this thread should execute the <tt>master</tt> block, 0 otherwise.
*/
kmp_int32 __kmpc_master(ident_t *loc, kmp_int32 global_tid) {
  int status = 0;

  KC_TRACE(10, ("__kmpc_master: called T#%d\n", global_tid));
  __kmp_assert_valid_gtid(global_tid);

  if (!TCR_4(__kmp_init_parallel))
    __kmp_parallel_initialize();

  __kmp_resume_if_soft_paused();

  if (KMP_MASTER_GTID(global_tid)) {
    KMP_COUNT_BLOCK(OMP_MASTER);
    KMP_PUSH_PARTITIONED_TIMER(OMP_master);
    status = 1;
  }

#if OMPT_SUPPORT && OMPT_OPTIONAL
  if (status) {
    if (ompt_enabled.ompt_callback_masked) {
      kmp_info_t *this_thr = __kmp_threads[global_tid];
      kmp_team_t *team = this_thr->th.th_team;

      int tid = __kmp_tid_from_gtid(global_tid);
      ompt_callbacks.ompt_callback(ompt_callback_masked)(
          ompt_scope_begin, &(team->t.ompt_team_info.parallel_data),
          &(team->t.t_implicit_task_taskdata[tid].ompt_task_info.task_data),
          OMPT_GET_RETURN_ADDRESS(0));
    }
  }
#endif

  if (__kmp_env_consistency_check) {
#if KMP_USE_DYNAMIC_LOCK
    if (status)
      __kmp_push_sync(global_tid, ct_master, loc, NULL, 0);
    else
      __kmp_check_sync(global_tid, ct_master, loc, NULL, 0);
#else
    if (status)
      __kmp_push_sync(global_tid, ct_master, loc, NULL);
    else
      __kmp_check_sync(global_tid, ct_master, loc, NULL);
#endif
  }

  return status;
}

/*!
@ingroup WORK_SHARING
@param loc  source location information.
@param global_tid  global thread number .

Mark the end of a <tt>master</tt> region. This should only be called by the
thread that executes the <tt>master</tt> region.
*/
void __kmpc_end_master(ident_t *loc, kmp_int32 global_tid) {
  KC_TRACE(10, ("__kmpc_end_master: called T#%d\n", global_tid));
  __kmp_assert_valid_gtid(global_tid);
  KMP_DEBUG_ASSERT(KMP_MASTER_GTID(global_tid));
  KMP_POP_PARTITIONED_TIMER();

#if OMPT_SUPPORT && OMPT_OPTIONAL
  kmp_info_t *this_thr = __kmp_threads[global_tid];
  kmp_team_t *team = this_thr->th.th_team;
  if (ompt_enabled.ompt_callback_masked) {
    int tid = __kmp_tid_from_gtid(global_tid);
    ompt_callbacks.ompt_callback(ompt_callback_masked)(
        ompt_scope_end, &(team->t.ompt_team_info.parallel_data),
        &(team->t.t_implicit_task_taskdata[tid].ompt_task_info.task_data),
        OMPT_GET_RETURN_ADDRESS(0));
  }
#endif

  if (__kmp_env_consistency_check) {
    if (KMP_MASTER_GTID(global_tid))
      __kmp_pop_sync(global_tid, ct_master, loc);
  }
}

/*!
@ingroup WORK_SHARING
@param loc  source location information.
@param global_tid  global thread number.
@param filter result of evaluating filter clause on thread global_tid, or zero
if no filter clause present
@return 1 if this thread should execute the <tt>masked</tt> block, 0 otherwise.
*/
kmp_int32 __kmpc_masked(ident_t *loc, kmp_int32 global_tid, kmp_int32 filter) {
  int status = 0;
  int tid;
  KC_TRACE(10, ("__kmpc_masked: called T#%d\n", global_tid));
  __kmp_assert_valid_gtid(global_tid);

  if (!TCR_4(__kmp_init_parallel))
    __kmp_parallel_initialize();

  __kmp_resume_if_soft_paused();

  tid = __kmp_tid_from_gtid(global_tid);
  if (tid == filter) {
    KMP_COUNT_BLOCK(OMP_MASKED);
    KMP_PUSH_PARTITIONED_TIMER(OMP_masked);
    status = 1;
  }

#if OMPT_SUPPORT && OMPT_OPTIONAL
  if (status) {
    if (ompt_enabled.ompt_callback_masked) {
      kmp_info_t *this_thr = __kmp_threads[global_tid];
      kmp_team_t *team = this_thr->th.th_team;
      ompt_callbacks.ompt_callback(ompt_callback_masked)(
          ompt_scope_begin, &(team->t.ompt_team_info.parallel_data),
          &(team->t.t_implicit_task_taskdata[tid].ompt_task_info.task_data),
          OMPT_GET_RETURN_ADDRESS(0));
    }
  }
#endif

  if (__kmp_env_consistency_check) {
#if KMP_USE_DYNAMIC_LOCK
    if (status)
      __kmp_push_sync(global_tid, ct_masked, loc, NULL, 0);
    else
      __kmp_check_sync(global_tid, ct_masked, loc, NULL, 0);
#else
    if (status)
      __kmp_push_sync(global_tid, ct_masked, loc, NULL);
    else
      __kmp_check_sync(global_tid, ct_masked, loc, NULL);
#endif
  }

  return status;
}

/*!
@ingroup WORK_SHARING
@param loc  source location information.
@param global_tid  global thread number .

Mark the end of a <tt>masked</tt> region. This should only be called by the
thread that executes the <tt>masked</tt> region.
*/
void __kmpc_end_masked(ident_t *loc, kmp_int32 global_tid) {
  KC_TRACE(10, ("__kmpc_end_masked: called T#%d\n", global_tid));
  __kmp_assert_valid_gtid(global_tid);
  KMP_POP_PARTITIONED_TIMER();

#if OMPT_SUPPORT && OMPT_OPTIONAL
  kmp_info_t *this_thr = __kmp_threads[global_tid];
  kmp_team_t *team = this_thr->th.th_team;
  if (ompt_enabled.ompt_callback_masked) {
    int tid = __kmp_tid_from_gtid(global_tid);
    ompt_callbacks.ompt_callback(ompt_callback_masked)(
        ompt_scope_end, &(team->t.ompt_team_info.parallel_data),
        &(team->t.t_implicit_task_taskdata[tid].ompt_task_info.task_data),
        OMPT_GET_RETURN_ADDRESS(0));
  }
#endif

  if (__kmp_env_consistency_check) {
    __kmp_pop_sync(global_tid, ct_masked, loc);
  }
}

/*!
@ingroup WORK_SHARING
@param loc  source location information.
@param gtid  global thread number.

Start execution of an <tt>ordered</tt> construct.
*/
void __kmpc_ordered(ident_t *loc, kmp_int32 gtid) {
  int cid = 0;
  kmp_info_t *th;
  KMP_DEBUG_ASSERT(__kmp_init_serial);

  KC_TRACE(10, ("__kmpc_ordered: called T#%d\n", gtid));
  __kmp_assert_valid_gtid(gtid);

  if (!TCR_4(__kmp_init_parallel))
    __kmp_parallel_initialize();

  __kmp_resume_if_soft_paused();

#if USE_ITT_BUILD
  __kmp_itt_ordered_prep(gtid);
// TODO: ordered_wait_id
#endif /* USE_ITT_BUILD */

  th = __kmp_threads[gtid];

#if OMPT_SUPPORT && OMPT_OPTIONAL
  kmp_team_t *team;
  ompt_wait_id_t lck;
  void *codeptr_ra;
  OMPT_STORE_RETURN_ADDRESS(gtid);
  if (ompt_enabled.enabled) {
    team = __kmp_team_from_gtid(gtid);
    lck = (ompt_wait_id_t)(uintptr_t)&team->t.t_ordered.dt.t_value;
    /* OMPT state update */
    th->th.ompt_thread_info.wait_id = lck;
    th->th.ompt_thread_info.state = ompt_state_wait_ordered;

    /* OMPT event callback */
    codeptr_ra = OMPT_LOAD_RETURN_ADDRESS(gtid);
    if (ompt_enabled.ompt_callback_mutex_acquire) {
      ompt_callbacks.ompt_callback(ompt_callback_mutex_acquire)(
          ompt_mutex_ordered, omp_lock_hint_none, kmp_mutex_impl_spin, lck,
          codeptr_ra);
    }
  }
#endif

  if (th->th.th_dispatch->th_deo_fcn != 0)
    (*th->th.th_dispatch->th_deo_fcn)(&gtid, &cid, loc);
  else
    __kmp_parallel_deo(&gtid, &cid, loc);

#if OMPT_SUPPORT && OMPT_OPTIONAL
  if (ompt_enabled.enabled) {
    /* OMPT state update */
    th->th.ompt_thread_info.state = ompt_state_work_parallel;
    th->th.ompt_thread_info.wait_id = 0;

    /* OMPT event callback */
    if (ompt_enabled.ompt_callback_mutex_acquired) {
      ompt_callbacks.ompt_callback(ompt_callback_mutex_acquired)(
          ompt_mutex_ordered, (ompt_wait_id_t)(uintptr_t)lck, codeptr_ra);
    }
  }
#endif

#if USE_ITT_BUILD
  __kmp_itt_ordered_start(gtid);
#endif /* USE_ITT_BUILD */
}

/*!
@ingroup WORK_SHARING
@param loc  source location information.
@param gtid  global thread number.

End execution of an <tt>ordered</tt> construct.
*/
void __kmpc_end_ordered(ident_t *loc, kmp_int32 gtid) {
  int cid = 0;
  kmp_info_t *th;

  KC_TRACE(10, ("__kmpc_end_ordered: called T#%d\n", gtid));
  __kmp_assert_valid_gtid(gtid);

#if USE_ITT_BUILD
  __kmp_itt_ordered_end(gtid);
// TODO: ordered_wait_id
#endif /* USE_ITT_BUILD */

  th = __kmp_threads[gtid];

  if (th->th.th_dispatch->th_dxo_fcn != 0)
    (*th->th.th_dispatch->th_dxo_fcn)(&gtid, &cid, loc);
  else
    __kmp_parallel_dxo(&gtid, &cid, loc);

#if OMPT_SUPPORT && OMPT_OPTIONAL
  OMPT_STORE_RETURN_ADDRESS(gtid);
  if (ompt_enabled.ompt_callback_mutex_released) {
    ompt_callbacks.ompt_callback(ompt_callback_mutex_released)(
        ompt_mutex_ordered,
        (ompt_wait_id_t)(uintptr_t)&__kmp_team_from_gtid(gtid)
            ->t.t_ordered.dt.t_value,
        OMPT_LOAD_RETURN_ADDRESS(gtid));
  }
#endif
}

#if KMP_USE_DYNAMIC_LOCK

static __forceinline void
__kmp_init_indirect_csptr(kmp_critical_name *crit, ident_t const *loc,
                          kmp_int32 gtid, kmp_indirect_locktag_t tag) {
  // Pointer to the allocated indirect lock is written to crit, while indexing
  // is ignored.
  void *idx;
  kmp_indirect_lock_t **lck;
  lck = (kmp_indirect_lock_t **)crit;
  kmp_indirect_lock_t *ilk = __kmp_allocate_indirect_lock(&idx, gtid, tag);
  KMP_I_LOCK_FUNC(ilk, init)(ilk->lock);
  KMP_SET_I_LOCK_LOCATION(ilk, loc);
  KMP_SET_I_LOCK_FLAGS(ilk, kmp_lf_critical_section);
  KA_TRACE(20,
           ("__kmp_init_indirect_csptr: initialized indirect lock #%d\n", tag));
#if USE_ITT_BUILD
  __kmp_itt_critical_creating(ilk->lock, loc);
#endif
  int status = KMP_COMPARE_AND_STORE_PTR(lck, nullptr, ilk);
  if (status == 0) {
#if USE_ITT_BUILD
    __kmp_itt_critical_destroyed(ilk->lock);
#endif
    // We don't really need to destroy the unclaimed lock here since it will be
    // cleaned up at program exit.
    // KMP_D_LOCK_FUNC(&idx, destroy)((kmp_dyna_lock_t *)&idx);
  }
  KMP_DEBUG_ASSERT(*lck != NULL);
}

// Fast-path acquire tas lock
#define KMP_ACQUIRE_TAS_LOCK(lock, gtid)                                       \
  {                                                                            \
    kmp_tas_lock_t *l = (kmp_tas_lock_t *)lock;                                \
    kmp_int32 tas_free = KMP_LOCK_FREE(tas);                                   \
    kmp_int32 tas_busy = KMP_LOCK_BUSY(gtid + 1, tas);                         \
    if (KMP_ATOMIC_LD_RLX(&l->lk.poll) != tas_free ||                          \
        !__kmp_atomic_compare_store_acq(&l->lk.poll, tas_free, tas_busy)) {    \
      kmp_uint32 spins;                                                        \
      KMP_FSYNC_PREPARE(l);                                                    \
      KMP_INIT_YIELD(spins);                                                   \
      kmp_backoff_t backoff = __kmp_spin_backoff_params;                       \
      do {                                                                     \
        if (TCR_4(__kmp_nth) >                                                 \
            (__kmp_avail_proc ? __kmp_avail_proc : __kmp_xproc)) {             \
          KMP_YIELD(TRUE);                                                     \
        } else {                                                               \
          KMP_YIELD_SPIN(spins);                                               \
        }                                                                      \
        __kmp_spin_backoff(&backoff);                                          \
      } while (                                                                \
          KMP_ATOMIC_LD_RLX(&l->lk.poll) != tas_free ||                        \
          !__kmp_atomic_compare_store_acq(&l->lk.poll, tas_free, tas_busy));   \
    }                                                                          \
    KMP_FSYNC_ACQUIRED(l);                                                     \
  }

// Fast-path test tas lock
#define KMP_TEST_TAS_LOCK(lock, gtid, rc)                                      \
  {                                                                            \
    kmp_tas_lock_t *l = (kmp_tas_lock_t *)lock;                                \
    kmp_int32 tas_free = KMP_LOCK_FREE(tas);                                   \
    kmp_int32 tas_busy = KMP_LOCK_BUSY(gtid + 1, tas);                         \
    rc = KMP_ATOMIC_LD_RLX(&l->lk.poll) == tas_free &&                         \
         __kmp_atomic_compare_store_acq(&l->lk.poll, tas_free, tas_busy);      \
  }

// Fast-path release tas lock
#define KMP_RELEASE_TAS_LOCK(lock, gtid)                                       \
  { KMP_ATOMIC_ST_REL(&((kmp_tas_lock_t *)lock)->lk.poll, KMP_LOCK_FREE(tas)); }

#if KMP_USE_FUTEX

#include <sys/syscall.h>
#include <unistd.h>
#ifndef FUTEX_WAIT
#define FUTEX_WAIT 0
#endif
#ifndef FUTEX_WAKE
#define FUTEX_WAKE 1
#endif

// Fast-path acquire futex lock
#define KMP_ACQUIRE_FUTEX_LOCK(lock, gtid)                                     \
  {                                                                            \
    kmp_futex_lock_t *ftx = (kmp_futex_lock_t *)lock;                          \
    kmp_int32 gtid_code = (gtid + 1) << 1;                                     \
    KMP_MB();                                                                  \
    KMP_FSYNC_PREPARE(ftx);                                                    \
    kmp_int32 poll_val;                                                        \
    while ((poll_val = KMP_COMPARE_AND_STORE_RET32(                            \
                &(ftx->lk.poll), KMP_LOCK_FREE(futex),                         \
                KMP_LOCK_BUSY(gtid_code, futex))) != KMP_LOCK_FREE(futex)) {   \
      kmp_int32 cond = KMP_LOCK_STRIP(poll_val) & 1;                           \
      if (!cond) {                                                             \
        if (!KMP_COMPARE_AND_STORE_RET32(&(ftx->lk.poll), poll_val,            \
                                         poll_val |                            \
                                             KMP_LOCK_BUSY(1, futex))) {       \
          continue;                                                            \
        }                                                                      \
        poll_val |= KMP_LOCK_BUSY(1, futex);                                   \
      }                                                                        \
      kmp_int32 rc;                                                            \
      if ((rc = syscall(__NR_futex, &(ftx->lk.poll), FUTEX_WAIT, poll_val,     \
                        NULL, NULL, 0)) != 0) {                                \
        continue;                                                              \
      }                                                                        \
      gtid_code |= 1;                                                          \
    }                                                                          \
    KMP_FSYNC_ACQUIRED(ftx);                                                   \
  }

// Fast-path test futex lock
#define KMP_TEST_FUTEX_LOCK(lock, gtid, rc)                                    \
  {                                                                            \
    kmp_futex_lock_t *ftx = (kmp_futex_lock_t *)lock;                          \
    if (KMP_COMPARE_AND_STORE_ACQ32(&(ftx->lk.poll), KMP_LOCK_FREE(futex),     \
                                    KMP_LOCK_BUSY(gtid + 1 << 1, futex))) {    \
      KMP_FSYNC_ACQUIRED(ftx);                                                 \
      rc = TRUE;                                                               \
    } else {                                                                   \
      rc = FALSE;                                                              \
    }                                                                          \
  }

// Fast-path release futex lock
#define KMP_RELEASE_FUTEX_LOCK(lock, gtid)                                     \
  {                                                                            \
    kmp_futex_lock_t *ftx = (kmp_futex_lock_t *)lock;                          \
    KMP_MB();                                                                  \
    KMP_FSYNC_RELEASING(ftx);                                                  \
    kmp_int32 poll_val =                                                       \
        KMP_XCHG_FIXED32(&(ftx->lk.poll), KMP_LOCK_FREE(futex));               \
    if (KMP_LOCK_STRIP(poll_val) & 1) {                                        \
      syscall(__NR_futex, &(ftx->lk.poll), FUTEX_WAKE,                         \
              KMP_LOCK_BUSY(1, futex), NULL, NULL, 0);                         \
    }                                                                          \
    KMP_MB();                                                                  \
    KMP_YIELD_OVERSUB();                                                       \
  }

#endif // KMP_USE_FUTEX

#else // KMP_USE_DYNAMIC_LOCK

static kmp_user_lock_p __kmp_get_critical_section_ptr(kmp_critical_name *crit,
                                                      ident_t const *loc,
                                                      kmp_int32 gtid) {
  kmp_user_lock_p *lck_pp = (kmp_user_lock_p *)crit;

  // Because of the double-check, the following load doesn't need to be volatile
  kmp_user_lock_p lck = (kmp_user_lock_p)TCR_PTR(*lck_pp);

  if (lck == NULL) {
    void *idx;

    // Allocate & initialize the lock.
    // Remember alloc'ed locks in table in order to free them in __kmp_cleanup()
    lck = __kmp_user_lock_allocate(&idx, gtid, kmp_lf_critical_section);
    __kmp_init_user_lock_with_checks(lck);
    __kmp_set_user_lock_location(lck, loc);
#if USE_ITT_BUILD
    __kmp_itt_critical_creating(lck);
// __kmp_itt_critical_creating() should be called *before* the first usage
// of underlying lock. It is the only place where we can guarantee it. There
// are chances the lock will destroyed with no usage, but it is not a
// problem, because this is not real event seen by user but rather setting
// name for object (lock). See more details in kmp_itt.h.
#endif /* USE_ITT_BUILD */

    // Use a cmpxchg instruction to slam the start of the critical section with
    // the lock pointer.  If another thread beat us to it, deallocate the lock,
    // and use the lock that the other thread allocated.
    int status = KMP_COMPARE_AND_STORE_PTR(lck_pp, 0, lck);

    if (status == 0) {
// Deallocate the lock and reload the value.
#if USE_ITT_BUILD
      __kmp_itt_critical_destroyed(lck);
// Let ITT know the lock is destroyed and the same memory location may be reused
// for another purpose.
#endif /* USE_ITT_BUILD */
      __kmp_destroy_user_lock_with_checks(lck);
      __kmp_user_lock_free(&idx, gtid, lck);
      lck = (kmp_user_lock_p)TCR_PTR(*lck_pp);
      KMP_DEBUG_ASSERT(lck != NULL);
    }
  }
  return lck;
}

#endif // KMP_USE_DYNAMIC_LOCK

/*!
@ingroup WORK_SHARING
@param loc  source location information.
@param global_tid  global thread number.
@param crit identity of the critical section. This could be a pointer to a lock
associated with the critical section, or some other suitably unique value.

Enter code protected by a `critical` construct.
This function blocks until the executing thread can enter the critical section.
*/
void __kmpc_critical(ident_t *loc, kmp_int32 global_tid,
                     kmp_critical_name *crit) {
#if KMP_USE_DYNAMIC_LOCK
#if OMPT_SUPPORT && OMPT_OPTIONAL
  OMPT_STORE_RETURN_ADDRESS(global_tid);
#endif // OMPT_SUPPORT
  __kmpc_critical_with_hint(loc, global_tid, crit, omp_lock_hint_none);
#else
  KMP_COUNT_BLOCK(OMP_CRITICAL);
#if OMPT_SUPPORT && OMPT_OPTIONAL
  ompt_state_t prev_state = ompt_state_undefined;
  ompt_thread_info_t ti;
#endif
  kmp_user_lock_p lck;

  KC_TRACE(10, ("__kmpc_critical: called T#%d\n", global_tid));
  __kmp_assert_valid_gtid(global_tid);

  // TODO: add THR_OVHD_STATE

  KMP_PUSH_PARTITIONED_TIMER(OMP_critical_wait);
  KMP_CHECK_USER_LOCK_INIT();

  if ((__kmp_user_lock_kind == lk_tas) &&
      (sizeof(lck->tas.lk.poll) <= OMP_CRITICAL_SIZE)) {
    lck = (kmp_user_lock_p)crit;
  }
#if KMP_USE_FUTEX
  else if ((__kmp_user_lock_kind == lk_futex) &&
           (sizeof(lck->futex.lk.poll) <= OMP_CRITICAL_SIZE)) {
    lck = (kmp_user_lock_p)crit;
  }
#endif
  else { // ticket, queuing or drdpa
    lck = __kmp_get_critical_section_ptr(crit, loc, global_tid);
  }

  if (__kmp_env_consistency_check)
    __kmp_push_sync(global_tid, ct_critical, loc, lck);

    // since the critical directive binds to all threads, not just the current
    // team we have to check this even if we are in a serialized team.
    // also, even if we are the uber thread, we still have to conduct the lock,
    // as we have to contend with sibling threads.

#if USE_ITT_BUILD
  __kmp_itt_critical_acquiring(lck);
#endif /* USE_ITT_BUILD */
#if OMPT_SUPPORT && OMPT_OPTIONAL
  OMPT_STORE_RETURN_ADDRESS(gtid);
  void *codeptr_ra = NULL;
  if (ompt_enabled.enabled) {
    ti = __kmp_threads[global_tid]->th.ompt_thread_info;
    /* OMPT state update */
    prev_state = ti.state;
    ti.wait_id = (ompt_wait_id_t)(uintptr_t)lck;
    ti.state = ompt_state_wait_critical;

    /* OMPT event callback */
    codeptr_ra = OMPT_LOAD_RETURN_ADDRESS(gtid);
    if (ompt_enabled.ompt_callback_mutex_acquire) {
      ompt_callbacks.ompt_callback(ompt_callback_mutex_acquire)(
          ompt_mutex_critical, omp_lock_hint_none, __ompt_get_mutex_impl_type(),
          (ompt_wait_id_t)(uintptr_t)lck, codeptr_ra);
    }
  }
#endif
  // Value of 'crit' should be good for using as a critical_id of the critical
  // section directive.
  __kmp_acquire_user_lock_with_checks(lck, global_tid);

#if USE_ITT_BUILD
  __kmp_itt_critical_acquired(lck);
#endif /* USE_ITT_BUILD */
#if OMPT_SUPPORT && OMPT_OPTIONAL
  if (ompt_enabled.enabled) {
    /* OMPT state update */
    ti.state = prev_state;
    ti.wait_id = 0;

    /* OMPT event callback */
    if (ompt_enabled.ompt_callback_mutex_acquired) {
      ompt_callbacks.ompt_callback(ompt_callback_mutex_acquired)(
          ompt_mutex_critical, (ompt_wait_id_t)(uintptr_t)lck, codeptr_ra);
    }
  }
#endif
  KMP_POP_PARTITIONED_TIMER();

  KMP_PUSH_PARTITIONED_TIMER(OMP_critical);
  KA_TRACE(15, ("__kmpc_critical: done T#%d\n", global_tid));
#endif // KMP_USE_DYNAMIC_LOCK
}

#if KMP_USE_DYNAMIC_LOCK

// Converts the given hint to an internal lock implementation
static __forceinline kmp_dyna_lockseq_t __kmp_map_hint_to_lock(uintptr_t hint) {
#if KMP_USE_TSX
#define KMP_TSX_LOCK(seq) lockseq_##seq
#else
#define KMP_TSX_LOCK(seq) __kmp_user_lock_seq
#endif

#if KMP_ARCH_X86 || KMP_ARCH_X86_64
#define KMP_CPUINFO_RTM (__kmp_cpuinfo.rtm)
#else
#define KMP_CPUINFO_RTM 0
#endif

  // Hints that do not require further logic
  if (hint & kmp_lock_hint_hle)
    return KMP_TSX_LOCK(hle);
  if (hint & kmp_lock_hint_rtm)
    return KMP_CPUINFO_RTM ? KMP_TSX_LOCK(rtm_queuing) : __kmp_user_lock_seq;
  if (hint & kmp_lock_hint_adaptive)
    return KMP_CPUINFO_RTM ? KMP_TSX_LOCK(adaptive) : __kmp_user_lock_seq;

  // Rule out conflicting hints first by returning the default lock
  if ((hint & omp_lock_hint_contended) && (hint & omp_lock_hint_uncontended))
    return __kmp_user_lock_seq;
  if ((hint & omp_lock_hint_speculative) &&
      (hint & omp_lock_hint_nonspeculative))
    return __kmp_user_lock_seq;

  // Do not even consider speculation when it appears to be contended
  if (hint & omp_lock_hint_contended)
    return lockseq_queuing;

  // Uncontended lock without speculation
  if ((hint & omp_lock_hint_uncontended) && !(hint & omp_lock_hint_speculative))
    return lockseq_tas;

  // Use RTM lock for speculation
  if (hint & omp_lock_hint_speculative)
    return KMP_CPUINFO_RTM ? KMP_TSX_LOCK(rtm_spin) : __kmp_user_lock_seq;

  return __kmp_user_lock_seq;
}

#if OMPT_SUPPORT && OMPT_OPTIONAL
#if KMP_USE_DYNAMIC_LOCK
static kmp_mutex_impl_t
__ompt_get_mutex_impl_type(void *user_lock, kmp_indirect_lock_t *ilock = 0) {
  if (user_lock) {
    switch (KMP_EXTRACT_D_TAG(user_lock)) {
    case 0:
      break;
#if KMP_USE_FUTEX
    case locktag_futex:
      return kmp_mutex_impl_queuing;
#endif
    case locktag_tas:
      return kmp_mutex_impl_spin;
#if KMP_USE_TSX
    case locktag_hle:
    case locktag_rtm_spin:
      return kmp_mutex_impl_speculative;
#endif
    default:
      return kmp_mutex_impl_none;
    }
    ilock = KMP_LOOKUP_I_LOCK(user_lock);
  }
  KMP_ASSERT(ilock);
  switch (ilock->type) {
#if KMP_USE_TSX
  case locktag_adaptive:
  case locktag_rtm_queuing:
    return kmp_mutex_impl_speculative;
#endif
  case locktag_nested_tas:
    return kmp_mutex_impl_spin;
#if KMP_USE_FUTEX
  case locktag_nested_futex:
#endif
  case locktag_ticket:
  case locktag_queuing:
  case locktag_drdpa:
  case locktag_nested_ticket:
  case locktag_nested_queuing:
  case locktag_nested_drdpa:
    return kmp_mutex_impl_queuing;
  default:
    return kmp_mutex_impl_none;
  }
}
#else
// For locks without dynamic binding
static kmp_mutex_impl_t __ompt_get_mutex_impl_type() {
  switch (__kmp_user_lock_kind) {
  case lk_tas:
    return kmp_mutex_impl_spin;
#if KMP_USE_FUTEX
  case lk_futex:
#endif
  case lk_ticket:
  case lk_queuing:
  case lk_drdpa:
    return kmp_mutex_impl_queuing;
#if KMP_USE_TSX
  case lk_hle:
  case lk_rtm_queuing:
  case lk_rtm_spin:
  case lk_adaptive:
    return kmp_mutex_impl_speculative;
#endif
  default:
    return kmp_mutex_impl_none;
  }
}
#endif // KMP_USE_DYNAMIC_LOCK
#endif // OMPT_SUPPORT && OMPT_OPTIONAL

/*!
@ingroup WORK_SHARING
@param loc  source location information.
@param global_tid  global thread number.
@param crit identity of the critical section. This could be a pointer to a lock
associated with the critical section, or some other suitably unique value.
@param hint the lock hint.

Enter code protected by a `critical` construct with a hint. The hint value is
used to suggest a lock implementation. This function blocks until the executing
thread can enter the critical section unless the hint suggests use of
speculative execution and the hardware supports it.
*/
void __kmpc_critical_with_hint(ident_t *loc, kmp_int32 global_tid,
                               kmp_critical_name *crit, uint32_t hint) {
  KMP_COUNT_BLOCK(OMP_CRITICAL);
  kmp_user_lock_p lck;
#if OMPT_SUPPORT && OMPT_OPTIONAL
  ompt_state_t prev_state = ompt_state_undefined;
  ompt_thread_info_t ti;
  // This is the case, if called from __kmpc_critical:
  void *codeptr = OMPT_LOAD_RETURN_ADDRESS(global_tid);
  if (!codeptr)
    codeptr = OMPT_GET_RETURN_ADDRESS(0);
#endif

  KC_TRACE(10, ("__kmpc_critical: called T#%d\n", global_tid));
  __kmp_assert_valid_gtid(global_tid);

  kmp_dyna_lock_t *lk = (kmp_dyna_lock_t *)crit;
  // Check if it is initialized.
  KMP_PUSH_PARTITIONED_TIMER(OMP_critical_wait);
  if (*lk == 0) {
    kmp_dyna_lockseq_t lckseq = __kmp_map_hint_to_lock(hint);
    if (KMP_IS_D_LOCK(lckseq)) {
      KMP_COMPARE_AND_STORE_ACQ32((volatile kmp_int32 *)crit, 0,
                                  KMP_GET_D_TAG(lckseq));
    } else {
      __kmp_init_indirect_csptr(crit, loc, global_tid, KMP_GET_I_TAG(lckseq));
    }
  }
  // Branch for accessing the actual lock object and set operation. This
  // branching is inevitable since this lock initialization does not follow the
  // normal dispatch path (lock table is not used).
  if (KMP_EXTRACT_D_TAG(lk) != 0) {
    lck = (kmp_user_lock_p)lk;
    if (__kmp_env_consistency_check) {
      __kmp_push_sync(global_tid, ct_critical, loc, lck,
                      __kmp_map_hint_to_lock(hint));
    }
#if USE_ITT_BUILD
    __kmp_itt_critical_acquiring(lck);
#endif
#if OMPT_SUPPORT && OMPT_OPTIONAL
    if (ompt_enabled.enabled) {
      ti = __kmp_threads[global_tid]->th.ompt_thread_info;
      /* OMPT state update */
      prev_state = ti.state;
      ti.wait_id = (ompt_wait_id_t)(uintptr_t)lck;
      ti.state = ompt_state_wait_critical;

      /* OMPT event callback */
      if (ompt_enabled.ompt_callback_mutex_acquire) {
        ompt_callbacks.ompt_callback(ompt_callback_mutex_acquire)(
            ompt_mutex_critical, (unsigned int)hint,
            __ompt_get_mutex_impl_type(crit), (ompt_wait_id_t)(uintptr_t)lck,
            codeptr);
      }
    }
#endif
#if KMP_USE_INLINED_TAS
    if (__kmp_user_lock_seq == lockseq_tas && !__kmp_env_consistency_check) {
      KMP_ACQUIRE_TAS_LOCK(lck, global_tid);
    } else
#elif KMP_USE_INLINED_FUTEX
    if (__kmp_user_lock_seq == lockseq_futex && !__kmp_env_consistency_check) {
      KMP_ACQUIRE_FUTEX_LOCK(lck, global_tid);
    } else
#endif
    {
      KMP_D_LOCK_FUNC(lk, set)(lk, global_tid);
    }
  } else {
    kmp_indirect_lock_t *ilk = *((kmp_indirect_lock_t **)lk);
    lck = ilk->lock;
    if (__kmp_env_consistency_check) {
      __kmp_push_sync(global_tid, ct_critical, loc, lck,
                      __kmp_map_hint_to_lock(hint));
    }
#if USE_ITT_BUILD
    __kmp_itt_critical_acquiring(lck);
#endif
#if OMPT_SUPPORT && OMPT_OPTIONAL
    if (ompt_enabled.enabled) {
      ti = __kmp_threads[global_tid]->th.ompt_thread_info;
      /* OMPT state update */
      prev_state = ti.state;
      ti.wait_id = (ompt_wait_id_t)(uintptr_t)lck;
      ti.state = ompt_state_wait_critical;

      /* OMPT event callback */
      if (ompt_enabled.ompt_callback_mutex_acquire) {
        ompt_callbacks.ompt_callback(ompt_callback_mutex_acquire)(
            ompt_mutex_critical, (unsigned int)hint,
            __ompt_get_mutex_impl_type(0, ilk), (ompt_wait_id_t)(uintptr_t)lck,
            codeptr);
      }
    }
#endif
    KMP_I_LOCK_FUNC(ilk, set)(lck, global_tid);
  }
  KMP_POP_PARTITIONED_TIMER();

#if USE_ITT_BUILD
  __kmp_itt_critical_acquired(lck);
#endif /* USE_ITT_BUILD */
#if OMPT_SUPPORT && OMPT_OPTIONAL
  if (ompt_enabled.enabled) {
    /* OMPT state update */
    ti.state = prev_state;
    ti.wait_id = 0;

    /* OMPT event callback */
    if (ompt_enabled.ompt_callback_mutex_acquired) {
      ompt_callbacks.ompt_callback(ompt_callback_mutex_acquired)(
          ompt_mutex_critical, (ompt_wait_id_t)(uintptr_t)lck, codeptr);
    }
  }
#endif

  KMP_PUSH_PARTITIONED_TIMER(OMP_critical);
  KA_TRACE(15, ("__kmpc_critical: done T#%d\n", global_tid));
} // __kmpc_critical_with_hint

#endif // KMP_USE_DYNAMIC_LOCK

/*!
@ingroup WORK_SHARING
@param loc  source location information.
@param global_tid  global thread number .
@param crit identity of the critical section. This could be a pointer to a lock
associated with the critical section, or some other suitably unique value.

Leave a critical section, releasing any lock that was held during its execution.
*/
void __kmpc_end_critical(ident_t *loc, kmp_int32 global_tid,
                         kmp_critical_name *crit) {
  kmp_user_lock_p lck;

  KC_TRACE(10, ("__kmpc_end_critical: called T#%d\n", global_tid));

#if KMP_USE_DYNAMIC_LOCK
  if (KMP_IS_D_LOCK(__kmp_user_lock_seq)) {
    lck = (kmp_user_lock_p)crit;
    KMP_ASSERT(lck != NULL);
    if (__kmp_env_consistency_check) {
      __kmp_pop_sync(global_tid, ct_critical, loc);
    }
#if USE_ITT_BUILD
    __kmp_itt_critical_releasing(lck);
#endif
#if KMP_USE_INLINED_TAS
    if (__kmp_user_lock_seq == lockseq_tas && !__kmp_env_consistency_check) {
      KMP_RELEASE_TAS_LOCK(lck, global_tid);
    } else
#elif KMP_USE_INLINED_FUTEX
    if (__kmp_user_lock_seq == lockseq_futex && !__kmp_env_consistency_check) {
      KMP_RELEASE_FUTEX_LOCK(lck, global_tid);
    } else
#endif
    {
      KMP_D_LOCK_FUNC(lck, unset)((kmp_dyna_lock_t *)lck, global_tid);
    }
  } else {
    kmp_indirect_lock_t *ilk =
        (kmp_indirect_lock_t *)TCR_PTR(*((kmp_indirect_lock_t **)crit));
    KMP_ASSERT(ilk != NULL);
    lck = ilk->lock;
    if (__kmp_env_consistency_check) {
      __kmp_pop_sync(global_tid, ct_critical, loc);
    }
#if USE_ITT_BUILD
    __kmp_itt_critical_releasing(lck);
#endif
    KMP_I_LOCK_FUNC(ilk, unset)(lck, global_tid);
  }

#else // KMP_USE_DYNAMIC_LOCK

  if ((__kmp_user_lock_kind == lk_tas) &&
      (sizeof(lck->tas.lk.poll) <= OMP_CRITICAL_SIZE)) {
    lck = (kmp_user_lock_p)crit;
  }
#if KMP_USE_FUTEX
  else if ((__kmp_user_lock_kind == lk_futex) &&
           (sizeof(lck->futex.lk.poll) <= OMP_CRITICAL_SIZE)) {
    lck = (kmp_user_lock_p)crit;
  }
#endif
  else { // ticket, queuing or drdpa
    lck = (kmp_user_lock_p)TCR_PTR(*((kmp_user_lock_p *)crit));
  }

  KMP_ASSERT(lck != NULL);

  if (__kmp_env_consistency_check)
    __kmp_pop_sync(global_tid, ct_critical, loc);

#if USE_ITT_BUILD
  __kmp_itt_critical_releasing(lck);
#endif /* USE_ITT_BUILD */
  // Value of 'crit' should be good for using as a critical_id of the critical
  // section directive.
  __kmp_release_user_lock_with_checks(lck, global_tid);

#endif // KMP_USE_DYNAMIC_LOCK

#if OMPT_SUPPORT && OMPT_OPTIONAL
  /* OMPT release event triggers after lock is released; place here to trigger
   * for all #if branches */
  OMPT_STORE_RETURN_ADDRESS(global_tid);
  if (ompt_enabled.ompt_callback_mutex_released) {
    ompt_callbacks.ompt_callback(ompt_callback_mutex_released)(
        ompt_mutex_critical, (ompt_wait_id_t)(uintptr_t)lck,
        OMPT_LOAD_RETURN_ADDRESS(0));
  }
#endif

  KMP_POP_PARTITIONED_TIMER();
  KA_TRACE(15, ("__kmpc_end_critical: done T#%d\n", global_tid));
}

/*!
@ingroup SYNCHRONIZATION
@param loc source location information
@param global_tid thread id.
@return one if the thread should execute the master block, zero otherwise

Start execution of a combined barrier and master. The barrier is executed inside
this function.
*/
kmp_int32 __kmpc_barrier_master(ident_t *loc, kmp_int32 global_tid) {
  int status;
  KC_TRACE(10, ("__kmpc_barrier_master: called T#%d\n", global_tid));
  __kmp_assert_valid_gtid(global_tid);

  if (!TCR_4(__kmp_init_parallel))
    __kmp_parallel_initialize();

  __kmp_resume_if_soft_paused();

  if (__kmp_env_consistency_check)
    __kmp_check_barrier(global_tid, ct_barrier, loc);

#if OMPT_SUPPORT
  ompt_frame_t *ompt_frame;
  if (ompt_enabled.enabled) {
    __ompt_get_task_info_internal(0, NULL, NULL, &ompt_frame, NULL, NULL);
    if (ompt_frame->enter_frame.ptr == NULL)
      ompt_frame->enter_frame.ptr = OMPT_GET_FRAME_ADDRESS(0);
  }
  OMPT_STORE_RETURN_ADDRESS(global_tid);
#endif
#if USE_ITT_NOTIFY
  __kmp_threads[global_tid]->th.th_ident = loc;
#endif
  status = __kmp_barrier(bs_plain_barrier, global_tid, TRUE, 0, NULL, NULL);
#if OMPT_SUPPORT && OMPT_OPTIONAL
  if (ompt_enabled.enabled) {
    ompt_frame->enter_frame = ompt_data_none;
  }
#endif

  return (status != 0) ? 0 : 1;
}

/*!
@ingroup SYNCHRONIZATION
@param loc source location information
@param global_tid thread id.

Complete the execution of a combined barrier and master. This function should
only be called at the completion of the <tt>master</tt> code. Other threads will
still be waiting at the barrier and this call releases them.
*/
void __kmpc_end_barrier_master(ident_t *loc, kmp_int32 global_tid) {
  KC_TRACE(10, ("__kmpc_end_barrier_master: called T#%d\n", global_tid));
  __kmp_assert_valid_gtid(global_tid);
  __kmp_end_split_barrier(bs_plain_barrier, global_tid);
}

/*!
@ingroup SYNCHRONIZATION
@param loc source location information
@param global_tid thread id.
@return one if the thread should execute the master block, zero otherwise

Start execution of a combined barrier and master(nowait) construct.
The barrier is executed inside this function.
There is no equivalent "end" function, since the
*/
kmp_int32 __kmpc_barrier_master_nowait(ident_t *loc, kmp_int32 global_tid) {
  kmp_int32 ret;
  KC_TRACE(10, ("__kmpc_barrier_master_nowait: called T#%d\n", global_tid));
  __kmp_assert_valid_gtid(global_tid);

  if (!TCR_4(__kmp_init_parallel))
    __kmp_parallel_initialize();

  __kmp_resume_if_soft_paused();

  if (__kmp_env_consistency_check) {
    if (loc == 0) {
      KMP_WARNING(ConstructIdentInvalid); // ??? What does it mean for the user?
    }
    __kmp_check_barrier(global_tid, ct_barrier, loc);
  }

#if OMPT_SUPPORT
  ompt_frame_t *ompt_frame;
  if (ompt_enabled.enabled) {
    __ompt_get_task_info_internal(0, NULL, NULL, &ompt_frame, NULL, NULL);
    if (ompt_frame->enter_frame.ptr == NULL)
      ompt_frame->enter_frame.ptr = OMPT_GET_FRAME_ADDRESS(0);
  }
  OMPT_STORE_RETURN_ADDRESS(global_tid);
#endif
#if USE_ITT_NOTIFY
  __kmp_threads[global_tid]->th.th_ident = loc;
#endif
  __kmp_barrier(bs_plain_barrier, global_tid, FALSE, 0, NULL, NULL);
#if OMPT_SUPPORT && OMPT_OPTIONAL
  if (ompt_enabled.enabled) {
    ompt_frame->enter_frame = ompt_data_none;
  }
#endif

  ret = __kmpc_master(loc, global_tid);

  if (__kmp_env_consistency_check) {
    /*  there's no __kmpc_end_master called; so the (stats) */
    /*  actions of __kmpc_end_master are done here          */
    if (ret) {
      /* only one thread should do the pop since only */
      /* one did the push (see __kmpc_master())       */
      __kmp_pop_sync(global_tid, ct_master, loc);
    }
  }

  return (ret);
}

/* The BARRIER for a SINGLE process section is always explicit   */
/*!
@ingroup WORK_SHARING
@param loc  source location information
@param global_tid  global thread number
@return One if this thread should execute the single construct, zero otherwise.

Test whether to execute a <tt>single</tt> construct.
There are no implicit barriers in the two "single" calls, rather the compiler
should introduce an explicit barrier if it is required.
*/

kmp_int32 __kmpc_single(ident_t *loc, kmp_int32 global_tid) {
  __kmp_assert_valid_gtid(global_tid);
  kmp_int32 rc = __kmp_enter_single(global_tid, loc, TRUE);

  if (rc) {
    // We are going to execute the single statement, so we should count it.
    KMP_COUNT_BLOCK(OMP_SINGLE);
    KMP_PUSH_PARTITIONED_TIMER(OMP_single);
  }

#if OMPT_SUPPORT && OMPT_OPTIONAL
  kmp_info_t *this_thr = __kmp_threads[global_tid];
  kmp_team_t *team = this_thr->th.th_team;
  int tid = __kmp_tid_from_gtid(global_tid);

  if (ompt_enabled.enabled) {
    if (rc) {
      if (ompt_enabled.ompt_callback_work) {
        ompt_callbacks.ompt_callback(ompt_callback_work)(
            ompt_work_single_executor, ompt_scope_begin,
            &(team->t.ompt_team_info.parallel_data),
            &(team->t.t_implicit_task_taskdata[tid].ompt_task_info.task_data),
            1, OMPT_GET_RETURN_ADDRESS(0));
      }
    } else {
      if (ompt_enabled.ompt_callback_work) {
        ompt_callbacks.ompt_callback(ompt_callback_work)(
            ompt_work_single_other, ompt_scope_begin,
            &(team->t.ompt_team_info.parallel_data),
            &(team->t.t_implicit_task_taskdata[tid].ompt_task_info.task_data),
            1, OMPT_GET_RETURN_ADDRESS(0));
        ompt_callbacks.ompt_callback(ompt_callback_work)(
            ompt_work_single_other, ompt_scope_end,
            &(team->t.ompt_team_info.parallel_data),
            &(team->t.t_implicit_task_taskdata[tid].ompt_task_info.task_data),
            1, OMPT_GET_RETURN_ADDRESS(0));
      }
    }
  }
#endif

  return rc;
}

/*!
@ingroup WORK_SHARING
@param loc  source location information
@param global_tid  global thread number

Mark the end of a <tt>single</tt> construct.  This function should
only be called by the thread that executed the block of code protected
by the `single` construct.
*/
void __kmpc_end_single(ident_t *loc, kmp_int32 global_tid) {
  __kmp_assert_valid_gtid(global_tid);
  __kmp_exit_single(global_tid);
  KMP_POP_PARTITIONED_TIMER();

#if OMPT_SUPPORT && OMPT_OPTIONAL
  kmp_info_t *this_thr = __kmp_threads[global_tid];
  kmp_team_t *team = this_thr->th.th_team;
  int tid = __kmp_tid_from_gtid(global_tid);

  if (ompt_enabled.ompt_callback_work) {
    ompt_callbacks.ompt_callback(ompt_callback_work)(
        ompt_work_single_executor, ompt_scope_end,
        &(team->t.ompt_team_info.parallel_data),
        &(team->t.t_implicit_task_taskdata[tid].ompt_task_info.task_data), 1,
        OMPT_GET_RETURN_ADDRESS(0));
  }
#endif
}

/*!
@ingroup WORK_SHARING
@param loc Source location
@param global_tid Global thread id

Mark the end of a statically scheduled loop.
*/
void __kmpc_for_static_fini(ident_t *loc, kmp_int32 global_tid) {
  KMP_POP_PARTITIONED_TIMER();
  KE_TRACE(10, ("__kmpc_for_static_fini called T#%d\n", global_tid));

#if OMPT_SUPPORT && OMPT_OPTIONAL
  if (ompt_enabled.ompt_callback_work) {
    ompt_work_t ompt_work_type = ompt_work_loop;
    ompt_team_info_t *team_info = __ompt_get_teaminfo(0, NULL);
    ompt_task_info_t *task_info = __ompt_get_task_info_object(0);
    // Determine workshare type
    if (loc != NULL) {
      if ((loc->flags & KMP_IDENT_WORK_LOOP) != 0) {
        ompt_work_type = ompt_work_loop;
      } else if ((loc->flags & KMP_IDENT_WORK_SECTIONS) != 0) {
        ompt_work_type = ompt_work_sections;
      } else if ((loc->flags & KMP_IDENT_WORK_DISTRIBUTE) != 0) {
        ompt_work_type = ompt_work_distribute;
      } else {
        // use default set above.
        // a warning about this case is provided in __kmpc_for_static_init
      }
      KMP_DEBUG_ASSERT(ompt_work_type);
    }
    ompt_callbacks.ompt_callback(ompt_callback_work)(
        ompt_work_type, ompt_scope_end, &(team_info->parallel_data),
        &(task_info->task_data), 0, OMPT_GET_RETURN_ADDRESS(0));
  }
#endif
  if (__kmp_env_consistency_check)
    __kmp_pop_workshare(global_tid, ct_pdo, loc);
}

// User routines which take C-style arguments (call by value)
// different from the Fortran equivalent routines

void ompc_set_num_threads(int arg) {
  // !!!!! TODO: check the per-task binding
  __kmp_set_num_threads(arg, __kmp_entry_gtid());
}

void ompc_set_dynamic(int flag) {
  kmp_info_t *thread;

  /* For the thread-private implementation of the internal controls */
  thread = __kmp_entry_thread();

  __kmp_save_internal_controls(thread);

  set__dynamic(thread, flag ? true : false);
}

void ompc_set_nested(int flag) {
  kmp_info_t *thread;

  /* For the thread-private internal controls implementation */
  thread = __kmp_entry_thread();

  __kmp_save_internal_controls(thread);

  set__max_active_levels(thread, flag ? __kmp_dflt_max_active_levels : 1);
}

void ompc_set_max_active_levels(int max_active_levels) {
  /* TO DO */
  /* we want per-task implementation of this internal control */

  /* For the per-thread internal controls implementation */
  __kmp_set_max_active_levels(__kmp_entry_gtid(), max_active_levels);
}

void ompc_set_schedule(omp_sched_t kind, int modifier) {
  // !!!!! TODO: check the per-task binding
  __kmp_set_schedule(__kmp_entry_gtid(), (kmp_sched_t)kind, modifier);
}

int ompc_get_ancestor_thread_num(int level) {
  return __kmp_get_ancestor_thread_num(__kmp_entry_gtid(), level);
}

int ompc_get_team_size(int level) {
  return __kmp_get_team_size(__kmp_entry_gtid(), level);
}

/* OpenMP 5.0 Affinity Format API */

void ompc_set_affinity_format(char const *format) {
  if (!__kmp_init_serial) {
    __kmp_serial_initialize();
  }
  __kmp_strncpy_truncate(__kmp_affinity_format, KMP_AFFINITY_FORMAT_SIZE,
                         format, KMP_STRLEN(format) + 1);
}

size_t ompc_get_affinity_format(char *buffer, size_t size) {
  size_t format_size;
  if (!__kmp_init_serial) {
    __kmp_serial_initialize();
  }
  format_size = KMP_STRLEN(__kmp_affinity_format);
  if (buffer && size) {
    __kmp_strncpy_truncate(buffer, size, __kmp_affinity_format,
                           format_size + 1);
  }
  return format_size;
}

void ompc_display_affinity(char const *format) {
  int gtid;
  if (!TCR_4(__kmp_init_middle)) {
    __kmp_middle_initialize();
  }
  gtid = __kmp_get_gtid();
  __kmp_aux_display_affinity(gtid, format);
}

size_t ompc_capture_affinity(char *buffer, size_t buf_size,
                             char const *format) {
  int gtid;
  size_t num_required;
  kmp_str_buf_t capture_buf;
  if (!TCR_4(__kmp_init_middle)) {
    __kmp_middle_initialize();
  }
  gtid = __kmp_get_gtid();
  __kmp_str_buf_init(&capture_buf);
  num_required = __kmp_aux_capture_affinity(gtid, format, &capture_buf);
  if (buffer && buf_size) {
    __kmp_strncpy_truncate(buffer, buf_size, capture_buf.str,
                           capture_buf.used + 1);
  }
  __kmp_str_buf_free(&capture_buf);
  return num_required;
}

void kmpc_set_stacksize(int arg) {
  // __kmp_aux_set_stacksize initializes the library if needed
  __kmp_aux_set_stacksize(arg);
}

void kmpc_set_stacksize_s(size_t arg) {
  // __kmp_aux_set_stacksize initializes the library if needed
  __kmp_aux_set_stacksize(arg);
}

void kmpc_set_blocktime(int arg) {
  int gtid, tid;
  kmp_info_t *thread;

  gtid = __kmp_entry_gtid();
  tid = __kmp_tid_from_gtid(gtid);
  thread = __kmp_thread_from_gtid(gtid);

  __kmp_aux_set_blocktime(arg, thread, tid);
}

void kmpc_set_library(int arg) {
  // __kmp_user_set_library initializes the library if needed
  __kmp_user_set_library((enum library_type)arg);
}

void kmpc_set_defaults(char const *str) {
  // __kmp_aux_set_defaults initializes the library if needed
  __kmp_aux_set_defaults(str, KMP_STRLEN(str));
}

void kmpc_set_disp_num_buffers(int arg) {
  // ignore after initialization because some teams have already
  // allocated dispatch buffers
  if (__kmp_init_serial == FALSE && arg >= KMP_MIN_DISP_NUM_BUFF &&
      arg <= KMP_MAX_DISP_NUM_BUFF) {
    __kmp_dispatch_num_buffers = arg;
  }
}

int kmpc_set_affinity_mask_proc(int proc, void **mask) {
#if defined(KMP_STUB) || !KMP_AFFINITY_SUPPORTED
  return -1;
#else
  if (!TCR_4(__kmp_init_middle)) {
    __kmp_middle_initialize();
  }
  return __kmp_aux_set_affinity_mask_proc(proc, mask);
#endif
}

int kmpc_unset_affinity_mask_proc(int proc, void **mask) {
#if defined(KMP_STUB) || !KMP_AFFINITY_SUPPORTED
  return -1;
#else
  if (!TCR_4(__kmp_init_middle)) {
    __kmp_middle_initialize();
  }
  return __kmp_aux_unset_affinity_mask_proc(proc, mask);
#endif
}

int kmpc_get_affinity_mask_proc(int proc, void **mask) {
#if defined(KMP_STUB) || !KMP_AFFINITY_SUPPORTED
  return -1;
#else
  if (!TCR_4(__kmp_init_middle)) {
    __kmp_middle_initialize();
  }
  return __kmp_aux_get_affinity_mask_proc(proc, mask);
#endif
}

/* -------------------------------------------------------------------------- */
/*!
@ingroup THREADPRIVATE
@param loc       source location information
@param gtid      global thread number
@param cpy_size  size of the cpy_data buffer
@param cpy_data  pointer to data to be copied
@param cpy_func  helper function to call for copying data
@param didit     flag variable: 1=single thread; 0=not single thread

__kmpc_copyprivate implements the interface for the private data broadcast
needed for the copyprivate clause associated with a single region in an
OpenMP<sup>*</sup> program (both C and Fortran).
All threads participating in the parallel region call this routine.
One of the threads (called the single thread) should have the <tt>didit</tt>
variable set to 1 and all other threads should have that variable set to 0.
All threads pass a pointer to a data buffer (cpy_data) that they have built.

The OpenMP specification forbids the use of nowait on the single region when a
copyprivate clause is present. However, @ref __kmpc_copyprivate implements a
barrier internally to avoid race conditions, so the code generation for the
single region should avoid generating a barrier after the call to @ref
__kmpc_copyprivate.

The <tt>gtid</tt> parameter is the global thread id for the current thread.
The <tt>loc</tt> parameter is a pointer to source location information.

Internal implementation: The single thread will first copy its descriptor
address (cpy_data) to a team-private location, then the other threads will each
call the function pointed to by the parameter cpy_func, which carries out the
copy by copying the data using the cpy_data buffer.

The cpy_func routine used for the copy and the contents of the data area defined
by cpy_data and cpy_size may be built in any fashion that will allow the copy
to be done. For instance, the cpy_data buffer can hold the actual data to be
copied or it may hold a list of pointers to the data. The cpy_func routine must
interpret the cpy_data buffer appropriately.

The interface to cpy_func is as follows:
@code
void cpy_func( void *destination, void *source )
@endcode
where void *destination is the cpy_data pointer for the thread being copied to
and void *source is the cpy_data pointer for the thread being copied from.
*/
void __kmpc_copyprivate(ident_t *loc, kmp_int32 gtid, size_t cpy_size,
                        void *cpy_data, void (*cpy_func)(void *, void *),
                        kmp_int32 didit) {
  void **data_ptr;
  KC_TRACE(10, ("__kmpc_copyprivate: called T#%d\n", gtid));
  __kmp_assert_valid_gtid(gtid);

  KMP_MB();

  data_ptr = &__kmp_team_from_gtid(gtid)->t.t_copypriv_data;

  if (__kmp_env_consistency_check) {
    if (loc == 0) {
      KMP_WARNING(ConstructIdentInvalid);
    }
  }

  // ToDo: Optimize the following two barriers into some kind of split barrier

  if (didit)
    *data_ptr = cpy_data;

#if OMPT_SUPPORT
  ompt_frame_t *ompt_frame;
  if (ompt_enabled.enabled) {
    __ompt_get_task_info_internal(0, NULL, NULL, &ompt_frame, NULL, NULL);
    if (ompt_frame->enter_frame.ptr == NULL)
      ompt_frame->enter_frame.ptr = OMPT_GET_FRAME_ADDRESS(0);
  }
  OMPT_STORE_RETURN_ADDRESS(gtid);
#endif
/* This barrier is not a barrier region boundary */
#if USE_ITT_NOTIFY
  __kmp_threads[gtid]->th.th_ident = loc;
#endif
  __kmp_barrier(bs_plain_barrier, gtid, FALSE, 0, NULL, NULL);

  if (!didit)
    (*cpy_func)(cpy_data, *data_ptr);

  // Consider next barrier a user-visible barrier for barrier region boundaries
  // Nesting checks are already handled by the single construct checks
  {
#if OMPT_SUPPORT
    OMPT_STORE_RETURN_ADDRESS(gtid);
#endif
#if USE_ITT_NOTIFY
    __kmp_threads[gtid]->th.th_ident = loc; // TODO: check if it is needed (e.g.
// tasks can overwrite the location)
#endif
    __kmp_barrier(bs_plain_barrier, gtid, FALSE, 0, NULL, NULL);
#if OMPT_SUPPORT && OMPT_OPTIONAL
    if (ompt_enabled.enabled) {
      ompt_frame->enter_frame = ompt_data_none;
    }
#endif
  }
}

/* -------------------------------------------------------------------------- */

#define INIT_LOCK __kmp_init_user_lock_with_checks
#define INIT_NESTED_LOCK __kmp_init_nested_user_lock_with_checks
#define ACQUIRE_LOCK __kmp_acquire_user_lock_with_checks
#define ACQUIRE_LOCK_TIMED __kmp_acquire_user_lock_with_checks_timed
#define ACQUIRE_NESTED_LOCK __kmp_acquire_nested_user_lock_with_checks
#define ACQUIRE_NESTED_LOCK_TIMED                                              \
  __kmp_acquire_nested_user_lock_with_checks_timed
#define RELEASE_LOCK __kmp_release_user_lock_with_checks
#define RELEASE_NESTED_LOCK __kmp_release_nested_user_lock_with_checks
#define TEST_LOCK __kmp_test_user_lock_with_checks
#define TEST_NESTED_LOCK __kmp_test_nested_user_lock_with_checks
#define DESTROY_LOCK __kmp_destroy_user_lock_with_checks
#define DESTROY_NESTED_LOCK __kmp_destroy_nested_user_lock_with_checks

// TODO: Make check abort messages use location info & pass it into
// with_checks routines

#if KMP_USE_DYNAMIC_LOCK

// internal lock initializer
static __forceinline void __kmp_init_lock_with_hint(ident_t *loc, void **lock,
                                                    kmp_dyna_lockseq_t seq) {
  if (KMP_IS_D_LOCK(seq)) {
    KMP_INIT_D_LOCK(lock, seq);
#if USE_ITT_BUILD
    __kmp_itt_lock_creating((kmp_user_lock_p)lock, NULL);
#endif
  } else {
    KMP_INIT_I_LOCK(lock, seq);
#if USE_ITT_BUILD
    kmp_indirect_lock_t *ilk = KMP_LOOKUP_I_LOCK(lock);
    __kmp_itt_lock_creating(ilk->lock, loc);
#endif
  }
}

// internal nest lock initializer
static __forceinline void
__kmp_init_nest_lock_with_hint(ident_t *loc, void **lock,
                               kmp_dyna_lockseq_t seq) {
#if KMP_USE_TSX
  // Don't have nested lock implementation for speculative locks
  if (seq == lockseq_hle || seq == lockseq_rtm_queuing ||
      seq == lockseq_rtm_spin || seq == lockseq_adaptive)
    seq = __kmp_user_lock_seq;
#endif
  switch (seq) {
  case lockseq_tas:
    seq = lockseq_nested_tas;
    break;
#if KMP_USE_FUTEX
  case lockseq_futex:
    seq = lockseq_nested_futex;
    break;
#endif
  case lockseq_ticket:
    seq = lockseq_nested_ticket;
    break;
  case lockseq_queuing:
    seq = lockseq_nested_queuing;
    break;
  case lockseq_drdpa:
    seq = lockseq_nested_drdpa;
    break;
  default:
    seq = lockseq_nested_queuing;
  }
  KMP_INIT_I_LOCK(lock, seq);
#if USE_ITT_BUILD
  kmp_indirect_lock_t *ilk = KMP_LOOKUP_I_LOCK(lock);
  __kmp_itt_lock_creating(ilk->lock, loc);
#endif
}

/* initialize the lock with a hint */
void __kmpc_init_lock_with_hint(ident_t *loc, kmp_int32 gtid, void **user_lock,
                                uintptr_t hint) {
  KMP_DEBUG_ASSERT(__kmp_init_serial);
  if (__kmp_env_consistency_check && user_lock == NULL) {
    KMP_FATAL(LockIsUninitialized, "omp_init_lock_with_hint");
  }

  __kmp_init_lock_with_hint(loc, user_lock, __kmp_map_hint_to_lock(hint));

#if OMPT_SUPPORT && OMPT_OPTIONAL
  // This is the case, if called from omp_init_lock_with_hint:
  void *codeptr = OMPT_LOAD_RETURN_ADDRESS(gtid);
  if (!codeptr)
    codeptr = OMPT_GET_RETURN_ADDRESS(0);
  if (ompt_enabled.ompt_callback_lock_init) {
    ompt_callbacks.ompt_callback(ompt_callback_lock_init)(
        ompt_mutex_lock, (omp_lock_hint_t)hint,
        __ompt_get_mutex_impl_type(user_lock),
        (ompt_wait_id_t)(uintptr_t)user_lock, codeptr);
  }
#endif
}

/* initialize the lock with a hint */
void __kmpc_init_nest_lock_with_hint(ident_t *loc, kmp_int32 gtid,
                                     void **user_lock, uintptr_t hint) {
  KMP_DEBUG_ASSERT(__kmp_init_serial);
  if (__kmp_env_consistency_check && user_lock == NULL) {
    KMP_FATAL(LockIsUninitialized, "omp_init_nest_lock_with_hint");
  }

  __kmp_init_nest_lock_with_hint(loc, user_lock, __kmp_map_hint_to_lock(hint));

#if OMPT_SUPPORT && OMPT_OPTIONAL
  // This is the case, if called from omp_init_lock_with_hint:
  void *codeptr = OMPT_LOAD_RETURN_ADDRESS(gtid);
  if (!codeptr)
    codeptr = OMPT_GET_RETURN_ADDRESS(0);
  if (ompt_enabled.ompt_callback_lock_init) {
    ompt_callbacks.ompt_callback(ompt_callback_lock_init)(
        ompt_mutex_nest_lock, (omp_lock_hint_t)hint,
        __ompt_get_mutex_impl_type(user_lock),
        (ompt_wait_id_t)(uintptr_t)user_lock, codeptr);
  }
#endif
}

#endif // KMP_USE_DYNAMIC_LOCK

/* initialize the lock */
void __kmpc_init_lock(ident_t *loc, kmp_int32 gtid, void **user_lock) {
#if KMP_USE_DYNAMIC_LOCK

  KMP_DEBUG_ASSERT(__kmp_init_serial);
  if (__kmp_env_consistency_check && user_lock == NULL) {
    KMP_FATAL(LockIsUninitialized, "omp_init_lock");
  }
  __kmp_init_lock_with_hint(loc, user_lock, __kmp_user_lock_seq);

#if OMPT_SUPPORT && OMPT_OPTIONAL
  // This is the case, if called from omp_init_lock_with_hint:
  void *codeptr = OMPT_LOAD_RETURN_ADDRESS(gtid);
  if (!codeptr)
    codeptr = OMPT_GET_RETURN_ADDRESS(0);
  if (ompt_enabled.ompt_callback_lock_init) {
    ompt_callbacks.ompt_callback(ompt_callback_lock_init)(
        ompt_mutex_lock, omp_lock_hint_none,
        __ompt_get_mutex_impl_type(user_lock),
        (ompt_wait_id_t)(uintptr_t)user_lock, codeptr);
  }
#endif

#else // KMP_USE_DYNAMIC_LOCK

  static char const *const func = "omp_init_lock";
  kmp_user_lock_p lck;
  KMP_DEBUG_ASSERT(__kmp_init_serial);

  if (__kmp_env_consistency_check) {
    if (user_lock == NULL) {
      KMP_FATAL(LockIsUninitialized, func);
    }
  }

  KMP_CHECK_USER_LOCK_INIT();

  if ((__kmp_user_lock_kind == lk_tas) &&
      (sizeof(lck->tas.lk.poll) <= OMP_LOCK_T_SIZE)) {
    lck = (kmp_user_lock_p)user_lock;
  }
#if KMP_USE_FUTEX
  else if ((__kmp_user_lock_kind == lk_futex) &&
           (sizeof(lck->futex.lk.poll) <= OMP_LOCK_T_SIZE)) {
    lck = (kmp_user_lock_p)user_lock;
  }
#endif
  else {
    lck = __kmp_user_lock_allocate(user_lock, gtid, 0);
  }
  INIT_LOCK(lck);
  __kmp_set_user_lock_location(lck, loc);

#if OMPT_SUPPORT && OMPT_OPTIONAL
  // This is the case, if called from omp_init_lock_with_hint:
  void *codeptr = OMPT_LOAD_RETURN_ADDRESS(gtid);
  if (!codeptr)
    codeptr = OMPT_GET_RETURN_ADDRESS(0);
  if (ompt_enabled.ompt_callback_lock_init) {
    ompt_callbacks.ompt_callback(ompt_callback_lock_init)(
        ompt_mutex_lock, omp_lock_hint_none, __ompt_get_mutex_impl_type(),
        (ompt_wait_id_t)(uintptr_t)user_lock, codeptr);
  }
#endif

#if USE_ITT_BUILD
  __kmp_itt_lock_creating(lck);
#endif /* USE_ITT_BUILD */

#endif // KMP_USE_DYNAMIC_LOCK
} // __kmpc_init_lock

/* initialize the lock */
void __kmpc_init_nest_lock(ident_t *loc, kmp_int32 gtid, void **user_lock) {
#if KMP_USE_DYNAMIC_LOCK

  KMP_DEBUG_ASSERT(__kmp_init_serial);
  if (__kmp_env_consistency_check && user_lock == NULL) {
    KMP_FATAL(LockIsUninitialized, "omp_init_nest_lock");
  }
  __kmp_init_nest_lock_with_hint(loc, user_lock, __kmp_user_lock_seq);

#if OMPT_SUPPORT && OMPT_OPTIONAL
  // This is the case, if called from omp_init_lock_with_hint:
  void *codeptr = OMPT_LOAD_RETURN_ADDRESS(gtid);
  if (!codeptr)
    codeptr = OMPT_GET_RETURN_ADDRESS(0);
  if (ompt_enabled.ompt_callback_lock_init) {
    ompt_callbacks.ompt_callback(ompt_callback_lock_init)(
        ompt_mutex_nest_lock, omp_lock_hint_none,
        __ompt_get_mutex_impl_type(user_lock),
        (ompt_wait_id_t)(uintptr_t)user_lock, codeptr);
  }
#endif

#else // KMP_USE_DYNAMIC_LOCK

  static char const *const func = "omp_init_nest_lock";
  kmp_user_lock_p lck;
  KMP_DEBUG_ASSERT(__kmp_init_serial);

  if (__kmp_env_consistency_check) {
    if (user_lock == NULL) {
      KMP_FATAL(LockIsUninitialized, func);
    }
  }

  KMP_CHECK_USER_LOCK_INIT();

  if ((__kmp_user_lock_kind == lk_tas) &&
      (sizeof(lck->tas.lk.poll) + sizeof(lck->tas.lk.depth_locked) <=
       OMP_NEST_LOCK_T_SIZE)) {
    lck = (kmp_user_lock_p)user_lock;
  }
#if KMP_USE_FUTEX
  else if ((__kmp_user_lock_kind == lk_futex) &&
           (sizeof(lck->futex.lk.poll) + sizeof(lck->futex.lk.depth_locked) <=
            OMP_NEST_LOCK_T_SIZE)) {
    lck = (kmp_user_lock_p)user_lock;
  }
#endif
  else {
    lck = __kmp_user_lock_allocate(user_lock, gtid, 0);
  }

  INIT_NESTED_LOCK(lck);
  __kmp_set_user_lock_location(lck, loc);

#if OMPT_SUPPORT && OMPT_OPTIONAL
  // This is the case, if called from omp_init_lock_with_hint:
  void *codeptr = OMPT_LOAD_RETURN_ADDRESS(gtid);
  if (!codeptr)
    codeptr = OMPT_GET_RETURN_ADDRESS(0);
  if (ompt_enabled.ompt_callback_lock_init) {
    ompt_callbacks.ompt_callback(ompt_callback_lock_init)(
        ompt_mutex_nest_lock, omp_lock_hint_none, __ompt_get_mutex_impl_type(),
        (ompt_wait_id_t)(uintptr_t)user_lock, codeptr);
  }
#endif

#if USE_ITT_BUILD
  __kmp_itt_lock_creating(lck);
#endif /* USE_ITT_BUILD */

#endif // KMP_USE_DYNAMIC_LOCK
} // __kmpc_init_nest_lock

void __kmpc_destroy_lock(ident_t *loc, kmp_int32 gtid, void **user_lock) {
#if KMP_USE_DYNAMIC_LOCK

#if USE_ITT_BUILD
  kmp_user_lock_p lck;
  if (KMP_EXTRACT_D_TAG(user_lock) == 0) {
    lck = ((kmp_indirect_lock_t *)KMP_LOOKUP_I_LOCK(user_lock))->lock;
  } else {
    lck = (kmp_user_lock_p)user_lock;
  }
  __kmp_itt_lock_destroyed(lck);
#endif
#if OMPT_SUPPORT && OMPT_OPTIONAL
  // This is the case, if called from omp_init_lock_with_hint:
  void *codeptr = OMPT_LOAD_RETURN_ADDRESS(gtid);
  if (!codeptr)
    codeptr = OMPT_GET_RETURN_ADDRESS(0);
  if (ompt_enabled.ompt_callback_lock_destroy) {
    kmp_user_lock_p lck;
    if (KMP_EXTRACT_D_TAG(user_lock) == 0) {
      lck = ((kmp_indirect_lock_t *)KMP_LOOKUP_I_LOCK(user_lock))->lock;
    } else {
      lck = (kmp_user_lock_p)user_lock;
    }
    ompt_callbacks.ompt_callback(ompt_callback_lock_destroy)(
        ompt_mutex_lock, (ompt_wait_id_t)(uintptr_t)user_lock, codeptr);
  }
#endif
  KMP_D_LOCK_FUNC(user_lock, destroy)((kmp_dyna_lock_t *)user_lock);
#else
  kmp_user_lock_p lck;

  if ((__kmp_user_lock_kind == lk_tas) &&
      (sizeof(lck->tas.lk.poll) <= OMP_LOCK_T_SIZE)) {
    lck = (kmp_user_lock_p)user_lock;
  }
#if KMP_USE_FUTEX
  else if ((__kmp_user_lock_kind == lk_futex) &&
           (sizeof(lck->futex.lk.poll) <= OMP_LOCK_T_SIZE)) {
    lck = (kmp_user_lock_p)user_lock;
  }
#endif
  else {
    lck = __kmp_lookup_user_lock(user_lock, "omp_destroy_lock");
  }

#if OMPT_SUPPORT && OMPT_OPTIONAL
  // This is the case, if called from omp_init_lock_with_hint:
  void *codeptr = OMPT_LOAD_RETURN_ADDRESS(gtid);
  if (!codeptr)
    codeptr = OMPT_GET_RETURN_ADDRESS(0);
  if (ompt_enabled.ompt_callback_lock_destroy) {
    ompt_callbacks.ompt_callback(ompt_callback_lock_destroy)(
        ompt_mutex_lock, (ompt_wait_id_t)(uintptr_t)user_lock, codeptr);
  }
#endif

#if USE_ITT_BUILD
  __kmp_itt_lock_destroyed(lck);
#endif /* USE_ITT_BUILD */
  DESTROY_LOCK(lck);

  if ((__kmp_user_lock_kind == lk_tas) &&
      (sizeof(lck->tas.lk.poll) <= OMP_LOCK_T_SIZE)) {
    ;
  }
#if KMP_USE_FUTEX
  else if ((__kmp_user_lock_kind == lk_futex) &&
           (sizeof(lck->futex.lk.poll) <= OMP_LOCK_T_SIZE)) {
    ;
  }
#endif
  else {
    __kmp_user_lock_free(user_lock, gtid, lck);
  }
#endif // KMP_USE_DYNAMIC_LOCK
} // __kmpc_destroy_lock

/* destroy the lock */
void __kmpc_destroy_nest_lock(ident_t *loc, kmp_int32 gtid, void **user_lock) {
#if KMP_USE_DYNAMIC_LOCK

#if USE_ITT_BUILD
  kmp_indirect_lock_t *ilk = KMP_LOOKUP_I_LOCK(user_lock);
  __kmp_itt_lock_destroyed(ilk->lock);
#endif
#if OMPT_SUPPORT && OMPT_OPTIONAL
  // This is the case, if called from omp_init_lock_with_hint:
  void *codeptr = OMPT_LOAD_RETURN_ADDRESS(gtid);
  if (!codeptr)
    codeptr = OMPT_GET_RETURN_ADDRESS(0);
  if (ompt_enabled.ompt_callback_lock_destroy) {
    ompt_callbacks.ompt_callback(ompt_callback_lock_destroy)(
        ompt_mutex_nest_lock, (ompt_wait_id_t)(uintptr_t)user_lock, codeptr);
  }
#endif
  KMP_D_LOCK_FUNC(user_lock, destroy)((kmp_dyna_lock_t *)user_lock);

#else // KMP_USE_DYNAMIC_LOCK

  kmp_user_lock_p lck;

  if ((__kmp_user_lock_kind == lk_tas) &&
      (sizeof(lck->tas.lk.poll) + sizeof(lck->tas.lk.depth_locked) <=
       OMP_NEST_LOCK_T_SIZE)) {
    lck = (kmp_user_lock_p)user_lock;
  }
#if KMP_USE_FUTEX
  else if ((__kmp_user_lock_kind == lk_futex) &&
           (sizeof(lck->futex.lk.poll) + sizeof(lck->futex.lk.depth_locked) <=
            OMP_NEST_LOCK_T_SIZE)) {
    lck = (kmp_user_lock_p)user_lock;
  }
#endif
  else {
    lck = __kmp_lookup_user_lock(user_lock, "omp_destroy_nest_lock");
  }

#if OMPT_SUPPORT && OMPT_OPTIONAL
  // This is the case, if called from omp_init_lock_with_hint:
  void *codeptr = OMPT_LOAD_RETURN_ADDRESS(gtid);
  if (!codeptr)
    codeptr = OMPT_GET_RETURN_ADDRESS(0);
  if (ompt_enabled.ompt_callback_lock_destroy) {
    ompt_callbacks.ompt_callback(ompt_callback_lock_destroy)(
        ompt_mutex_nest_lock, (ompt_wait_id_t)(uintptr_t)user_lock, codeptr);
  }
#endif

#if USE_ITT_BUILD
  __kmp_itt_lock_destroyed(lck);
#endif /* USE_ITT_BUILD */

  DESTROY_NESTED_LOCK(lck);

  if ((__kmp_user_lock_kind == lk_tas) &&
      (sizeof(lck->tas.lk.poll) + sizeof(lck->tas.lk.depth_locked) <=
       OMP_NEST_LOCK_T_SIZE)) {
    ;
  }
#if KMP_USE_FUTEX
  else if ((__kmp_user_lock_kind == lk_futex) &&
           (sizeof(lck->futex.lk.poll) + sizeof(lck->futex.lk.depth_locked) <=
            OMP_NEST_LOCK_T_SIZE)) {
    ;
  }
#endif
  else {
    __kmp_user_lock_free(user_lock, gtid, lck);
  }
#endif // KMP_USE_DYNAMIC_LOCK
} // __kmpc_destroy_nest_lock

void __kmpc_set_lock(ident_t *loc, kmp_int32 gtid, void **user_lock) {
  KMP_COUNT_BLOCK(OMP_set_lock);
#if KMP_USE_DYNAMIC_LOCK
  int tag = KMP_EXTRACT_D_TAG(user_lock);
#if USE_ITT_BUILD
  __kmp_itt_lock_acquiring(
      (kmp_user_lock_p)
          user_lock); // itt function will get to the right lock object.
#endif
#if OMPT_SUPPORT && OMPT_OPTIONAL
  // This is the case, if called from omp_init_lock_with_hint:
  void *codeptr = OMPT_LOAD_RETURN_ADDRESS(gtid);
  if (!codeptr)
    codeptr = OMPT_GET_RETURN_ADDRESS(0);
  if (ompt_enabled.ompt_callback_mutex_acquire) {
    ompt_callbacks.ompt_callback(ompt_callback_mutex_acquire)(
        ompt_mutex_lock, omp_lock_hint_none,
        __ompt_get_mutex_impl_type(user_lock),
        (ompt_wait_id_t)(uintptr_t)user_lock, codeptr);
  }
#endif
#if KMP_USE_INLINED_TAS
  if (tag == locktag_tas && !__kmp_env_consistency_check) {
    KMP_ACQUIRE_TAS_LOCK(user_lock, gtid);
  } else
#elif KMP_USE_INLINED_FUTEX
  if (tag == locktag_futex && !__kmp_env_consistency_check) {
    KMP_ACQUIRE_FUTEX_LOCK(user_lock, gtid);
  } else
#endif
  {
    __kmp_direct_set[tag]((kmp_dyna_lock_t *)user_lock, gtid);
  }
#if USE_ITT_BUILD
  __kmp_itt_lock_acquired((kmp_user_lock_p)user_lock);
#endif
#if OMPT_SUPPORT && OMPT_OPTIONAL
  if (ompt_enabled.ompt_callback_mutex_acquired) {
    ompt_callbacks.ompt_callback(ompt_callback_mutex_acquired)(
        ompt_mutex_lock, (ompt_wait_id_t)(uintptr_t)user_lock, codeptr);
  }
#endif

#else // KMP_USE_DYNAMIC_LOCK

  kmp_user_lock_p lck;

  if ((__kmp_user_lock_kind == lk_tas) &&
      (sizeof(lck->tas.lk.poll) <= OMP_LOCK_T_SIZE)) {
    lck = (kmp_user_lock_p)user_lock;
  }
#if KMP_USE_FUTEX
  else if ((__kmp_user_lock_kind == lk_futex) &&
           (sizeof(lck->futex.lk.poll) <= OMP_LOCK_T_SIZE)) {
    lck = (kmp_user_lock_p)user_lock;
  }
#endif
  else {
    lck = __kmp_lookup_user_lock(user_lock, "omp_set_lock");
  }

#if USE_ITT_BUILD
  __kmp_itt_lock_acquiring(lck);
#endif /* USE_ITT_BUILD */
#if OMPT_SUPPORT && OMPT_OPTIONAL
  // This is the case, if called from omp_init_lock_with_hint:
  void *codeptr = OMPT_LOAD_RETURN_ADDRESS(gtid);
  if (!codeptr)
    codeptr = OMPT_GET_RETURN_ADDRESS(0);
  if (ompt_enabled.ompt_callback_mutex_acquire) {
    ompt_callbacks.ompt_callback(ompt_callback_mutex_acquire)(
        ompt_mutex_lock, omp_lock_hint_none, __ompt_get_mutex_impl_type(),
        (ompt_wait_id_t)(uintptr_t)lck, codeptr);
  }
#endif

  ACQUIRE_LOCK(lck, gtid);

#if USE_ITT_BUILD
  __kmp_itt_lock_acquired(lck);
#endif /* USE_ITT_BUILD */

#if OMPT_SUPPORT && OMPT_OPTIONAL
  if (ompt_enabled.ompt_callback_mutex_acquired) {
    ompt_callbacks.ompt_callback(ompt_callback_mutex_acquired)(
        ompt_mutex_lock, (ompt_wait_id_t)(uintptr_t)lck, codeptr);
  }
#endif

#endif // KMP_USE_DYNAMIC_LOCK
}

void __kmpc_set_nest_lock(ident_t *loc, kmp_int32 gtid, void **user_lock) {
#if KMP_USE_DYNAMIC_LOCK

#if USE_ITT_BUILD
  __kmp_itt_lock_acquiring((kmp_user_lock_p)user_lock);
#endif
#if OMPT_SUPPORT && OMPT_OPTIONAL
  // This is the case, if called from omp_init_lock_with_hint:
  void *codeptr = OMPT_LOAD_RETURN_ADDRESS(gtid);
  if (!codeptr)
    codeptr = OMPT_GET_RETURN_ADDRESS(0);
  if (ompt_enabled.enabled) {
    if (ompt_enabled.ompt_callback_mutex_acquire) {
      ompt_callbacks.ompt_callback(ompt_callback_mutex_acquire)(
          ompt_mutex_nest_lock, omp_lock_hint_none,
          __ompt_get_mutex_impl_type(user_lock),
          (ompt_wait_id_t)(uintptr_t)user_lock, codeptr);
    }
  }
#endif
  int acquire_status =
      KMP_D_LOCK_FUNC(user_lock, set)((kmp_dyna_lock_t *)user_lock, gtid);
  (void)acquire_status;
#if USE_ITT_BUILD
  __kmp_itt_lock_acquired((kmp_user_lock_p)user_lock);
#endif

#if OMPT_SUPPORT && OMPT_OPTIONAL
  if (ompt_enabled.enabled) {
    if (acquire_status == KMP_LOCK_ACQUIRED_FIRST) {
      if (ompt_enabled.ompt_callback_mutex_acquired) {
        // lock_first
        ompt_callbacks.ompt_callback(ompt_callback_mutex_acquired)(
            ompt_mutex_nest_lock, (ompt_wait_id_t)(uintptr_t)user_lock,
            codeptr);
      }
    } else {
      if (ompt_enabled.ompt_callback_nest_lock) {
        // lock_next
        ompt_callbacks.ompt_callback(ompt_callback_nest_lock)(
            ompt_scope_begin, (ompt_wait_id_t)(uintptr_t)user_lock, codeptr);
      }
    }
  }
#endif

#else // KMP_USE_DYNAMIC_LOCK
  int acquire_status;
  kmp_user_lock_p lck;

  if ((__kmp_user_lock_kind == lk_tas) &&
      (sizeof(lck->tas.lk.poll) + sizeof(lck->tas.lk.depth_locked) <=
       OMP_NEST_LOCK_T_SIZE)) {
    lck = (kmp_user_lock_p)user_lock;
  }
#if KMP_USE_FUTEX
  else if ((__kmp_user_lock_kind == lk_futex) &&
           (sizeof(lck->futex.lk.poll) + sizeof(lck->futex.lk.depth_locked) <=
            OMP_NEST_LOCK_T_SIZE)) {
    lck = (kmp_user_lock_p)user_lock;
  }
#endif
  else {
    lck = __kmp_lookup_user_lock(user_lock, "omp_set_nest_lock");
  }

#if USE_ITT_BUILD
  __kmp_itt_lock_acquiring(lck);
#endif /* USE_ITT_BUILD */
#if OMPT_SUPPORT && OMPT_OPTIONAL
  // This is the case, if called from omp_init_lock_with_hint:
  void *codeptr = OMPT_LOAD_RETURN_ADDRESS(gtid);
  if (!codeptr)
    codeptr = OMPT_GET_RETURN_ADDRESS(0);
  if (ompt_enabled.enabled) {
    if (ompt_enabled.ompt_callback_mutex_acquire) {
      ompt_callbacks.ompt_callback(ompt_callback_mutex_acquire)(
          ompt_mutex_nest_lock, omp_lock_hint_none,
          __ompt_get_mutex_impl_type(), (ompt_wait_id_t)(uintptr_t)lck,
          codeptr);
    }
  }
#endif

  ACQUIRE_NESTED_LOCK(lck, gtid, &acquire_status);

#if USE_ITT_BUILD
  __kmp_itt_lock_acquired(lck);
#endif /* USE_ITT_BUILD */

#if OMPT_SUPPORT && OMPT_OPTIONAL
  if (ompt_enabled.enabled) {
    if (acquire_status == KMP_LOCK_ACQUIRED_FIRST) {
      if (ompt_enabled.ompt_callback_mutex_acquired) {
        // lock_first
        ompt_callbacks.ompt_callback(ompt_callback_mutex_acquired)(
            ompt_mutex_nest_lock, (ompt_wait_id_t)(uintptr_t)lck, codeptr);
      }
    } else {
      if (ompt_enabled.ompt_callback_nest_lock) {
        // lock_next
        ompt_callbacks.ompt_callback(ompt_callback_nest_lock)(
            ompt_scope_begin, (ompt_wait_id_t)(uintptr_t)lck, codeptr);
      }
    }
  }
#endif

#endif // KMP_USE_DYNAMIC_LOCK
}

void __kmpc_unset_lock(ident_t *loc, kmp_int32 gtid, void **user_lock) {
#if KMP_USE_DYNAMIC_LOCK

  int tag = KMP_EXTRACT_D_TAG(user_lock);
#if USE_ITT_BUILD
  __kmp_itt_lock_releasing((kmp_user_lock_p)user_lock);
#endif
#if KMP_USE_INLINED_TAS
  if (tag == locktag_tas && !__kmp_env_consistency_check) {
    KMP_RELEASE_TAS_LOCK(user_lock, gtid);
  } else
#elif KMP_USE_INLINED_FUTEX
  if (tag == locktag_futex && !__kmp_env_consistency_check) {
    KMP_RELEASE_FUTEX_LOCK(user_lock, gtid);
  } else
#endif
  {
    __kmp_direct_unset[tag]((kmp_dyna_lock_t *)user_lock, gtid);
  }

#if OMPT_SUPPORT && OMPT_OPTIONAL
  // This is the case, if called from omp_init_lock_with_hint:
  void *codeptr = OMPT_LOAD_RETURN_ADDRESS(gtid);
  if (!codeptr)
    codeptr = OMPT_GET_RETURN_ADDRESS(0);
  if (ompt_enabled.ompt_callback_mutex_released) {
    ompt_callbacks.ompt_callback(ompt_callback_mutex_released)(
        ompt_mutex_lock, (ompt_wait_id_t)(uintptr_t)user_lock, codeptr);
  }
#endif

#else // KMP_USE_DYNAMIC_LOCK

  kmp_user_lock_p lck;

  /* Can't use serial interval since not block structured */
  /* release the lock */

  if ((__kmp_user_lock_kind == lk_tas) &&
      (sizeof(lck->tas.lk.poll) <= OMP_LOCK_T_SIZE)) {
#if KMP_OS_LINUX &&                                                            \
    (KMP_ARCH_X86 || KMP_ARCH_X86_64 || KMP_ARCH_ARM || KMP_ARCH_AARCH64)
// "fast" path implemented to fix customer performance issue
#if USE_ITT_BUILD
    __kmp_itt_lock_releasing((kmp_user_lock_p)user_lock);
#endif /* USE_ITT_BUILD */
    TCW_4(((kmp_user_lock_p)user_lock)->tas.lk.poll, 0);
    KMP_MB();

#if OMPT_SUPPORT && OMPT_OPTIONAL
    // This is the case, if called from omp_init_lock_with_hint:
    void *codeptr = OMPT_LOAD_RETURN_ADDRESS(gtid);
    if (!codeptr)
      codeptr = OMPT_GET_RETURN_ADDRESS(0);
    if (ompt_enabled.ompt_callback_mutex_released) {
      ompt_callbacks.ompt_callback(ompt_callback_mutex_released)(
          ompt_mutex_lock, (ompt_wait_id_t)(uintptr_t)lck, codeptr);
    }
#endif

    return;
#else
    lck = (kmp_user_lock_p)user_lock;
#endif
  }
#if KMP_USE_FUTEX
  else if ((__kmp_user_lock_kind == lk_futex) &&
           (sizeof(lck->futex.lk.poll) <= OMP_LOCK_T_SIZE)) {
    lck = (kmp_user_lock_p)user_lock;
  }
#endif
  else {
    lck = __kmp_lookup_user_lock(user_lock, "omp_unset_lock");
  }

#if USE_ITT_BUILD
  __kmp_itt_lock_releasing(lck);
#endif /* USE_ITT_BUILD */

  RELEASE_LOCK(lck, gtid);

#if OMPT_SUPPORT && OMPT_OPTIONAL
  // This is the case, if called from omp_init_lock_with_hint:
  void *codeptr = OMPT_LOAD_RETURN_ADDRESS(gtid);
  if (!codeptr)
    codeptr = OMPT_GET_RETURN_ADDRESS(0);
  if (ompt_enabled.ompt_callback_mutex_released) {
    ompt_callbacks.ompt_callback(ompt_callback_mutex_released)(
        ompt_mutex_lock, (ompt_wait_id_t)(uintptr_t)lck, codeptr);
  }
#endif

#endif // KMP_USE_DYNAMIC_LOCK
}

/* release the lock */
void __kmpc_unset_nest_lock(ident_t *loc, kmp_int32 gtid, void **user_lock) {
#if KMP_USE_DYNAMIC_LOCK

#if USE_ITT_BUILD
  __kmp_itt_lock_releasing((kmp_user_lock_p)user_lock);
#endif
  int release_status =
      KMP_D_LOCK_FUNC(user_lock, unset)((kmp_dyna_lock_t *)user_lock, gtid);
  (void)release_status;

#if OMPT_SUPPORT && OMPT_OPTIONAL
  // This is the case, if called from omp_init_lock_with_hint:
  void *codeptr = OMPT_LOAD_RETURN_ADDRESS(gtid);
  if (!codeptr)
    codeptr = OMPT_GET_RETURN_ADDRESS(0);
  if (ompt_enabled.enabled) {
    if (release_status == KMP_LOCK_RELEASED) {
      if (ompt_enabled.ompt_callback_mutex_released) {
        // release_lock_last
        ompt_callbacks.ompt_callback(ompt_callback_mutex_released)(
            ompt_mutex_nest_lock, (ompt_wait_id_t)(uintptr_t)user_lock,
            codeptr);
      }
    } else if (ompt_enabled.ompt_callback_nest_lock) {
      // release_lock_prev
      ompt_callbacks.ompt_callback(ompt_callback_nest_lock)(
          ompt_scope_end, (ompt_wait_id_t)(uintptr_t)user_lock, codeptr);
    }
  }
#endif

#else // KMP_USE_DYNAMIC_LOCK

  kmp_user_lock_p lck;

  /* Can't use serial interval since not block structured */

  if ((__kmp_user_lock_kind == lk_tas) &&
      (sizeof(lck->tas.lk.poll) + sizeof(lck->tas.lk.depth_locked) <=
       OMP_NEST_LOCK_T_SIZE)) {
#if KMP_OS_LINUX &&                                                            \
    (KMP_ARCH_X86 || KMP_ARCH_X86_64 || KMP_ARCH_ARM || KMP_ARCH_AARCH64)
    // "fast" path implemented to fix customer performance issue
    kmp_tas_lock_t *tl = (kmp_tas_lock_t *)user_lock;
#if USE_ITT_BUILD
    __kmp_itt_lock_releasing((kmp_user_lock_p)user_lock);
#endif /* USE_ITT_BUILD */

#if OMPT_SUPPORT && OMPT_OPTIONAL
    int release_status = KMP_LOCK_STILL_HELD;
#endif

    if (--(tl->lk.depth_locked) == 0) {
      TCW_4(tl->lk.poll, 0);
#if OMPT_SUPPORT && OMPT_OPTIONAL
      release_status = KMP_LOCK_RELEASED;
#endif
    }
    KMP_MB();

#if OMPT_SUPPORT && OMPT_OPTIONAL
    // This is the case, if called from omp_init_lock_with_hint:
    void *codeptr = OMPT_LOAD_RETURN_ADDRESS(gtid);
    if (!codeptr)
      codeptr = OMPT_GET_RETURN_ADDRESS(0);
    if (ompt_enabled.enabled) {
      if (release_status == KMP_LOCK_RELEASED) {
        if (ompt_enabled.ompt_callback_mutex_released) {
          // release_lock_last
          ompt_callbacks.ompt_callback(ompt_callback_mutex_released)(
              ompt_mutex_nest_lock, (ompt_wait_id_t)(uintptr_t)lck, codeptr);
        }
      } else if (ompt_enabled.ompt_callback_nest_lock) {
        // release_lock_previous
        ompt_callbacks.ompt_callback(ompt_callback_nest_lock)(
            ompt_mutex_scope_end, (ompt_wait_id_t)(uintptr_t)lck, codeptr);
      }
    }
#endif

    return;
#else
    lck = (kmp_user_lock_p)user_lock;
#endif
  }
#if KMP_USE_FUTEX
  else if ((__kmp_user_lock_kind == lk_futex) &&
           (sizeof(lck->futex.lk.poll) + sizeof(lck->futex.lk.depth_locked) <=
            OMP_NEST_LOCK_T_SIZE)) {
    lck = (kmp_user_lock_p)user_lock;
  }
#endif
  else {
    lck = __kmp_lookup_user_lock(user_lock, "omp_unset_nest_lock");
  }

#if USE_ITT_BUILD
  __kmp_itt_lock_releasing(lck);
#endif /* USE_ITT_BUILD */

  int release_status;
  release_status = RELEASE_NESTED_LOCK(lck, gtid);
#if OMPT_SUPPORT && OMPT_OPTIONAL
  // This is the case, if called from omp_init_lock_with_hint:
  void *codeptr = OMPT_LOAD_RETURN_ADDRESS(gtid);
  if (!codeptr)
    codeptr = OMPT_GET_RETURN_ADDRESS(0);
  if (ompt_enabled.enabled) {
    if (release_status == KMP_LOCK_RELEASED) {
      if (ompt_enabled.ompt_callback_mutex_released) {
        // release_lock_last
        ompt_callbacks.ompt_callback(ompt_callback_mutex_released)(
            ompt_mutex_nest_lock, (ompt_wait_id_t)(uintptr_t)lck, codeptr);
      }
    } else if (ompt_enabled.ompt_callback_nest_lock) {
      // release_lock_previous
      ompt_callbacks.ompt_callback(ompt_callback_nest_lock)(
          ompt_mutex_scope_end, (ompt_wait_id_t)(uintptr_t)lck, codeptr);
    }
  }
#endif

#endif // KMP_USE_DYNAMIC_LOCK
}

/* try to acquire the lock */
int __kmpc_test_lock(ident_t *loc, kmp_int32 gtid, void **user_lock) {
  KMP_COUNT_BLOCK(OMP_test_lock);

#if KMP_USE_DYNAMIC_LOCK
  int rc;
  int tag = KMP_EXTRACT_D_TAG(user_lock);
#if USE_ITT_BUILD
  __kmp_itt_lock_acquiring((kmp_user_lock_p)user_lock);
#endif
#if OMPT_SUPPORT && OMPT_OPTIONAL
  // This is the case, if called from omp_init_lock_with_hint:
  void *codeptr = OMPT_LOAD_RETURN_ADDRESS(gtid);
  if (!codeptr)
    codeptr = OMPT_GET_RETURN_ADDRESS(0);
  if (ompt_enabled.ompt_callback_mutex_acquire) {
    ompt_callbacks.ompt_callback(ompt_callback_mutex_acquire)(
        ompt_mutex_lock, omp_lock_hint_none,
        __ompt_get_mutex_impl_type(user_lock),
        (ompt_wait_id_t)(uintptr_t)user_lock, codeptr);
  }
#endif
#if KMP_USE_INLINED_TAS
  if (tag == locktag_tas && !__kmp_env_consistency_check) {
    KMP_TEST_TAS_LOCK(user_lock, gtid, rc);
  } else
#elif KMP_USE_INLINED_FUTEX
  if (tag == locktag_futex && !__kmp_env_consistency_check) {
    KMP_TEST_FUTEX_LOCK(user_lock, gtid, rc);
  } else
#endif
  {
    rc = __kmp_direct_test[tag]((kmp_dyna_lock_t *)user_lock, gtid);
  }
  if (rc) {
#if USE_ITT_BUILD
    __kmp_itt_lock_acquired((kmp_user_lock_p)user_lock);
#endif
#if OMPT_SUPPORT && OMPT_OPTIONAL
    if (ompt_enabled.ompt_callback_mutex_acquired) {
      ompt_callbacks.ompt_callback(ompt_callback_mutex_acquired)(
          ompt_mutex_lock, (ompt_wait_id_t)(uintptr_t)user_lock, codeptr);
    }
#endif
    return FTN_TRUE;
  } else {
#if USE_ITT_BUILD
    __kmp_itt_lock_cancelled((kmp_user_lock_p)user_lock);
#endif
    return FTN_FALSE;
  }

#else // KMP_USE_DYNAMIC_LOCK

  kmp_user_lock_p lck;
  int rc;

  if ((__kmp_user_lock_kind == lk_tas) &&
      (sizeof(lck->tas.lk.poll) <= OMP_LOCK_T_SIZE)) {
    lck = (kmp_user_lock_p)user_lock;
  }
#if KMP_USE_FUTEX
  else if ((__kmp_user_lock_kind == lk_futex) &&
           (sizeof(lck->futex.lk.poll) <= OMP_LOCK_T_SIZE)) {
    lck = (kmp_user_lock_p)user_lock;
  }
#endif
  else {
    lck = __kmp_lookup_user_lock(user_lock, "omp_test_lock");
  }

#if USE_ITT_BUILD
  __kmp_itt_lock_acquiring(lck);
#endif /* USE_ITT_BUILD */
#if OMPT_SUPPORT && OMPT_OPTIONAL
  // This is the case, if called from omp_init_lock_with_hint:
  void *codeptr = OMPT_LOAD_RETURN_ADDRESS(gtid);
  if (!codeptr)
    codeptr = OMPT_GET_RETURN_ADDRESS(0);
  if (ompt_enabled.ompt_callback_mutex_acquire) {
    ompt_callbacks.ompt_callback(ompt_callback_mutex_acquire)(
        ompt_mutex_lock, omp_lock_hint_none, __ompt_get_mutex_impl_type(),
        (ompt_wait_id_t)(uintptr_t)lck, codeptr);
  }
#endif

  rc = TEST_LOCK(lck, gtid);
#if USE_ITT_BUILD
  if (rc) {
    __kmp_itt_lock_acquired(lck);
  } else {
    __kmp_itt_lock_cancelled(lck);
  }
#endif /* USE_ITT_BUILD */
#if OMPT_SUPPORT && OMPT_OPTIONAL
  if (rc && ompt_enabled.ompt_callback_mutex_acquired) {
    ompt_callbacks.ompt_callback(ompt_callback_mutex_acquired)(
        ompt_mutex_lock, (ompt_wait_id_t)(uintptr_t)lck, codeptr);
  }
#endif

  return (rc ? FTN_TRUE : FTN_FALSE);

  /* Can't use serial interval since not block structured */

#endif // KMP_USE_DYNAMIC_LOCK
}

/* try to acquire the lock */
int __kmpc_test_nest_lock(ident_t *loc, kmp_int32 gtid, void **user_lock) {
#if KMP_USE_DYNAMIC_LOCK
  int rc;
#if USE_ITT_BUILD
  __kmp_itt_lock_acquiring((kmp_user_lock_p)user_lock);
#endif
#if OMPT_SUPPORT && OMPT_OPTIONAL
  // This is the case, if called from omp_init_lock_with_hint:
  void *codeptr = OMPT_LOAD_RETURN_ADDRESS(gtid);
  if (!codeptr)
    codeptr = OMPT_GET_RETURN_ADDRESS(0);
  if (ompt_enabled.ompt_callback_mutex_acquire) {
    ompt_callbacks.ompt_callback(ompt_callback_mutex_acquire)(
        ompt_mutex_nest_lock, omp_lock_hint_none,
        __ompt_get_mutex_impl_type(user_lock),
        (ompt_wait_id_t)(uintptr_t)user_lock, codeptr);
  }
#endif
  rc = KMP_D_LOCK_FUNC(user_lock, test)((kmp_dyna_lock_t *)user_lock, gtid);
#if USE_ITT_BUILD
  if (rc) {
    __kmp_itt_lock_acquired((kmp_user_lock_p)user_lock);
  } else {
    __kmp_itt_lock_cancelled((kmp_user_lock_p)user_lock);
  }
#endif
#if OMPT_SUPPORT && OMPT_OPTIONAL
  if (ompt_enabled.enabled && rc) {
    if (rc == 1) {
      if (ompt_enabled.ompt_callback_mutex_acquired) {
        // lock_first
        ompt_callbacks.ompt_callback(ompt_callback_mutex_acquired)(
            ompt_mutex_nest_lock, (ompt_wait_id_t)(uintptr_t)user_lock,
            codeptr);
      }
    } else {
      if (ompt_enabled.ompt_callback_nest_lock) {
        // lock_next
        ompt_callbacks.ompt_callback(ompt_callback_nest_lock)(
            ompt_scope_begin, (ompt_wait_id_t)(uintptr_t)user_lock, codeptr);
      }
    }
  }
#endif
  return rc;

#else // KMP_USE_DYNAMIC_LOCK

  kmp_user_lock_p lck;
  int rc;

  if ((__kmp_user_lock_kind == lk_tas) &&
      (sizeof(lck->tas.lk.poll) + sizeof(lck->tas.lk.depth_locked) <=
       OMP_NEST_LOCK_T_SIZE)) {
    lck = (kmp_user_lock_p)user_lock;
  }
#if KMP_USE_FUTEX
  else if ((__kmp_user_lock_kind == lk_futex) &&
           (sizeof(lck->futex.lk.poll) + sizeof(lck->futex.lk.depth_locked) <=
            OMP_NEST_LOCK_T_SIZE)) {
    lck = (kmp_user_lock_p)user_lock;
  }
#endif
  else {
    lck = __kmp_lookup_user_lock(user_lock, "omp_test_nest_lock");
  }

#if USE_ITT_BUILD
  __kmp_itt_lock_acquiring(lck);
#endif /* USE_ITT_BUILD */

#if OMPT_SUPPORT && OMPT_OPTIONAL
  // This is the case, if called from omp_init_lock_with_hint:
  void *codeptr = OMPT_LOAD_RETURN_ADDRESS(gtid);
  if (!codeptr)
    codeptr = OMPT_GET_RETURN_ADDRESS(0);
  if (ompt_enabled.enabled) &&
        ompt_enabled.ompt_callback_mutex_acquire) {
      ompt_callbacks.ompt_callback(ompt_callback_mutex_acquire)(
          ompt_mutex_nest_lock, omp_lock_hint_none,
          __ompt_get_mutex_impl_type(), (ompt_wait_id_t)(uintptr_t)lck,
          codeptr);
    }
#endif

  rc = TEST_NESTED_LOCK(lck, gtid);
#if USE_ITT_BUILD
  if (rc) {
    __kmp_itt_lock_acquired(lck);
  } else {
    __kmp_itt_lock_cancelled(lck);
  }
#endif /* USE_ITT_BUILD */
#if OMPT_SUPPORT && OMPT_OPTIONAL
  if (ompt_enabled.enabled && rc) {
    if (rc == 1) {
      if (ompt_enabled.ompt_callback_mutex_acquired) {
        // lock_first
        ompt_callbacks.ompt_callback(ompt_callback_mutex_acquired)(
            ompt_mutex_nest_lock, (ompt_wait_id_t)(uintptr_t)lck, codeptr);
      }
    } else {
      if (ompt_enabled.ompt_callback_nest_lock) {
        // lock_next
        ompt_callbacks.ompt_callback(ompt_callback_nest_lock)(
            ompt_mutex_scope_begin, (ompt_wait_id_t)(uintptr_t)lck, codeptr);
      }
    }
  }
#endif
  return rc;

  /* Can't use serial interval since not block structured */

#endif // KMP_USE_DYNAMIC_LOCK
}

// Interface to fast scalable reduce methods routines

// keep the selected method in a thread local structure for cross-function
// usage: will be used in __kmpc_end_reduce* functions;
// another solution: to re-determine the method one more time in
// __kmpc_end_reduce* functions (new prototype required then)
// AT: which solution is better?
#define __KMP_SET_REDUCTION_METHOD(gtid, rmethod)                              \
  ((__kmp_threads[(gtid)]->th.th_local.packed_reduction_method) = (rmethod))

#define __KMP_GET_REDUCTION_METHOD(gtid)                                       \
  (__kmp_threads[(gtid)]->th.th_local.packed_reduction_method)

// description of the packed_reduction_method variable: look at the macros in
// kmp.h

// used in a critical section reduce block
static __forceinline void
__kmp_enter_critical_section_reduce_block(ident_t *loc, kmp_int32 global_tid,
                                          kmp_critical_name *crit) {

  // this lock was visible to a customer and to the threading profile tool as a
  // serial overhead span (although it's used for an internal purpose only)
  //            why was it visible in previous implementation?
  //            should we keep it visible in new reduce block?
  kmp_user_lock_p lck;

#if KMP_USE_DYNAMIC_LOCK

  kmp_dyna_lock_t *lk = (kmp_dyna_lock_t *)crit;
  // Check if it is initialized.
  if (*lk == 0) {
    if (KMP_IS_D_LOCK(__kmp_user_lock_seq)) {
      KMP_COMPARE_AND_STORE_ACQ32((volatile kmp_int32 *)crit, 0,
                                  KMP_GET_D_TAG(__kmp_user_lock_seq));
    } else {
      __kmp_init_indirect_csptr(crit, loc, global_tid,
                                KMP_GET_I_TAG(__kmp_user_lock_seq));
    }
  }
  // Branch for accessing the actual lock object and set operation. This
  // branching is inevitable since this lock initialization does not follow the
  // normal dispatch path (lock table is not used).
  if (KMP_EXTRACT_D_TAG(lk) != 0) {
    lck = (kmp_user_lock_p)lk;
    KMP_DEBUG_ASSERT(lck != NULL);
    if (__kmp_env_consistency_check) {
      __kmp_push_sync(global_tid, ct_critical, loc, lck, __kmp_user_lock_seq);
    }
    KMP_D_LOCK_FUNC(lk, set)(lk, global_tid);
  } else {
    kmp_indirect_lock_t *ilk = *((kmp_indirect_lock_t **)lk);
    lck = ilk->lock;
    KMP_DEBUG_ASSERT(lck != NULL);
    if (__kmp_env_consistency_check) {
      __kmp_push_sync(global_tid, ct_critical, loc, lck, __kmp_user_lock_seq);
    }
    KMP_I_LOCK_FUNC(ilk, set)(lck, global_tid);
  }

#else // KMP_USE_DYNAMIC_LOCK

  // We know that the fast reduction code is only emitted by Intel compilers
  // with 32 byte critical sections. If there isn't enough space, then we
  // have to use a pointer.
  if (__kmp_base_user_lock_size <= INTEL_CRITICAL_SIZE) {
    lck = (kmp_user_lock_p)crit;
  } else {
    lck = __kmp_get_critical_section_ptr(crit, loc, global_tid);
  }
  KMP_DEBUG_ASSERT(lck != NULL);

  if (__kmp_env_consistency_check)
    __kmp_push_sync(global_tid, ct_critical, loc, lck);

  __kmp_acquire_user_lock_with_checks(lck, global_tid);

#endif // KMP_USE_DYNAMIC_LOCK
}

// used in a critical section reduce block
static __forceinline void
__kmp_end_critical_section_reduce_block(ident_t *loc, kmp_int32 global_tid,
                                        kmp_critical_name *crit) {

  kmp_user_lock_p lck;

#if KMP_USE_DYNAMIC_LOCK

  if (KMP_IS_D_LOCK(__kmp_user_lock_seq)) {
    lck = (kmp_user_lock_p)crit;
    if (__kmp_env_consistency_check)
      __kmp_pop_sync(global_tid, ct_critical, loc);
    KMP_D_LOCK_FUNC(lck, unset)((kmp_dyna_lock_t *)lck, global_tid);
  } else {
    kmp_indirect_lock_t *ilk =
        (kmp_indirect_lock_t *)TCR_PTR(*((kmp_indirect_lock_t **)crit));
    if (__kmp_env_consistency_check)
      __kmp_pop_sync(global_tid, ct_critical, loc);
    KMP_I_LOCK_FUNC(ilk, unset)(ilk->lock, global_tid);
  }

#else // KMP_USE_DYNAMIC_LOCK

  // We know that the fast reduction code is only emitted by Intel compilers
  // with 32 byte critical sections. If there isn't enough space, then we have
  // to use a pointer.
  if (__kmp_base_user_lock_size > 32) {
    lck = *((kmp_user_lock_p *)crit);
    KMP_ASSERT(lck != NULL);
  } else {
    lck = (kmp_user_lock_p)crit;
  }

  if (__kmp_env_consistency_check)
    __kmp_pop_sync(global_tid, ct_critical, loc);

  __kmp_release_user_lock_with_checks(lck, global_tid);

#endif // KMP_USE_DYNAMIC_LOCK
} // __kmp_end_critical_section_reduce_block

static __forceinline int
__kmp_swap_teams_for_teams_reduction(kmp_info_t *th, kmp_team_t **team_p,
                                     int *task_state) {
  kmp_team_t *team;

  // Check if we are inside the teams construct?
  if (th->th.th_teams_microtask) {
    *team_p = team = th->th.th_team;
    if (team->t.t_level == th->th.th_teams_level) {
      // This is reduction at teams construct.
      KMP_DEBUG_ASSERT(!th->th.th_info.ds.ds_tid); // AC: check that tid == 0
      // Let's swap teams temporarily for the reduction.
      th->th.th_info.ds.ds_tid = team->t.t_master_tid;
      th->th.th_team = team->t.t_parent;
      th->th.th_team_nproc = th->th.th_team->t.t_nproc;
      th->th.th_task_team = th->th.th_team->t.t_task_team[0];
      *task_state = th->th.th_task_state;
      th->th.th_task_state = 0;

      return 1;
    }
  }
  return 0;
}

static __forceinline void
__kmp_restore_swapped_teams(kmp_info_t *th, kmp_team_t *team, int task_state) {
  // Restore thread structure swapped in __kmp_swap_teams_for_teams_reduction.
  th->th.th_info.ds.ds_tid = 0;
  th->th.th_team = team;
  th->th.th_team_nproc = team->t.t_nproc;
  th->th.th_task_team = team->t.t_task_team[task_state];
  __kmp_type_convert(task_state, &(th->th.th_task_state));
}

/* 2.a.i. Reduce Block without a terminating barrier */
/*!
@ingroup SYNCHRONIZATION
@param loc source location information
@param global_tid global thread number
@param num_vars number of items (variables) to be reduced
@param reduce_size size of data in bytes to be reduced
@param reduce_data pointer to data to be reduced
@param reduce_func callback function providing reduction operation on two
operands and returning result of reduction in lhs_data
@param lck pointer to the unique lock data structure
@result 1 for the primary thread, 0 for all other team threads, 2 for all team
threads if atomic reduction needed

The nowait version is used for a reduce clause with the nowait argument.
*/
kmp_int32
__kmpc_reduce_nowait(ident_t *loc, kmp_int32 global_tid, kmp_int32 num_vars,
                     size_t reduce_size, void *reduce_data,
                     void (*reduce_func)(void *lhs_data, void *rhs_data),
                     kmp_critical_name *lck) {

  KMP_COUNT_BLOCK(REDUCE_nowait);
  int retval = 0;
  PACKED_REDUCTION_METHOD_T packed_reduction_method;
  kmp_info_t *th;
  kmp_team_t *team;
  int teams_swapped = 0, task_state;
  KA_TRACE(10, ("__kmpc_reduce_nowait() enter: called T#%d\n", global_tid));
  __kmp_assert_valid_gtid(global_tid);

  // why do we need this initialization here at all?
  // Reduction clause can not be used as a stand-alone directive.

  // do not call __kmp_serial_initialize(), it will be called by
  // __kmp_parallel_initialize() if needed
  // possible detection of false-positive race by the threadchecker ???
  if (!TCR_4(__kmp_init_parallel))
    __kmp_parallel_initialize();

  __kmp_resume_if_soft_paused();

// check correctness of reduce block nesting
#if KMP_USE_DYNAMIC_LOCK
  if (__kmp_env_consistency_check)
    __kmp_push_sync(global_tid, ct_reduce, loc, NULL, 0);
#else
  if (__kmp_env_consistency_check)
    __kmp_push_sync(global_tid, ct_reduce, loc, NULL);
#endif

  th = __kmp_thread_from_gtid(global_tid);
  teams_swapped = __kmp_swap_teams_for_teams_reduction(th, &team, &task_state);

  // packed_reduction_method value will be reused by __kmp_end_reduce* function,
  // the value should be kept in a variable
  // the variable should be either a construct-specific or thread-specific
  // property, not a team specific property
  //     (a thread can reach the next reduce block on the next construct, reduce
  //     method may differ on the next construct)
  // an ident_t "loc" parameter could be used as a construct-specific property
  // (what if loc == 0?)
  //     (if both construct-specific and team-specific variables were shared,
  //     then unness extra syncs should be needed)
  // a thread-specific variable is better regarding two issues above (next
  // construct and extra syncs)
  // a thread-specific "th_local.reduction_method" variable is used currently
  // each thread executes 'determine' and 'set' lines (no need to execute by one
  // thread, to avoid unness extra syncs)

  packed_reduction_method = __kmp_determine_reduction_method(
      loc, global_tid, num_vars, reduce_size, reduce_data, reduce_func, lck);
  __KMP_SET_REDUCTION_METHOD(global_tid, packed_reduction_method);

  OMPT_REDUCTION_DECL(th, global_tid);
  if (packed_reduction_method == critical_reduce_block) {

    OMPT_REDUCTION_BEGIN;

    __kmp_enter_critical_section_reduce_block(loc, global_tid, lck);
    retval = 1;

  } else if (packed_reduction_method == empty_reduce_block) {

    OMPT_REDUCTION_BEGIN;

    // usage: if team size == 1, no synchronization is required ( Intel
    // platforms only )
    retval = 1;

  } else if (packed_reduction_method == atomic_reduce_block) {

    retval = 2;

    // all threads should do this pop here (because __kmpc_end_reduce_nowait()
    // won't be called by the code gen)
    //     (it's not quite good, because the checking block has been closed by
    //     this 'pop',
    //      but atomic operation has not been executed yet, will be executed
    //      slightly later, literally on next instruction)
    if (__kmp_env_consistency_check)
      __kmp_pop_sync(global_tid, ct_reduce, loc);

  } else if (TEST_REDUCTION_METHOD(packed_reduction_method,
                                   tree_reduce_block)) {

// AT: performance issue: a real barrier here
// AT: (if primary thread is slow, other threads are blocked here waiting for
//      the primary thread to come and release them)
// AT: (it's not what a customer might expect specifying NOWAIT clause)
// AT: (specifying NOWAIT won't result in improvement of performance, it'll
//      be confusing to a customer)
// AT: another implementation of *barrier_gather*nowait() (or some other design)
// might go faster and be more in line with sense of NOWAIT
// AT: TO DO: do epcc test and compare times

// this barrier should be invisible to a customer and to the threading profile
// tool (it's neither a terminating barrier nor customer's code, it's
// used for an internal purpose)
#if OMPT_SUPPORT
    // JP: can this barrier potentially leed to task scheduling?
    // JP: as long as there is a barrier in the implementation, OMPT should and
    // will provide the barrier events
    //         so we set-up the necessary frame/return addresses.
    ompt_frame_t *ompt_frame;
    if (ompt_enabled.enabled) {
      __ompt_get_task_info_internal(0, NULL, NULL, &ompt_frame, NULL, NULL);
      if (ompt_frame->enter_frame.ptr == NULL)
        ompt_frame->enter_frame.ptr = OMPT_GET_FRAME_ADDRESS(0);
    }
    OMPT_STORE_RETURN_ADDRESS(global_tid);
#endif
#if USE_ITT_NOTIFY
    __kmp_threads[global_tid]->th.th_ident = loc;
#endif
    retval =
        __kmp_barrier(UNPACK_REDUCTION_BARRIER(packed_reduction_method),
                      global_tid, FALSE, reduce_size, reduce_data, reduce_func);
    retval = (retval != 0) ? (0) : (1);
#if OMPT_SUPPORT && OMPT_OPTIONAL
    if (ompt_enabled.enabled) {
      ompt_frame->enter_frame = ompt_data_none;
    }
#endif

    // all other workers except primary thread should do this pop here
    //     ( none of other workers will get to __kmpc_end_reduce_nowait() )
    if (__kmp_env_consistency_check) {
      if (retval == 0) {
        __kmp_pop_sync(global_tid, ct_reduce, loc);
      }
    }

  } else {

    // should never reach this block
    KMP_ASSERT(0); // "unexpected method"
  }
  if (teams_swapped) {
    __kmp_restore_swapped_teams(th, team, task_state);
  }
  KA_TRACE(
      10,
      ("__kmpc_reduce_nowait() exit: called T#%d: method %08x, returns %08x\n",
       global_tid, packed_reduction_method, retval));

  return retval;
}

/*!
@ingroup SYNCHRONIZATION
@param loc source location information
@param global_tid global thread id.
@param lck pointer to the unique lock data structure

Finish the execution of a reduce nowait.
*/
void __kmpc_end_reduce_nowait(ident_t *loc, kmp_int32 global_tid,
                              kmp_critical_name *lck) {

  PACKED_REDUCTION_METHOD_T packed_reduction_method;

  KA_TRACE(10, ("__kmpc_end_reduce_nowait() enter: called T#%d\n", global_tid));
  __kmp_assert_valid_gtid(global_tid);

  packed_reduction_method = __KMP_GET_REDUCTION_METHOD(global_tid);

  OMPT_REDUCTION_DECL(__kmp_thread_from_gtid(global_tid), global_tid);

  if (packed_reduction_method == critical_reduce_block) {

    __kmp_end_critical_section_reduce_block(loc, global_tid, lck);
    OMPT_REDUCTION_END;

  } else if (packed_reduction_method == empty_reduce_block) {

    // usage: if team size == 1, no synchronization is required ( on Intel
    // platforms only )

    OMPT_REDUCTION_END;

  } else if (packed_reduction_method == atomic_reduce_block) {

    // neither primary thread nor other workers should get here
    //     (code gen does not generate this call in case 2: atomic reduce block)
    // actually it's better to remove this elseif at all;
    // after removal this value will checked by the 'else' and will assert

  } else if (TEST_REDUCTION_METHOD(packed_reduction_method,
                                   tree_reduce_block)) {

    // only primary thread gets here
    // OMPT: tree reduction is annotated in the barrier code

  } else {

    // should never reach this block
    KMP_ASSERT(0); // "unexpected method"
  }

  if (__kmp_env_consistency_check)
    __kmp_pop_sync(global_tid, ct_reduce, loc);

  KA_TRACE(10, ("__kmpc_end_reduce_nowait() exit: called T#%d: method %08x\n",
                global_tid, packed_reduction_method));

  return;
}

/* 2.a.ii. Reduce Block with a terminating barrier */

/*!
@ingroup SYNCHRONIZATION
@param loc source location information
@param global_tid global thread number
@param num_vars number of items (variables) to be reduced
@param reduce_size size of data in bytes to be reduced
@param reduce_data pointer to data to be reduced
@param reduce_func callback function providing reduction operation on two
operands and returning result of reduction in lhs_data
@param lck pointer to the unique lock data structure
@result 1 for the primary thread, 0 for all other team threads, 2 for all team
threads if atomic reduction needed

A blocking reduce that includes an implicit barrier.
*/
kmp_int32 __kmpc_reduce(ident_t *loc, kmp_int32 global_tid, kmp_int32 num_vars,
                        size_t reduce_size, void *reduce_data,
                        void (*reduce_func)(void *lhs_data, void *rhs_data),
                        kmp_critical_name *lck) {
  KMP_COUNT_BLOCK(REDUCE_wait);
  int retval = 0;
  PACKED_REDUCTION_METHOD_T packed_reduction_method;
  kmp_info_t *th;
  kmp_team_t *team;
  int teams_swapped = 0, task_state;

  KA_TRACE(10, ("__kmpc_reduce() enter: called T#%d\n", global_tid));
  __kmp_assert_valid_gtid(global_tid);

  // why do we need this initialization here at all?
  // Reduction clause can not be a stand-alone directive.

  // do not call __kmp_serial_initialize(), it will be called by
  // __kmp_parallel_initialize() if needed
  // possible detection of false-positive race by the threadchecker ???
  if (!TCR_4(__kmp_init_parallel))
    __kmp_parallel_initialize();

  __kmp_resume_if_soft_paused();

// check correctness of reduce block nesting
#if KMP_USE_DYNAMIC_LOCK
  if (__kmp_env_consistency_check)
    __kmp_push_sync(global_tid, ct_reduce, loc, NULL, 0);
#else
  if (__kmp_env_consistency_check)
    __kmp_push_sync(global_tid, ct_reduce, loc, NULL);
#endif

  th = __kmp_thread_from_gtid(global_tid);
  teams_swapped = __kmp_swap_teams_for_teams_reduction(th, &team, &task_state);

  packed_reduction_method = __kmp_determine_reduction_method(
      loc, global_tid, num_vars, reduce_size, reduce_data, reduce_func, lck);
  __KMP_SET_REDUCTION_METHOD(global_tid, packed_reduction_method);

  OMPT_REDUCTION_DECL(th, global_tid);

  if (packed_reduction_method == critical_reduce_block) {

    OMPT_REDUCTION_BEGIN;
    __kmp_enter_critical_section_reduce_block(loc, global_tid, lck);
    retval = 1;

  } else if (packed_reduction_method == empty_reduce_block) {

    OMPT_REDUCTION_BEGIN;
    // usage: if team size == 1, no synchronization is required ( Intel
    // platforms only )
    retval = 1;

  } else if (packed_reduction_method == atomic_reduce_block) {

    retval = 2;

  } else if (TEST_REDUCTION_METHOD(packed_reduction_method,
                                   tree_reduce_block)) {

// case tree_reduce_block:
// this barrier should be visible to a customer and to the threading profile
// tool (it's a terminating barrier on constructs if NOWAIT not specified)
#if OMPT_SUPPORT
    ompt_frame_t *ompt_frame;
    if (ompt_enabled.enabled) {
      __ompt_get_task_info_internal(0, NULL, NULL, &ompt_frame, NULL, NULL);
      if (ompt_frame->enter_frame.ptr == NULL)
        ompt_frame->enter_frame.ptr = OMPT_GET_FRAME_ADDRESS(0);
    }
    OMPT_STORE_RETURN_ADDRESS(global_tid);
#endif
#if USE_ITT_NOTIFY
    __kmp_threads[global_tid]->th.th_ident =
        loc; // needed for correct notification of frames
#endif
    retval =
        __kmp_barrier(UNPACK_REDUCTION_BARRIER(packed_reduction_method),
                      global_tid, TRUE, reduce_size, reduce_data, reduce_func);
    retval = (retval != 0) ? (0) : (1);
#if OMPT_SUPPORT && OMPT_OPTIONAL
    if (ompt_enabled.enabled) {
      ompt_frame->enter_frame = ompt_data_none;
    }
#endif

    // all other workers except primary thread should do this pop here
    // (none of other workers except primary will enter __kmpc_end_reduce())
    if (__kmp_env_consistency_check) {
      if (retval == 0) { // 0: all other workers; 1: primary thread
        __kmp_pop_sync(global_tid, ct_reduce, loc);
      }
    }

  } else {

    // should never reach this block
    KMP_ASSERT(0); // "unexpected method"
  }
  if (teams_swapped) {
    __kmp_restore_swapped_teams(th, team, task_state);
  }

  KA_TRACE(10,
           ("__kmpc_reduce() exit: called T#%d: method %08x, returns %08x\n",
            global_tid, packed_reduction_method, retval));
  return retval;
}

/*!
@ingroup SYNCHRONIZATION
@param loc source location information
@param global_tid global thread id.
@param lck pointer to the unique lock data structure

Finish the execution of a blocking reduce.
The <tt>lck</tt> pointer must be the same as that used in the corresponding
start function.
*/
void __kmpc_end_reduce(ident_t *loc, kmp_int32 global_tid,
                       kmp_critical_name *lck) {

  PACKED_REDUCTION_METHOD_T packed_reduction_method;
  kmp_info_t *th;
  kmp_team_t *team;
  int teams_swapped = 0, task_state;

  KA_TRACE(10, ("__kmpc_end_reduce() enter: called T#%d\n", global_tid));
  __kmp_assert_valid_gtid(global_tid);

  th = __kmp_thread_from_gtid(global_tid);
  teams_swapped = __kmp_swap_teams_for_teams_reduction(th, &team, &task_state);

  packed_reduction_method = __KMP_GET_REDUCTION_METHOD(global_tid);

  // this barrier should be visible to a customer and to the threading profile
  // tool (it's a terminating barrier on constructs if NOWAIT not specified)
  OMPT_REDUCTION_DECL(th, global_tid);

  if (packed_reduction_method == critical_reduce_block) {
    __kmp_end_critical_section_reduce_block(loc, global_tid, lck);

    OMPT_REDUCTION_END;

// TODO: implicit barrier: should be exposed
#if OMPT_SUPPORT
    ompt_frame_t *ompt_frame;
    if (ompt_enabled.enabled) {
      __ompt_get_task_info_internal(0, NULL, NULL, &ompt_frame, NULL, NULL);
      if (ompt_frame->enter_frame.ptr == NULL)
        ompt_frame->enter_frame.ptr = OMPT_GET_FRAME_ADDRESS(0);
    }
    OMPT_STORE_RETURN_ADDRESS(global_tid);
#endif
#if USE_ITT_NOTIFY
    __kmp_threads[global_tid]->th.th_ident = loc;
#endif
    __kmp_barrier(bs_plain_barrier, global_tid, FALSE, 0, NULL, NULL);
#if OMPT_SUPPORT && OMPT_OPTIONAL
    if (ompt_enabled.enabled) {
      ompt_frame->enter_frame = ompt_data_none;
    }
#endif

  } else if (packed_reduction_method == empty_reduce_block) {

    OMPT_REDUCTION_END;

// usage: if team size==1, no synchronization is required (Intel platforms only)

// TODO: implicit barrier: should be exposed
#if OMPT_SUPPORT
    ompt_frame_t *ompt_frame;
    if (ompt_enabled.enabled) {
      __ompt_get_task_info_internal(0, NULL, NULL, &ompt_frame, NULL, NULL);
      if (ompt_frame->enter_frame.ptr == NULL)
        ompt_frame->enter_frame.ptr = OMPT_GET_FRAME_ADDRESS(0);
    }
    OMPT_STORE_RETURN_ADDRESS(global_tid);
#endif
#if USE_ITT_NOTIFY
    __kmp_threads[global_tid]->th.th_ident = loc;
#endif
    __kmp_barrier(bs_plain_barrier, global_tid, FALSE, 0, NULL, NULL);
#if OMPT_SUPPORT && OMPT_OPTIONAL
    if (ompt_enabled.enabled) {
      ompt_frame->enter_frame = ompt_data_none;
    }
#endif

  } else if (packed_reduction_method == atomic_reduce_block) {

#if OMPT_SUPPORT
    ompt_frame_t *ompt_frame;
    if (ompt_enabled.enabled) {
      __ompt_get_task_info_internal(0, NULL, NULL, &ompt_frame, NULL, NULL);
      if (ompt_frame->enter_frame.ptr == NULL)
        ompt_frame->enter_frame.ptr = OMPT_GET_FRAME_ADDRESS(0);
    }
    OMPT_STORE_RETURN_ADDRESS(global_tid);
#endif
// TODO: implicit barrier: should be exposed
#if USE_ITT_NOTIFY
    __kmp_threads[global_tid]->th.th_ident = loc;
#endif
    __kmp_barrier(bs_plain_barrier, global_tid, FALSE, 0, NULL, NULL);
#if OMPT_SUPPORT && OMPT_OPTIONAL
    if (ompt_enabled.enabled) {
      ompt_frame->enter_frame = ompt_data_none;
    }
#endif

  } else if (TEST_REDUCTION_METHOD(packed_reduction_method,
                                   tree_reduce_block)) {

    // only primary thread executes here (primary releases all other workers)
    __kmp_end_split_barrier(UNPACK_REDUCTION_BARRIER(packed_reduction_method),
                            global_tid);

  } else {

    // should never reach this block
    KMP_ASSERT(0); // "unexpected method"
  }
  if (teams_swapped) {
    __kmp_restore_swapped_teams(th, team, task_state);
  }

  if (__kmp_env_consistency_check)
    __kmp_pop_sync(global_tid, ct_reduce, loc);

  KA_TRACE(10, ("__kmpc_end_reduce() exit: called T#%d: method %08x\n",
                global_tid, packed_reduction_method));

  return;
}

#undef __KMP_GET_REDUCTION_METHOD
#undef __KMP_SET_REDUCTION_METHOD

/* end of interface to fast scalable reduce routines */

kmp_uint64 __kmpc_get_taskid() {

  kmp_int32 gtid;
  kmp_info_t *thread;

  gtid = __kmp_get_gtid();
  if (gtid < 0) {
    return 0;
  }
  thread = __kmp_thread_from_gtid(gtid);
  return thread->th.th_current_task->td_task_id;

} // __kmpc_get_taskid

kmp_uint64 __kmpc_get_parent_taskid() {

  kmp_int32 gtid;
  kmp_info_t *thread;
  kmp_taskdata_t *parent_task;

  gtid = __kmp_get_gtid();
  if (gtid < 0) {
    return 0;
  }
  thread = __kmp_thread_from_gtid(gtid);
  parent_task = thread->th.th_current_task->td_parent;
  return (parent_task == NULL ? 0 : parent_task->td_task_id);

} // __kmpc_get_parent_taskid

/*!
@ingroup WORK_SHARING
@param loc  source location information.
@param gtid  global thread number.
@param num_dims  number of associated doacross loops.
@param dims  info on loops bounds.

Initialize doacross loop information.
Expect compiler send us inclusive bounds,
e.g. for(i=2;i<9;i+=2) lo=2, up=8, st=2.
*/
void __kmpc_doacross_init(ident_t *loc, int gtid, int num_dims,
                          const struct kmp_dim *dims) {
  __kmp_assert_valid_gtid(gtid);
  int j, idx;
  kmp_int64 last, trace_count;
  kmp_info_t *th = __kmp_threads[gtid];
  kmp_team_t *team = th->th.th_team;
  kmp_uint32 *flags;
  kmp_disp_t *pr_buf = th->th.th_dispatch;
  dispatch_shared_info_t *sh_buf;

  KA_TRACE(
      20,
      ("__kmpc_doacross_init() enter: called T#%d, num dims %d, active %d\n",
       gtid, num_dims, !team->t.t_serialized));
  KMP_DEBUG_ASSERT(dims != NULL);
  KMP_DEBUG_ASSERT(num_dims > 0);

  if (team->t.t_serialized) {
    KA_TRACE(20, ("__kmpc_doacross_init() exit: serialized team\n"));
    return; // no dependencies if team is serialized
  }
  KMP_DEBUG_ASSERT(team->t.t_nproc > 1);
  idx = pr_buf->th_doacross_buf_idx++; // Increment index of shared buffer for
  // the next loop
  sh_buf = &team->t.t_disp_buffer[idx % __kmp_dispatch_num_buffers];

  // Save bounds info into allocated private buffer
  KMP_DEBUG_ASSERT(pr_buf->th_doacross_info == NULL);
  pr_buf->th_doacross_info = (kmp_int64 *)__kmp_thread_malloc(
      th, sizeof(kmp_int64) * (4 * num_dims + 1));
  KMP_DEBUG_ASSERT(pr_buf->th_doacross_info != NULL);
  pr_buf->th_doacross_info[0] =
      (kmp_int64)num_dims; // first element is number of dimensions
  // Save also address of num_done in order to access it later without knowing
  // the buffer index
  pr_buf->th_doacross_info[1] = (kmp_int64)&sh_buf->doacross_num_done;
  pr_buf->th_doacross_info[2] = dims[0].lo;
  pr_buf->th_doacross_info[3] = dims[0].up;
  pr_buf->th_doacross_info[4] = dims[0].st;
  last = 5;
  for (j = 1; j < num_dims; ++j) {
    kmp_int64
        range_length; // To keep ranges of all dimensions but the first dims[0]
    if (dims[j].st == 1) { // most common case
      // AC: should we care of ranges bigger than LLONG_MAX? (not for now)
      range_length = dims[j].up - dims[j].lo + 1;
    } else {
      if (dims[j].st > 0) {
        KMP_DEBUG_ASSERT(dims[j].up > dims[j].lo);
        range_length = (kmp_uint64)(dims[j].up - dims[j].lo) / dims[j].st + 1;
      } else { // negative increment
        KMP_DEBUG_ASSERT(dims[j].lo > dims[j].up);
        range_length =
            (kmp_uint64)(dims[j].lo - dims[j].up) / (-dims[j].st) + 1;
      }
    }
    pr_buf->th_doacross_info[last++] = range_length;
    pr_buf->th_doacross_info[last++] = dims[j].lo;
    pr_buf->th_doacross_info[last++] = dims[j].up;
    pr_buf->th_doacross_info[last++] = dims[j].st;
  }

  // Compute total trip count.
  // Start with range of dims[0] which we don't need to keep in the buffer.
  if (dims[0].st == 1) { // most common case
    trace_count = dims[0].up - dims[0].lo + 1;
  } else if (dims[0].st > 0) {
    KMP_DEBUG_ASSERT(dims[0].up > dims[0].lo);
    trace_count = (kmp_uint64)(dims[0].up - dims[0].lo) / dims[0].st + 1;
  } else { // negative increment
    KMP_DEBUG_ASSERT(dims[0].lo > dims[0].up);
    trace_count = (kmp_uint64)(dims[0].lo - dims[0].up) / (-dims[0].st) + 1;
  }
  for (j = 1; j < num_dims; ++j) {
    trace_count *= pr_buf->th_doacross_info[4 * j + 1]; // use kept ranges
  }
  KMP_DEBUG_ASSERT(trace_count > 0);

  // Check if shared buffer is not occupied by other loop (idx -
  // __kmp_dispatch_num_buffers)
  if (idx != sh_buf->doacross_buf_idx) {
    // Shared buffer is occupied, wait for it to be free
    __kmp_wait_4((volatile kmp_uint32 *)&sh_buf->doacross_buf_idx, idx,
                 __kmp_eq_4, NULL);
  }
#if KMP_32_BIT_ARCH
  // Check if we are the first thread. After the CAS the first thread gets 0,
  // others get 1 if initialization is in progress, allocated pointer otherwise.
  // Treat pointer as volatile integer (value 0 or 1) until memory is allocated.
  flags = (kmp_uint32 *)KMP_COMPARE_AND_STORE_RET32(
      (volatile kmp_int32 *)&sh_buf->doacross_flags, NULL, 1);
#else
  flags = (kmp_uint32 *)KMP_COMPARE_AND_STORE_RET64(
      (volatile kmp_int64 *)&sh_buf->doacross_flags, NULL, 1LL);
#endif
  if (flags == NULL) {
    // we are the first thread, allocate the array of flags
    size_t size =
        (size_t)trace_count / 8 + 8; // in bytes, use single bit per iteration
    flags = (kmp_uint32 *)__kmp_thread_calloc(th, size, 1);
    KMP_MB();
    sh_buf->doacross_flags = flags;
  } else if (flags == (kmp_uint32 *)1) {
#if KMP_32_BIT_ARCH
    // initialization is still in progress, need to wait
    while (*(volatile kmp_int32 *)&sh_buf->doacross_flags == 1)
#else
    while (*(volatile kmp_int64 *)&sh_buf->doacross_flags == 1LL)
#endif
      KMP_YIELD(TRUE);
    KMP_MB();
  } else {
    KMP_MB();
  }
  KMP_DEBUG_ASSERT(sh_buf->doacross_flags > (kmp_uint32 *)1); // check ptr value
  pr_buf->th_doacross_flags =
      sh_buf->doacross_flags; // save private copy in order to not
  // touch shared buffer on each iteration
  KA_TRACE(20, ("__kmpc_doacross_init() exit: T#%d\n", gtid));
}

void __kmpc_doacross_wait(ident_t *loc, int gtid, const kmp_int64 *vec) {
  __kmp_assert_valid_gtid(gtid);
  kmp_int64 shft;
  size_t num_dims, i;
  kmp_uint32 flag;
  kmp_int64 iter_number; // iteration number of "collapsed" loop nest
  kmp_info_t *th = __kmp_threads[gtid];
  kmp_team_t *team = th->th.th_team;
  kmp_disp_t *pr_buf;
  kmp_int64 lo, up, st;

  KA_TRACE(20, ("__kmpc_doacross_wait() enter: called T#%d\n", gtid));
  if (team->t.t_serialized) {
    KA_TRACE(20, ("__kmpc_doacross_wait() exit: serialized team\n"));
    return; // no dependencies if team is serialized
  }

  // calculate sequential iteration number and check out-of-bounds condition
  pr_buf = th->th.th_dispatch;
  KMP_DEBUG_ASSERT(pr_buf->th_doacross_info != NULL);
  num_dims = (size_t)pr_buf->th_doacross_info[0];
  lo = pr_buf->th_doacross_info[2];
  up = pr_buf->th_doacross_info[3];
  st = pr_buf->th_doacross_info[4];
#if OMPT_SUPPORT && OMPT_OPTIONAL
  ompt_dependence_t deps[num_dims];
#endif
  if (st == 1) { // most common case
    if (vec[0] < lo || vec[0] > up) {
      KA_TRACE(20, ("__kmpc_doacross_wait() exit: T#%d iter %lld is out of "
                    "bounds [%lld,%lld]\n",
                    gtid, vec[0], lo, up));
      return;
    }
    iter_number = vec[0] - lo;
  } else if (st > 0) {
    if (vec[0] < lo || vec[0] > up) {
      KA_TRACE(20, ("__kmpc_doacross_wait() exit: T#%d iter %lld is out of "
                    "bounds [%lld,%lld]\n",
                    gtid, vec[0], lo, up));
      return;
    }
    iter_number = (kmp_uint64)(vec[0] - lo) / st;
  } else { // negative increment
    if (vec[0] > lo || vec[0] < up) {
      KA_TRACE(20, ("__kmpc_doacross_wait() exit: T#%d iter %lld is out of "
                    "bounds [%lld,%lld]\n",
                    gtid, vec[0], lo, up));
      return;
    }
    iter_number = (kmp_uint64)(lo - vec[0]) / (-st);
  }
#if OMPT_SUPPORT && OMPT_OPTIONAL
  deps[0].variable.value = iter_number;
  deps[0].dependence_type = ompt_dependence_type_sink;
#endif
  for (i = 1; i < num_dims; ++i) {
    kmp_int64 iter, ln;
    size_t j = i * 4;
    ln = pr_buf->th_doacross_info[j + 1];
    lo = pr_buf->th_doacross_info[j + 2];
    up = pr_buf->th_doacross_info[j + 3];
    st = pr_buf->th_doacross_info[j + 4];
    if (st == 1) {
      if (vec[i] < lo || vec[i] > up) {
        KA_TRACE(20, ("__kmpc_doacross_wait() exit: T#%d iter %lld is out of "
                      "bounds [%lld,%lld]\n",
                      gtid, vec[i], lo, up));
        return;
      }
      iter = vec[i] - lo;
    } else if (st > 0) {
      if (vec[i] < lo || vec[i] > up) {
        KA_TRACE(20, ("__kmpc_doacross_wait() exit: T#%d iter %lld is out of "
                      "bounds [%lld,%lld]\n",
                      gtid, vec[i], lo, up));
        return;
      }
      iter = (kmp_uint64)(vec[i] - lo) / st;
    } else { // st < 0
      if (vec[i] > lo || vec[i] < up) {
        KA_TRACE(20, ("__kmpc_doacross_wait() exit: T#%d iter %lld is out of "
                      "bounds [%lld,%lld]\n",
                      gtid, vec[i], lo, up));
        return;
      }
      iter = (kmp_uint64)(lo - vec[i]) / (-st);
    }
    iter_number = iter + ln * iter_number;
#if OMPT_SUPPORT && OMPT_OPTIONAL
    deps[i].variable.value = iter;
    deps[i].dependence_type = ompt_dependence_type_sink;
#endif
  }
  shft = iter_number % 32; // use 32-bit granularity
  iter_number >>= 5; // divided by 32
  flag = 1 << shft;
  while ((flag & pr_buf->th_doacross_flags[iter_number]) == 0) {
    KMP_YIELD(TRUE);
  }
  KMP_MB();
#if OMPT_SUPPORT && OMPT_OPTIONAL
  if (ompt_enabled.ompt_callback_dependences) {
    ompt_callbacks.ompt_callback(ompt_callback_dependences)(
        &(OMPT_CUR_TASK_INFO(th)->task_data), deps, (kmp_uint32)num_dims);
  }
#endif
  KA_TRACE(20,
           ("__kmpc_doacross_wait() exit: T#%d wait for iter %lld completed\n",
            gtid, (iter_number << 5) + shft));
}

void __kmpc_doacross_post(ident_t *loc, int gtid, const kmp_int64 *vec) {
  __kmp_assert_valid_gtid(gtid);
  kmp_int64 shft;
  size_t num_dims, i;
  kmp_uint32 flag;
  kmp_int64 iter_number; // iteration number of "collapsed" loop nest
  kmp_info_t *th = __kmp_threads[gtid];
  kmp_team_t *team = th->th.th_team;
  kmp_disp_t *pr_buf;
  kmp_int64 lo, st;

  KA_TRACE(20, ("__kmpc_doacross_post() enter: called T#%d\n", gtid));
  if (team->t.t_serialized) {
    KA_TRACE(20, ("__kmpc_doacross_post() exit: serialized team\n"));
    return; // no dependencies if team is serialized
  }

  // calculate sequential iteration number (same as in "wait" but no
  // out-of-bounds checks)
  pr_buf = th->th.th_dispatch;
  KMP_DEBUG_ASSERT(pr_buf->th_doacross_info != NULL);
  num_dims = (size_t)pr_buf->th_doacross_info[0];
  lo = pr_buf->th_doacross_info[2];
  st = pr_buf->th_doacross_info[4];
#if OMPT_SUPPORT && OMPT_OPTIONAL
  ompt_dependence_t deps[num_dims];
#endif
  if (st == 1) { // most common case
    iter_number = vec[0] - lo;
  } else if (st > 0) {
    iter_number = (kmp_uint64)(vec[0] - lo) / st;
  } else { // negative increment
    iter_number = (kmp_uint64)(lo - vec[0]) / (-st);
  }
#if OMPT_SUPPORT && OMPT_OPTIONAL
  deps[0].variable.value = iter_number;
  deps[0].dependence_type = ompt_dependence_type_source;
#endif
  for (i = 1; i < num_dims; ++i) {
    kmp_int64 iter, ln;
    size_t j = i * 4;
    ln = pr_buf->th_doacross_info[j + 1];
    lo = pr_buf->th_doacross_info[j + 2];
    st = pr_buf->th_doacross_info[j + 4];
    if (st == 1) {
      iter = vec[i] - lo;
    } else if (st > 0) {
      iter = (kmp_uint64)(vec[i] - lo) / st;
    } else { // st < 0
      iter = (kmp_uint64)(lo - vec[i]) / (-st);
    }
    iter_number = iter + ln * iter_number;
#if OMPT_SUPPORT && OMPT_OPTIONAL
    deps[i].variable.value = iter;
    deps[i].dependence_type = ompt_dependence_type_source;
#endif
  }
#if OMPT_SUPPORT && OMPT_OPTIONAL
  if (ompt_enabled.ompt_callback_dependences) {
    ompt_callbacks.ompt_callback(ompt_callback_dependences)(
        &(OMPT_CUR_TASK_INFO(th)->task_data), deps, (kmp_uint32)num_dims);
  }
#endif
  shft = iter_number % 32; // use 32-bit granularity
  iter_number >>= 5; // divided by 32
  flag = 1 << shft;
  KMP_MB();
  if ((flag & pr_buf->th_doacross_flags[iter_number]) == 0)
    KMP_TEST_THEN_OR32(&pr_buf->th_doacross_flags[iter_number], flag);
  KA_TRACE(20, ("__kmpc_doacross_post() exit: T#%d iter %lld posted\n", gtid,
                (iter_number << 5) + shft));
}

void __kmpc_doacross_fini(ident_t *loc, int gtid) {
  __kmp_assert_valid_gtid(gtid);
  kmp_int32 num_done;
  kmp_info_t *th = __kmp_threads[gtid];
  kmp_team_t *team = th->th.th_team;
  kmp_disp_t *pr_buf = th->th.th_dispatch;

  KA_TRACE(20, ("__kmpc_doacross_fini() enter: called T#%d\n", gtid));
  if (team->t.t_serialized) {
    KA_TRACE(20, ("__kmpc_doacross_fini() exit: serialized team %p\n", team));
    return; // nothing to do
  }
  num_done =
      KMP_TEST_THEN_INC32((kmp_uintptr_t)(pr_buf->th_doacross_info[1])) + 1;
  if (num_done == th->th.th_team_nproc) {
    // we are the last thread, need to free shared resources
    int idx = pr_buf->th_doacross_buf_idx - 1;
    dispatch_shared_info_t *sh_buf =
        &team->t.t_disp_buffer[idx % __kmp_dispatch_num_buffers];
    KMP_DEBUG_ASSERT(pr_buf->th_doacross_info[1] ==
                     (kmp_int64)&sh_buf->doacross_num_done);
    KMP_DEBUG_ASSERT(num_done == sh_buf->doacross_num_done);
    KMP_DEBUG_ASSERT(idx == sh_buf->doacross_buf_idx);
    __kmp_thread_free(th, CCAST(kmp_uint32 *, sh_buf->doacross_flags));
    sh_buf->doacross_flags = NULL;
    sh_buf->doacross_num_done = 0;
    sh_buf->doacross_buf_idx +=
        __kmp_dispatch_num_buffers; // free buffer for future re-use
  }
  // free private resources (need to keep buffer index forever)
  pr_buf->th_doacross_flags = NULL;
  __kmp_thread_free(th, (void *)pr_buf->th_doacross_info);
  pr_buf->th_doacross_info = NULL;
  KA_TRACE(20, ("__kmpc_doacross_fini() exit: T#%d\n", gtid));
}

/* omp_alloc/omp_calloc/omp_free only defined for C/C++, not for Fortran */
void *omp_alloc(size_t size, omp_allocator_handle_t allocator) {
  return __kmpc_alloc(__kmp_entry_gtid(), size, allocator);
}

void *omp_calloc(size_t nmemb, size_t size, omp_allocator_handle_t allocator) {
  return __kmpc_calloc(__kmp_entry_gtid(), nmemb, size, allocator);
}

void *omp_realloc(void *ptr, size_t size, omp_allocator_handle_t allocator,
                  omp_allocator_handle_t free_allocator) {
  return __kmpc_realloc(__kmp_entry_gtid(), ptr, size, allocator,
                        free_allocator);
}

void omp_free(void *ptr, omp_allocator_handle_t allocator) {
  __kmpc_free(__kmp_entry_gtid(), ptr, allocator);
}

int __kmpc_get_target_offload(void) {
  if (!__kmp_init_serial) {
    __kmp_serial_initialize(/*ForOffload=*/true);
  }
  return __kmp_target_offload;
}

int __kmpc_pause_resource(kmp_pause_status_t level) {
  if (!__kmp_init_serial) {
    return 1; // Can't pause if runtime is not initialized
  }
  return __kmp_pause_resource(level);
}

<<<<<<< HEAD
void __kmpc_set_source_info(const char *src_file, const char *func_name,
                            int line_no, int end_line_no, int func_line_no,
                            int func_end_line_no) {
#if OMPT_SUPPORT
  ompt_has_user_source_info = true;
  ompt_user_source_info.src_file = src_file;
  ompt_user_source_info.func_name = func_name;
  ompt_user_source_info.line_no = line_no;
  ompt_user_source_info.end_line_no = end_line_no;
  ompt_user_source_info.func_line_no = func_line_no;
  ompt_user_source_info.func_end_line_no = func_end_line_no;
#endif
}

void __kmpc_clear_source_info() {
#if OMPT_SUPPORT
  ompt_has_user_source_info = false;
  ompt_user_source_info.src_file = nullptr;
  ompt_user_source_info.func_name = nullptr;
  ompt_user_source_info.line_no = 0;
  ompt_user_source_info.end_line_no = 0;
  ompt_user_source_info.func_line_no = 0;
  ompt_user_source_info.func_end_line_no = 0;
#endif
=======
void __kmpc_error(ident_t *loc, int severity, const char *message) {
  if (!__kmp_init_serial)
    __kmp_serial_initialize();

  KMP_ASSERT(severity == severity_warning || severity == severity_fatal);

#if OMPT_SUPPORT
  if (ompt_enabled.enabled && ompt_enabled.ompt_callback_error) {
    ompt_callbacks.ompt_callback(ompt_callback_error)(
        (ompt_severity_t)severity, message, KMP_STRLEN(message),
        OMPT_GET_RETURN_ADDRESS(0));
  }
#endif // OMPT_SUPPORT

  char *src_loc;
  if (loc && loc->psource) {
    kmp_str_loc_t str_loc = __kmp_str_loc_init(loc->psource, false);
    src_loc =
        __kmp_str_format("%s:%s:%s", str_loc.file, str_loc.line, str_loc.col);
    __kmp_str_loc_free(&str_loc);
  } else {
    src_loc = __kmp_str_format("unknown");
  }

  if (severity == severity_warning)
    KMP_WARNING(UserDirectedWarning, src_loc, message);
  else
    KMP_FATAL(UserDirectedError, src_loc, message);

  __kmp_str_free(&src_loc);
>>>>>>> d1a1798e
}<|MERGE_RESOLUTION|>--- conflicted
+++ resolved
@@ -4358,7 +4358,38 @@
   return __kmp_pause_resource(level);
 }
 
-<<<<<<< HEAD
+void __kmpc_error(ident_t *loc, int severity, const char *message) {
+  if (!__kmp_init_serial)
+    __kmp_serial_initialize();
+
+  KMP_ASSERT(severity == severity_warning || severity == severity_fatal);
+
+#if OMPT_SUPPORT
+  if (ompt_enabled.enabled && ompt_enabled.ompt_callback_error) {
+    ompt_callbacks.ompt_callback(ompt_callback_error)(
+        (ompt_severity_t)severity, message, KMP_STRLEN(message),
+        OMPT_GET_RETURN_ADDRESS(0));
+  }
+#endif // OMPT_SUPPORT
+
+  char *src_loc;
+  if (loc && loc->psource) {
+    kmp_str_loc_t str_loc = __kmp_str_loc_init(loc->psource, false);
+    src_loc =
+        __kmp_str_format("%s:%s:%s", str_loc.file, str_loc.line, str_loc.col);
+    __kmp_str_loc_free(&str_loc);
+  } else {
+    src_loc = __kmp_str_format("unknown");
+  }
+
+  if (severity == severity_warning)
+    KMP_WARNING(UserDirectedWarning, src_loc, message);
+  else
+    KMP_FATAL(UserDirectedError, src_loc, message);
+
+  __kmp_str_free(&src_loc);
+}
+
 void __kmpc_set_source_info(const char *src_file, const char *func_name,
                             int line_no, int end_line_no, int func_line_no,
                             int func_end_line_no) {
@@ -4383,36 +4414,4 @@
   ompt_user_source_info.func_line_no = 0;
   ompt_user_source_info.func_end_line_no = 0;
 #endif
-=======
-void __kmpc_error(ident_t *loc, int severity, const char *message) {
-  if (!__kmp_init_serial)
-    __kmp_serial_initialize();
-
-  KMP_ASSERT(severity == severity_warning || severity == severity_fatal);
-
-#if OMPT_SUPPORT
-  if (ompt_enabled.enabled && ompt_enabled.ompt_callback_error) {
-    ompt_callbacks.ompt_callback(ompt_callback_error)(
-        (ompt_severity_t)severity, message, KMP_STRLEN(message),
-        OMPT_GET_RETURN_ADDRESS(0));
-  }
-#endif // OMPT_SUPPORT
-
-  char *src_loc;
-  if (loc && loc->psource) {
-    kmp_str_loc_t str_loc = __kmp_str_loc_init(loc->psource, false);
-    src_loc =
-        __kmp_str_format("%s:%s:%s", str_loc.file, str_loc.line, str_loc.col);
-    __kmp_str_loc_free(&str_loc);
-  } else {
-    src_loc = __kmp_str_format("unknown");
-  }
-
-  if (severity == severity_warning)
-    KMP_WARNING(UserDirectedWarning, src_loc, message);
-  else
-    KMP_FATAL(UserDirectedError, src_loc, message);
-
-  __kmp_str_free(&src_loc);
->>>>>>> d1a1798e
 }