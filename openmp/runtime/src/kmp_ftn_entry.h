/*
 * kmp_ftn_entry.h -- Fortran entry linkage support for OpenMP.
 */

//===----------------------------------------------------------------------===//
//
// Part of the LLVM Project, under the Apache License v2.0 with LLVM Exceptions.
// See https://llvm.org/LICENSE.txt for license information.
// SPDX-License-Identifier: Apache-2.0 WITH LLVM-exception
//
//===----------------------------------------------------------------------===//

#ifndef FTN_STDCALL
#error The support file kmp_ftn_entry.h should not be compiled by itself.
#endif

#ifdef KMP_STUB
#include "kmp_stub.h"
#endif

#include "kmp_i18n.h"

// For affinity format functions
#include "kmp_io.h"
#include "kmp_str.h"

#if OMPT_SUPPORT
#include "ompt-specific.h"
#endif

#ifdef __cplusplus
extern "C" {
#endif // __cplusplus

/* For compatibility with the Gnu/MS Open MP codegen, omp_set_num_threads(),
 * omp_set_nested(), and omp_set_dynamic() [in lowercase on MS, and w/o
 * a trailing underscore on Linux* OS] take call by value integer arguments.
 * + omp_set_max_active_levels()
 * + omp_set_schedule()
 *
 * For backward compatibility with 9.1 and previous Intel compiler, these
 * entry points take call by reference integer arguments. */
#ifdef KMP_GOMP_COMPAT
#if (KMP_FTN_ENTRIES == KMP_FTN_PLAIN) || (KMP_FTN_ENTRIES == KMP_FTN_UPPER)
#define PASS_ARGS_BY_VALUE 1
#endif
#endif
#if KMP_OS_WINDOWS
#if (KMP_FTN_ENTRIES == KMP_FTN_PLAIN) || (KMP_FTN_ENTRIES == KMP_FTN_APPEND)
#define PASS_ARGS_BY_VALUE 1
#endif
#endif

// This macro helps to reduce code duplication.
#ifdef PASS_ARGS_BY_VALUE
#define KMP_DEREF
#else
#define KMP_DEREF *
#endif

// For API with specific C vs. Fortran interfaces (ompc_* exists in
// kmp_csupport.cpp), only create GOMP versioned symbols of the API for the
// APPEND Fortran entries in this file. The GOMP versioned symbols of the C API
// will take place where the ompc_* functions are defined.
#if KMP_FTN_ENTRIES == KMP_FTN_APPEND
#define KMP_EXPAND_NAME_IF_APPEND(name) KMP_EXPAND_NAME(name)
#else
#define KMP_EXPAND_NAME_IF_APPEND(name) name
#endif

void FTN_STDCALL FTN_SET_STACKSIZE(int KMP_DEREF arg) {
#ifdef KMP_STUB
  __kmps_set_stacksize(KMP_DEREF arg);
#else
  // __kmp_aux_set_stacksize initializes the library if needed
  __kmp_aux_set_stacksize((size_t)KMP_DEREF arg);
#endif
}

void FTN_STDCALL FTN_SET_STACKSIZE_S(size_t KMP_DEREF arg) {
#ifdef KMP_STUB
  __kmps_set_stacksize(KMP_DEREF arg);
#else
  // __kmp_aux_set_stacksize initializes the library if needed
  __kmp_aux_set_stacksize(KMP_DEREF arg);
#endif
}

int FTN_STDCALL FTN_GET_STACKSIZE(void) {
#ifdef KMP_STUB
  return (int)__kmps_get_stacksize();
#else
  if (!__kmp_init_serial) {
    __kmp_serial_initialize();
  }
  return (int)__kmp_stksize;
#endif
}

size_t FTN_STDCALL FTN_GET_STACKSIZE_S(void) {
#ifdef KMP_STUB
  return __kmps_get_stacksize();
#else
  if (!__kmp_init_serial) {
    __kmp_serial_initialize();
  }
  return __kmp_stksize;
#endif
}

void FTN_STDCALL FTN_SET_BLOCKTIME(int KMP_DEREF arg) {
#ifdef KMP_STUB
  __kmps_set_blocktime(KMP_DEREF arg);
#else
  int gtid, tid;
  kmp_info_t *thread;

  gtid = __kmp_entry_gtid();
  tid = __kmp_tid_from_gtid(gtid);
  thread = __kmp_thread_from_gtid(gtid);

  __kmp_aux_set_blocktime(KMP_DEREF arg, thread, tid);
#endif
}

int FTN_STDCALL FTN_GET_BLOCKTIME(void) {
#ifdef KMP_STUB
  return __kmps_get_blocktime();
#else
  int gtid, tid;
  kmp_team_p *team;

  gtid = __kmp_entry_gtid();
  tid = __kmp_tid_from_gtid(gtid);
  team = __kmp_threads[gtid]->th.th_team;

  /* These must match the settings used in __kmp_wait_sleep() */
  if (__kmp_dflt_blocktime == KMP_MAX_BLOCKTIME) {
    KF_TRACE(10, ("kmp_get_blocktime: T#%d(%d:%d), blocktime=%d\n", gtid,
                  team->t.t_id, tid, KMP_MAX_BLOCKTIME));
    return KMP_MAX_BLOCKTIME;
  }
#ifdef KMP_ADJUST_BLOCKTIME
  else if (__kmp_zero_bt && !get__bt_set(team, tid)) {
    KF_TRACE(10, ("kmp_get_blocktime: T#%d(%d:%d), blocktime=%d\n", gtid,
                  team->t.t_id, tid, 0));
    return 0;
  }
#endif /* KMP_ADJUST_BLOCKTIME */
  else {
    KF_TRACE(10, ("kmp_get_blocktime: T#%d(%d:%d), blocktime=%d\n", gtid,
                  team->t.t_id, tid, get__blocktime(team, tid)));
    return get__blocktime(team, tid);
  }
#endif
}

void FTN_STDCALL FTN_SET_LIBRARY_SERIAL(void) {
#ifdef KMP_STUB
  __kmps_set_library(library_serial);
#else
  // __kmp_user_set_library initializes the library if needed
  __kmp_user_set_library(library_serial);
#endif
}

void FTN_STDCALL FTN_SET_LIBRARY_TURNAROUND(void) {
#ifdef KMP_STUB
  __kmps_set_library(library_turnaround);
#else
  // __kmp_user_set_library initializes the library if needed
  __kmp_user_set_library(library_turnaround);
#endif
}

void FTN_STDCALL FTN_SET_LIBRARY_THROUGHPUT(void) {
#ifdef KMP_STUB
  __kmps_set_library(library_throughput);
#else
  // __kmp_user_set_library initializes the library if needed
  __kmp_user_set_library(library_throughput);
#endif
}

void FTN_STDCALL FTN_SET_LIBRARY(int KMP_DEREF arg) {
#ifdef KMP_STUB
  __kmps_set_library(KMP_DEREF arg);
#else
  enum library_type lib;
  lib = (enum library_type)KMP_DEREF arg;
  // __kmp_user_set_library initializes the library if needed
  __kmp_user_set_library(lib);
#endif
}

int FTN_STDCALL FTN_GET_LIBRARY(void) {
#ifdef KMP_STUB
  return __kmps_get_library();
#else
  if (!__kmp_init_serial) {
    __kmp_serial_initialize();
  }
  return ((int)__kmp_library);
#endif
}

void FTN_STDCALL FTN_SET_DISP_NUM_BUFFERS(int KMP_DEREF arg) {
#ifdef KMP_STUB
  ; // empty routine
#else
  // ignore after initialization because some teams have already
  // allocated dispatch buffers
  int num_buffers = KMP_DEREF arg;
  if (__kmp_init_serial == FALSE && num_buffers >= KMP_MIN_DISP_NUM_BUFF &&
      num_buffers <= KMP_MAX_DISP_NUM_BUFF) {
    __kmp_dispatch_num_buffers = num_buffers;
  }
#endif
}

int FTN_STDCALL FTN_SET_AFFINITY(void **mask) {
#if defined(KMP_STUB) || !KMP_AFFINITY_SUPPORTED
  return -1;
#else
  if (!TCR_4(__kmp_init_middle)) {
    __kmp_middle_initialize();
  }
  __kmp_assign_root_init_mask();
  return __kmp_aux_set_affinity(mask);
#endif
}

int FTN_STDCALL FTN_GET_AFFINITY(void **mask) {
#if defined(KMP_STUB) || !KMP_AFFINITY_SUPPORTED
  return -1;
#else
  if (!TCR_4(__kmp_init_middle)) {
    __kmp_middle_initialize();
  }
  __kmp_assign_root_init_mask();
  return __kmp_aux_get_affinity(mask);
#endif
}

int FTN_STDCALL FTN_GET_AFFINITY_MAX_PROC(void) {
#if defined(KMP_STUB) || !KMP_AFFINITY_SUPPORTED
  return 0;
#else
  // We really only NEED serial initialization here.
  if (!TCR_4(__kmp_init_middle)) {
    __kmp_middle_initialize();
  }
  __kmp_assign_root_init_mask();
  return __kmp_aux_get_affinity_max_proc();
#endif
}

void FTN_STDCALL FTN_CREATE_AFFINITY_MASK(void **mask) {
#if defined(KMP_STUB) || !KMP_AFFINITY_SUPPORTED
  *mask = NULL;
#else
  // We really only NEED serial initialization here.
  kmp_affin_mask_t *mask_internals;
  if (!TCR_4(__kmp_init_middle)) {
    __kmp_middle_initialize();
  }
  __kmp_assign_root_init_mask();
  mask_internals = __kmp_affinity_dispatch->allocate_mask();
  KMP_CPU_ZERO(mask_internals);
  *mask = mask_internals;
#endif
}

void FTN_STDCALL FTN_DESTROY_AFFINITY_MASK(void **mask) {
#if defined(KMP_STUB) || !KMP_AFFINITY_SUPPORTED
// Nothing
#else
  // We really only NEED serial initialization here.
  kmp_affin_mask_t *mask_internals;
  if (!TCR_4(__kmp_init_middle)) {
    __kmp_middle_initialize();
  }
  __kmp_assign_root_init_mask();
  if (__kmp_env_consistency_check) {
    if (*mask == NULL) {
      KMP_FATAL(AffinityInvalidMask, "kmp_destroy_affinity_mask");
    }
  }
  mask_internals = (kmp_affin_mask_t *)(*mask);
  __kmp_affinity_dispatch->deallocate_mask(mask_internals);
  *mask = NULL;
#endif
}

int FTN_STDCALL FTN_SET_AFFINITY_MASK_PROC(int KMP_DEREF proc, void **mask) {
#if defined(KMP_STUB) || !KMP_AFFINITY_SUPPORTED
  return -1;
#else
  if (!TCR_4(__kmp_init_middle)) {
    __kmp_middle_initialize();
  }
  __kmp_assign_root_init_mask();
  return __kmp_aux_set_affinity_mask_proc(KMP_DEREF proc, mask);
#endif
}

int FTN_STDCALL FTN_UNSET_AFFINITY_MASK_PROC(int KMP_DEREF proc, void **mask) {
#if defined(KMP_STUB) || !KMP_AFFINITY_SUPPORTED
  return -1;
#else
  if (!TCR_4(__kmp_init_middle)) {
    __kmp_middle_initialize();
  }
  __kmp_assign_root_init_mask();
  return __kmp_aux_unset_affinity_mask_proc(KMP_DEREF proc, mask);
#endif
}

int FTN_STDCALL FTN_GET_AFFINITY_MASK_PROC(int KMP_DEREF proc, void **mask) {
#if defined(KMP_STUB) || !KMP_AFFINITY_SUPPORTED
  return -1;
#else
  if (!TCR_4(__kmp_init_middle)) {
    __kmp_middle_initialize();
  }
  __kmp_assign_root_init_mask();
  return __kmp_aux_get_affinity_mask_proc(KMP_DEREF proc, mask);
#endif
}

/* ------------------------------------------------------------------------ */

/* sets the requested number of threads for the next parallel region */
void FTN_STDCALL KMP_EXPAND_NAME(FTN_SET_NUM_THREADS)(int KMP_DEREF arg) {
#ifdef KMP_STUB
// Nothing.
#else
  __kmp_set_num_threads(KMP_DEREF arg, __kmp_entry_gtid());
#endif
}

/* returns the number of threads in current team */
int FTN_STDCALL KMP_EXPAND_NAME(FTN_GET_NUM_THREADS)(void) {
#ifdef KMP_STUB
  return 1;
#else
  // __kmpc_bound_num_threads initializes the library if needed
  return __kmpc_bound_num_threads(NULL);
#endif
}

int FTN_STDCALL KMP_EXPAND_NAME(FTN_GET_MAX_THREADS)(void) {
#ifdef KMP_STUB
  return 1;
#else
  int gtid;
  kmp_info_t *thread;
  if (!TCR_4(__kmp_init_middle)) {
    __kmp_middle_initialize();
  }
  __kmp_assign_root_init_mask();
  gtid = __kmp_entry_gtid();
  thread = __kmp_threads[gtid];
  // return thread -> th.th_team -> t.t_current_task[
  // thread->th.th_info.ds.ds_tid ] -> icvs.nproc;
  return thread->th.th_current_task->td_icvs.nproc;
#endif
}

int FTN_STDCALL FTN_CONTROL_TOOL(int command, int modifier, void *arg) {
#if defined(KMP_STUB) || !OMPT_SUPPORT
  return -2;
#else
  OMPT_STORE_RETURN_ADDRESS(__kmp_entry_gtid());
  if (!TCR_4(__kmp_init_middle)) {
    return -2;
  }
  kmp_info_t *this_thr = __kmp_threads[__kmp_entry_gtid()];
  ompt_task_info_t *parent_task_info = OMPT_CUR_TASK_INFO(this_thr);
  parent_task_info->frame.enter_frame.ptr = OMPT_GET_FRAME_ADDRESS(0);
  int ret = __kmp_control_tool(command, modifier, arg);
  parent_task_info->frame.enter_frame.ptr = 0;
  return ret;
#endif
}

/* OpenMP 5.0 Memory Management support */
omp_allocator_handle_t FTN_STDCALL
FTN_INIT_ALLOCATOR(omp_memspace_handle_t KMP_DEREF m, int KMP_DEREF ntraits,
                   omp_alloctrait_t tr[]) {
#ifdef KMP_STUB
  return NULL;
#else
  return __kmpc_init_allocator(__kmp_entry_gtid(), KMP_DEREF m,
                               KMP_DEREF ntraits, tr);
#endif
}

void FTN_STDCALL FTN_DESTROY_ALLOCATOR(omp_allocator_handle_t al) {
#ifndef KMP_STUB
  __kmpc_destroy_allocator(__kmp_entry_gtid(), al);
#endif
}
void FTN_STDCALL FTN_SET_DEFAULT_ALLOCATOR(omp_allocator_handle_t al) {
#ifndef KMP_STUB
  __kmpc_set_default_allocator(__kmp_entry_gtid(), al);
#endif
}
omp_allocator_handle_t FTN_STDCALL FTN_GET_DEFAULT_ALLOCATOR(void) {
#ifdef KMP_STUB
  return NULL;
#else
  return __kmpc_get_default_allocator(__kmp_entry_gtid());
#endif
}

/* OpenMP 5.0 affinity format support */
#ifndef KMP_STUB
static void __kmp_fortran_strncpy_truncate(char *buffer, size_t buf_size,
                                           char const *csrc, size_t csrc_size) {
  size_t capped_src_size = csrc_size;
  if (csrc_size >= buf_size) {
    capped_src_size = buf_size - 1;
  }
  KMP_STRNCPY_S(buffer, buf_size, csrc, capped_src_size);
  if (csrc_size >= buf_size) {
    KMP_DEBUG_ASSERT(buffer[buf_size - 1] == '\0');
    buffer[buf_size - 1] = csrc[buf_size - 1];
  } else {
    for (size_t i = csrc_size; i < buf_size; ++i)
      buffer[i] = ' ';
  }
}

// Convert a Fortran string to a C string by adding null byte
class ConvertedString {
  char *buf;
  kmp_info_t *th;

public:
  ConvertedString(char const *fortran_str, size_t size) {
    th = __kmp_get_thread();
    buf = (char *)__kmp_thread_malloc(th, size + 1);
    KMP_STRNCPY_S(buf, size + 1, fortran_str, size);
    buf[size] = '\0';
  }
  ~ConvertedString() { __kmp_thread_free(th, buf); }
  const char *get() const { return buf; }
};
#endif // KMP_STUB

/*
 * Set the value of the affinity-format-var ICV on the current device to the
 * format specified in the argument.
 */
void FTN_STDCALL KMP_EXPAND_NAME_IF_APPEND(FTN_SET_AFFINITY_FORMAT)(
    char const *format, size_t size) {
#ifdef KMP_STUB
  return;
#else
  if (!__kmp_init_serial) {
    __kmp_serial_initialize();
  }
  ConvertedString cformat(format, size);
  // Since the __kmp_affinity_format variable is a C string, do not
  // use the fortran strncpy function
  __kmp_strncpy_truncate(__kmp_affinity_format, KMP_AFFINITY_FORMAT_SIZE,
                         cformat.get(), KMP_STRLEN(cformat.get()));
#endif
}

/*
 * Returns the number of characters required to hold the entire affinity format
 * specification (not including null byte character) and writes the value of the
 * affinity-format-var ICV on the current device to buffer. If the return value
 * is larger than size, the affinity format specification is truncated.
 */
size_t FTN_STDCALL KMP_EXPAND_NAME_IF_APPEND(FTN_GET_AFFINITY_FORMAT)(
    char *buffer, size_t size) {
#ifdef KMP_STUB
  return 0;
#else
  size_t format_size;
  if (!__kmp_init_serial) {
    __kmp_serial_initialize();
  }
  format_size = KMP_STRLEN(__kmp_affinity_format);
  if (buffer && size) {
    __kmp_fortran_strncpy_truncate(buffer, size, __kmp_affinity_format,
                                   format_size);
  }
  return format_size;
#endif
}

/*
 * Prints the thread affinity information of the current thread in the format
 * specified by the format argument. If the format is NULL or a zero-length
 * string, the value of the affinity-format-var ICV is used.
 */
void FTN_STDCALL KMP_EXPAND_NAME_IF_APPEND(FTN_DISPLAY_AFFINITY)(
    char const *format, size_t size) {
#ifdef KMP_STUB
  return;
#else
  int gtid;
  if (!TCR_4(__kmp_init_middle)) {
    __kmp_middle_initialize();
  }
  __kmp_assign_root_init_mask();
  gtid = __kmp_get_gtid();
  ConvertedString cformat(format, size);
  __kmp_aux_display_affinity(gtid, cformat.get());
#endif
}

/*
 * Returns the number of characters required to hold the entire affinity format
 * specification (not including null byte) and prints the thread affinity
 * information of the current thread into the character string buffer with the
 * size of size in the format specified by the format argument. If the format is
 * NULL or a zero-length string, the value of the affinity-format-var ICV is
 * used. The buffer must be allocated prior to calling the routine. If the
 * return value is larger than size, the affinity format specification is
 * truncated.
 */
size_t FTN_STDCALL KMP_EXPAND_NAME_IF_APPEND(FTN_CAPTURE_AFFINITY)(
    char *buffer, char const *format, size_t buf_size, size_t for_size) {
#if defined(KMP_STUB)
  return 0;
#else
  int gtid;
  size_t num_required;
  kmp_str_buf_t capture_buf;
  if (!TCR_4(__kmp_init_middle)) {
    __kmp_middle_initialize();
  }
  __kmp_assign_root_init_mask();
  gtid = __kmp_get_gtid();
  __kmp_str_buf_init(&capture_buf);
  ConvertedString cformat(format, for_size);
  num_required = __kmp_aux_capture_affinity(gtid, cformat.get(), &capture_buf);
  if (buffer && buf_size) {
    __kmp_fortran_strncpy_truncate(buffer, buf_size, capture_buf.str,
                                   capture_buf.used);
  }
  __kmp_str_buf_free(&capture_buf);
  return num_required;
#endif
}

int FTN_STDCALL KMP_EXPAND_NAME(FTN_GET_THREAD_NUM)(void) {
#ifdef KMP_STUB
  return 0;
#else
  int gtid;

#if KMP_OS_DARWIN || KMP_OS_DRAGONFLY || KMP_OS_FREEBSD || KMP_OS_NETBSD ||    \
    KMP_OS_HURD || KMP_OS_OPENBSD
  gtid = __kmp_entry_gtid();
#elif KMP_OS_WINDOWS
  if (!__kmp_init_parallel ||
      (gtid = (int)((kmp_intptr_t)TlsGetValue(__kmp_gtid_threadprivate_key))) ==
          0) {
    // Either library isn't initialized or thread is not registered
    // 0 is the correct TID in this case
    return 0;
  }
  --gtid; // We keep (gtid+1) in TLS
#elif KMP_OS_LINUX
#ifdef KMP_TDATA_GTID
  if (__kmp_gtid_mode >= 3) {
    if ((gtid = __kmp_gtid) == KMP_GTID_DNE) {
      return 0;
    }
  } else {
#endif
    if (!__kmp_init_parallel ||
        (gtid = (int)((kmp_intptr_t)(
             pthread_getspecific(__kmp_gtid_threadprivate_key)))) == 0) {
      return 0;
    }
    --gtid;
#ifdef KMP_TDATA_GTID
  }
#endif
#else
#error Unknown or unsupported OS
#endif

  return __kmp_tid_from_gtid(gtid);
#endif
}

int FTN_STDCALL FTN_GET_NUM_KNOWN_THREADS(void) {
#ifdef KMP_STUB
  return 1;
#else
  if (!__kmp_init_serial) {
    __kmp_serial_initialize();
  }
  /* NOTE: this is not syncronized, so it can change at any moment */
  /* NOTE: this number also includes threads preallocated in hot-teams */
  return TCR_4(__kmp_nth);
#endif
}

int FTN_STDCALL KMP_EXPAND_NAME(FTN_GET_NUM_PROCS)(void) {
#ifdef KMP_STUB
  return 1;
#else
  if (!TCR_4(__kmp_init_middle)) {
    __kmp_middle_initialize();
  }
  __kmp_assign_root_init_mask();
  return __kmp_avail_proc;
#endif
}

void FTN_STDCALL KMP_EXPAND_NAME(FTN_SET_NESTED)(int KMP_DEREF flag) {
#ifdef KMP_STUB
  __kmps_set_nested(KMP_DEREF flag);
#else
  kmp_info_t *thread;
  /* For the thread-private internal controls implementation */
  thread = __kmp_entry_thread();
  KMP_INFORM(APIDeprecated, "omp_set_nested", "omp_set_max_active_levels");
  __kmp_save_internal_controls(thread);
  // Somewhat arbitrarily decide where to get a value for max_active_levels
  int max_active_levels = get__max_active_levels(thread);
  if (max_active_levels == 1)
    max_active_levels = KMP_MAX_ACTIVE_LEVELS_LIMIT;
  set__max_active_levels(thread, (KMP_DEREF flag) ? max_active_levels : 1);
#endif
}

int FTN_STDCALL KMP_EXPAND_NAME(FTN_GET_NESTED)(void) {
#ifdef KMP_STUB
  return __kmps_get_nested();
#else
  kmp_info_t *thread;
  thread = __kmp_entry_thread();
  KMP_INFORM(APIDeprecated, "omp_get_nested", "omp_get_max_active_levels");
  return get__max_active_levels(thread) > 1;
#endif
}

void FTN_STDCALL KMP_EXPAND_NAME(FTN_SET_DYNAMIC)(int KMP_DEREF flag) {
#ifdef KMP_STUB
  __kmps_set_dynamic(KMP_DEREF flag ? TRUE : FALSE);
#else
  kmp_info_t *thread;
  /* For the thread-private implementation of the internal controls */
  thread = __kmp_entry_thread();
  // !!! What if foreign thread calls it?
  __kmp_save_internal_controls(thread);
  set__dynamic(thread, KMP_DEREF flag ? true : false);
#endif
}

int FTN_STDCALL KMP_EXPAND_NAME(FTN_GET_DYNAMIC)(void) {
#ifdef KMP_STUB
  return __kmps_get_dynamic();
#else
  kmp_info_t *thread;
  thread = __kmp_entry_thread();
  return get__dynamic(thread);
#endif
}

int FTN_STDCALL KMP_EXPAND_NAME(FTN_IN_PARALLEL)(void) {
#ifdef KMP_STUB
  return 0;
#else
  kmp_info_t *th = __kmp_entry_thread();
  if (th->th.th_teams_microtask) {
    // AC: r_in_parallel does not work inside teams construct where real
    // parallel is inactive, but all threads have same root, so setting it in
    // one team affects other teams.
    // The solution is to use per-team nesting level
    return (th->th.th_team->t.t_active_level ? 1 : 0);
  } else
    return (th->th.th_root->r.r_in_parallel ? FTN_TRUE : FTN_FALSE);
#endif
}

void FTN_STDCALL KMP_EXPAND_NAME(FTN_SET_SCHEDULE)(kmp_sched_t KMP_DEREF kind,
                                                   int KMP_DEREF modifier) {
#ifdef KMP_STUB
  __kmps_set_schedule(KMP_DEREF kind, KMP_DEREF modifier);
#else
  /* TO DO: For the per-task implementation of the internal controls */
  __kmp_set_schedule(__kmp_entry_gtid(), KMP_DEREF kind, KMP_DEREF modifier);
#endif
}

void FTN_STDCALL KMP_EXPAND_NAME(FTN_GET_SCHEDULE)(kmp_sched_t *kind,
                                                   int *modifier) {
#ifdef KMP_STUB
  __kmps_get_schedule(kind, modifier);
#else
  /* TO DO: For the per-task implementation of the internal controls */
  __kmp_get_schedule(__kmp_entry_gtid(), kind, modifier);
#endif
}

void FTN_STDCALL KMP_EXPAND_NAME(FTN_SET_MAX_ACTIVE_LEVELS)(int KMP_DEREF arg) {
#ifdef KMP_STUB
// Nothing.
#else
  /* TO DO: We want per-task implementation of this internal control */
  __kmp_set_max_active_levels(__kmp_entry_gtid(), KMP_DEREF arg);
#endif
}

int FTN_STDCALL KMP_EXPAND_NAME(FTN_GET_MAX_ACTIVE_LEVELS)(void) {
#ifdef KMP_STUB
  return 0;
#else
  /* TO DO: We want per-task implementation of this internal control */
  if (!TCR_4(__kmp_init_middle)) {
    __kmp_middle_initialize();
  }
  return __kmp_get_max_active_levels(__kmp_entry_gtid());
#endif
}

int FTN_STDCALL KMP_EXPAND_NAME(FTN_GET_ACTIVE_LEVEL)(void) {
#ifdef KMP_STUB
  return 0; // returns 0 if it is called from the sequential part of the program
#else
  /* TO DO: For the per-task implementation of the internal controls */
  return __kmp_entry_thread()->th.th_team->t.t_active_level;
#endif
}

int FTN_STDCALL KMP_EXPAND_NAME(FTN_GET_LEVEL)(void) {
#ifdef KMP_STUB
  return 0; // returns 0 if it is called from the sequential part of the program
#else
  /* TO DO: For the per-task implementation of the internal controls */
  return __kmp_entry_thread()->th.th_team->t.t_level;
#endif
}

int FTN_STDCALL
KMP_EXPAND_NAME(FTN_GET_ANCESTOR_THREAD_NUM)(int KMP_DEREF level) {
#ifdef KMP_STUB
  return (KMP_DEREF level) ? (-1) : (0);
#else
  return __kmp_get_ancestor_thread_num(__kmp_entry_gtid(), KMP_DEREF level);
#endif
}

int FTN_STDCALL KMP_EXPAND_NAME(FTN_GET_TEAM_SIZE)(int KMP_DEREF level) {
#ifdef KMP_STUB
  return (KMP_DEREF level) ? (-1) : (1);
#else
  return __kmp_get_team_size(__kmp_entry_gtid(), KMP_DEREF level);
#endif
}

int FTN_STDCALL KMP_EXPAND_NAME(FTN_GET_THREAD_LIMIT)(void) {
#ifdef KMP_STUB
  return 1; // TO DO: clarify whether it returns 1 or 0?
#else
  int gtid;
  kmp_info_t *thread;
  if (!__kmp_init_serial) {
    __kmp_serial_initialize();
  }

  gtid = __kmp_entry_gtid();
  thread = __kmp_threads[gtid];
  return thread->th.th_current_task->td_icvs.thread_limit;
#endif
}

int FTN_STDCALL KMP_EXPAND_NAME(FTN_IN_FINAL)(void) {
#ifdef KMP_STUB
  return 0; // TO DO: clarify whether it returns 1 or 0?
#else
  if (!TCR_4(__kmp_init_parallel)) {
    return 0;
  }
  return __kmp_entry_thread()->th.th_current_task->td_flags.final;
#endif
}

kmp_proc_bind_t FTN_STDCALL KMP_EXPAND_NAME(FTN_GET_PROC_BIND)(void) {
#ifdef KMP_STUB
  return __kmps_get_proc_bind();
#else
  return get__proc_bind(__kmp_entry_thread());
#endif
}

int FTN_STDCALL KMP_EXPAND_NAME(FTN_GET_NUM_PLACES)(void) {
#if defined(KMP_STUB) || !KMP_AFFINITY_SUPPORTED
  return 0;
#else
  if (!TCR_4(__kmp_init_middle)) {
    __kmp_middle_initialize();
  }
  __kmp_assign_root_init_mask();
  if (!KMP_AFFINITY_CAPABLE())
    return 0;
  return __kmp_affinity_num_masks;
#endif
}

int FTN_STDCALL KMP_EXPAND_NAME(FTN_GET_PLACE_NUM_PROCS)(int place_num) {
#if defined(KMP_STUB) || !KMP_AFFINITY_SUPPORTED
  return 0;
#else
  int i;
  int retval = 0;
  if (!TCR_4(__kmp_init_middle)) {
    __kmp_middle_initialize();
  }
  __kmp_assign_root_init_mask();
  if (!KMP_AFFINITY_CAPABLE())
    return 0;
  if (place_num < 0 || place_num >= (int)__kmp_affinity_num_masks)
    return 0;
  kmp_affin_mask_t *mask = KMP_CPU_INDEX(__kmp_affinity_masks, place_num);
  KMP_CPU_SET_ITERATE(i, mask) {
    if ((!KMP_CPU_ISSET(i, __kmp_affin_fullMask)) ||
        (!KMP_CPU_ISSET(i, mask))) {
      continue;
    }
    ++retval;
  }
  return retval;
#endif
}

void FTN_STDCALL KMP_EXPAND_NAME(FTN_GET_PLACE_PROC_IDS)(int place_num,
                                                         int *ids) {
#if defined(KMP_STUB) || !KMP_AFFINITY_SUPPORTED
// Nothing.
#else
  int i, j;
  if (!TCR_4(__kmp_init_middle)) {
    __kmp_middle_initialize();
  }
  __kmp_assign_root_init_mask();
  if (!KMP_AFFINITY_CAPABLE())
    return;
  if (place_num < 0 || place_num >= (int)__kmp_affinity_num_masks)
    return;
  kmp_affin_mask_t *mask = KMP_CPU_INDEX(__kmp_affinity_masks, place_num);
  j = 0;
  KMP_CPU_SET_ITERATE(i, mask) {
    if ((!KMP_CPU_ISSET(i, __kmp_affin_fullMask)) ||
        (!KMP_CPU_ISSET(i, mask))) {
      continue;
    }
    ids[j++] = i;
  }
#endif
}

int FTN_STDCALL KMP_EXPAND_NAME(FTN_GET_PLACE_NUM)(void) {
#if defined(KMP_STUB) || !KMP_AFFINITY_SUPPORTED
  return -1;
#else
  int gtid;
  kmp_info_t *thread;
  if (!TCR_4(__kmp_init_middle)) {
    __kmp_middle_initialize();
  }
  __kmp_assign_root_init_mask();
  if (!KMP_AFFINITY_CAPABLE())
    return -1;
  gtid = __kmp_entry_gtid();
  thread = __kmp_thread_from_gtid(gtid);
  if (thread->th.th_current_place < 0)
    return -1;
  return thread->th.th_current_place;
#endif
}

int FTN_STDCALL KMP_EXPAND_NAME(FTN_GET_PARTITION_NUM_PLACES)(void) {
#if defined(KMP_STUB) || !KMP_AFFINITY_SUPPORTED
  return 0;
#else
  int gtid, num_places, first_place, last_place;
  kmp_info_t *thread;
  if (!TCR_4(__kmp_init_middle)) {
    __kmp_middle_initialize();
  }
  __kmp_assign_root_init_mask();
  if (!KMP_AFFINITY_CAPABLE())
    return 0;
  gtid = __kmp_entry_gtid();
  thread = __kmp_thread_from_gtid(gtid);
  first_place = thread->th.th_first_place;
  last_place = thread->th.th_last_place;
  if (first_place < 0 || last_place < 0)
    return 0;
  if (first_place <= last_place)
    num_places = last_place - first_place + 1;
  else
    num_places = __kmp_affinity_num_masks - first_place + last_place + 1;
  return num_places;
#endif
}

void FTN_STDCALL
KMP_EXPAND_NAME(FTN_GET_PARTITION_PLACE_NUMS)(int *place_nums) {
#if defined(KMP_STUB) || !KMP_AFFINITY_SUPPORTED
// Nothing.
#else
  int i, gtid, place_num, first_place, last_place, start, end;
  kmp_info_t *thread;
  if (!TCR_4(__kmp_init_middle)) {
    __kmp_middle_initialize();
  }
  __kmp_assign_root_init_mask();
  if (!KMP_AFFINITY_CAPABLE())
    return;
  gtid = __kmp_entry_gtid();
  thread = __kmp_thread_from_gtid(gtid);
  first_place = thread->th.th_first_place;
  last_place = thread->th.th_last_place;
  if (first_place < 0 || last_place < 0)
    return;
  if (first_place <= last_place) {
    start = first_place;
    end = last_place;
  } else {
    start = last_place;
    end = first_place;
  }
  for (i = 0, place_num = start; place_num <= end; ++place_num, ++i) {
    place_nums[i] = place_num;
  }
#endif
}

int FTN_STDCALL KMP_EXPAND_NAME(FTN_GET_NUM_TEAMS)(void) {
#ifdef KMP_STUB
  return 1;
#else
  return __kmp_aux_get_num_teams();
#endif
}

int FTN_STDCALL KMP_EXPAND_NAME(FTN_GET_TEAM_NUM)(void) {
#ifdef KMP_STUB
  return 0;
#else
  return __kmp_aux_get_team_num();
#endif
}

int FTN_STDCALL KMP_EXPAND_NAME(FTN_GET_DEFAULT_DEVICE)(void) {
#if KMP_MIC || KMP_OS_DARWIN || defined(KMP_STUB)
  return 0;
#else
  return __kmp_entry_thread()->th.th_current_task->td_icvs.default_device;
#endif
}

void FTN_STDCALL KMP_EXPAND_NAME(FTN_SET_DEFAULT_DEVICE)(int KMP_DEREF arg) {
#if KMP_MIC || KMP_OS_DARWIN || defined(KMP_STUB)
// Nothing.
#else
  __kmp_entry_thread()->th.th_current_task->td_icvs.default_device =
      KMP_DEREF arg;
#endif
}

// Get number of NON-HOST devices.
// libomptarget, if loaded, provides this function in api.cpp.
int FTN_STDCALL KMP_EXPAND_NAME(FTN_GET_NUM_DEVICES)(void)
    KMP_WEAK_ATTRIBUTE_EXTERNAL;
int FTN_STDCALL KMP_EXPAND_NAME(FTN_GET_NUM_DEVICES)(void) {
#if KMP_MIC || KMP_OS_DARWIN || defined(KMP_STUB)
  return 0;
#else
  int (*fptr)();
  if ((*(void **)(&fptr) = KMP_DLSYM("__tgt_get_num_devices"))) {
    return (*fptr)();
  } else if ((*(void **)(&fptr) = KMP_DLSYM_NEXT("omp_get_num_devices"))) {
    return (*fptr)();
  } else if ((*(void **)(&fptr) = KMP_DLSYM("_Offload_number_of_devices"))) {
    return (*fptr)();
  } else { // liboffload & libomptarget don't exist
    return 0;
  }
#endif // KMP_MIC || KMP_OS_DARWIN || KMP_OS_WINDOWS || defined(KMP_STUB)
}

// This function always returns true when called on host device.
// Compiler/libomptarget should handle when it is called inside target region.
int FTN_STDCALL KMP_EXPAND_NAME(FTN_IS_INITIAL_DEVICE)(void)
    KMP_WEAK_ATTRIBUTE_EXTERNAL;
int FTN_STDCALL KMP_EXPAND_NAME(FTN_IS_INITIAL_DEVICE)(void) {
  return 1; // This is the host
}

// libomptarget, if loaded, provides this function
int FTN_STDCALL KMP_EXPAND_NAME(FTN_GET_INITIAL_DEVICE)(void)
    KMP_WEAK_ATTRIBUTE_EXTERNAL;
int FTN_STDCALL KMP_EXPAND_NAME(FTN_GET_INITIAL_DEVICE)(void) {
  // same as omp_get_num_devices()
  return KMP_EXPAND_NAME(FTN_GET_NUM_DEVICES)();
}

#if defined(KMP_STUB)
// Entries for stubs library
// As all *target* functions are C-only parameters always passed by value
void *FTN_STDCALL FTN_TARGET_ALLOC(size_t size, int device_num) { return 0; }

void FTN_STDCALL FTN_TARGET_FREE(void *device_ptr, int device_num) {}

int FTN_STDCALL FTN_TARGET_IS_PRESENT(void *ptr, int device_num) { return 0; }

int FTN_STDCALL FTN_TARGET_IS_ACCESSIBLE(const void *ptr, size_t size,
                                         int device_num) {
  return 0;
}

void *FTN_STDCALL FTN_GET_MAPPED_PTR(const void *ptr, int device_num) {
  return NULL;
}

void *FTN_STDCALL FTN_GET_MAPPED_HOSTPTR(const void *ptr, int device_num) {
  return NULL;
}

size_t FTN_STDCALL FTN_GET_ACCESSIBLE_BUFFER(const void *ptr, size_t size,
                                             int device_num, void **buffer_host,
                                             void **buffer_device) {
  return 0;
}

int FTN_STDCALL FTN_TARGET_MEMCPY(void *dst, void *src, size_t length,
                                  size_t dst_offset, size_t src_offset,
                                  int dst_device, int src_device) {
  return -1;
}

int FTN_STDCALL FTN_TARGET_MEMCPY_RECT(
    void *dst, void *src, size_t element_size, int num_dims,
    const size_t *volume, const size_t *dst_offsets, const size_t *src_offsets,
    const size_t *dst_dimensions, const size_t *src_dimensions, int dst_device,
    int src_device) {
  return -1;
}

int FTN_STDCALL FTN_TARGET_ASSOCIATE_PTR(void *host_ptr, void *device_ptr,
                                         size_t size, size_t device_offset,
                                         int device_num) {
  return -1;
}

int FTN_STDCALL FTN_TARGET_DISASSOCIATE_PTR(void *host_ptr, int device_num) {
  return -1;
}

void *FTN_STDCALL FTN_TARGET_MAP_TO(void *ptr, size_t size, int device_num) {
  return NULL;
}

void *FTN_STDCALL FTN_TARGET_MAP_ALLOC(void *ptr, size_t size, int device_num) {
  return NULL;
}

void FTN_STDCALL FTN_TARGET_MAP_FROM(void *ptr, size_t size, int device_num) {}

void FTN_STDCALL FTN_TARGET_MAP_FROM_DELETE(void *ptr, size_t size,
                                            int device_num) {}

void FTN_STDCALL FTN_TARGET_MAP_RELEASE(void *ptr, size_t size,
                                        int device_num) {}

void FTN_STDCALL FTN_TARGET_MAP_DELETE(void *ptr, size_t size, int device_num) {
}

void FTN_STDCALL FTN_TARGET_UPDATE_TO(void *ptr, size_t size, int device_num) {}

void FTN_STDCALL FTN_TARGET_UPDATE_FROM(void *ptr, size_t size,
                                        int device_num) {}
#endif // defined(KMP_STUB)

#ifdef KMP_STUB
typedef enum { UNINIT = -1, UNLOCKED, LOCKED } kmp_stub_lock_t;
#endif /* KMP_STUB */

#if KMP_USE_DYNAMIC_LOCK
void FTN_STDCALL FTN_INIT_LOCK_WITH_HINT(void **user_lock,
                                         uintptr_t KMP_DEREF hint) {
#ifdef KMP_STUB
  *((kmp_stub_lock_t *)user_lock) = UNLOCKED;
#else
  int gtid = __kmp_entry_gtid();
#if OMPT_SUPPORT && OMPT_OPTIONAL
  OMPT_STORE_RETURN_ADDRESS(gtid);
#endif
  __kmpc_init_lock_with_hint(NULL, gtid, user_lock, KMP_DEREF hint);
#endif
}

void FTN_STDCALL FTN_INIT_NEST_LOCK_WITH_HINT(void **user_lock,
                                              uintptr_t KMP_DEREF hint) {
#ifdef KMP_STUB
  *((kmp_stub_lock_t *)user_lock) = UNLOCKED;
#else
  int gtid = __kmp_entry_gtid();
#if OMPT_SUPPORT && OMPT_OPTIONAL
  OMPT_STORE_RETURN_ADDRESS(gtid);
#endif
  __kmpc_init_nest_lock_with_hint(NULL, gtid, user_lock, KMP_DEREF hint);
#endif
}
#endif

/* initialize the lock */
void FTN_STDCALL KMP_EXPAND_NAME(FTN_INIT_LOCK)(void **user_lock) {
#ifdef KMP_STUB
  *((kmp_stub_lock_t *)user_lock) = UNLOCKED;
#else
  int gtid = __kmp_entry_gtid();
#if OMPT_SUPPORT && OMPT_OPTIONAL
  OMPT_STORE_RETURN_ADDRESS(gtid);
#endif
  __kmpc_init_lock(NULL, gtid, user_lock);
#endif
}

/* initialize the lock */
void FTN_STDCALL KMP_EXPAND_NAME(FTN_INIT_NEST_LOCK)(void **user_lock) {
#ifdef KMP_STUB
  *((kmp_stub_lock_t *)user_lock) = UNLOCKED;
#else
  int gtid = __kmp_entry_gtid();
#if OMPT_SUPPORT && OMPT_OPTIONAL
  OMPT_STORE_RETURN_ADDRESS(gtid);
#endif
  __kmpc_init_nest_lock(NULL, gtid, user_lock);
#endif
}

void FTN_STDCALL KMP_EXPAND_NAME(FTN_DESTROY_LOCK)(void **user_lock) {
#ifdef KMP_STUB
  *((kmp_stub_lock_t *)user_lock) = UNINIT;
#else
  int gtid = __kmp_entry_gtid();
#if OMPT_SUPPORT && OMPT_OPTIONAL
  OMPT_STORE_RETURN_ADDRESS(gtid);
#endif
  __kmpc_destroy_lock(NULL, gtid, user_lock);
#endif
}

void FTN_STDCALL KMP_EXPAND_NAME(FTN_DESTROY_NEST_LOCK)(void **user_lock) {
#ifdef KMP_STUB
  *((kmp_stub_lock_t *)user_lock) = UNINIT;
#else
  int gtid = __kmp_entry_gtid();
#if OMPT_SUPPORT && OMPT_OPTIONAL
  OMPT_STORE_RETURN_ADDRESS(gtid);
#endif
  __kmpc_destroy_nest_lock(NULL, gtid, user_lock);
#endif
}

void FTN_STDCALL KMP_EXPAND_NAME(FTN_SET_LOCK)(void **user_lock) {
#ifdef KMP_STUB
  if (*((kmp_stub_lock_t *)user_lock) == UNINIT) {
    // TODO: Issue an error.
  }
  if (*((kmp_stub_lock_t *)user_lock) != UNLOCKED) {
    // TODO: Issue an error.
  }
  *((kmp_stub_lock_t *)user_lock) = LOCKED;
#else
  int gtid = __kmp_entry_gtid();
#if OMPT_SUPPORT && OMPT_OPTIONAL
  OMPT_STORE_RETURN_ADDRESS(gtid);
#endif
  __kmpc_set_lock(NULL, gtid, user_lock);
#endif
}

void FTN_STDCALL KMP_EXPAND_NAME(FTN_SET_NEST_LOCK)(void **user_lock) {
#ifdef KMP_STUB
  if (*((kmp_stub_lock_t *)user_lock) == UNINIT) {
    // TODO: Issue an error.
  }
  (*((int *)user_lock))++;
#else
  int gtid = __kmp_entry_gtid();
#if OMPT_SUPPORT && OMPT_OPTIONAL
  OMPT_STORE_RETURN_ADDRESS(gtid);
#endif
  __kmpc_set_nest_lock(NULL, gtid, user_lock);
#endif
}

void FTN_STDCALL KMP_EXPAND_NAME(FTN_UNSET_LOCK)(void **user_lock) {
#ifdef KMP_STUB
  if (*((kmp_stub_lock_t *)user_lock) == UNINIT) {
    // TODO: Issue an error.
  }
  if (*((kmp_stub_lock_t *)user_lock) == UNLOCKED) {
    // TODO: Issue an error.
  }
  *((kmp_stub_lock_t *)user_lock) = UNLOCKED;
#else
  int gtid = __kmp_entry_gtid();
#if OMPT_SUPPORT && OMPT_OPTIONAL
  OMPT_STORE_RETURN_ADDRESS(gtid);
#endif
  __kmpc_unset_lock(NULL, gtid, user_lock);
#endif
}

void FTN_STDCALL KMP_EXPAND_NAME(FTN_UNSET_NEST_LOCK)(void **user_lock) {
#ifdef KMP_STUB
  if (*((kmp_stub_lock_t *)user_lock) == UNINIT) {
    // TODO: Issue an error.
  }
  if (*((kmp_stub_lock_t *)user_lock) == UNLOCKED) {
    // TODO: Issue an error.
  }
  (*((int *)user_lock))--;
#else
  int gtid = __kmp_entry_gtid();
#if OMPT_SUPPORT && OMPT_OPTIONAL
  OMPT_STORE_RETURN_ADDRESS(gtid);
#endif
  __kmpc_unset_nest_lock(NULL, gtid, user_lock);
#endif
}

int FTN_STDCALL KMP_EXPAND_NAME(FTN_TEST_LOCK)(void **user_lock) {
#ifdef KMP_STUB
  if (*((kmp_stub_lock_t *)user_lock) == UNINIT) {
    // TODO: Issue an error.
  }
  if (*((kmp_stub_lock_t *)user_lock) == LOCKED) {
    return 0;
  }
  *((kmp_stub_lock_t *)user_lock) = LOCKED;
  return 1;
#else
  int gtid = __kmp_entry_gtid();
#if OMPT_SUPPORT && OMPT_OPTIONAL
  OMPT_STORE_RETURN_ADDRESS(gtid);
#endif
  return __kmpc_test_lock(NULL, gtid, user_lock);
#endif
}

int FTN_STDCALL KMP_EXPAND_NAME(FTN_TEST_NEST_LOCK)(void **user_lock) {
#ifdef KMP_STUB
  if (*((kmp_stub_lock_t *)user_lock) == UNINIT) {
    // TODO: Issue an error.
  }
  return ++(*((int *)user_lock));
#else
  int gtid = __kmp_entry_gtid();
#if OMPT_SUPPORT && OMPT_OPTIONAL
  OMPT_STORE_RETURN_ADDRESS(gtid);
#endif
  return __kmpc_test_nest_lock(NULL, gtid, user_lock);
#endif
}

double FTN_STDCALL KMP_EXPAND_NAME(FTN_GET_WTIME)(void) {
#ifdef KMP_STUB
  return __kmps_get_wtime();
#else
  double data;
#if !KMP_OS_LINUX
  // We don't need library initialization to get the time on Linux* OS. The
  // routine can be used to measure library initialization time on Linux* OS now
  if (!__kmp_init_serial) {
    __kmp_serial_initialize();
  }
#endif
  __kmp_elapsed(&data);
  return data;
#endif
}

double FTN_STDCALL KMP_EXPAND_NAME(FTN_GET_WTICK)(void) {
#ifdef KMP_STUB
  return __kmps_get_wtick();
#else
  double data;
  if (!__kmp_init_serial) {
    __kmp_serial_initialize();
  }
  __kmp_elapsed_tick(&data);
  return data;
#endif
}

/* ------------------------------------------------------------------------ */

void *FTN_STDCALL FTN_MALLOC(size_t KMP_DEREF size) {
  // kmpc_malloc initializes the library if needed
  return kmpc_malloc(KMP_DEREF size);
}

void *FTN_STDCALL FTN_ALIGNED_MALLOC(size_t KMP_DEREF size,
                                     size_t KMP_DEREF alignment) {
  // kmpc_aligned_malloc initializes the library if needed
  return kmpc_aligned_malloc(KMP_DEREF size, KMP_DEREF alignment);
}

void *FTN_STDCALL FTN_CALLOC(size_t KMP_DEREF nelem, size_t KMP_DEREF elsize) {
  // kmpc_calloc initializes the library if needed
  return kmpc_calloc(KMP_DEREF nelem, KMP_DEREF elsize);
}

void *FTN_STDCALL FTN_REALLOC(void *KMP_DEREF ptr, size_t KMP_DEREF size) {
  // kmpc_realloc initializes the library if needed
  return kmpc_realloc(KMP_DEREF ptr, KMP_DEREF size);
}

void FTN_STDCALL FTN_KFREE(void *KMP_DEREF ptr) {
  // does nothing if the library is not initialized
  kmpc_free(KMP_DEREF ptr);
}

void FTN_STDCALL FTN_SET_WARNINGS_ON(void) {
#ifndef KMP_STUB
  __kmp_generate_warnings = kmp_warnings_explicit;
#endif
}

void FTN_STDCALL FTN_SET_WARNINGS_OFF(void) {
#ifndef KMP_STUB
  __kmp_generate_warnings = FALSE;
#endif
}

void FTN_STDCALL FTN_SET_DEFAULTS(char const *str
#ifndef PASS_ARGS_BY_VALUE
                                  ,
                                  int len
#endif
) {
#ifndef KMP_STUB
#ifdef PASS_ARGS_BY_VALUE
  int len = (int)KMP_STRLEN(str);
#endif
  __kmp_aux_set_defaults(str, len);
#endif
}

/* ------------------------------------------------------------------------ */

/* returns the status of cancellation */
int FTN_STDCALL KMP_EXPAND_NAME(FTN_GET_CANCELLATION)(void) {
#ifdef KMP_STUB
  return 0 /* false */;
#else
  // initialize the library if needed
  if (!__kmp_init_serial) {
    __kmp_serial_initialize();
  }
  return __kmp_omp_cancellation;
#endif
}

int FTN_STDCALL FTN_GET_CANCELLATION_STATUS(int cancel_kind) {
#ifdef KMP_STUB
  return 0 /* false */;
#else
  return __kmp_get_cancellation_status(cancel_kind);
#endif
}

/* returns the maximum allowed task priority */
int FTN_STDCALL KMP_EXPAND_NAME(FTN_GET_MAX_TASK_PRIORITY)(void) {
#ifdef KMP_STUB
  return 0;
#else
  if (!__kmp_init_serial) {
    __kmp_serial_initialize();
  }
  return __kmp_max_task_priority;
#endif
}

// This function will be defined in libomptarget. When libomptarget is not
// loaded, we assume we are on the host and return FTG_GET_INITIAL_DEVICE().
// Compiler/libomptarget will handle this if called inside target.
int FTN_STDCALL FTN_GET_DEVICE_NUM(void) KMP_WEAK_ATTRIBUTE_EXTERNAL;
int FTN_STDCALL FTN_GET_DEVICE_NUM(void) {
  return KMP_EXPAND_NAME(FTN_GET_INITIAL_DEVICE)();
}

// Compiler will ensure that this is only called from host in sequential region
int FTN_STDCALL KMP_EXPAND_NAME(FTN_PAUSE_RESOURCE)(kmp_pause_status_t kind,
                                                    int device_num) {
#ifdef KMP_STUB
  return 1; // just fail
#else
  if (device_num == KMP_EXPAND_NAME(FTN_GET_INITIAL_DEVICE)())
    return __kmpc_pause_resource(kind);
  else {
    int (*fptr)(kmp_pause_status_t, int);
    if ((*(void **)(&fptr) = KMP_DLSYM("tgt_pause_resource")))
      return (*fptr)(kind, device_num);
    else
      return 1; // just fail if there is no libomptarget
  }
#endif
}

// Compiler will ensure that this is only called from host in sequential region
int FTN_STDCALL
    KMP_EXPAND_NAME(FTN_PAUSE_RESOURCE_ALL)(kmp_pause_status_t kind) {
#ifdef KMP_STUB
  return 1; // just fail
#else
  int fails = 0;
  int (*fptr)(kmp_pause_status_t, int);
  if ((*(void **)(&fptr) = KMP_DLSYM("tgt_pause_resource")))
    fails = (*fptr)(kind, KMP_DEVICE_ALL); // pause devices
  fails += __kmpc_pause_resource(kind); // pause host
  return fails;
#endif
}

// Returns the maximum number of nesting levels supported by implementation
int FTN_STDCALL FTN_GET_SUPPORTED_ACTIVE_LEVELS(void) {
#ifdef KMP_STUB
  return 1;
#else
  return KMP_MAX_ACTIVE_LEVELS_LIMIT;
#endif
}

void FTN_STDCALL FTN_FULFILL_EVENT(kmp_event_t *event) {
#ifndef KMP_STUB
  __kmp_fulfill_event(event);
#endif
}

// nteams-var per-device ICV
void FTN_STDCALL FTN_SET_NUM_TEAMS(int KMP_DEREF num_teams) {
#ifdef KMP_STUB
// Nothing.
#else
  if (!__kmp_init_serial) {
    __kmp_serial_initialize();
  }
  __kmp_set_num_teams(KMP_DEREF num_teams);
#endif
}
int FTN_STDCALL FTN_GET_MAX_TEAMS(void) {
#ifdef KMP_STUB
  return 1;
#else
  if (!__kmp_init_serial) {
    __kmp_serial_initialize();
  }
  return __kmp_get_max_teams();
#endif
}
// teams-thread-limit-var per-device ICV
void FTN_STDCALL FTN_SET_TEAMS_THREAD_LIMIT(int KMP_DEREF limit) {
#ifdef KMP_STUB
// Nothing.
#else
  if (!__kmp_init_serial) {
    __kmp_serial_initialize();
  }
  __kmp_set_teams_thread_limit(KMP_DEREF limit);
#endif
}
int FTN_STDCALL FTN_GET_TEAMS_THREAD_LIMIT(void) {
#ifdef KMP_STUB
  return 1;
#else
  if (!__kmp_init_serial) {
    __kmp_serial_initialize();
  }
  return __kmp_get_teams_thread_limit();
#endif
}

/// TODO: Include the `omp.h` of the current build
/* OpenMP 5.1 interop */
typedef intptr_t omp_intptr_t;

/* 0..omp_get_num_interop_properties()-1 are reserved for implementation-defined
 * properties */
typedef enum omp_interop_property {
  omp_ipr_fr_id = -1,
  omp_ipr_fr_name = -2,
  omp_ipr_vendor = -3,
  omp_ipr_vendor_name = -4,
  omp_ipr_device_num = -5,
  omp_ipr_platform = -6,
  omp_ipr_device = -7,
  omp_ipr_device_context = -8,
  omp_ipr_targetsync = -9,
  omp_ipr_first = -9
} omp_interop_property_t;

#define omp_interop_none 0

typedef enum omp_interop_rc {
  omp_irc_no_value = 1,
  omp_irc_success = 0,
  omp_irc_empty = -1,
  omp_irc_out_of_range = -2,
  omp_irc_type_int = -3,
  omp_irc_type_ptr = -4,
  omp_irc_type_str = -5,
  omp_irc_other = -6
} omp_interop_rc_t;

typedef enum omp_interop_fr {
  omp_ifr_cuda = 1,
  omp_ifr_cuda_driver = 2,
  omp_ifr_opencl = 3,
  omp_ifr_sycl = 4,
  omp_ifr_hip = 5,
  omp_ifr_level_zero = 6,
  omp_ifr_last = 7
} omp_interop_fr_t;

typedef void *omp_interop_t;

// libomptarget, if loaded, provides this function
int FTN_STDCALL FTN_GET_NUM_INTEROP_PROPERTIES(const omp_interop_t interop) {
#if KMP_MIC || KMP_OS_DARWIN || defined(KMP_STUB)
  return 0;
#else
  int (*fptr)(const omp_interop_t);
  if ((*(void **)(&fptr) = KMP_DLSYM_NEXT("omp_get_num_interop_properties")))
    return (*fptr)(interop);
  return 0;
#endif // KMP_MIC || KMP_OS_DARWIN || KMP_OS_WINDOWS || defined(KMP_STUB)
}

/// TODO Convert FTN_GET_INTEROP_XXX functions into a macro like interop.cpp
// libomptarget, if loaded, provides this function
intptr_t FTN_STDCALL FTN_GET_INTEROP_INT(const omp_interop_t interop,
                                         omp_interop_property_t property_id,
                                         int *err) {
  intptr_t (*fptr)(const omp_interop_t, omp_interop_property_t, int *);
  if ((*(void **)(&fptr) = KMP_DLSYM_NEXT("omp_get_interop_int")))
    return (*fptr)(interop, property_id, err);
  return 0;
}

// libomptarget, if loaded, provides this function
void *FTN_STDCALL FTN_GET_INTEROP_PTR(const omp_interop_t interop,
                                      omp_interop_property_t property_id,
                                      int *err) {
  void *(*fptr)(const omp_interop_t, omp_interop_property_t, int *);
  if ((*(void **)(&fptr) = KMP_DLSYM_NEXT("omp_get_interop_ptr")))
    return (*fptr)(interop, property_id, err);
  return nullptr;
}

// libomptarget, if loaded, provides this function
const char *FTN_STDCALL FTN_GET_INTEROP_STR(const omp_interop_t interop,
                                            omp_interop_property_t property_id,
                                            int *err) {
  const char *(*fptr)(const omp_interop_t, omp_interop_property_t, int *);
  if ((*(void **)(&fptr) = KMP_DLSYM_NEXT("omp_get_interop_str")))
    return (*fptr)(interop, property_id, err);
  return nullptr;
}

// libomptarget, if loaded, provides this function
const char *FTN_STDCALL FTN_GET_INTEROP_NAME(
    const omp_interop_t interop, omp_interop_property_t property_id) {
  const char *(*fptr)(const omp_interop_t, omp_interop_property_t);
  if ((*(void **)(&fptr) = KMP_DLSYM_NEXT("omp_get_interop_name")))
    return (*fptr)(interop, property_id);
  return nullptr;
}

// libomptarget, if loaded, provides this function
const char *FTN_STDCALL FTN_GET_INTEROP_TYPE_DESC(
    const omp_interop_t interop, omp_interop_property_t property_id) {
  const char *(*fptr)(const omp_interop_t, omp_interop_property_t);
  if ((*(void **)(&fptr) = KMP_DLSYM_NEXT("omp_get_interop_type_desc")))
    return (*fptr)(interop, property_id);
  return nullptr;
}

// libomptarget, if loaded, provides this function
const char *FTN_STDCALL FTN_GET_INTEROP_RC_DESC(
    const omp_interop_t interop, omp_interop_property_t property_id) {
  const char *(*fptr)(const omp_interop_t, omp_interop_property_t);
  if ((*(void **)(&fptr) = KMP_DLSYM_NEXT("omp_get_interop_rec_desc")))
    return (*fptr)(interop, property_id);
  return nullptr;
}

// display environment variables when requested
void FTN_STDCALL FTN_DISPLAY_ENV(int verbose) {
#ifndef KMP_STUB
  __kmp_omp_display_env(verbose);
#endif
}

<<<<<<< HEAD
void FTN_STDCALL FTN_SET_SOURCE_INFO(const char *src_file,
                                     const char *func_name, int line_no,
                                     int end_line_no, int func_line_no,
                                     int func_end_line_no) {
  __kmpc_set_source_info(src_file, func_name, line_no, end_line_no,
                         func_line_no, func_end_line_no);
}

void FTN_STDCALL FTN_CLEAR_SOURCE_INFO() { __kmpc_clear_source_info(); }

int FTN_STDCALL FTN_GET_DEVICE_TYPE(int device_num) KMP_WEAK_ATTRIBUTE_EXTERNAL;
int FTN_STDCALL FTN_GET_DEVICE_TYPE(int device_num) {
#if KMP_MIC || KMP_OS_DARWIN || KMP_OS_WINDOWS || defined(KMP_STUB)
  return 0;
#else
  int (*fptr)(int);
  if ((*(void **)(&fptr) = dlsym(RTLD_NEXT, "omp_get_device_type"))) {
    return (*fptr)(device_num);
  } else { // liboffload & libomptarget don't exist
    if (device_num == KMP_EXPAND_NAME(FTN_GET_INITIAL_DEVICE)())
      return /*omp_device_host=*/1;
    return /*omp_device_none=*/0;
  }
#endif // KMP_MIC || KMP_OS_DARWIN || KMP_OS_WINDOWS || defined(KMP_STUB)
}

int FTN_STDCALL FTN_GET_NUM_DEVICES_OF_TYPE(int device_type)
    KMP_WEAK_ATTRIBUTE_EXTERNAL;
int FTN_STDCALL FTN_GET_NUM_DEVICES_OF_TYPE(int device_type) {
#if KMP_MIC || KMP_OS_DARWIN || KMP_OS_WINDOWS || defined(KMP_STUB)
  return 0;
#else
  int (*fptr)(int);
  if ((*(void **)(&fptr) = dlsym(RTLD_NEXT, "omp_get_num_devices_of_type"))) {
    return (*fptr)(device_type);
  } else { // liboffload & libomptarget don't exist
    if (device_type == /*omp_device_host=*/1)
      return 1;
    return 0;
  }
#endif // KMP_MIC || KMP_OS_DARWIN || KMP_OS_WINDOWS || defined(KMP_STUB)
}

int FTN_STDCALL FTN_GET_TYPED_DEVICE_NUM(int device_num)
    KMP_WEAK_ATTRIBUTE_EXTERNAL;
int FTN_STDCALL FTN_GET_TYPED_DEVICE_NUM(int device_num) {
#if KMP_MIC || KMP_OS_DARWIN || KMP_OS_WINDOWS || defined(KMP_STUB)
  return -1;
#else
  int (*fptr)(int);
  if ((*(void **)(&fptr) = dlsym(RTLD_NEXT, "omp_get_typed_device_num"))) {
    return (*fptr)(device_num);
  } else { // liboffload & libomptarget don't exist
    if (device_num == KMP_EXPAND_NAME(FTN_GET_INITIAL_DEVICE)())
      return 0;
    return -1;
  }
#endif // KMP_MIC || KMP_OS_DARWIN || KMP_OS_WINDOWS || defined(KMP_STUB)
}

int FTN_STDCALL FTN_GET_DEVICE_OF_TYPE(int device_type, int typed_device_num)
    KMP_WEAK_ATTRIBUTE_EXTERNAL;
int FTN_STDCALL FTN_GET_DEVICE_OF_TYPE(int device_type, int typed_device_num) {
#if KMP_MIC || KMP_OS_DARWIN || KMP_OS_WINDOWS || defined(KMP_STUB)
  return -1;
#else
  int (*fptr)(int, int);
  if ((*(void **)(&fptr) = dlsym(RTLD_NEXT, "omp_get_device_of_type"))) {
    return (*fptr)(device_type, typed_device_num);
  } else { // liboffload & libomptarget don't exist
    if (device_type == /*omp_device_host=*/1 && typed_device_num == 0)
      return KMP_EXPAND_NAME(FTN_GET_INITIAL_DEVICE)();
    return -1;
  }
#endif // KMP_MIC || KMP_OS_DARWIN || KMP_OS_WINDOWS || defined(KMP_STUB)
=======
int FTN_STDCALL FTN_IN_EXPLICIT_TASK(void) {
#ifdef KMP_STUB
  return 0;
#else
  int gtid = __kmp_entry_gtid();
  return __kmp_thread_from_gtid(gtid)->th.th_current_task->td_flags.tasktype;
#endif
>>>>>>> d16a631c
}

// GCC compatibility (versioned symbols)
#ifdef KMP_USE_VERSION_SYMBOLS

/* These following sections create versioned symbols for the
   omp_* routines. The KMP_VERSION_SYMBOL macro expands the API name and
   then maps it to a versioned symbol.
   libgomp ``versions'' its symbols (OMP_1.0, OMP_2.0, OMP_3.0, ...) while also
   retaining the default version which libomp uses: VERSION (defined in
   exports_so.txt). If you want to see the versioned symbols for libgomp.so.1
   then just type:

   objdump -T /path/to/libgomp.so.1 | grep omp_

   Example:
   Step 1) Create __kmp_api_omp_set_num_threads_10_alias which is alias of
     __kmp_api_omp_set_num_threads
   Step 2) Set __kmp_api_omp_set_num_threads_10_alias to version:
     omp_set_num_threads@OMP_1.0
   Step 2B) Set __kmp_api_omp_set_num_threads to default version:
     omp_set_num_threads@@VERSION
*/

// OMP_1.0 versioned symbols
KMP_VERSION_SYMBOL(FTN_SET_NUM_THREADS, 10, "OMP_1.0");
KMP_VERSION_SYMBOL(FTN_GET_NUM_THREADS, 10, "OMP_1.0");
KMP_VERSION_SYMBOL(FTN_GET_MAX_THREADS, 10, "OMP_1.0");
KMP_VERSION_SYMBOL(FTN_GET_THREAD_NUM, 10, "OMP_1.0");
KMP_VERSION_SYMBOL(FTN_GET_NUM_PROCS, 10, "OMP_1.0");
KMP_VERSION_SYMBOL(FTN_IN_PARALLEL, 10, "OMP_1.0");
KMP_VERSION_SYMBOL(FTN_SET_DYNAMIC, 10, "OMP_1.0");
KMP_VERSION_SYMBOL(FTN_GET_DYNAMIC, 10, "OMP_1.0");
KMP_VERSION_SYMBOL(FTN_SET_NESTED, 10, "OMP_1.0");
KMP_VERSION_SYMBOL(FTN_GET_NESTED, 10, "OMP_1.0");
KMP_VERSION_SYMBOL(FTN_INIT_LOCK, 10, "OMP_1.0");
KMP_VERSION_SYMBOL(FTN_INIT_NEST_LOCK, 10, "OMP_1.0");
KMP_VERSION_SYMBOL(FTN_DESTROY_LOCK, 10, "OMP_1.0");
KMP_VERSION_SYMBOL(FTN_DESTROY_NEST_LOCK, 10, "OMP_1.0");
KMP_VERSION_SYMBOL(FTN_SET_LOCK, 10, "OMP_1.0");
KMP_VERSION_SYMBOL(FTN_SET_NEST_LOCK, 10, "OMP_1.0");
KMP_VERSION_SYMBOL(FTN_UNSET_LOCK, 10, "OMP_1.0");
KMP_VERSION_SYMBOL(FTN_UNSET_NEST_LOCK, 10, "OMP_1.0");
KMP_VERSION_SYMBOL(FTN_TEST_LOCK, 10, "OMP_1.0");
KMP_VERSION_SYMBOL(FTN_TEST_NEST_LOCK, 10, "OMP_1.0");

// OMP_2.0 versioned symbols
KMP_VERSION_SYMBOL(FTN_GET_WTICK, 20, "OMP_2.0");
KMP_VERSION_SYMBOL(FTN_GET_WTIME, 20, "OMP_2.0");

// OMP_3.0 versioned symbols
KMP_VERSION_SYMBOL(FTN_SET_SCHEDULE, 30, "OMP_3.0");
KMP_VERSION_SYMBOL(FTN_GET_SCHEDULE, 30, "OMP_3.0");
KMP_VERSION_SYMBOL(FTN_GET_THREAD_LIMIT, 30, "OMP_3.0");
KMP_VERSION_SYMBOL(FTN_SET_MAX_ACTIVE_LEVELS, 30, "OMP_3.0");
KMP_VERSION_SYMBOL(FTN_GET_MAX_ACTIVE_LEVELS, 30, "OMP_3.0");
KMP_VERSION_SYMBOL(FTN_GET_ANCESTOR_THREAD_NUM, 30, "OMP_3.0");
KMP_VERSION_SYMBOL(FTN_GET_LEVEL, 30, "OMP_3.0");
KMP_VERSION_SYMBOL(FTN_GET_TEAM_SIZE, 30, "OMP_3.0");
KMP_VERSION_SYMBOL(FTN_GET_ACTIVE_LEVEL, 30, "OMP_3.0");

// the lock routines have a 1.0 and 3.0 version
KMP_VERSION_SYMBOL(FTN_INIT_LOCK, 30, "OMP_3.0");
KMP_VERSION_SYMBOL(FTN_INIT_NEST_LOCK, 30, "OMP_3.0");
KMP_VERSION_SYMBOL(FTN_DESTROY_LOCK, 30, "OMP_3.0");
KMP_VERSION_SYMBOL(FTN_DESTROY_NEST_LOCK, 30, "OMP_3.0");
KMP_VERSION_SYMBOL(FTN_SET_LOCK, 30, "OMP_3.0");
KMP_VERSION_SYMBOL(FTN_SET_NEST_LOCK, 30, "OMP_3.0");
KMP_VERSION_SYMBOL(FTN_UNSET_LOCK, 30, "OMP_3.0");
KMP_VERSION_SYMBOL(FTN_UNSET_NEST_LOCK, 30, "OMP_3.0");
KMP_VERSION_SYMBOL(FTN_TEST_LOCK, 30, "OMP_3.0");
KMP_VERSION_SYMBOL(FTN_TEST_NEST_LOCK, 30, "OMP_3.0");

// OMP_3.1 versioned symbol
KMP_VERSION_SYMBOL(FTN_IN_FINAL, 31, "OMP_3.1");

// OMP_4.0 versioned symbols
KMP_VERSION_SYMBOL(FTN_GET_PROC_BIND, 40, "OMP_4.0");
KMP_VERSION_SYMBOL(FTN_GET_NUM_TEAMS, 40, "OMP_4.0");
KMP_VERSION_SYMBOL(FTN_GET_TEAM_NUM, 40, "OMP_4.0");
KMP_VERSION_SYMBOL(FTN_GET_CANCELLATION, 40, "OMP_4.0");
KMP_VERSION_SYMBOL(FTN_GET_DEFAULT_DEVICE, 40, "OMP_4.0");
KMP_VERSION_SYMBOL(FTN_SET_DEFAULT_DEVICE, 40, "OMP_4.0");
KMP_VERSION_SYMBOL(FTN_IS_INITIAL_DEVICE, 40, "OMP_4.0");
KMP_VERSION_SYMBOL(FTN_GET_NUM_DEVICES, 40, "OMP_4.0");

// OMP_4.5 versioned symbols
KMP_VERSION_SYMBOL(FTN_GET_MAX_TASK_PRIORITY, 45, "OMP_4.5");
KMP_VERSION_SYMBOL(FTN_GET_NUM_PLACES, 45, "OMP_4.5");
KMP_VERSION_SYMBOL(FTN_GET_PLACE_NUM_PROCS, 45, "OMP_4.5");
KMP_VERSION_SYMBOL(FTN_GET_PLACE_PROC_IDS, 45, "OMP_4.5");
KMP_VERSION_SYMBOL(FTN_GET_PLACE_NUM, 45, "OMP_4.5");
KMP_VERSION_SYMBOL(FTN_GET_PARTITION_NUM_PLACES, 45, "OMP_4.5");
KMP_VERSION_SYMBOL(FTN_GET_PARTITION_PLACE_NUMS, 45, "OMP_4.5");
KMP_VERSION_SYMBOL(FTN_GET_INITIAL_DEVICE, 45, "OMP_4.5");

// OMP_5.0 versioned symbols
// KMP_VERSION_SYMBOL(FTN_GET_DEVICE_NUM, 50, "OMP_5.0");
KMP_VERSION_SYMBOL(FTN_PAUSE_RESOURCE, 50, "OMP_5.0");
KMP_VERSION_SYMBOL(FTN_PAUSE_RESOURCE_ALL, 50, "OMP_5.0");
// The C versions (KMP_FTN_PLAIN) of these symbols are in kmp_csupport.c
#if KMP_FTN_ENTRIES == KMP_FTN_APPEND
KMP_VERSION_SYMBOL(FTN_CAPTURE_AFFINITY, 50, "OMP_5.0");
KMP_VERSION_SYMBOL(FTN_DISPLAY_AFFINITY, 50, "OMP_5.0");
KMP_VERSION_SYMBOL(FTN_GET_AFFINITY_FORMAT, 50, "OMP_5.0");
KMP_VERSION_SYMBOL(FTN_SET_AFFINITY_FORMAT, 50, "OMP_5.0");
#endif
// KMP_VERSION_SYMBOL(FTN_GET_SUPPORTED_ACTIVE_LEVELS, 50, "OMP_5.0");
// KMP_VERSION_SYMBOL(FTN_FULFILL_EVENT, 50, "OMP_5.0");

#endif // KMP_USE_VERSION_SYMBOLS

#ifdef __cplusplus
} // extern "C"
#endif // __cplusplus

// end of file //<|MERGE_RESOLUTION|>--- conflicted
+++ resolved
@@ -1610,7 +1610,15 @@
 #endif
 }
 
-<<<<<<< HEAD
+int FTN_STDCALL FTN_IN_EXPLICIT_TASK(void) {
+#ifdef KMP_STUB
+  return 0;
+#else
+  int gtid = __kmp_entry_gtid();
+  return __kmp_thread_from_gtid(gtid)->th.th_current_task->td_flags.tasktype;
+#endif
+}
+
 void FTN_STDCALL FTN_SET_SOURCE_INFO(const char *src_file,
                                      const char *func_name, int line_no,
                                      int end_line_no, int func_line_no,
@@ -1686,15 +1694,6 @@
     return -1;
   }
 #endif // KMP_MIC || KMP_OS_DARWIN || KMP_OS_WINDOWS || defined(KMP_STUB)
-=======
-int FTN_STDCALL FTN_IN_EXPLICIT_TASK(void) {
-#ifdef KMP_STUB
-  return 0;
-#else
-  int gtid = __kmp_entry_gtid();
-  return __kmp_thread_from_gtid(gtid)->th.th_current_task->td_flags.tasktype;
-#endif
->>>>>>> d16a631c
 }
 
 // GCC compatibility (versioned symbols)
