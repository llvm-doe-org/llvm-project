--- conflicted
+++ resolved
@@ -6705,9 +6705,6 @@
 
 #endif /* KMP_MIC_SUPPORTED */
 
-<<<<<<< HEAD
-static void __kmp_do_serial_initialize(bool ForOffload) {
-=======
 #if KMP_HAVE_UMWAIT
 static void __kmp_user_level_mwait_init() {
   struct kmp_cpuid buf;
@@ -6750,8 +6747,7 @@
 }
 #endif /* KMP_HAVE_UMWAIT */
 
-static void __kmp_do_serial_initialize(void) {
->>>>>>> 34e72a14
+static void __kmp_do_serial_initialize(bool ForOffload) {
   int i, gtid;
   int size;
 
