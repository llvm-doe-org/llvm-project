--- conflicted
+++ resolved
@@ -33,9 +33,9 @@
 
 # if OMPT_SUPPORT
 struct DeviceTy;
-void ompt_dispatch_callback_target(ompt_target_t Kind,
-                                   ompt_scope_endpoint_t Endpoint,
-                                   DeviceTy &Device);
+void ompt_dispatch_callback_target_emi(ompt_target_t Kind,
+                                       ompt_scope_endpoint_t Endpoint,
+                                       DeviceTy &Device);
 # endif
 
 #else
@@ -82,6 +82,7 @@
   callback ompt_callback(event);
 
   FOREACH_OMPT_51_TARGET_EVENT(ompt_event_macro)
+  FOREACH_OMPT_DEVICE_EXT_EVENT(ompt_event_macro)
 
 #undef ompt_event_macro
 } ompt_target_callbacks_internal_t;
@@ -112,6 +113,7 @@
 #define ompt_event_macro(event, callback, eventid) unsigned int event : 1;
 
   FOREACH_OMPT_51_TARGET_EVENT(ompt_event_macro)
+  FOREACH_OMPT_DEVICE_EXT_EVENT(ompt_event_macro)
 
 #undef ompt_event_macro
 } ompt_target_callbacks_active_t;
@@ -183,9 +185,8 @@
 int __kmp_control_tool(uint64_t command, uint64_t modifier, void *arg);
 
 extern ompt_callbacks_active_t ompt_enabled;
-<<<<<<< HEAD
-ompt_callbacks_active_t ompt_get_enabled(void) OMPT_LIBOMPTARGET_WEAK;
-ompt_callbacks_internal_t ompt_get_callbacks(void) OMPT_LIBOMPTARGET_WEAK;
+extern ompt_target_callbacks_active_t ompt_target_enabled;
+
 uint64_t ompt_get_unique_id(void) OMPT_LIBOMPTARGET_WEAK;
 void ompt_record_device_init(int32_t device_num) OMPT_LIBOMPTARGET_WEAK;
 int ompt_get_target_info(uint64_t *device_num, ompt_id_t *target_id,
@@ -202,28 +203,35 @@
 void ompt_clear_map_var_info() OMPT_LIBOMPTARGET_WEAK;
 int omp_get_initial_device(void) OMPT_LIBOMPTARGET_WEAK;
 
-// This struct is passed into target plugins where they require global_device_id
-// or OMPT functions from libomp.so.  Target plugins must call such functions
-// via this struct rather than depend on weak linking of them (above), or else
-// openmp/libomptarget/test/offloading/dynamic_module_load.c will fail.
-// However, weak linking of the above functions is still required so that
-// libomptarget.so can see them and assign the fields of this struct.
-//
-// The issue is that, target plugins successfully link against such libomp.so
-// functions when the OpenMP application and thus libomp.so and libomptarget.so
-// are not dlopened.  However, if the OpenMP application is dlopened, as in the
-// aforementioned test case, then libomp.so symbols are not visible to target
-// plugins.
-//
-// TODO: Is there a better way to do this?
-typedef struct {
+/// This struct is passed into target plugins where OMPT callbacks require
+/// additional data.
+///
+/// It may be tempting to export and weakly link libomptarget symbols (functions
+/// or data) in order to access them in the plugins.  While that works in many
+/// cases, the test openmp/libomptarget/test/offloading/dynamic_module_load.c
+/// reveals that, if a dlopen'ed OpenMP application happens to require a
+/// plugin function that depends on that symbol, dlsym will then fail.  For
+/// example, a plugin's __tgt_rtl_run_target_team_region_async must access
+/// ompt_target_enabled and ompt_target_callbacks via this struct instead of
+/// directly in order not to break that test.
+///
+/// FIXME: Some functions are being accessed directly in plugins because they
+/// don't happen to be depended upon by plugin functions required in that test.
+/// For example, omp_get_initial_device.  If they were called directly from
+/// __tgt_rtl_run_target_team_region_async, they would break that test.  Other
+/// examples of dlopen are surely already broken as a result but they don't
+/// happen to be tested.  We should also pass such functions via this struct.
+typedef struct {
+  /// This is the same as \c DeviceTy::DeviceID.  (\c DeviceTy::RTLDeviceID is
+  /// already passed to some target plugin functions using a parameter name like
+  /// \c DeviceID, but it's not the same when there are multiple RTLs loaded.)
   int32_t global_device_id;
-  ompt_callbacks_active_t (*ompt_get_enabled)(void);
-  ompt_callbacks_internal_t (*ompt_get_callbacks)(void);
+  /// Registered callbacks.
+  /// @{
+  ompt_target_callbacks_active_t *ompt_target_enabled;
+  ompt_target_callbacks_internal_t *ompt_target_callbacks;
+  /// @}
 } ompt_plugin_api_t;
-=======
-extern ompt_target_callbacks_active_t ompt_target_enabled;
->>>>>>> 49489270
 
 #if KMP_OS_WINDOWS
 #define UNLIKELY(x) (x)
