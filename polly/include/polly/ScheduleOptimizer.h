//===- polly/ScheduleOptimizer.h - The Schedule Optimizer -------*- C++ -*-===//
//
// Part of the LLVM Project, under the Apache License v2.0 with LLVM Exceptions.
// See https://llvm.org/LICENSE.txt for license information.
// SPDX-License-Identifier: Apache-2.0 WITH LLVM-exception
//
//===----------------------------------------------------------------------===//

#ifndef POLLY_SCHEDULEOPTIMIZER_H
#define POLLY_SCHEDULEOPTIMIZER_H

#include "polly/ScopPass.h"

namespace llvm {
class Pass;
class PassRegistry;
} // namespace llvm

namespace polly {
llvm::Pass *createIslScheduleOptimizerWrapperPass();

struct IslScheduleOptimizerPass
    : llvm::PassInfoMixin<IslScheduleOptimizerPass> {
  IslScheduleOptimizerPass() {}

  llvm::PreservedAnalyses run(Scop &S, ScopAnalysisManager &SAM,
                              ScopStandardAnalysisResults &SAR, SPMUpdater &U);
};

struct IslScheduleOptimizerPrinterPass
    : llvm::PassInfoMixin<IslScheduleOptimizerPrinterPass> {
  IslScheduleOptimizerPrinterPass(raw_ostream &OS) : OS(OS) {}

  PreservedAnalyses run(Scop &S, ScopAnalysisManager &,
                        ScopStandardAnalysisResults &SAR, SPMUpdater &);

private:
<<<<<<< HEAD
  llvm::raw_ostream &OS;
=======
  /// Tile a schedule node.
  ///
  /// @param Node            The node to tile.
  /// @param Identifier      An name that identifies this kind of tiling and
  ///                        that is used to mark the tiled loops in the
  ///                        generated AST.
  /// @param TileSizes       A vector of tile sizes that should be used for
  ///                        tiling.
  /// @param DefaultTileSize A default tile size that is used for dimensions
  ///                        that are not covered by the TileSizes vector.
  static isl::schedule_node tileNode(isl::schedule_node Node,
                                     const char *Identifier,
                                     llvm::ArrayRef<int> TileSizes,
                                     int DefaultTileSize);

  /// Tile a schedule node and unroll point loops.
  ///
  /// @param Node            The node to register tile.
  /// @param TileSizes       A vector of tile sizes that should be used for
  ///                        tiling.
  /// @param DefaultTileSize A default tile size that is used for dimensions
  static isl::schedule_node applyRegisterTiling(isl::schedule_node Node,
                                                llvm::ArrayRef<int> TileSizes,
                                                int DefaultTileSize);

  /// Apply the BLIS matmul optimization pattern.
  ///
  /// Make the loops containing the matrix multiplication be the innermost
  /// loops and apply the BLIS matmul optimization pattern. BLIS implements
  /// gemm as three nested loops around a macro-kernel, plus two packing
  /// routines. The macro-kernel is implemented in terms of two additional
  /// loops around a micro-kernel. The micro-kernel is a loop around a rank-1
  /// (i.e., outer product) update.
  ///
  /// For a detailed description please see [1].
  ///
  /// The order of the loops defines the data reused in the BLIS implementation
  /// of gemm ([1]). In particular, elements of the matrix B, the second
  /// operand of matrix multiplication, are reused between iterations of the
  /// innermost loop. To keep the reused data in cache, only elements of matrix
  /// A, the first operand of matrix multiplication, should be evicted during
  /// an iteration of the innermost loop. To provide such a cache replacement
  /// policy, elements of the matrix A can, in particular, be loaded first and,
  /// consequently, be least-recently-used.
  ///
  /// In our case matrices are stored in row-major order instead of
  /// column-major order used in the BLIS implementation ([1]). It affects only
  /// on the form of the BLIS micro kernel and the computation of its
  /// parameters. In particular, reused elements of the matrix B are
  /// successively multiplied by specific elements of the matrix A.
  ///
  /// Refs.:
  /// [1] - Analytical Modeling is Enough for High Performance BLIS
  /// Tze Meng Low, Francisco D Igual, Tyler M Smith, Enrique S Quintana-Orti
  /// Technical Report, 2014
  /// http://www.cs.utexas.edu/users/flame/pubs/TOMS-BLIS-Analytical.pdf
  ///
  /// @see ScheduleTreeOptimizer::createMicroKernel
  /// @see ScheduleTreeOptimizer::createMacroKernel
  /// @see getMicroKernelParams
  /// @see getMacroKernelParams
  ///
  /// TODO: Implement the packing transformation.
  ///
  /// @param Node The node that contains a band to be optimized. The node
  ///             is required to successfully pass
  ///             ScheduleTreeOptimizer::isMatrMultPattern.
  /// @param TTI  Target Transform Info.
  /// @param MMI  Parameters of the matrix multiplication operands.
  /// @returns    The transformed schedule.
  static isl::schedule_node
  optimizeMatMulPattern(isl::schedule_node Node,
                        const llvm::TargetTransformInfo *TTI,
                        polly::MatMulInfoTy &MMI);

public:
  /// Check if this node is a band node we want to tile.
  ///
  /// We look for innermost band nodes where individual dimensions are marked as
  /// permutable.
  ///
  /// @param Node The node to check.
  static bool isTileableBandNode(isl::schedule_node Node);

  /// Pre-vectorizes one scheduling dimension of a schedule band.
  ///
  /// prevectSchedBand splits out the dimension DimToVectorize, tiles it and
  /// sinks the resulting point loop.
  ///
  /// Example (DimToVectorize=0, VectorWidth=4):
  ///
  /// | Before transformation:
  /// |
  /// | A[i,j] -> [i,j]
  /// |
  /// | for (i = 0; i < 128; i++)
  /// |    for (j = 0; j < 128; j++)
  /// |      A(i,j);
  ///
  /// | After transformation:
  /// |
  /// | for (it = 0; it < 32; it+=1)
  /// |    for (j = 0; j < 128; j++)
  /// |      for (ip = 0; ip <= 3; ip++)
  /// |        A(4 * it + ip,j);
  ///
  /// The goal of this transformation is to create a trivially vectorizable
  /// loop.  This means a parallel loop at the innermost level that has a
  /// constant number of iterations corresponding to the target vector width.
  ///
  /// This transformation creates a loop at the innermost level. The loop has
  /// a constant number of iterations, if the number of loop iterations at
  /// DimToVectorize can be divided by VectorWidth. The default VectorWidth is
  /// currently constant and not yet target specific. This function does not
  /// reason about parallelism.
  static isl::schedule_node prevectSchedBand(isl::schedule_node Node,
                                             unsigned DimToVectorize,
                                             int VectorWidth);

private:
  /// Apply additional optimizations on the bands in the schedule tree.
  ///
  /// We are looking for an innermost band node and apply the following
  /// transformations:
  ///
  ///  - Tile the band
  ///      - if the band is tileable
  ///      - if the band has more than one loop dimension
  ///
  ///  - Prevectorize the schedule of the band (or the point loop in case of
  ///    tiling).
  ///      - if vectorization is enabled
  ///
  /// @param Node The schedule node to (possibly) optimize.
  /// @param User A pointer to forward some use information
  ///        (currently unused).
  static isl_schedule_node *optimizeBand(isl_schedule_node *Node, void *User);

  /// Apply additional optimizations on the bands in the schedule tree.
  ///
  /// We apply the following
  /// transformations:
  ///
  ///  - Tile the band
  ///  - Prevectorize the schedule of the band (or the point loop in case of
  ///    tiling).
  ///      - if vectorization is enabled
  ///
  /// @param Node The schedule node to (possibly) optimize.
  /// @param User A pointer to forward some use information
  ///        (currently unused).
  static isl::schedule_node standardBandOpts(isl::schedule_node Node,
                                             void *User);

  /// Check if this node contains a partial schedule that could
  ///        probably be optimized with analytical modeling.
  ///
  /// isMatrMultPattern tries to determine whether the following conditions
  /// are true:
  /// 1. the partial schedule contains only one statement.
  /// 2. there are exactly three input dimensions.
  /// 3. all memory accesses of the statement will have stride 0 or 1, if we
  ///    interchange loops (switch the variable used in the inner loop to
  ///    the outer loop).
  /// 4. all memory accesses of the statement except from the last one, are
  ///    read memory access and the last one is write memory access.
  /// 5. all subscripts of the last memory access of the statement don't
  ///    contain the variable used in the inner loop.
  /// If this is the case, we could try to use an approach that is similar to
  /// the one used to get close-to-peak performance of matrix multiplications.
  ///
  /// @param Node The node to check.
  /// @param D    The SCoP dependencies.
  /// @param MMI  Parameters of the matrix multiplication operands.
  static bool isMatrMultPattern(isl::schedule_node Node,
                                const polly::Dependences *D,
                                polly::MatMulInfoTy &MMI);

  /// Create the BLIS macro-kernel.
  ///
  /// We create the BLIS macro-kernel by applying a combination of tiling
  /// of dimensions of the band node and interchanging of two innermost
  /// modified dimensions. The values of of MacroKernelParams's fields are used
  /// as tile sizes.
  ///
  /// @param Node The schedule node to be modified.
  /// @param MacroKernelParams Parameters of the macro kernel
  ///                          to be used as tile sizes.
  static isl::schedule_node
  createMacroKernel(isl::schedule_node Node,
                    MacroKernelParamsTy MacroKernelParams);

  /// Create the BLIS macro-kernel.
  ///
  /// We create the BLIS macro-kernel by applying a combination of tiling
  /// of dimensions of the band node and interchanging of two innermost
  /// modified dimensions. The values passed in MicroKernelParam are used
  /// as tile sizes.
  ///
  /// @param Node The schedule node to be modified.
  /// @param MicroKernelParams Parameters of the micro kernel
  ///                          to be used as tile sizes.
  /// @see MicroKernelParamsTy
  static isl::schedule_node
  createMicroKernel(isl::schedule_node Node,
                    MicroKernelParamsTy MicroKernelParams);
>>>>>>> 268fbecb
};

/// Build the desired set of partial tile prefixes.
///
/// We build a set of partial tile prefixes, which are prefixes of the vector
/// loop that have exactly VectorWidth iterations.
///
/// 1. Drop all constraints involving the dimension that represents the
///    vector loop.
/// 2. Constrain the last dimension to get a set, which has exactly VectorWidth
///    iterations.
/// 3. Subtract loop domain from it, project out the vector loop dimension and
///    get a set that contains prefixes, which do not have exactly VectorWidth
///    iterations.
/// 4. Project out the vector loop dimension of the set that was build on the
///    first step and subtract the set built on the previous step to get the
///    desired set of prefixes.
///
/// @param ScheduleRange A range of a map, which describes a prefix schedule
///                      relation.
isl::set getPartialTilePrefixes(isl::set ScheduleRange, int VectorWidth);
} // namespace polly

namespace llvm {
void initializeIslScheduleOptimizerWrapperPassPass(llvm::PassRegistry &);
}

#endif // POLLY_SCHEDULEOPTIMIZER_H<|MERGE_RESOLUTION|>--- conflicted
+++ resolved
@@ -35,216 +35,9 @@
                         ScopStandardAnalysisResults &SAR, SPMUpdater &);
 
 private:
-<<<<<<< HEAD
   llvm::raw_ostream &OS;
-=======
-  /// Tile a schedule node.
-  ///
-  /// @param Node            The node to tile.
-  /// @param Identifier      An name that identifies this kind of tiling and
-  ///                        that is used to mark the tiled loops in the
-  ///                        generated AST.
-  /// @param TileSizes       A vector of tile sizes that should be used for
-  ///                        tiling.
-  /// @param DefaultTileSize A default tile size that is used for dimensions
-  ///                        that are not covered by the TileSizes vector.
-  static isl::schedule_node tileNode(isl::schedule_node Node,
-                                     const char *Identifier,
-                                     llvm::ArrayRef<int> TileSizes,
-                                     int DefaultTileSize);
-
-  /// Tile a schedule node and unroll point loops.
-  ///
-  /// @param Node            The node to register tile.
-  /// @param TileSizes       A vector of tile sizes that should be used for
-  ///                        tiling.
-  /// @param DefaultTileSize A default tile size that is used for dimensions
-  static isl::schedule_node applyRegisterTiling(isl::schedule_node Node,
-                                                llvm::ArrayRef<int> TileSizes,
-                                                int DefaultTileSize);
-
-  /// Apply the BLIS matmul optimization pattern.
-  ///
-  /// Make the loops containing the matrix multiplication be the innermost
-  /// loops and apply the BLIS matmul optimization pattern. BLIS implements
-  /// gemm as three nested loops around a macro-kernel, plus two packing
-  /// routines. The macro-kernel is implemented in terms of two additional
-  /// loops around a micro-kernel. The micro-kernel is a loop around a rank-1
-  /// (i.e., outer product) update.
-  ///
-  /// For a detailed description please see [1].
-  ///
-  /// The order of the loops defines the data reused in the BLIS implementation
-  /// of gemm ([1]). In particular, elements of the matrix B, the second
-  /// operand of matrix multiplication, are reused between iterations of the
-  /// innermost loop. To keep the reused data in cache, only elements of matrix
-  /// A, the first operand of matrix multiplication, should be evicted during
-  /// an iteration of the innermost loop. To provide such a cache replacement
-  /// policy, elements of the matrix A can, in particular, be loaded first and,
-  /// consequently, be least-recently-used.
-  ///
-  /// In our case matrices are stored in row-major order instead of
-  /// column-major order used in the BLIS implementation ([1]). It affects only
-  /// on the form of the BLIS micro kernel and the computation of its
-  /// parameters. In particular, reused elements of the matrix B are
-  /// successively multiplied by specific elements of the matrix A.
-  ///
-  /// Refs.:
-  /// [1] - Analytical Modeling is Enough for High Performance BLIS
-  /// Tze Meng Low, Francisco D Igual, Tyler M Smith, Enrique S Quintana-Orti
-  /// Technical Report, 2014
-  /// http://www.cs.utexas.edu/users/flame/pubs/TOMS-BLIS-Analytical.pdf
-  ///
-  /// @see ScheduleTreeOptimizer::createMicroKernel
-  /// @see ScheduleTreeOptimizer::createMacroKernel
-  /// @see getMicroKernelParams
-  /// @see getMacroKernelParams
-  ///
-  /// TODO: Implement the packing transformation.
-  ///
-  /// @param Node The node that contains a band to be optimized. The node
-  ///             is required to successfully pass
-  ///             ScheduleTreeOptimizer::isMatrMultPattern.
-  /// @param TTI  Target Transform Info.
-  /// @param MMI  Parameters of the matrix multiplication operands.
-  /// @returns    The transformed schedule.
-  static isl::schedule_node
-  optimizeMatMulPattern(isl::schedule_node Node,
-                        const llvm::TargetTransformInfo *TTI,
-                        polly::MatMulInfoTy &MMI);
-
 public:
-  /// Check if this node is a band node we want to tile.
-  ///
-  /// We look for innermost band nodes where individual dimensions are marked as
-  /// permutable.
-  ///
-  /// @param Node The node to check.
-  static bool isTileableBandNode(isl::schedule_node Node);
-
-  /// Pre-vectorizes one scheduling dimension of a schedule band.
-  ///
-  /// prevectSchedBand splits out the dimension DimToVectorize, tiles it and
-  /// sinks the resulting point loop.
-  ///
-  /// Example (DimToVectorize=0, VectorWidth=4):
-  ///
-  /// | Before transformation:
-  /// |
-  /// | A[i,j] -> [i,j]
-  /// |
-  /// | for (i = 0; i < 128; i++)
-  /// |    for (j = 0; j < 128; j++)
-  /// |      A(i,j);
-  ///
-  /// | After transformation:
-  /// |
-  /// | for (it = 0; it < 32; it+=1)
-  /// |    for (j = 0; j < 128; j++)
-  /// |      for (ip = 0; ip <= 3; ip++)
-  /// |        A(4 * it + ip,j);
-  ///
-  /// The goal of this transformation is to create a trivially vectorizable
-  /// loop.  This means a parallel loop at the innermost level that has a
-  /// constant number of iterations corresponding to the target vector width.
-  ///
-  /// This transformation creates a loop at the innermost level. The loop has
-  /// a constant number of iterations, if the number of loop iterations at
-  /// DimToVectorize can be divided by VectorWidth. The default VectorWidth is
-  /// currently constant and not yet target specific. This function does not
-  /// reason about parallelism.
-  static isl::schedule_node prevectSchedBand(isl::schedule_node Node,
-                                             unsigned DimToVectorize,
-                                             int VectorWidth);
-
 private:
-  /// Apply additional optimizations on the bands in the schedule tree.
-  ///
-  /// We are looking for an innermost band node and apply the following
-  /// transformations:
-  ///
-  ///  - Tile the band
-  ///      - if the band is tileable
-  ///      - if the band has more than one loop dimension
-  ///
-  ///  - Prevectorize the schedule of the band (or the point loop in case of
-  ///    tiling).
-  ///      - if vectorization is enabled
-  ///
-  /// @param Node The schedule node to (possibly) optimize.
-  /// @param User A pointer to forward some use information
-  ///        (currently unused).
-  static isl_schedule_node *optimizeBand(isl_schedule_node *Node, void *User);
-
-  /// Apply additional optimizations on the bands in the schedule tree.
-  ///
-  /// We apply the following
-  /// transformations:
-  ///
-  ///  - Tile the band
-  ///  - Prevectorize the schedule of the band (or the point loop in case of
-  ///    tiling).
-  ///      - if vectorization is enabled
-  ///
-  /// @param Node The schedule node to (possibly) optimize.
-  /// @param User A pointer to forward some use information
-  ///        (currently unused).
-  static isl::schedule_node standardBandOpts(isl::schedule_node Node,
-                                             void *User);
-
-  /// Check if this node contains a partial schedule that could
-  ///        probably be optimized with analytical modeling.
-  ///
-  /// isMatrMultPattern tries to determine whether the following conditions
-  /// are true:
-  /// 1. the partial schedule contains only one statement.
-  /// 2. there are exactly three input dimensions.
-  /// 3. all memory accesses of the statement will have stride 0 or 1, if we
-  ///    interchange loops (switch the variable used in the inner loop to
-  ///    the outer loop).
-  /// 4. all memory accesses of the statement except from the last one, are
-  ///    read memory access and the last one is write memory access.
-  /// 5. all subscripts of the last memory access of the statement don't
-  ///    contain the variable used in the inner loop.
-  /// If this is the case, we could try to use an approach that is similar to
-  /// the one used to get close-to-peak performance of matrix multiplications.
-  ///
-  /// @param Node The node to check.
-  /// @param D    The SCoP dependencies.
-  /// @param MMI  Parameters of the matrix multiplication operands.
-  static bool isMatrMultPattern(isl::schedule_node Node,
-                                const polly::Dependences *D,
-                                polly::MatMulInfoTy &MMI);
-
-  /// Create the BLIS macro-kernel.
-  ///
-  /// We create the BLIS macro-kernel by applying a combination of tiling
-  /// of dimensions of the band node and interchanging of two innermost
-  /// modified dimensions. The values of of MacroKernelParams's fields are used
-  /// as tile sizes.
-  ///
-  /// @param Node The schedule node to be modified.
-  /// @param MacroKernelParams Parameters of the macro kernel
-  ///                          to be used as tile sizes.
-  static isl::schedule_node
-  createMacroKernel(isl::schedule_node Node,
-                    MacroKernelParamsTy MacroKernelParams);
-
-  /// Create the BLIS macro-kernel.
-  ///
-  /// We create the BLIS macro-kernel by applying a combination of tiling
-  /// of dimensions of the band node and interchanging of two innermost
-  /// modified dimensions. The values passed in MicroKernelParam are used
-  /// as tile sizes.
-  ///
-  /// @param Node The schedule node to be modified.
-  /// @param MicroKernelParams Parameters of the micro kernel
-  ///                          to be used as tile sizes.
-  /// @see MicroKernelParamsTy
-  static isl::schedule_node
-  createMicroKernel(isl::schedule_node Node,
-                    MicroKernelParamsTy MicroKernelParams);
->>>>>>> 268fbecb
 };
 
 /// Build the desired set of partial tile prefixes.
