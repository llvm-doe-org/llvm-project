//===- polly/ScheduleTreeTransform.h ----------------------------*- C++ -*-===//
//
// Part of the LLVM Project, under the Apache License v2.0 with LLVM Exceptions.
// See https://llvm.org/LICENSE.txt for license information.
// SPDX-License-Identifier: Apache-2.0 WITH LLVM-exception
//
//===----------------------------------------------------------------------===//
//
// Make changes to isl's schedule tree data structure.
//
//===----------------------------------------------------------------------===//

#ifndef POLLY_SCHEDULETREETRANSFORM_H
#define POLLY_SCHEDULETREETRANSFORM_H

#include "llvm/Support/ErrorHandling.h"
#include "isl/isl-noexceptions.h"
#include <cassert>

namespace polly {
struct BandAttr;

/// This class defines a simple visitor class that may be used for
/// various schedule tree analysis purposes.
template <typename Derived, typename RetTy = void, typename... Args>
struct ScheduleTreeVisitor {
  Derived &getDerived() { return *static_cast<Derived *>(this); }
  const Derived &getDerived() const {
    return *static_cast<const Derived *>(this);
  }

  RetTy visit(const isl::schedule_node &Node, Args... args) {
    assert(!Node.is_null());
    switch (isl_schedule_node_get_type(Node.get())) {
    case isl_schedule_node_domain:
      assert(isl_schedule_node_n_children(Node.get()) == 1);
      return getDerived().visitDomain(Node, std::forward<Args>(args)...);
    case isl_schedule_node_band:
      assert(isl_schedule_node_n_children(Node.get()) == 1);
      return getDerived().visitBand(Node, std::forward<Args>(args)...);
    case isl_schedule_node_sequence:
      assert(isl_schedule_node_n_children(Node.get()) >= 2);
      return getDerived().visitSequence(Node, std::forward<Args>(args)...);
    case isl_schedule_node_set:
      return getDerived().visitSet(Node, std::forward<Args>(args)...);
      assert(isl_schedule_node_n_children(Node.get()) >= 2);
    case isl_schedule_node_leaf:
      assert(isl_schedule_node_n_children(Node.get()) == 0);
      return getDerived().visitLeaf(Node, std::forward<Args>(args)...);
    case isl_schedule_node_mark:
      assert(isl_schedule_node_n_children(Node.get()) == 1);
      return getDerived().visitMark(Node, std::forward<Args>(args)...);
    case isl_schedule_node_extension:
      assert(isl_schedule_node_n_children(Node.get()) == 1);
      return getDerived().visitExtension(Node, std::forward<Args>(args)...);
    case isl_schedule_node_filter:
      assert(isl_schedule_node_n_children(Node.get()) == 1);
      return getDerived().visitFilter(Node, std::forward<Args>(args)...);
    default:
      llvm_unreachable("unimplemented schedule node type");
    }
  }

  RetTy visitDomain(const isl::schedule_node &Domain, Args... args) {
    return getDerived().visitSingleChild(Domain, std::forward<Args>(args)...);
  }

  RetTy visitBand(const isl::schedule_node &Band, Args... args) {
    return getDerived().visitSingleChild(Band, std::forward<Args>(args)...);
  }

  RetTy visitSequence(const isl::schedule_node &Sequence, Args... args) {
    return getDerived().visitMultiChild(Sequence, std::forward<Args>(args)...);
  }

  RetTy visitSet(const isl::schedule_node &Set, Args... args) {
    return getDerived().visitMultiChild(Set, std::forward<Args>(args)...);
  }

  RetTy visitLeaf(const isl::schedule_node &Leaf, Args... args) {
    return getDerived().visitNode(Leaf, std::forward<Args>(args)...);
  }

  RetTy visitMark(const isl::schedule_node &Mark, Args... args) {
    return getDerived().visitSingleChild(Mark, std::forward<Args>(args)...);
  }

  RetTy visitExtension(const isl::schedule_node &Extension, Args... args) {
    return getDerived().visitSingleChild(Extension,
                                         std::forward<Args>(args)...);
  }

  RetTy visitFilter(const isl::schedule_node &Extension, Args... args) {
    return getDerived().visitSingleChild(Extension,
                                         std::forward<Args>(args)...);
  }

  RetTy visitSingleChild(const isl::schedule_node &Node, Args... args) {
    return getDerived().visitNode(Node, std::forward<Args>(args)...);
  }

  RetTy visitMultiChild(const isl::schedule_node &Node, Args... args) {
    return getDerived().visitNode(Node, std::forward<Args>(args)...);
  }

  RetTy visitNode(const isl::schedule_node &Node, Args... args) {
    llvm_unreachable("Unimplemented other");
  }
};

/// Recursively visit all nodes of a schedule tree.
template <typename Derived, typename RetTy = void, typename... Args>
struct RecursiveScheduleTreeVisitor
    : public ScheduleTreeVisitor<Derived, RetTy, Args...> {
  using BaseTy = ScheduleTreeVisitor<Derived, RetTy, Args...>;
  BaseTy &getBase() { return *this; }
  const BaseTy &getBase() const { return *this; }
  Derived &getDerived() { return *static_cast<Derived *>(this); }
  const Derived &getDerived() const {
    return *static_cast<const Derived *>(this);
  }

  /// When visiting an entire schedule tree, start at its root node.
  RetTy visit(const isl::schedule &Schedule, Args... args) {
    return getDerived().visit(Schedule.get_root(), std::forward<Args>(args)...);
  }

  // Necessary to allow overload resolution with the added visit(isl::schedule)
  // overload.
  RetTy visit(const isl::schedule_node &Node, Args... args) {
    return getBase().visit(Node, std::forward<Args>(args)...);
  }

  /// By default, recursively visit the child nodes.
  RetTy visitNode(const isl::schedule_node &Node, Args... args) {
    isl_size NumChildren = Node.n_children();
    for (isl_size i = 0; i < NumChildren; i += 1)
      getDerived().visit(Node.child(i), std::forward<Args>(args)...);
    return RetTy();
  }
};

/// Is this node the marker for its parent band?
bool isBandMark(const isl::schedule_node &Node);

/// Extract the BandAttr from a band's wrapping marker. Can also pass the band
/// itself and this methods will try to find its wrapping mark. Returns nullptr
/// if the band has not BandAttr.
BandAttr *getBandAttr(isl::schedule_node MarkOrBand);

/// Hoist all domains from extension into the root domain node, such that there
/// are no more extension nodes (which isl does not support for some
/// operations). This assumes that domains added by to extension nodes do not
/// overlap.
isl::schedule hoistExtensionNodes(isl::schedule Sched);

<<<<<<< HEAD
isl::schedule applyLoopUnroll(isl::schedule_node BandToUnroll, int Factor,
                              bool Full);
=======
/// Replace the AST band @p BandToUnroll by a sequence of all its iterations.
///
/// The implementation enumerates all points in the partial schedule and creates
/// an ISL sequence node for each point. The number of iterations must be a
/// constant.
isl::schedule applyFullUnroll(isl::schedule_node BandToUnroll);

/// Replace the AST band @p BandToUnroll by a partially unrolled equivalent.
isl::schedule applyPartialUnroll(isl::schedule_node BandToUnroll, int Factor);
>>>>>>> 3f170eb1

} // namespace polly

#endif // POLLY_SCHEDULETREETRANSFORM_H<|MERGE_RESOLUTION|>--- conflicted
+++ resolved
@@ -107,6 +107,87 @@
     llvm_unreachable("Unimplemented other");
   }
 };
+
+#if 0
+template <typename Derived, typename RetVal = void, typename... Args>
+struct ScheduleTreeVisitor {
+  Derived &getDerived() { return *static_cast<Derived *>(this); }
+  const Derived &getDerived() const {
+    return *static_cast<const Derived *>(this);
+  }
+
+  RetVal visit(const isl::schedule &Schedule, Args... args) {
+    return visit(Schedule.get_root(), args...);
+  }
+
+  RetVal visit(const isl::schedule_node &Node, Args... args) {
+    switch (isl_schedule_node_get_type(Node.get())) {
+    case isl_schedule_node_domain:
+      assert(isl_schedule_node_n_children(Node.get()) == 1);
+      return getDerived().visitDomain(Node, args...);
+    case isl_schedule_node_band:
+      assert(isl_schedule_node_n_children(Node.get()) == 1);
+      return getDerived().visitBand(Node, args...);
+    case isl_schedule_node_sequence:
+      assert(isl_schedule_node_n_children(Node.get()) >= 2);
+      return getDerived().visitSequence(Node, args...);
+    case isl_schedule_node_set:
+      return getDerived().visitSet(Node, args...);
+      assert(isl_schedule_node_n_children(Node.get()) >= 2);
+    case isl_schedule_node_leaf:
+      assert(isl_schedule_node_n_children(Node.get()) == 0);
+      return getDerived().visitLeaf(Node, args...);
+    case isl_schedule_node_mark:
+      assert(isl_schedule_node_n_children(Node.get()) == 1);
+      return getDerived().visitMark(Node, args...);
+    case isl_schedule_node_extension:
+      assert(isl_schedule_node_n_children(Node.get()) == 1);
+      return getDerived().visitExtension(Node, args...);
+    case isl_schedule_node_filter:
+      assert(isl_schedule_node_n_children(Node.get()) == 1);
+      return getDerived().visitFilter(Node, args...);
+    default:
+      llvm_unreachable("unimplemented schedule node type");
+    }
+  }
+
+  RetVal visitDomain(const isl::schedule_node &Domain, Args... args) {
+    return getDerived().visitOther(Domain, args...);
+  }
+
+  RetVal visitBand(const isl::schedule_node &Band, Args... args) {
+    return getDerived().visitOther(Band, args...);
+  }
+
+  RetVal visitSequence(const isl::schedule_node &Sequence, Args... args) {
+    return getDerived().visitOther(Sequence, args...);
+  }
+
+  RetVal visitSet(const isl::schedule_node &Set, Args... args) {
+    return getDerived().visitOther(Set, args...);
+  }
+
+  RetVal visitLeaf(const isl::schedule_node &Leaf, Args... args) {
+    return getDerived().visitOther(Leaf, args...);
+  }
+
+  RetVal visitMark(const isl::schedule_node &Mark, Args... args) {
+    return getDerived().visitOther(Mark, args...);
+  }
+
+  RetVal visitExtension(const isl::schedule_node &Extension, Args... args) {
+    return getDerived().visitOther(Extension, args...);
+  }
+
+  RetVal visitFilter(const isl::schedule_node &Extension, Args... args) {
+    return getDerived().visitOther(Extension, args...);
+  }
+
+  RetVal visitOther(const isl::schedule_node &Other, Args... args) {
+    llvm_unreachable("Unimplemented other");
+  }
+};
+#endif
 
 /// Recursively visit all nodes of a schedule tree.
 template <typename Derived, typename RetTy = void, typename... Args>
@@ -140,6 +221,30 @@
   }
 };
 
+#if 0
+template <typename Derived, typename RetTy = void, typename... Args>
+struct RecursiveScheduleTreeVisitor
+  : public ScheduleTreeVisitor<Derived, RetTy, Args...> {
+  Derived &getDerived() { return *static_cast<Derived *>(this); }
+  const Derived &getDerived() const {
+    return *static_cast<const Derived *>(this);
+  }
+
+  RetTy visitOther(const isl::schedule_node &Node, Args... args) {
+    getDerived().visitChildren(Node, args...);
+    return RetTy();
+  }
+
+  void visitChildren(const isl::schedule_node &Node, Args... args) {
+    auto NumChildren = isl_schedule_node_n_children(Node.get());
+    for (int i = 0; i < NumChildren; i += 1) {
+      auto Child = Node.child(i);
+      getDerived().visit(Child, args...);
+    }
+  }
+};
+#endif
+
 /// Is this node the marker for its parent band?
 bool isBandMark(const isl::schedule_node &Node);
 
@@ -154,10 +259,12 @@
 /// overlap.
 isl::schedule hoistExtensionNodes(isl::schedule Sched);
 
-<<<<<<< HEAD
+
 isl::schedule applyLoopUnroll(isl::schedule_node BandToUnroll, int Factor,
                               bool Full);
-=======
+
+
+
 /// Replace the AST band @p BandToUnroll by a sequence of all its iterations.
 ///
 /// The implementation enumerates all points in the partial schedule and creates
@@ -167,7 +274,7 @@
 
 /// Replace the AST band @p BandToUnroll by a partially unrolled equivalent.
 isl::schedule applyPartialUnroll(isl::schedule_node BandToUnroll, int Factor);
->>>>>>> 3f170eb1
+
 
 } // namespace polly
 
