--- conflicted
+++ resolved
@@ -169,12 +169,9 @@
 /// Replace the AST band @p BandToUnroll by a partially unrolled equivalent.
 isl::schedule applyPartialUnroll(isl::schedule_node BandToUnroll, int Factor);
 
-<<<<<<< HEAD
-
 isl::schedule applyAutofission(isl::schedule_node BandToFission,  const Dependences *D);
 
 
-=======
 /// Build the desired set of partial tile prefixes.
 ///
 /// We build a set of partial tile prefixes, which are prefixes of the vector
@@ -233,7 +230,6 @@
 isl::schedule_node applyRegisterTiling(isl::schedule_node Node,
                                        llvm::ArrayRef<int> TileSizes,
                                        int DefaultTileSize);
->>>>>>> d123e983
 
 } // namespace polly
 
