--- conflicted
+++ resolved
@@ -1958,25 +1958,10 @@
   void addScopStmt(Region *R, StringRef Name, Loop *SurroundingLoop,
                    std::vector<Instruction *> EntryBlockInstructions);
 
-<<<<<<< HEAD
-=======
 public:
   ScopStmt *addClonedStmt(ScopStmt *StmtToClone, isl::set Domain);
 
 private:
-  /// Remove statements from the list of scop statements.
-  ///
-  /// @param ShouldDelete  A function that returns true if the statement passed
-  ///                      to it should be deleted.
-  /// @param AfterHoisting If true, also remove from data access lists.
-  ///                      These lists are filled during
-  ///                      ScopBuilder::buildAccessRelations. Therefore, if this
-  ///                      method is called before buildAccessRelations, false
-  ///                      must be passed.
-  void removeStmts(std::function<bool(ScopStmt &)> ShouldDelete,
-                   bool AfterHoisting = true);
-
->>>>>>> c5abf783
   /// Removes @p Stmt from the StmtMap.
   void removeFromStmtMap(ScopStmt &Stmt);
 
