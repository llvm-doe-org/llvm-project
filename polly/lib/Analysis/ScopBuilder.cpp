--- conflicted
+++ resolved
@@ -1333,11 +1333,9 @@
     auto NumBlocksProcessed = LoopData->NumBlocksProcessed;
 
     assert(std::next(LoopData) != LoopStack.rend());
-<<<<<<< HEAD
-    auto L = LoopData->L;
-=======
+
     Loop *L = LoopData->L;
->>>>>>> 3f170eb1
+
     ++LoopData;
     --Dimension;
 
@@ -1347,6 +1345,7 @@
       isl::union_set Domain = Schedule.get_domain();
       isl::multi_union_pw_aff MUPA = mapToDimension(Domain, Dimension);
       Schedule = Schedule.insert_partial_schedule(MUPA);
+
 
       if (hasDisableAllTransformsHint(L)) {
         /// If any of the loops has a disable_nonforced heuristic, mark the
@@ -1359,16 +1358,13 @@
       }
 
       // It is easier to insert the marks here that do it retroactively.
-<<<<<<< HEAD
       isl::id IslLoopId = getIslLoopAttr(scop->getIslCtx(), L);
-=======
-      isl::id IslLoopId = createIslLoopAttr(scop->getIslCtx(), L);
->>>>>>> 3f170eb1
       if (IslLoopId)
         Schedule = Schedule.get_root()
                        .get_child(0)
                        .insert_mark(IslLoopId)
                        .get_schedule();
+
 
       LoopData->Schedule = combineInSequence(LoopData->Schedule, Schedule);
 
