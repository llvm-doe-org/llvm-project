//===- ScopBuilder.cpp ----------------------------------------------------===//
//
// Part of the LLVM Project, under the Apache License v2.0 with LLVM Exceptions.
// See https://llvm.org/LICENSE.txt for license information.
// SPDX-License-Identifier: Apache-2.0 WITH LLVM-exception
//
//===----------------------------------------------------------------------===//
//
// Create a polyhedral description for a static control flow region.
//
// The pass creates a polyhedral description of the Scops detected by the SCoP
// detection derived from their LLVM-IR code.
//
//===----------------------------------------------------------------------===//

#include "polly/ScopBuilder.h"
#include "polly/Options.h"
#include "polly/ScopDetection.h"
#include "polly/ScopInfo.h"
#include "polly/Support/GICHelper.h"
#include "polly/Support/ISLTools.h"
#include "polly/Support/SCEVValidator.h"
#include "polly/Support/ScopHelper.h"
#include "polly/Support/VirtualInstruction.h"
#include "llvm/ADT/ArrayRef.h"
#include "llvm/ADT/EquivalenceClasses.h"
#include "llvm/ADT/PostOrderIterator.h"
#include "llvm/ADT/Sequence.h"
#include "llvm/ADT/SmallSet.h"
#include "llvm/ADT/Statistic.h"
#include "llvm/Analysis/AliasAnalysis.h"
#include "llvm/Analysis/AssumptionCache.h"
#include "llvm/Analysis/Loads.h"
#include "llvm/Analysis/LoopInfo.h"
#include "llvm/Analysis/OptimizationRemarkEmitter.h"
#include "llvm/Analysis/RegionInfo.h"
#include "llvm/Analysis/RegionIterator.h"
#include "llvm/Analysis/ScalarEvolution.h"
#include "llvm/Analysis/ScalarEvolutionExpressions.h"
#include "llvm/IR/BasicBlock.h"
#include "llvm/IR/DataLayout.h"
#include "llvm/IR/DebugInfoMetadata.h"
#include "llvm/IR/DebugLoc.h"
#include "llvm/IR/DerivedTypes.h"
#include "llvm/IR/Dominators.h"
#include "llvm/IR/Function.h"
#include "llvm/IR/InstrTypes.h"
#include "llvm/IR/Instruction.h"
#include "llvm/IR/Instructions.h"
#include "llvm/IR/Type.h"
#include "llvm/IR/Use.h"
#include "llvm/IR/Value.h"
#include "llvm/Support/CommandLine.h"
#include "llvm/Support/Compiler.h"
#include "llvm/Support/Debug.h"
#include "llvm/Support/ErrorHandling.h"
#include "llvm/Support/FileSystem.h"
#include "llvm/Support/Path.h"
#include "llvm/Support/raw_ostream.h"
#include "llvm/Transforms/Utils/LoopUtils.h"
#include <cassert>

using namespace llvm;
using namespace polly;

#define DEBUG_TYPE "polly-scops"

STATISTIC(ScopFound, "Number of valid Scops");
STATISTIC(RichScopFound, "Number of Scops containing a loop");
STATISTIC(InfeasibleScops,
          "Number of SCoPs with statically infeasible context.");

bool polly::ModelReadOnlyScalars;

// The maximal number of dimensions we allow during invariant load construction.
// More complex access ranges will result in very high compile time and are also
// unlikely to result in good code. This value is very high and should only
// trigger for corner cases (e.g., the "dct_luma" function in h264, SPEC2006).
static int const MaxDimensionsInAccessRange = 9;

static cl::opt<bool, true> XModelReadOnlyScalars(
    "polly-analyze-read-only-scalars",
    cl::desc("Model read-only scalar values in the scop description"),
    cl::location(ModelReadOnlyScalars), cl::Hidden, cl::ZeroOrMore,
    cl::init(true), cl::cat(PollyCategory));

static cl::opt<int>
    OptComputeOut("polly-analysis-computeout",
                  cl::desc("Bound the scop analysis by a maximal amount of "
                           "computational steps (0 means no bound)"),
                  cl::Hidden, cl::init(800000), cl::ZeroOrMore,
                  cl::cat(PollyCategory));

static cl::opt<bool> PollyAllowDereferenceOfAllFunctionParams(
    "polly-allow-dereference-of-all-function-parameters",
    cl::desc(
        "Treat all parameters to functions that are pointers as dereferencible."
        " This is useful for invariant load hoisting, since we can generate"
        " less runtime checks. This is only valid if all pointers to functions"
        " are always initialized, so that Polly can choose to hoist"
        " their loads. "),
    cl::Hidden, cl::init(false), cl::cat(PollyCategory));

static cl::opt<bool>
    PollyIgnoreInbounds("polly-ignore-inbounds",
                        cl::desc("Do not take inbounds assumptions at all"),
                        cl::Hidden, cl::init(false), cl::cat(PollyCategory));

static cl::opt<unsigned> RunTimeChecksMaxArraysPerGroup(
    "polly-rtc-max-arrays-per-group",
    cl::desc("The maximal number of arrays to compare in each alias group."),
    cl::Hidden, cl::ZeroOrMore, cl::init(20), cl::cat(PollyCategory));

static cl::opt<int> RunTimeChecksMaxAccessDisjuncts(
    "polly-rtc-max-array-disjuncts",
    cl::desc("The maximal number of disjunts allowed in memory accesses to "
             "to build RTCs."),
    cl::Hidden, cl::ZeroOrMore, cl::init(8), cl::cat(PollyCategory));

static cl::opt<unsigned> RunTimeChecksMaxParameters(
    "polly-rtc-max-parameters",
    cl::desc("The maximal number of parameters allowed in RTCs."), cl::Hidden,
    cl::ZeroOrMore, cl::init(8), cl::cat(PollyCategory));

static cl::opt<bool> UnprofitableScalarAccs(
    "polly-unprofitable-scalar-accs",
    cl::desc("Count statements with scalar accesses as not optimizable"),
    cl::Hidden, cl::init(false), cl::cat(PollyCategory));

static cl::opt<std::string> UserContextStr(
    "polly-context", cl::value_desc("isl parameter set"),
    cl::desc("Provide additional constraints on the context parameters"),
    cl::init(""), cl::cat(PollyCategory));

static cl::opt<bool> DetectFortranArrays(
    "polly-detect-fortran-arrays",
    cl::desc("Detect Fortran arrays and use this for code generation"),
    cl::Hidden, cl::init(false), cl::cat(PollyCategory));

static cl::opt<bool> DetectReductions("polly-detect-reductions",
                                      cl::desc("Detect and exploit reductions"),
                                      cl::Hidden, cl::ZeroOrMore,
                                      cl::init(true), cl::cat(PollyCategory));

// Multiplicative reductions can be disabled separately as these kind of
// operations can overflow easily. Additive reductions and bit operations
// are in contrast pretty stable.
static cl::opt<bool> DisableMultiplicativeReductions(
    "polly-disable-multiplicative-reductions",
    cl::desc("Disable multiplicative reductions"), cl::Hidden, cl::ZeroOrMore,
    cl::init(false), cl::cat(PollyCategory));

enum class GranularityChoice { BasicBlocks, ScalarIndependence, Stores };

static cl::opt<GranularityChoice> StmtGranularity(
    "polly-stmt-granularity",
    cl::desc(
        "Algorithm to use for splitting basic blocks into multiple statements"),
    cl::values(clEnumValN(GranularityChoice::BasicBlocks, "bb",
                          "One statement per basic block"),
               clEnumValN(GranularityChoice::ScalarIndependence, "scalar-indep",
                          "Scalar independence heuristic"),
               clEnumValN(GranularityChoice::Stores, "store",
                          "Store-level granularity")),
    cl::init(GranularityChoice::ScalarIndependence), cl::cat(PollyCategory));

/// Helper to treat non-affine regions and basic blocks the same.
///
///{

/// Return the block that is the representing block for @p RN.
static inline BasicBlock *getRegionNodeBasicBlock(RegionNode *RN) {
  return RN->isSubRegion() ? RN->getNodeAs<Region>()->getEntry()
                           : RN->getNodeAs<BasicBlock>();
}

/// Return the @p idx'th block that is executed after @p RN.
static inline BasicBlock *
getRegionNodeSuccessor(RegionNode *RN, Instruction *TI, unsigned idx) {
  if (RN->isSubRegion()) {
    assert(idx == 0);
    return RN->getNodeAs<Region>()->getExit();
  }
  return TI->getSuccessor(idx);
}

static bool containsErrorBlock(RegionNode *RN, const Region &R, LoopInfo &LI,
                               const DominatorTree &DT) {
  if (!RN->isSubRegion())
    return isErrorBlock(*RN->getNodeAs<BasicBlock>(), R, LI, DT);
  for (BasicBlock *BB : RN->getNodeAs<Region>()->blocks())
    if (isErrorBlock(*BB, R, LI, DT))
      return true;
  return false;
}

///}

/// Create a map to map from a given iteration to a subsequent iteration.
///
/// This map maps from SetSpace -> SetSpace where the dimensions @p Dim
/// is incremented by one and all other dimensions are equal, e.g.,
///             [i0, i1, i2, i3] -> [i0, i1, i2 + 1, i3]
///
/// if @p Dim is 2 and @p SetSpace has 4 dimensions.
static isl::map createNextIterationMap(isl::space SetSpace, unsigned Dim) {
  isl::space MapSpace = SetSpace.map_from_set();
  isl::map NextIterationMap = isl::map::universe(MapSpace);
  for (auto u : seq<isl_size>(0, NextIterationMap.dim(isl::dim::in)))
    if (u != (isl_size)Dim)
      NextIterationMap =
          NextIterationMap.equate(isl::dim::in, u, isl::dim::out, u);
  isl::constraint C =
      isl::constraint::alloc_equality(isl::local_space(MapSpace));
  C = C.set_constant_si(1);
  C = C.set_coefficient_si(isl::dim::in, Dim, 1);
  C = C.set_coefficient_si(isl::dim::out, Dim, -1);
  NextIterationMap = NextIterationMap.add_constraint(C);
  return NextIterationMap;
}

/// Add @p BSet to set @p BoundedParts if @p BSet is bounded.
static isl::set collectBoundedParts(isl::set S) {
  isl::set BoundedParts = isl::set::empty(S.get_space());
  for (isl::basic_set BSet : S.get_basic_set_list())
    if (BSet.is_bounded())
      BoundedParts = BoundedParts.unite(isl::set(BSet));
  return BoundedParts;
}

/// Compute the (un)bounded parts of @p S wrt. to dimension @p Dim.
///
/// @returns A separation of @p S into first an unbounded then a bounded subset,
///          both with regards to the dimension @p Dim.
static std::pair<isl::set, isl::set> partitionSetParts(isl::set S,
                                                       unsigned Dim) {
  for (unsigned u = 0, e = S.n_dim(); u < e; u++)
    S = S.lower_bound_si(isl::dim::set, u, 0);

  unsigned NumDimsS = S.n_dim();
  isl::set OnlyDimS = S;

  // Remove dimensions that are greater than Dim as they are not interesting.
  assert(NumDimsS >= Dim + 1);
  OnlyDimS = OnlyDimS.project_out(isl::dim::set, Dim + 1, NumDimsS - Dim - 1);

  // Create artificial parametric upper bounds for dimensions smaller than Dim
  // as we are not interested in them.
  OnlyDimS = OnlyDimS.insert_dims(isl::dim::param, 0, Dim);

  for (unsigned u = 0; u < Dim; u++) {
    isl::constraint C = isl::constraint::alloc_inequality(
        isl::local_space(OnlyDimS.get_space()));
    C = C.set_coefficient_si(isl::dim::param, u, 1);
    C = C.set_coefficient_si(isl::dim::set, u, -1);
    OnlyDimS = OnlyDimS.add_constraint(C);
  }

  // Collect all bounded parts of OnlyDimS.
  isl::set BoundedParts = collectBoundedParts(OnlyDimS);

  // Create the dimensions greater than Dim again.
  BoundedParts =
      BoundedParts.insert_dims(isl::dim::set, Dim + 1, NumDimsS - Dim - 1);

  // Remove the artificial upper bound parameters again.
  BoundedParts = BoundedParts.remove_dims(isl::dim::param, 0, Dim);

  isl::set UnboundedParts = S.subtract(BoundedParts);
  return std::make_pair(UnboundedParts, BoundedParts);
}

/// Create the conditions under which @p L @p Pred @p R is true.
static isl::set buildConditionSet(ICmpInst::Predicate Pred, isl::pw_aff L,
                                  isl::pw_aff R) {
  switch (Pred) {
  case ICmpInst::ICMP_EQ:
    return L.eq_set(R);
  case ICmpInst::ICMP_NE:
    return L.ne_set(R);
  case ICmpInst::ICMP_SLT:
    return L.lt_set(R);
  case ICmpInst::ICMP_SLE:
    return L.le_set(R);
  case ICmpInst::ICMP_SGT:
    return L.gt_set(R);
  case ICmpInst::ICMP_SGE:
    return L.ge_set(R);
  case ICmpInst::ICMP_ULT:
    return L.lt_set(R);
  case ICmpInst::ICMP_UGT:
    return L.gt_set(R);
  case ICmpInst::ICMP_ULE:
    return L.le_set(R);
  case ICmpInst::ICMP_UGE:
    return L.ge_set(R);
  default:
    llvm_unreachable("Non integer predicate not supported");
  }
}

isl::set ScopBuilder::adjustDomainDimensions(isl::set Dom, Loop *OldL,
                                             Loop *NewL) {
  // If the loops are the same there is nothing to do.
  if (NewL == OldL)
    return Dom;

  int OldDepth = scop->getRelativeLoopDepth(OldL);
  int NewDepth = scop->getRelativeLoopDepth(NewL);
  // If both loops are non-affine loops there is nothing to do.
  if (OldDepth == -1 && NewDepth == -1)
    return Dom;

  // Distinguish three cases:
  //   1) The depth is the same but the loops are not.
  //      => One loop was left one was entered.
  //   2) The depth increased from OldL to NewL.
  //      => One loop was entered, none was left.
  //   3) The depth decreased from OldL to NewL.
  //      => Loops were left were difference of the depths defines how many.
  if (OldDepth == NewDepth) {
    assert(OldL->getParentLoop() == NewL->getParentLoop());
    Dom = Dom.project_out(isl::dim::set, NewDepth, 1);
    Dom = Dom.add_dims(isl::dim::set, 1);
  } else if (OldDepth < NewDepth) {
    assert(OldDepth + 1 == NewDepth);
    auto &R = scop->getRegion();
    (void)R;
    assert(NewL->getParentLoop() == OldL ||
           ((!OldL || !R.contains(OldL)) && R.contains(NewL)));
    Dom = Dom.add_dims(isl::dim::set, 1);
  } else {
    assert(OldDepth > NewDepth);
    int Diff = OldDepth - NewDepth;
    int NumDim = Dom.n_dim();
    assert(NumDim >= Diff);
    Dom = Dom.project_out(isl::dim::set, NumDim - Diff, Diff);
  }

  return Dom;
}

/// Compute the isl representation for the SCEV @p E in this BB.
///
/// @param BB               The BB for which isl representation is to be
/// computed.
/// @param InvalidDomainMap A map of BB to their invalid domains.
/// @param E                The SCEV that should be translated.
/// @param NonNegative      Flag to indicate the @p E has to be non-negative.
///
/// Note that this function will also adjust the invalid context accordingly.

__isl_give isl_pw_aff *
ScopBuilder::getPwAff(BasicBlock *BB,
                      DenseMap<BasicBlock *, isl::set> &InvalidDomainMap,
                      const SCEV *E, bool NonNegative) {
  PWACtx PWAC = scop->getPwAff(E, BB, NonNegative, &RecordedAssumptions);
  InvalidDomainMap[BB] = InvalidDomainMap[BB].unite(PWAC.second);
  return PWAC.first.release();
}

/// Build condition sets for unsigned ICmpInst(s).
/// Special handling is required for unsigned operands to ensure that if
/// MSB (aka the Sign bit) is set for an operands in an unsigned ICmpInst
/// it should wrap around.
///
/// @param IsStrictUpperBound holds information on the predicate relation
/// between TestVal and UpperBound, i.e,
/// TestVal < UpperBound  OR  TestVal <= UpperBound
__isl_give isl_set *ScopBuilder::buildUnsignedConditionSets(
    BasicBlock *BB, Value *Condition, __isl_keep isl_set *Domain,
    const SCEV *SCEV_TestVal, const SCEV *SCEV_UpperBound,
    DenseMap<BasicBlock *, isl::set> &InvalidDomainMap,
    bool IsStrictUpperBound) {
  // Do not take NonNeg assumption on TestVal
  // as it might have MSB (Sign bit) set.
  isl_pw_aff *TestVal = getPwAff(BB, InvalidDomainMap, SCEV_TestVal, false);
  // Take NonNeg assumption on UpperBound.
  isl_pw_aff *UpperBound =
      getPwAff(BB, InvalidDomainMap, SCEV_UpperBound, true);

  // 0 <= TestVal
  isl_set *First =
      isl_pw_aff_le_set(isl_pw_aff_zero_on_domain(isl_local_space_from_space(
                            isl_pw_aff_get_domain_space(TestVal))),
                        isl_pw_aff_copy(TestVal));

  isl_set *Second;
  if (IsStrictUpperBound)
    // TestVal < UpperBound
    Second = isl_pw_aff_lt_set(TestVal, UpperBound);
  else
    // TestVal <= UpperBound
    Second = isl_pw_aff_le_set(TestVal, UpperBound);

  isl_set *ConsequenceCondSet = isl_set_intersect(First, Second);
  return ConsequenceCondSet;
}

bool ScopBuilder::buildConditionSets(
    BasicBlock *BB, SwitchInst *SI, Loop *L, __isl_keep isl_set *Domain,
    DenseMap<BasicBlock *, isl::set> &InvalidDomainMap,
    SmallVectorImpl<__isl_give isl_set *> &ConditionSets) {
  Value *Condition = getConditionFromTerminator(SI);
  assert(Condition && "No condition for switch");

  isl_pw_aff *LHS, *RHS;
  LHS = getPwAff(BB, InvalidDomainMap, SE.getSCEVAtScope(Condition, L));

  unsigned NumSuccessors = SI->getNumSuccessors();
  ConditionSets.resize(NumSuccessors);
  for (auto &Case : SI->cases()) {
    unsigned Idx = Case.getSuccessorIndex();
    ConstantInt *CaseValue = Case.getCaseValue();

    RHS = getPwAff(BB, InvalidDomainMap, SE.getSCEV(CaseValue));
    isl_set *CaseConditionSet =
        buildConditionSet(ICmpInst::ICMP_EQ, isl::manage_copy(LHS),
                          isl::manage(RHS))
            .release();
    ConditionSets[Idx] = isl_set_coalesce(
        isl_set_intersect(CaseConditionSet, isl_set_copy(Domain)));
  }

  assert(ConditionSets[0] == nullptr && "Default condition set was set");
  isl_set *ConditionSetUnion = isl_set_copy(ConditionSets[1]);
  for (unsigned u = 2; u < NumSuccessors; u++)
    ConditionSetUnion =
        isl_set_union(ConditionSetUnion, isl_set_copy(ConditionSets[u]));
  ConditionSets[0] = isl_set_subtract(isl_set_copy(Domain), ConditionSetUnion);

  isl_pw_aff_free(LHS);

  return true;
}

bool ScopBuilder::buildConditionSets(
    BasicBlock *BB, Value *Condition, Instruction *TI, Loop *L,
    __isl_keep isl_set *Domain,
    DenseMap<BasicBlock *, isl::set> &InvalidDomainMap,
    SmallVectorImpl<__isl_give isl_set *> &ConditionSets) {
  isl_set *ConsequenceCondSet = nullptr;

  if (auto Load = dyn_cast<LoadInst>(Condition)) {
    const SCEV *LHSSCEV = SE.getSCEVAtScope(Load, L);
    const SCEV *RHSSCEV = SE.getZero(LHSSCEV->getType());
    bool NonNeg = false;
    isl_pw_aff *LHS = getPwAff(BB, InvalidDomainMap, LHSSCEV, NonNeg);
    isl_pw_aff *RHS = getPwAff(BB, InvalidDomainMap, RHSSCEV, NonNeg);
    ConsequenceCondSet = buildConditionSet(ICmpInst::ICMP_SLE, isl::manage(LHS),
                                           isl::manage(RHS))
                             .release();
  } else if (auto *PHI = dyn_cast<PHINode>(Condition)) {
    auto *Unique = dyn_cast<ConstantInt>(
        getUniqueNonErrorValue(PHI, &scop->getRegion(), LI, DT));

    if (Unique->isZero())
      ConsequenceCondSet = isl_set_empty(isl_set_get_space(Domain));
    else
      ConsequenceCondSet = isl_set_universe(isl_set_get_space(Domain));
  } else if (auto *CCond = dyn_cast<ConstantInt>(Condition)) {
    if (CCond->isZero())
      ConsequenceCondSet = isl_set_empty(isl_set_get_space(Domain));
    else
      ConsequenceCondSet = isl_set_universe(isl_set_get_space(Domain));
  } else if (BinaryOperator *BinOp = dyn_cast<BinaryOperator>(Condition)) {
    auto Opcode = BinOp->getOpcode();
    assert(Opcode == Instruction::And || Opcode == Instruction::Or);

    bool Valid = buildConditionSets(BB, BinOp->getOperand(0), TI, L, Domain,
                                    InvalidDomainMap, ConditionSets) &&
                 buildConditionSets(BB, BinOp->getOperand(1), TI, L, Domain,
                                    InvalidDomainMap, ConditionSets);
    if (!Valid) {
      while (!ConditionSets.empty())
        isl_set_free(ConditionSets.pop_back_val());
      return false;
    }

    isl_set_free(ConditionSets.pop_back_val());
    isl_set *ConsCondPart0 = ConditionSets.pop_back_val();
    isl_set_free(ConditionSets.pop_back_val());
    isl_set *ConsCondPart1 = ConditionSets.pop_back_val();

    if (Opcode == Instruction::And)
      ConsequenceCondSet = isl_set_intersect(ConsCondPart0, ConsCondPart1);
    else
      ConsequenceCondSet = isl_set_union(ConsCondPart0, ConsCondPart1);
  } else {
    auto *ICond = dyn_cast<ICmpInst>(Condition);
    assert(ICond &&
           "Condition of exiting branch was neither constant nor ICmp!");

    Region &R = scop->getRegion();

    isl_pw_aff *LHS, *RHS;
    // For unsigned comparisons we assumed the signed bit of neither operand
    // to be set. The comparison is equal to a signed comparison under this
    // assumption.
    bool NonNeg = ICond->isUnsigned();
    const SCEV *LeftOperand = SE.getSCEVAtScope(ICond->getOperand(0), L),
               *RightOperand = SE.getSCEVAtScope(ICond->getOperand(1), L);

    LeftOperand = tryForwardThroughPHI(LeftOperand, R, SE, LI, DT);
    RightOperand = tryForwardThroughPHI(RightOperand, R, SE, LI, DT);

    switch (ICond->getPredicate()) {
    case ICmpInst::ICMP_ULT:
      ConsequenceCondSet =
          buildUnsignedConditionSets(BB, Condition, Domain, LeftOperand,
                                     RightOperand, InvalidDomainMap, true);
      break;
    case ICmpInst::ICMP_ULE:
      ConsequenceCondSet =
          buildUnsignedConditionSets(BB, Condition, Domain, LeftOperand,
                                     RightOperand, InvalidDomainMap, false);
      break;
    case ICmpInst::ICMP_UGT:
      ConsequenceCondSet =
          buildUnsignedConditionSets(BB, Condition, Domain, RightOperand,
                                     LeftOperand, InvalidDomainMap, true);
      break;
    case ICmpInst::ICMP_UGE:
      ConsequenceCondSet =
          buildUnsignedConditionSets(BB, Condition, Domain, RightOperand,
                                     LeftOperand, InvalidDomainMap, false);
      break;
    default:
      LHS = getPwAff(BB, InvalidDomainMap, LeftOperand, NonNeg);
      RHS = getPwAff(BB, InvalidDomainMap, RightOperand, NonNeg);
      ConsequenceCondSet = buildConditionSet(ICond->getPredicate(),
                                             isl::manage(LHS), isl::manage(RHS))
                               .release();
      break;
    }
  }

  // If no terminator was given we are only looking for parameter constraints
  // under which @p Condition is true/false.
  if (!TI)
    ConsequenceCondSet = isl_set_params(ConsequenceCondSet);
  assert(ConsequenceCondSet);
  ConsequenceCondSet = isl_set_coalesce(
      isl_set_intersect(ConsequenceCondSet, isl_set_copy(Domain)));

  isl_set *AlternativeCondSet = nullptr;
  bool TooComplex =
      isl_set_n_basic_set(ConsequenceCondSet) >= MaxDisjunctsInDomain;

  if (!TooComplex) {
    AlternativeCondSet = isl_set_subtract(isl_set_copy(Domain),
                                          isl_set_copy(ConsequenceCondSet));
    TooComplex =
        isl_set_n_basic_set(AlternativeCondSet) >= MaxDisjunctsInDomain;
  }

  if (TooComplex) {
    scop->invalidate(COMPLEXITY, TI ? TI->getDebugLoc() : DebugLoc(),
                     TI ? TI->getParent() : nullptr /* BasicBlock */);
    isl_set_free(AlternativeCondSet);
    isl_set_free(ConsequenceCondSet);
    return false;
  }

  ConditionSets.push_back(ConsequenceCondSet);
  ConditionSets.push_back(isl_set_coalesce(AlternativeCondSet));

  return true;
}

bool ScopBuilder::buildConditionSets(
    BasicBlock *BB, Instruction *TI, Loop *L, __isl_keep isl_set *Domain,
    DenseMap<BasicBlock *, isl::set> &InvalidDomainMap,
    SmallVectorImpl<__isl_give isl_set *> &ConditionSets) {
  if (SwitchInst *SI = dyn_cast<SwitchInst>(TI))
    return buildConditionSets(BB, SI, L, Domain, InvalidDomainMap,
                              ConditionSets);

  assert(isa<BranchInst>(TI) && "Terminator was neither branch nor switch.");

  if (TI->getNumSuccessors() == 1) {
    ConditionSets.push_back(isl_set_copy(Domain));
    return true;
  }

  Value *Condition = getConditionFromTerminator(TI);
  assert(Condition && "No condition for Terminator");

  return buildConditionSets(BB, Condition, TI, L, Domain, InvalidDomainMap,
                            ConditionSets);
}

bool ScopBuilder::propagateDomainConstraints(
    Region *R, DenseMap<BasicBlock *, isl::set> &InvalidDomainMap) {
  // Iterate over the region R and propagate the domain constrains from the
  // predecessors to the current node. In contrast to the
  // buildDomainsWithBranchConstraints function, this one will pull the domain
  // information from the predecessors instead of pushing it to the successors.
  // Additionally, we assume the domains to be already present in the domain
  // map here. However, we iterate again in reverse post order so we know all
  // predecessors have been visited before a block or non-affine subregion is
  // visited.

  ReversePostOrderTraversal<Region *> RTraversal(R);
  for (auto *RN : RTraversal) {
    // Recurse for affine subregions but go on for basic blocks and non-affine
    // subregions.
    if (RN->isSubRegion()) {
      Region *SubRegion = RN->getNodeAs<Region>();
      if (!scop->isNonAffineSubRegion(SubRegion)) {
        if (!propagateDomainConstraints(SubRegion, InvalidDomainMap))
          return false;
        continue;
      }
    }

    BasicBlock *BB = getRegionNodeBasicBlock(RN);
    isl::set &Domain = scop->getOrInitEmptyDomain(BB);
    assert(!Domain.is_null());

    // Under the union of all predecessor conditions we can reach this block.
    isl::set PredDom = getPredecessorDomainConstraints(BB, Domain);
    Domain = Domain.intersect(PredDom).coalesce();
    Domain = Domain.align_params(scop->getParamSpace());

    Loop *BBLoop = getRegionNodeLoop(RN, LI);
    if (BBLoop && BBLoop->getHeader() == BB && scop->contains(BBLoop))
      if (!addLoopBoundsToHeaderDomain(BBLoop, InvalidDomainMap))
        return false;
  }

  return true;
}

void ScopBuilder::propagateDomainConstraintsToRegionExit(
    BasicBlock *BB, Loop *BBLoop,
    SmallPtrSetImpl<BasicBlock *> &FinishedExitBlocks,
    DenseMap<BasicBlock *, isl::set> &InvalidDomainMap) {
  // Check if the block @p BB is the entry of a region. If so we propagate it's
  // domain to the exit block of the region. Otherwise we are done.
  auto *RI = scop->getRegion().getRegionInfo();
  auto *BBReg = RI ? RI->getRegionFor(BB) : nullptr;
  auto *ExitBB = BBReg ? BBReg->getExit() : nullptr;
  if (!BBReg || BBReg->getEntry() != BB || !scop->contains(ExitBB))
    return;

  // Do not propagate the domain if there is a loop backedge inside the region
  // that would prevent the exit block from being executed.
  auto *L = BBLoop;
  while (L && scop->contains(L)) {
    SmallVector<BasicBlock *, 4> LatchBBs;
    BBLoop->getLoopLatches(LatchBBs);
    for (auto *LatchBB : LatchBBs)
      if (BB != LatchBB && BBReg->contains(LatchBB))
        return;
    L = L->getParentLoop();
  }

  isl::set Domain = scop->getOrInitEmptyDomain(BB);
  assert(!Domain.is_null() && "Cannot propagate a nullptr");

  Loop *ExitBBLoop = getFirstNonBoxedLoopFor(ExitBB, LI, scop->getBoxedLoops());

  // Since the dimensions of @p BB and @p ExitBB might be different we have to
  // adjust the domain before we can propagate it.
  isl::set AdjustedDomain = adjustDomainDimensions(Domain, BBLoop, ExitBBLoop);
  isl::set &ExitDomain = scop->getOrInitEmptyDomain(ExitBB);

  // If the exit domain is not yet created we set it otherwise we "add" the
  // current domain.
  ExitDomain =
      !ExitDomain.is_null() ? AdjustedDomain.unite(ExitDomain) : AdjustedDomain;

  // Initialize the invalid domain.
  InvalidDomainMap[ExitBB] = ExitDomain.empty(ExitDomain.get_space());

  FinishedExitBlocks.insert(ExitBB);
}

isl::set ScopBuilder::getPredecessorDomainConstraints(BasicBlock *BB,
                                                      isl::set Domain) {
  // If @p BB is the ScopEntry we are done
  if (scop->getRegion().getEntry() == BB)
    return isl::set::universe(Domain.get_space());

  // The region info of this function.
  auto &RI = *scop->getRegion().getRegionInfo();

  Loop *BBLoop = getFirstNonBoxedLoopFor(BB, LI, scop->getBoxedLoops());

  // A domain to collect all predecessor domains, thus all conditions under
  // which the block is executed. To this end we start with the empty domain.
  isl::set PredDom = isl::set::empty(Domain.get_space());

  // Set of regions of which the entry block domain has been propagated to BB.
  // all predecessors inside any of the regions can be skipped.
  SmallSet<Region *, 8> PropagatedRegions;

  for (auto *PredBB : predecessors(BB)) {
    // Skip backedges.
    if (DT.dominates(BB, PredBB))
      continue;

    // If the predecessor is in a region we used for propagation we can skip it.
    auto PredBBInRegion = [PredBB](Region *PR) { return PR->contains(PredBB); };
    if (std::any_of(PropagatedRegions.begin(), PropagatedRegions.end(),
                    PredBBInRegion)) {
      continue;
    }

    // Check if there is a valid region we can use for propagation, thus look
    // for a region that contains the predecessor and has @p BB as exit block.
    auto *PredR = RI.getRegionFor(PredBB);
    while (PredR->getExit() != BB && !PredR->contains(BB))
      PredR->getParent();

    // If a valid region for propagation was found use the entry of that region
    // for propagation, otherwise the PredBB directly.
    if (PredR->getExit() == BB) {
      PredBB = PredR->getEntry();
      PropagatedRegions.insert(PredR);
    }

    isl::set PredBBDom = scop->getDomainConditions(PredBB);
    Loop *PredBBLoop =
        getFirstNonBoxedLoopFor(PredBB, LI, scop->getBoxedLoops());
    PredBBDom = adjustDomainDimensions(PredBBDom, PredBBLoop, BBLoop);
    PredDom = PredDom.unite(PredBBDom);
  }

  return PredDom;
}

bool ScopBuilder::addLoopBoundsToHeaderDomain(
    Loop *L, DenseMap<BasicBlock *, isl::set> &InvalidDomainMap) {
  int LoopDepth = scop->getRelativeLoopDepth(L);
  assert(LoopDepth >= 0 && "Loop in region should have at least depth one");

  BasicBlock *HeaderBB = L->getHeader();
  assert(scop->isDomainDefined(HeaderBB));
  isl::set &HeaderBBDom = scop->getOrInitEmptyDomain(HeaderBB);

  isl::map NextIterationMap =
      createNextIterationMap(HeaderBBDom.get_space(), LoopDepth);

  isl::set UnionBackedgeCondition = HeaderBBDom.empty(HeaderBBDom.get_space());

  SmallVector<BasicBlock *, 4> LatchBlocks;
  L->getLoopLatches(LatchBlocks);

  for (BasicBlock *LatchBB : LatchBlocks) {
    // If the latch is only reachable via error statements we skip it.
    if (!scop->isDomainDefined(LatchBB))
      continue;

    isl::set LatchBBDom = scop->getDomainConditions(LatchBB);

    isl::set BackedgeCondition;

    Instruction *TI = LatchBB->getTerminator();
    BranchInst *BI = dyn_cast<BranchInst>(TI);
    assert(BI && "Only branch instructions allowed in loop latches");

    if (BI->isUnconditional())
      BackedgeCondition = LatchBBDom;
    else {
      SmallVector<isl_set *, 8> ConditionSets;
      int idx = BI->getSuccessor(0) != HeaderBB;
      if (!buildConditionSets(LatchBB, TI, L, LatchBBDom.get(),
                              InvalidDomainMap, ConditionSets))
        return false;

      // Free the non back edge condition set as we do not need it.
      isl_set_free(ConditionSets[1 - idx]);

      BackedgeCondition = isl::manage(ConditionSets[idx]);
    }

    int LatchLoopDepth = scop->getRelativeLoopDepth(LI.getLoopFor(LatchBB));
    assert(LatchLoopDepth >= LoopDepth);
    BackedgeCondition = BackedgeCondition.project_out(
        isl::dim::set, LoopDepth + 1, LatchLoopDepth - LoopDepth);
    UnionBackedgeCondition = UnionBackedgeCondition.unite(BackedgeCondition);
  }

  isl::map ForwardMap = ForwardMap.lex_le(HeaderBBDom.get_space());
  for (int i = 0; i < LoopDepth; i++)
    ForwardMap = ForwardMap.equate(isl::dim::in, i, isl::dim::out, i);

  isl::set UnionBackedgeConditionComplement =
      UnionBackedgeCondition.complement();
  UnionBackedgeConditionComplement =
      UnionBackedgeConditionComplement.lower_bound_si(isl::dim::set, LoopDepth,
                                                      0);
  UnionBackedgeConditionComplement =
      UnionBackedgeConditionComplement.apply(ForwardMap);
  HeaderBBDom = HeaderBBDom.subtract(UnionBackedgeConditionComplement);
  HeaderBBDom = HeaderBBDom.apply(NextIterationMap);

  auto Parts = partitionSetParts(HeaderBBDom, LoopDepth);
  HeaderBBDom = Parts.second;

  // Check if there is a <nsw> tagged AddRec for this loop and if so do not
  // require a runtime check. The assumption is already implied by the <nsw>
  // tag.
  bool RequiresRTC = !scop->hasNSWAddRecForLoop(L);

  isl::set UnboundedCtx = Parts.first.params();
  recordAssumption(&RecordedAssumptions, INFINITELOOP, UnboundedCtx,
                   HeaderBB->getTerminator()->getDebugLoc(), AS_RESTRICTION,
                   nullptr, RequiresRTC);
  return true;
}

void ScopBuilder::buildInvariantEquivalenceClasses() {
  DenseMap<std::pair<const SCEV *, Type *>, LoadInst *> EquivClasses;

  const InvariantLoadsSetTy &RIL = scop->getRequiredInvariantLoads();
  for (LoadInst *LInst : RIL) {
    const SCEV *PointerSCEV = SE.getSCEV(LInst->getPointerOperand());

    Type *Ty = LInst->getType();
    LoadInst *&ClassRep = EquivClasses[std::make_pair(PointerSCEV, Ty)];
    if (ClassRep) {
      scop->addInvariantLoadMapping(LInst, ClassRep);
      continue;
    }

    ClassRep = LInst;
    scop->addInvariantEquivClass(
        InvariantEquivClassTy{PointerSCEV, MemoryAccessList(), {}, Ty});
  }
}

bool ScopBuilder::buildDomains(
    Region *R, DenseMap<BasicBlock *, isl::set> &InvalidDomainMap) {
  bool IsOnlyNonAffineRegion = scop->isNonAffineSubRegion(R);
  auto *EntryBB = R->getEntry();
  auto *L = IsOnlyNonAffineRegion ? nullptr : LI.getLoopFor(EntryBB);
  int LD = scop->getRelativeLoopDepth(L);
  auto *S =
      isl_set_universe(isl_space_set_alloc(scop->getIslCtx().get(), 0, LD + 1));

  InvalidDomainMap[EntryBB] = isl::manage(isl_set_empty(isl_set_get_space(S)));
  isl::noexceptions::set Domain = isl::manage(S);
  scop->setDomain(EntryBB, Domain);

  if (IsOnlyNonAffineRegion)
    return !containsErrorBlock(R->getNode(), *R, LI, DT);

  if (!buildDomainsWithBranchConstraints(R, InvalidDomainMap))
    return false;

  if (!propagateDomainConstraints(R, InvalidDomainMap))
    return false;

  // Error blocks and blocks dominated by them have been assumed to never be
  // executed. Representing them in the Scop does not add any value. In fact,
  // it is likely to cause issues during construction of the ScopStmts. The
  // contents of error blocks have not been verified to be expressible and
  // will cause problems when building up a ScopStmt for them.
  // Furthermore, basic blocks dominated by error blocks may reference
  // instructions in the error block which, if the error block is not modeled,
  // can themselves not be constructed properly. To this end we will replace
  // the domains of error blocks and those only reachable via error blocks
  // with an empty set. Additionally, we will record for each block under which
  // parameter combination it would be reached via an error block in its
  // InvalidDomain. This information is needed during load hoisting.
  if (!propagateInvalidStmtDomains(R, InvalidDomainMap))
    return false;

  return true;
}

bool ScopBuilder::buildDomainsWithBranchConstraints(
    Region *R, DenseMap<BasicBlock *, isl::set> &InvalidDomainMap) {
  // To create the domain for each block in R we iterate over all blocks and
  // subregions in R and propagate the conditions under which the current region
  // element is executed. To this end we iterate in reverse post order over R as
  // it ensures that we first visit all predecessors of a region node (either a
  // basic block or a subregion) before we visit the region node itself.
  // Initially, only the domain for the SCoP region entry block is set and from
  // there we propagate the current domain to all successors, however we add the
  // condition that the successor is actually executed next.
  // As we are only interested in non-loop carried constraints here we can
  // simply skip loop back edges.

  SmallPtrSet<BasicBlock *, 8> FinishedExitBlocks;
  ReversePostOrderTraversal<Region *> RTraversal(R);
  for (auto *RN : RTraversal) {
    // Recurse for affine subregions but go on for basic blocks and non-affine
    // subregions.
    if (RN->isSubRegion()) {
      Region *SubRegion = RN->getNodeAs<Region>();
      if (!scop->isNonAffineSubRegion(SubRegion)) {
        if (!buildDomainsWithBranchConstraints(SubRegion, InvalidDomainMap))
          return false;
        continue;
      }
    }

    if (containsErrorBlock(RN, scop->getRegion(), LI, DT))
      scop->notifyErrorBlock();
    ;

    BasicBlock *BB = getRegionNodeBasicBlock(RN);
    Instruction *TI = BB->getTerminator();

    if (isa<UnreachableInst>(TI))
      continue;

    if (!scop->isDomainDefined(BB))
      continue;
    isl::set Domain = scop->getDomainConditions(BB);

    scop->updateMaxLoopDepth(isl_set_n_dim(Domain.get()));

    auto *BBLoop = getRegionNodeLoop(RN, LI);
    // Propagate the domain from BB directly to blocks that have a superset
    // domain, at the moment only region exit nodes of regions that start in BB.
    propagateDomainConstraintsToRegionExit(BB, BBLoop, FinishedExitBlocks,
                                           InvalidDomainMap);

    // If all successors of BB have been set a domain through the propagation
    // above we do not need to build condition sets but can just skip this
    // block. However, it is important to note that this is a local property
    // with regards to the region @p R. To this end FinishedExitBlocks is a
    // local variable.
    auto IsFinishedRegionExit = [&FinishedExitBlocks](BasicBlock *SuccBB) {
      return FinishedExitBlocks.count(SuccBB);
    };
    if (std::all_of(succ_begin(BB), succ_end(BB), IsFinishedRegionExit))
      continue;

    // Build the condition sets for the successor nodes of the current region
    // node. If it is a non-affine subregion we will always execute the single
    // exit node, hence the single entry node domain is the condition set. For
    // basic blocks we use the helper function buildConditionSets.
    SmallVector<isl_set *, 8> ConditionSets;
    if (RN->isSubRegion())
      ConditionSets.push_back(Domain.copy());
    else if (!buildConditionSets(BB, TI, BBLoop, Domain.get(), InvalidDomainMap,
                                 ConditionSets))
      return false;

    // Now iterate over the successors and set their initial domain based on
    // their condition set. We skip back edges here and have to be careful when
    // we leave a loop not to keep constraints over a dimension that doesn't
    // exist anymore.
    assert(RN->isSubRegion() || TI->getNumSuccessors() == ConditionSets.size());
    for (unsigned u = 0, e = ConditionSets.size(); u < e; u++) {
      isl::set CondSet = isl::manage(ConditionSets[u]);
      BasicBlock *SuccBB = getRegionNodeSuccessor(RN, TI, u);

      // Skip blocks outside the region.
      if (!scop->contains(SuccBB))
        continue;

      // If we propagate the domain of some block to "SuccBB" we do not have to
      // adjust the domain.
      if (FinishedExitBlocks.count(SuccBB))
        continue;

      // Skip back edges.
      if (DT.dominates(SuccBB, BB))
        continue;

      Loop *SuccBBLoop =
          getFirstNonBoxedLoopFor(SuccBB, LI, scop->getBoxedLoops());

      CondSet = adjustDomainDimensions(CondSet, BBLoop, SuccBBLoop);

      // Set the domain for the successor or merge it with an existing domain in
      // case there are multiple paths (without loop back edges) to the
      // successor block.
      isl::set &SuccDomain = scop->getOrInitEmptyDomain(SuccBB);

      if (!SuccDomain.is_null()) {
        SuccDomain = SuccDomain.unite(CondSet).coalesce();
      } else {
        // Initialize the invalid domain.
        InvalidDomainMap[SuccBB] = CondSet.empty(CondSet.get_space());
        SuccDomain = CondSet;
      }

      SuccDomain = SuccDomain.detect_equalities();

      // Check if the maximal number of domain disjunctions was reached.
      // In case this happens we will clean up and bail.
      if (SuccDomain.n_basic_set() < MaxDisjunctsInDomain)
        continue;

      scop->invalidate(COMPLEXITY, DebugLoc());
      while (++u < ConditionSets.size())
        isl_set_free(ConditionSets[u]);
      return false;
    }
  }

  return true;
}

bool ScopBuilder::propagateInvalidStmtDomains(
    Region *R, DenseMap<BasicBlock *, isl::set> &InvalidDomainMap) {
  ReversePostOrderTraversal<Region *> RTraversal(R);
  for (auto *RN : RTraversal) {

    // Recurse for affine subregions but go on for basic blocks and non-affine
    // subregions.
    if (RN->isSubRegion()) {
      Region *SubRegion = RN->getNodeAs<Region>();
      if (!scop->isNonAffineSubRegion(SubRegion)) {
        propagateInvalidStmtDomains(SubRegion, InvalidDomainMap);
        continue;
      }
    }

    bool ContainsErrorBlock = containsErrorBlock(RN, scop->getRegion(), LI, DT);
    BasicBlock *BB = getRegionNodeBasicBlock(RN);
    isl::set &Domain = scop->getOrInitEmptyDomain(BB);
    assert(!Domain.is_null() && "Cannot propagate a nullptr");

    isl::set InvalidDomain = InvalidDomainMap[BB];

    bool IsInvalidBlock = ContainsErrorBlock || Domain.is_subset(InvalidDomain);

    if (!IsInvalidBlock) {
      InvalidDomain = InvalidDomain.intersect(Domain);
    } else {
      InvalidDomain = Domain;
      isl::set DomPar = Domain.params();
      recordAssumption(&RecordedAssumptions, ERRORBLOCK, DomPar,
                       BB->getTerminator()->getDebugLoc(), AS_RESTRICTION);
      Domain = isl::set::empty(Domain.get_space());
    }

    if (InvalidDomain.is_empty()) {
      InvalidDomainMap[BB] = InvalidDomain;
      continue;
    }

    auto *BBLoop = getRegionNodeLoop(RN, LI);
    auto *TI = BB->getTerminator();
    unsigned NumSuccs = RN->isSubRegion() ? 1 : TI->getNumSuccessors();
    for (unsigned u = 0; u < NumSuccs; u++) {
      auto *SuccBB = getRegionNodeSuccessor(RN, TI, u);

      // Skip successors outside the SCoP.
      if (!scop->contains(SuccBB))
        continue;

      // Skip backedges.
      if (DT.dominates(SuccBB, BB))
        continue;

      Loop *SuccBBLoop =
          getFirstNonBoxedLoopFor(SuccBB, LI, scop->getBoxedLoops());

      auto AdjustedInvalidDomain =
          adjustDomainDimensions(InvalidDomain, BBLoop, SuccBBLoop);

      isl::set SuccInvalidDomain = InvalidDomainMap[SuccBB];
      SuccInvalidDomain = SuccInvalidDomain.unite(AdjustedInvalidDomain);
      SuccInvalidDomain = SuccInvalidDomain.coalesce();

      InvalidDomainMap[SuccBB] = SuccInvalidDomain;

      // Check if the maximal number of domain disjunctions was reached.
      // In case this happens we will bail.
      if (SuccInvalidDomain.n_basic_set() < MaxDisjunctsInDomain)
        continue;

      InvalidDomainMap.erase(BB);
      scop->invalidate(COMPLEXITY, TI->getDebugLoc(), TI->getParent());
      return false;
    }

    InvalidDomainMap[BB] = InvalidDomain;
  }

  return true;
}

void ScopBuilder::buildPHIAccesses(ScopStmt *PHIStmt, PHINode *PHI,
                                   Region *NonAffineSubRegion,
                                   bool IsExitBlock) {
  // PHI nodes that are in the exit block of the region, hence if IsExitBlock is
  // true, are not modeled as ordinary PHI nodes as they are not part of the
  // region. However, we model the operands in the predecessor blocks that are
  // part of the region as regular scalar accesses.

  // If we can synthesize a PHI we can skip it, however only if it is in
  // the region. If it is not it can only be in the exit block of the region.
  // In this case we model the operands but not the PHI itself.
  auto *Scope = LI.getLoopFor(PHI->getParent());
  if (!IsExitBlock && canSynthesize(PHI, *scop, &SE, Scope))
    return;

  // PHI nodes are modeled as if they had been demoted prior to the SCoP
  // detection. Hence, the PHI is a load of a new memory location in which the
  // incoming value was written at the end of the incoming basic block.
  bool OnlyNonAffineSubRegionOperands = true;
  for (unsigned u = 0; u < PHI->getNumIncomingValues(); u++) {
    Value *Op = PHI->getIncomingValue(u);
    BasicBlock *OpBB = PHI->getIncomingBlock(u);
    ScopStmt *OpStmt = scop->getIncomingStmtFor(PHI->getOperandUse(u));

    // Do not build PHI dependences inside a non-affine subregion, but make
    // sure that the necessary scalar values are still made available.
    if (NonAffineSubRegion && NonAffineSubRegion->contains(OpBB)) {
      auto *OpInst = dyn_cast<Instruction>(Op);
      if (!OpInst || !NonAffineSubRegion->contains(OpInst))
        ensureValueRead(Op, OpStmt);
      continue;
    }

    OnlyNonAffineSubRegionOperands = false;
    ensurePHIWrite(PHI, OpStmt, OpBB, Op, IsExitBlock);
  }

  if (!OnlyNonAffineSubRegionOperands && !IsExitBlock) {
    addPHIReadAccess(PHIStmt, PHI);
  }
}

void ScopBuilder::buildScalarDependences(ScopStmt *UserStmt,
                                         Instruction *Inst) {
  assert(!isa<PHINode>(Inst));

  // Pull-in required operands.
  for (Use &Op : Inst->operands())
    ensureValueRead(Op.get(), UserStmt);
}

// Create a sequence of two schedules. Either argument may be null and is
// interpreted as the empty schedule. Can also return null if both schedules are
// empty.
static isl::schedule combineInSequence(isl::schedule Prev, isl::schedule Succ) {
  if (Prev.is_null())
    return Succ;
  if (Succ.is_null())
    return Prev;

  return Prev.sequence(Succ);
}

static json::Array *combineInSequence(json::Array *Prev, json::Array *Succ) {
  if (!Prev)
    return Succ;
  if (!Succ)
    return Prev;

  auto Result = new json::Array();
  for (auto X : *Prev)
    Result->emplace_back(X);
  for (auto X : *Succ)
    Result->emplace_back(X);
  return Result;
}

// Create an isl_multi_union_aff that defines an identity mapping from the
// elements of USet to their N-th dimension.
//
// # Example:
//
//            Domain: { A[i,j]; B[i,j,k] }
//                 N: 1
//
// Resulting Mapping: { {A[i,j] -> [(j)]; B[i,j,k] -> [(j)] }
//
// @param USet   A union set describing the elements for which to generate a
//               mapping.
// @param N      The dimension to map to.
// @returns      A mapping from USet to its N-th dimension.
static isl::multi_union_pw_aff mapToDimension(isl::union_set USet, int N) {
  assert(N >= 0);
  assert(!USet.is_null());
  assert(!USet.is_empty());

  auto Result = isl::union_pw_multi_aff::empty(USet.get_space());

  for (isl::set S : USet.get_set_list()) {
    int Dim = S.dim(isl::dim::set);
    auto PMA = isl::pw_multi_aff::project_out_map(S.get_space(), isl::dim::set,
                                                  N, Dim - N);
    if (N > 1)
      PMA = PMA.drop_dims(isl::dim::out, 0, N - 1);

    Result = Result.add_pw_multi_aff(PMA);
  }

  return isl::multi_union_pw_aff(isl::union_pw_multi_aff(Result));
}

void ScopBuilder::buildSchedule() {
  Loop *L = getLoopSurroundingScop(*scop, LI);
  LoopStackTy LoopStack({LoopStackElementTy(L, {}, 0)});
  buildSchedule(scop->getRegion().getNode(), LoopStack);
  assert(LoopStack.size() == 1 && LoopStack.back().L == L);
  scop->setScheduleTree(LoopStack[0].Schedule);
  assert(!this->LoopNest);
  this->LoopNest = LoopStack[0].Nest;
  if (!this->LoopNest) {
    // Ensure member if there is not loop at all (-polly-process-unprofitable)
    this->LoopNest = new json::Array();
  }
}

/// To generate a schedule for the elements in a Region we traverse the Region
/// in reverse-post-order and add the contained RegionNodes in traversal order
/// to the schedule of the loop that is currently at the top of the LoopStack.
/// For loop-free codes, this results in a correct sequential ordering.
///
/// Example:
///           bb1(0)
///         /     \.
///      bb2(1)   bb3(2)
///         \    /  \.
///          bb4(3)  bb5(4)
///             \   /
///              bb6(5)
///
/// Including loops requires additional processing. Whenever a loop header is
/// encountered, the corresponding loop is added to the @p LoopStack. Starting
/// from an empty schedule, we first process all RegionNodes that are within
/// this loop and complete the sequential schedule at this loop-level before
/// processing about any other nodes. To implement this
/// loop-nodes-first-processing, the reverse post-order traversal is
/// insufficient. Hence, we additionally check if the traversal yields
/// sub-regions or blocks that are outside the last loop on the @p LoopStack.
/// These region-nodes are then queue and only traverse after the all nodes
/// within the current loop have been processed.
void ScopBuilder::buildSchedule(Region *R, LoopStackTy &LoopStack) {
  Loop *OuterScopLoop = getLoopSurroundingScop(*scop, LI);

  ReversePostOrderTraversal<Region *> RTraversal(R);
  std::deque<RegionNode *> WorkList(RTraversal.begin(), RTraversal.end());
  std::deque<RegionNode *> DelayList;
  bool LastRNWaiting = false;

  // Iterate over the region @p R in reverse post-order but queue
  // sub-regions/blocks iff they are not part of the last encountered but not
  // completely traversed loop. The variable LastRNWaiting is a flag to indicate
  // that we queued the last sub-region/block from the reverse post-order
  // iterator. If it is set we have to explore the next sub-region/block from
  // the iterator (if any) to guarantee progress. If it is not set we first try
  // the next queued sub-region/blocks.
  while (!WorkList.empty() || !DelayList.empty()) {
    RegionNode *RN;

    if ((LastRNWaiting && !WorkList.empty()) || DelayList.empty()) {
      RN = WorkList.front();
      WorkList.pop_front();
      LastRNWaiting = false;
    } else {
      RN = DelayList.front();
      DelayList.pop_front();
    }

    Loop *L = getRegionNodeLoop(RN, LI);
    if (!scop->contains(L))
      L = OuterScopLoop;

    Loop *LastLoop = LoopStack.back().L;
    if (LastLoop != L) {
      if (LastLoop && !LastLoop->contains(L)) {
        LastRNWaiting = true;
        DelayList.push_back(RN);
        continue;
      }
      LoopStack.push_back({L, {}, 0});
    }
    buildSchedule(RN, LoopStack);
  }
}

void ScopBuilder::buildSchedule(RegionNode *RN, LoopStackTy &LoopStack) {
  if (RN->isSubRegion()) {
    auto *LocalRegion = RN->getNodeAs<Region>();
    if (!scop->isNonAffineSubRegion(LocalRegion)) {
      buildSchedule(LocalRegion, LoopStack);
      return;
    }
  }

  assert(LoopStack.rbegin() != LoopStack.rend());
  auto LoopData = LoopStack.rbegin();
  LoopData->NumBlocksProcessed += getNumBlocksInRegionNode(RN);

  for (auto *Stmt : scop->getStmtListFor(RN)) {
    isl::union_set UDomain{Stmt->getDomain()};
    auto StmtSchedule = isl::schedule::from_domain(UDomain);
    LoopData->Schedule = combineInSequence(LoopData->Schedule, StmtSchedule);
    LoopData->Nest = combineInSequence(LoopData->Nest, nullptr);
  }

  // Check if we just processed the last node in this loop. If we did, finalize
  // the loop by:
  //
  //   - adding new schedule dimensions
  //   - folding the resulting schedule into the parent loop schedule
  //   - dropping the loop schedule from the LoopStack.
  //
  // Then continue to check surrounding loops, which might also have been
  // completed by this node.
  size_t Dimension = LoopStack.size();
  while (LoopData->L &&
         LoopData->NumBlocksProcessed == getNumBlocksInLoop(LoopData->L)) {
    isl::schedule Schedule = LoopData->Schedule;
    auto Subloopnest = LoopData->Nest;
    auto NumBlocksProcessed = LoopData->NumBlocksProcessed;

    assert(std::next(LoopData) != LoopStack.rend());
    Loop *L = LoopData->L;
    ++LoopData;
    --Dimension;

<<<<<<< HEAD
    if (Schedule) {
      bool IsPerfectNest = Schedule.get_root().get_child(0).n_children() ==
                           1; // Root is a domain node
=======
    if (!Schedule.is_null()) {
>>>>>>> 7c7978a1
      isl::union_set Domain = Schedule.get_domain();
      isl::multi_union_pw_aff MUPA = mapToDimension(Domain, Dimension);
      Schedule = Schedule.insert_partial_schedule(MUPA);

      if (hasDisableAllTransformsHint(L)) {
        /// If any of the loops has a disable_nonforced heuristic, mark the
        /// entire SCoP as such. The ISL rescheduler can only reschedule the
        /// SCoP in its entirety.
        /// TODO: ScopDetection could avoid including such loops or warp them as
        /// boxed loop. It still needs to pass-through loop with user-defined
        /// metadata.
        scop->markDisableHeuristics();
      }

      // It is easier to insert the marks here that do it retroactively.
      isl::id IslLoopId = createIslLoopAttr(scop->getIslCtx(), L);
      if (!IslLoopId.is_null())
        Schedule = Schedule.get_root()
                       .get_child(0)
                       .insert_mark(IslLoopId)
                       .get_schedule();

      LoopData->Schedule = combineInSequence(LoopData->Schedule, Schedule);

      auto LoopId = L->getLoopID();
      auto BeginLoc = (LoopId && LoopId->getNumOperands() > 1)
                          ? LoopId->getOperand(1).get()
                          : nullptr;
      auto Start = dyn_cast_or_null<DILocation>(BeginLoc);

      json::Object Loop;
      if (Start) {
        Loop["filename"] = Start->getFilename();
        Loop["directory"] = Start->getDirectory();
        Loop["path"] = (Twine(Start->getDirectory()) +
                        llvm::sys::path::get_separator() + Start->getFilename())
                           .str();
        if (Start->getSource())
          Loop["source"] = Start->getSource().getValue().str();
        Loop["line"] = Start->getLine();
        Loop["column"] = Start->getColumn();
      }

      Loop["function"] = RN->getEntry()->getParent()->getName().str();
      {
        SmallVector<char, 255> Buf;
        raw_svector_ostream OS(Buf);
        RN->getEntry()->printAsOperand(OS, /*PrintType=*/false);
        Loop["entry"] = Buf;
      }
      {
        BasicBlock *BBExit = RN->getEntry();
        if (RN->isSubRegion()) {
          auto *LocalRegion = RN->getNodeAs<Region>();
          BBExit = LocalRegion->getExit();
        }

        SmallVector<char, 255> Buf;
        raw_svector_ostream OS(Buf);
        BBExit->printAsOperand(OS, /*PrintType=*/false);
        Loop["exit"] = Buf;
      }

      if (Subloopnest) {
        Loop["subloops"] = json::Value(std::move(*Subloopnest));
        Loop["perfectnest"] = IsPerfectNest;
      } else
        Loop["subloops"] = json::Array();
      auto Nest = new json::Array({std::move(Loop)});
      LoopData->Nest = combineInSequence(LoopData->Nest, Nest);
    }

    LoopData->NumBlocksProcessed += NumBlocksProcessed;
  }
  // Now pop all loops processed up there from the LoopStack
  LoopStack.erase(LoopStack.begin() + Dimension, LoopStack.end());
}

void ScopBuilder::buildEscapingDependences(Instruction *Inst) {
  // Check for uses of this instruction outside the scop. Because we do not
  // iterate over such instructions and therefore did not "ensure" the existence
  // of a write, we must determine such use here.
  if (scop->isEscaping(Inst))
    ensureValueWrite(Inst);
}

/// Check that a value is a Fortran Array descriptor.
///
/// We check if V has the following structure:
/// %"struct.array1_real(kind=8)" = type { i8*, i<zz>, i<zz>,
///                                   [<num> x %struct.descriptor_dimension] }
///
///
/// %struct.descriptor_dimension = type { i<zz>, i<zz>, i<zz> }
///
/// 1. V's type name starts with "struct.array"
/// 2. V's type has layout as shown.
/// 3. Final member of V's type has name "struct.descriptor_dimension",
/// 4. "struct.descriptor_dimension" has layout as shown.
/// 5. Consistent use of i<zz> where <zz> is some fixed integer number.
///
/// We are interested in such types since this is the code that dragonegg
/// generates for Fortran array descriptors.
///
/// @param V the Value to be checked.
///
/// @returns True if V is a Fortran array descriptor, False otherwise.
bool isFortranArrayDescriptor(Value *V) {
  PointerType *PTy = dyn_cast<PointerType>(V->getType());

  if (!PTy)
    return false;

  Type *Ty = PTy->getElementType();
  assert(Ty && "Ty expected to be initialized");
  auto *StructArrTy = dyn_cast<StructType>(Ty);

  if (!(StructArrTy && StructArrTy->hasName()))
    return false;

  if (!StructArrTy->getName().startswith("struct.array"))
    return false;

  if (StructArrTy->getNumElements() != 4)
    return false;

  const ArrayRef<Type *> ArrMemberTys = StructArrTy->elements();

  // i8* match
  if (ArrMemberTys[0] != Type::getInt8PtrTy(V->getContext()))
    return false;

  // Get a reference to the int type and check that all the members
  // share the same int type
  Type *IntTy = ArrMemberTys[1];
  if (ArrMemberTys[2] != IntTy)
    return false;

  // type: [<num> x %struct.descriptor_dimension]
  ArrayType *DescriptorDimArrayTy = dyn_cast<ArrayType>(ArrMemberTys[3]);
  if (!DescriptorDimArrayTy)
    return false;

  // type: %struct.descriptor_dimension := type { ixx, ixx, ixx }
  StructType *DescriptorDimTy =
      dyn_cast<StructType>(DescriptorDimArrayTy->getElementType());

  if (!(DescriptorDimTy && DescriptorDimTy->hasName()))
    return false;

  if (DescriptorDimTy->getName() != "struct.descriptor_dimension")
    return false;

  if (DescriptorDimTy->getNumElements() != 3)
    return false;

  for (auto MemberTy : DescriptorDimTy->elements()) {
    if (MemberTy != IntTy)
      return false;
  }

  return true;
}

Value *ScopBuilder::findFADAllocationVisible(MemAccInst Inst) {
  // match: 4.1 & 4.2 store/load
  if (!isa<LoadInst>(Inst) && !isa<StoreInst>(Inst))
    return nullptr;

  // match: 4
  if (Inst.getAlignment() != 8)
    return nullptr;

  Value *Address = Inst.getPointerOperand();

  const BitCastInst *Bitcast = nullptr;
  // [match: 3]
  if (auto *Slot = dyn_cast<GetElementPtrInst>(Address)) {
    Value *TypedMem = Slot->getPointerOperand();
    // match: 2
    Bitcast = dyn_cast<BitCastInst>(TypedMem);
  } else {
    // match: 2
    Bitcast = dyn_cast<BitCastInst>(Address);
  }

  if (!Bitcast)
    return nullptr;

  auto *MallocMem = Bitcast->getOperand(0);

  // match: 1
  auto *MallocCall = dyn_cast<CallInst>(MallocMem);
  if (!MallocCall)
    return nullptr;

  Function *MallocFn = MallocCall->getCalledFunction();
  if (!(MallocFn && MallocFn->hasName() && MallocFn->getName() == "malloc"))
    return nullptr;

  // Find all uses the malloc'd memory.
  // We are looking for a "store" into a struct with the type being the Fortran
  // descriptor type
  for (auto user : MallocMem->users()) {
    /// match: 5
    auto *MallocStore = dyn_cast<StoreInst>(user);
    if (!MallocStore)
      continue;

    auto *DescriptorGEP =
        dyn_cast<GEPOperator>(MallocStore->getPointerOperand());
    if (!DescriptorGEP)
      continue;

    // match: 5
    auto DescriptorType =
        dyn_cast<StructType>(DescriptorGEP->getSourceElementType());
    if (!(DescriptorType && DescriptorType->hasName()))
      continue;

    Value *Descriptor = dyn_cast<Value>(DescriptorGEP->getPointerOperand());

    if (!Descriptor)
      continue;

    if (!isFortranArrayDescriptor(Descriptor))
      continue;

    return Descriptor;
  }

  return nullptr;
}

Value *ScopBuilder::findFADAllocationInvisible(MemAccInst Inst) {
  // match: 3
  if (!isa<LoadInst>(Inst) && !isa<StoreInst>(Inst))
    return nullptr;

  Value *Slot = Inst.getPointerOperand();

  LoadInst *MemLoad = nullptr;
  // [match: 2]
  if (auto *SlotGEP = dyn_cast<GetElementPtrInst>(Slot)) {
    // match: 1
    MemLoad = dyn_cast<LoadInst>(SlotGEP->getPointerOperand());
  } else {
    // match: 1
    MemLoad = dyn_cast<LoadInst>(Slot);
  }

  if (!MemLoad)
    return nullptr;

  auto *BitcastOperator =
      dyn_cast<BitCastOperator>(MemLoad->getPointerOperand());
  if (!BitcastOperator)
    return nullptr;

  Value *Descriptor = dyn_cast<Value>(BitcastOperator->getOperand(0));
  if (!Descriptor)
    return nullptr;

  if (!isFortranArrayDescriptor(Descriptor))
    return nullptr;

  return Descriptor;
}

void ScopBuilder::addRecordedAssumptions() {
  for (auto &AS : llvm::reverse(RecordedAssumptions)) {

    if (!AS.BB) {
      scop->addAssumption(AS.Kind, AS.Set, AS.Loc, AS.Sign,
                          nullptr /* BasicBlock */, AS.RequiresRTC);
      continue;
    }

    // If the domain was deleted the assumptions are void.
    isl_set *Dom = scop->getDomainConditions(AS.BB).release();
    if (!Dom)
      continue;

    // If a basic block was given use its domain to simplify the assumption.
    // In case of restrictions we know they only have to hold on the domain,
    // thus we can intersect them with the domain of the block. However, for
    // assumptions the domain has to imply them, thus:
    //                     _              _____
    //   Dom => S   <==>   A v B   <==>   A - B
    //
    // To avoid the complement we will register A - B as a restriction not an
    // assumption.
    isl_set *S = AS.Set.copy();
    if (AS.Sign == AS_RESTRICTION)
      S = isl_set_params(isl_set_intersect(S, Dom));
    else /* (AS.Sign == AS_ASSUMPTION) */
      S = isl_set_params(isl_set_subtract(Dom, S));

    scop->addAssumption(AS.Kind, isl::manage(S), AS.Loc, AS_RESTRICTION, AS.BB,
                        AS.RequiresRTC);
  }
}

void ScopBuilder::addUserAssumptions(
    AssumptionCache &AC, DenseMap<BasicBlock *, isl::set> &InvalidDomainMap) {
  for (auto &Assumption : AC.assumptions()) {
    auto *CI = dyn_cast_or_null<CallInst>(Assumption);
    if (!CI || CI->getNumArgOperands() != 1)
      continue;

    bool InScop = scop->contains(CI);
    if (!InScop && !scop->isDominatedBy(DT, CI->getParent()))
      continue;

    auto *L = LI.getLoopFor(CI->getParent());
    auto *Val = CI->getArgOperand(0);
    ParameterSetTy DetectedParams;
    auto &R = scop->getRegion();
    if (!isAffineConstraint(Val, &R, L, SE, DetectedParams)) {
      ORE.emit(
          OptimizationRemarkAnalysis(DEBUG_TYPE, "IgnoreUserAssumption", CI)
          << "Non-affine user assumption ignored.");
      continue;
    }

    // Collect all newly introduced parameters.
    ParameterSetTy NewParams;
    for (auto *Param : DetectedParams) {
      Param = extractConstantFactor(Param, SE).second;
      Param = scop->getRepresentingInvariantLoadSCEV(Param);
      if (scop->isParam(Param))
        continue;
      NewParams.insert(Param);
    }

    SmallVector<isl_set *, 2> ConditionSets;
    auto *TI = InScop ? CI->getParent()->getTerminator() : nullptr;
    BasicBlock *BB = InScop ? CI->getParent() : R.getEntry();
    auto *Dom = InScop ? isl_set_copy(scop->getDomainConditions(BB).get())
                       : isl_set_copy(scop->getContext().get());
    assert(Dom && "Cannot propagate a nullptr.");
    bool Valid = buildConditionSets(BB, Val, TI, L, Dom, InvalidDomainMap,
                                    ConditionSets);
    isl_set_free(Dom);

    if (!Valid)
      continue;

    isl_set *AssumptionCtx = nullptr;
    if (InScop) {
      AssumptionCtx = isl_set_complement(isl_set_params(ConditionSets[1]));
      isl_set_free(ConditionSets[0]);
    } else {
      AssumptionCtx = isl_set_complement(ConditionSets[1]);
      AssumptionCtx = isl_set_intersect(AssumptionCtx, ConditionSets[0]);
    }

    // Project out newly introduced parameters as they are not otherwise useful.
    if (!NewParams.empty()) {
      for (isl_size u = 0; u < isl_set_n_param(AssumptionCtx); u++) {
        auto *Id = isl_set_get_dim_id(AssumptionCtx, isl_dim_param, u);
        auto *Param = static_cast<const SCEV *>(isl_id_get_user(Id));
        isl_id_free(Id);

        if (!NewParams.count(Param))
          continue;

        AssumptionCtx =
            isl_set_project_out(AssumptionCtx, isl_dim_param, u--, 1);
      }
    }
    ORE.emit(OptimizationRemarkAnalysis(DEBUG_TYPE, "UserAssumption", CI)
             << "Use user assumption: " << stringFromIslObj(AssumptionCtx));
    isl::set newContext =
        scop->getContext().intersect(isl::manage(AssumptionCtx));
    scop->setContext(newContext);
  }
}

bool ScopBuilder::buildAccessMultiDimFixed(MemAccInst Inst, ScopStmt *Stmt) {
  Value *Val = Inst.getValueOperand();
  Type *ElementType = Val->getType();
  Value *Address = Inst.getPointerOperand();
  const SCEV *AccessFunction =
      SE.getSCEVAtScope(Address, LI.getLoopFor(Inst->getParent()));
  const SCEVUnknown *BasePointer =
      dyn_cast<SCEVUnknown>(SE.getPointerBase(AccessFunction));
  enum MemoryAccess::AccessType AccType =
      isa<LoadInst>(Inst) ? MemoryAccess::READ : MemoryAccess::MUST_WRITE;

  if (auto *BitCast = dyn_cast<BitCastInst>(Address)) {
    auto *Src = BitCast->getOperand(0);
    auto *SrcTy = Src->getType();
    auto *DstTy = BitCast->getType();
    // Do not try to delinearize non-sized (opaque) pointers.
    if ((SrcTy->isPointerTy() && !SrcTy->getPointerElementType()->isSized()) ||
        (DstTy->isPointerTy() && !DstTy->getPointerElementType()->isSized())) {
      return false;
    }
    if (SrcTy->isPointerTy() && DstTy->isPointerTy() &&
        DL.getTypeAllocSize(SrcTy->getPointerElementType()) ==
            DL.getTypeAllocSize(DstTy->getPointerElementType()))
      Address = Src;
  }

  auto *GEP = dyn_cast<GetElementPtrInst>(Address);
  if (!GEP)
    return false;

  SmallVector<const SCEV *, 4> Subscripts;
  SmallVector<int, 4> Sizes;
  SE.getIndexExpressionsFromGEP(GEP, Subscripts, Sizes);
  auto *BasePtr = GEP->getOperand(0);

  if (auto *BasePtrCast = dyn_cast<BitCastInst>(BasePtr))
    BasePtr = BasePtrCast->getOperand(0);

  // Check for identical base pointers to ensure that we do not miss index
  // offsets that have been added before this GEP is applied.
  if (BasePtr != BasePointer->getValue())
    return false;

  std::vector<const SCEV *> SizesSCEV;

  const InvariantLoadsSetTy &ScopRIL = scop->getRequiredInvariantLoads();

  Loop *SurroundingLoop = Stmt->getSurroundingLoop();
  for (auto *Subscript : Subscripts) {
    InvariantLoadsSetTy AccessILS;
    if (!isAffineExpr(&scop->getRegion(), SurroundingLoop, Subscript, SE,
                      &AccessILS))
      return false;

    for (LoadInst *LInst : AccessILS)
      if (!ScopRIL.count(LInst))
        return false;
  }

  if (Sizes.empty())
    return false;

  SizesSCEV.push_back(nullptr);

  for (auto V : Sizes)
    SizesSCEV.push_back(SE.getSCEV(
        ConstantInt::get(IntegerType::getInt64Ty(BasePtr->getContext()), V)));

  addArrayAccess(Stmt, Inst, AccType, BasePointer->getValue(), ElementType,
                 true, Subscripts, SizesSCEV, Val);
  return true;
}

bool ScopBuilder::buildAccessMultiDimParam(MemAccInst Inst, ScopStmt *Stmt) {
  if (!PollyDelinearize)
    return false;

  Value *Address = Inst.getPointerOperand();
  Value *Val = Inst.getValueOperand();
  Type *ElementType = Val->getType();
  unsigned ElementSize = DL.getTypeAllocSize(ElementType);
  enum MemoryAccess::AccessType AccType =
      isa<LoadInst>(Inst) ? MemoryAccess::READ : MemoryAccess::MUST_WRITE;

  const SCEV *AccessFunction =
      SE.getSCEVAtScope(Address, LI.getLoopFor(Inst->getParent()));
  const SCEVUnknown *BasePointer =
      dyn_cast<SCEVUnknown>(SE.getPointerBase(AccessFunction));

  assert(BasePointer && "Could not find base pointer");

  auto &InsnToMemAcc = scop->getInsnToMemAccMap();
  auto AccItr = InsnToMemAcc.find(Inst);
  if (AccItr == InsnToMemAcc.end())
    return false;

  std::vector<const SCEV *> Sizes = {nullptr};

  Sizes.insert(Sizes.end(), AccItr->second.Shape->DelinearizedSizes.begin(),
               AccItr->second.Shape->DelinearizedSizes.end());

  // In case only the element size is contained in the 'Sizes' array, the
  // access does not access a real multi-dimensional array. Hence, we allow
  // the normal single-dimensional access construction to handle this.
  if (Sizes.size() == 1)
    return false;

  // Remove the element size. This information is already provided by the
  // ElementSize parameter. In case the element size of this access and the
  // element size used for delinearization differs the delinearization is
  // incorrect. Hence, we invalidate the scop.
  //
  // TODO: Handle delinearization with differing element sizes.
  auto DelinearizedSize =
      cast<SCEVConstant>(Sizes.back())->getAPInt().getSExtValue();
  Sizes.pop_back();
  if (ElementSize != DelinearizedSize)
    scop->invalidate(DELINEARIZATION, Inst->getDebugLoc(), Inst->getParent());

  addArrayAccess(Stmt, Inst, AccType, BasePointer->getValue(), ElementType,
                 true, AccItr->second.DelinearizedSubscripts, Sizes, Val);
  return true;
}

bool ScopBuilder::buildAccessMemIntrinsic(MemAccInst Inst, ScopStmt *Stmt) {
  auto *MemIntr = dyn_cast_or_null<MemIntrinsic>(Inst);

  if (MemIntr == nullptr)
    return false;

  auto *L = LI.getLoopFor(Inst->getParent());
  auto *LengthVal = SE.getSCEVAtScope(MemIntr->getLength(), L);
  assert(LengthVal);

  // Check if the length val is actually affine or if we overapproximate it
  InvariantLoadsSetTy AccessILS;
  const InvariantLoadsSetTy &ScopRIL = scop->getRequiredInvariantLoads();

  Loop *SurroundingLoop = Stmt->getSurroundingLoop();
  bool LengthIsAffine = isAffineExpr(&scop->getRegion(), SurroundingLoop,
                                     LengthVal, SE, &AccessILS);
  for (LoadInst *LInst : AccessILS)
    if (!ScopRIL.count(LInst))
      LengthIsAffine = false;
  if (!LengthIsAffine)
    LengthVal = nullptr;

  auto *DestPtrVal = MemIntr->getDest();
  assert(DestPtrVal);

  auto *DestAccFunc = SE.getSCEVAtScope(DestPtrVal, L);
  assert(DestAccFunc);
  // Ignore accesses to "NULL".
  // TODO: We could use this to optimize the region further, e.g., intersect
  //       the context with
  //          isl_set_complement(isl_set_params(getDomain()))
  //       as we know it would be undefined to execute this instruction anyway.
  if (DestAccFunc->isZero())
    return true;

  if (auto *U = dyn_cast<SCEVUnknown>(DestAccFunc)) {
    if (isa<ConstantPointerNull>(U->getValue()))
      return true;
  }

  auto *DestPtrSCEV = dyn_cast<SCEVUnknown>(SE.getPointerBase(DestAccFunc));
  assert(DestPtrSCEV);
  DestAccFunc = SE.getMinusSCEV(DestAccFunc, DestPtrSCEV);
  addArrayAccess(Stmt, Inst, MemoryAccess::MUST_WRITE, DestPtrSCEV->getValue(),
                 IntegerType::getInt8Ty(DestPtrVal->getContext()),
                 LengthIsAffine, {DestAccFunc, LengthVal}, {nullptr},
                 Inst.getValueOperand());

  auto *MemTrans = dyn_cast<MemTransferInst>(MemIntr);
  if (!MemTrans)
    return true;

  auto *SrcPtrVal = MemTrans->getSource();
  assert(SrcPtrVal);

  auto *SrcAccFunc = SE.getSCEVAtScope(SrcPtrVal, L);
  assert(SrcAccFunc);
  // Ignore accesses to "NULL".
  // TODO: See above TODO
  if (SrcAccFunc->isZero())
    return true;

  auto *SrcPtrSCEV = dyn_cast<SCEVUnknown>(SE.getPointerBase(SrcAccFunc));
  assert(SrcPtrSCEV);
  SrcAccFunc = SE.getMinusSCEV(SrcAccFunc, SrcPtrSCEV);
  addArrayAccess(Stmt, Inst, MemoryAccess::READ, SrcPtrSCEV->getValue(),
                 IntegerType::getInt8Ty(SrcPtrVal->getContext()),
                 LengthIsAffine, {SrcAccFunc, LengthVal}, {nullptr},
                 Inst.getValueOperand());

  return true;
}

bool ScopBuilder::buildAccessCallInst(MemAccInst Inst, ScopStmt *Stmt) {
  auto *CI = dyn_cast_or_null<CallInst>(Inst);

  if (CI == nullptr)
    return false;

  if (CI->doesNotAccessMemory() || isIgnoredIntrinsic(CI) || isDebugCall(CI))
    return true;

  bool ReadOnly = false;
  auto *AF = SE.getConstant(IntegerType::getInt64Ty(CI->getContext()), 0);
  auto *CalledFunction = CI->getCalledFunction();
  switch (AA.getModRefBehavior(CalledFunction)) {
  case FMRB_UnknownModRefBehavior:
    llvm_unreachable("Unknown mod ref behaviour cannot be represented.");
  case FMRB_DoesNotAccessMemory:
    return true;
  case FMRB_OnlyWritesMemory:
  case FMRB_OnlyWritesInaccessibleMem:
  case FMRB_OnlyWritesInaccessibleOrArgMem:
  case FMRB_OnlyAccessesInaccessibleMem:
  case FMRB_OnlyAccessesInaccessibleOrArgMem:
    return false;
  case FMRB_OnlyReadsMemory:
  case FMRB_OnlyReadsInaccessibleMem:
  case FMRB_OnlyReadsInaccessibleOrArgMem:
    GlobalReads.emplace_back(Stmt, CI);
    return true;
  case FMRB_OnlyReadsArgumentPointees:
    ReadOnly = true;
    LLVM_FALLTHROUGH;
  case FMRB_OnlyWritesArgumentPointees:
  case FMRB_OnlyAccessesArgumentPointees: {
    auto AccType = ReadOnly ? MemoryAccess::READ : MemoryAccess::MAY_WRITE;
    Loop *L = LI.getLoopFor(Inst->getParent());
    for (const auto &Arg : CI->arg_operands()) {
      if (!Arg->getType()->isPointerTy())
        continue;

      auto *ArgSCEV = SE.getSCEVAtScope(Arg, L);
      if (ArgSCEV->isZero())
        continue;

      if (auto *U = dyn_cast<SCEVUnknown>(ArgSCEV)) {
        if (isa<ConstantPointerNull>(U->getValue()))
          return true;
      }

      auto *ArgBasePtr = cast<SCEVUnknown>(SE.getPointerBase(ArgSCEV));
      addArrayAccess(Stmt, Inst, AccType, ArgBasePtr->getValue(),
                     ArgBasePtr->getType(), false, {AF}, {nullptr}, CI);
    }
    return true;
  }
  }

  return true;
}

void ScopBuilder::buildAccessSingleDim(MemAccInst Inst, ScopStmt *Stmt) {
  Value *Address = Inst.getPointerOperand();
  Value *Val = Inst.getValueOperand();
  Type *ElementType = Val->getType();
  enum MemoryAccess::AccessType AccType =
      isa<LoadInst>(Inst) ? MemoryAccess::READ : MemoryAccess::MUST_WRITE;

  const SCEV *AccessFunction =
      SE.getSCEVAtScope(Address, LI.getLoopFor(Inst->getParent()));
  const SCEVUnknown *BasePointer =
      dyn_cast<SCEVUnknown>(SE.getPointerBase(AccessFunction));

  assert(BasePointer && "Could not find base pointer");
  AccessFunction = SE.getMinusSCEV(AccessFunction, BasePointer);

  // Check if the access depends on a loop contained in a non-affine subregion.
  bool isVariantInNonAffineLoop = false;
  SetVector<const Loop *> Loops;
  findLoops(AccessFunction, Loops);
  for (const Loop *L : Loops)
    if (Stmt->contains(L)) {
      isVariantInNonAffineLoop = true;
      break;
    }

  InvariantLoadsSetTy AccessILS;

  Loop *SurroundingLoop = Stmt->getSurroundingLoop();
  bool IsAffine = !isVariantInNonAffineLoop &&
                  isAffineExpr(&scop->getRegion(), SurroundingLoop,
                               AccessFunction, SE, &AccessILS);

  const InvariantLoadsSetTy &ScopRIL = scop->getRequiredInvariantLoads();
  for (LoadInst *LInst : AccessILS)
    if (!ScopRIL.count(LInst))
      IsAffine = false;

  if (!IsAffine && AccType == MemoryAccess::MUST_WRITE)
    AccType = MemoryAccess::MAY_WRITE;

  addArrayAccess(Stmt, Inst, AccType, BasePointer->getValue(), ElementType,
                 IsAffine, {AccessFunction}, {nullptr}, Val);
}

void ScopBuilder::buildMemoryAccess(MemAccInst Inst, ScopStmt *Stmt) {
  if (buildAccessMemIntrinsic(Inst, Stmt))
    return;

  if (buildAccessCallInst(Inst, Stmt))
    return;

  if (buildAccessMultiDimFixed(Inst, Stmt))
    return;

  if (buildAccessMultiDimParam(Inst, Stmt))
    return;

  buildAccessSingleDim(Inst, Stmt);
}

void ScopBuilder::buildAccessFunctions() {
  for (auto &Stmt : *scop) {
    if (Stmt.isBlockStmt()) {
      buildAccessFunctions(&Stmt, *Stmt.getBasicBlock());
      continue;
    }

    Region *R = Stmt.getRegion();
    for (BasicBlock *BB : R->blocks())
      buildAccessFunctions(&Stmt, *BB, R);
  }

  // Build write accesses for values that are used after the SCoP.
  // The instructions defining them might be synthesizable and therefore not
  // contained in any statement, hence we iterate over the original instructions
  // to identify all escaping values.
  for (BasicBlock *BB : scop->getRegion().blocks()) {
    for (Instruction &Inst : *BB)
      buildEscapingDependences(&Inst);
  }
}

bool ScopBuilder::shouldModelInst(Instruction *Inst, Loop *L) {
  return !Inst->isTerminator() && !isIgnoredIntrinsic(Inst) &&
         !canSynthesize(Inst, *scop, &SE, L);
}

/// Generate a name for a statement.
///
/// @param BB     The basic block the statement will represent.
/// @param BBIdx  The index of the @p BB relative to other BBs/regions.
/// @param Count  The index of the created statement in @p BB.
/// @param IsMain Whether this is the main of all statement for @p BB. If true,
///               no suffix will be added.
/// @param IsLast Uses a special indicator for the last statement of a BB.
static std::string makeStmtName(BasicBlock *BB, long BBIdx, int Count,
                                bool IsMain, bool IsLast = false) {
  std::string Suffix;
  if (!IsMain) {
    if (UseInstructionNames)
      Suffix = '_';
    if (IsLast)
      Suffix += "last";
    else if (Count < 26)
      Suffix += 'a' + Count;
    else
      Suffix += std::to_string(Count);
  }
  return getIslCompatibleName("Stmt", BB, BBIdx, Suffix, UseInstructionNames);
}

/// Generate a name for a statement that represents a non-affine subregion.
///
/// @param R    The region the statement will represent.
/// @param RIdx The index of the @p R relative to other BBs/regions.
static std::string makeStmtName(Region *R, long RIdx) {
  return getIslCompatibleName("Stmt", R->getNameStr(), RIdx, "",
                              UseInstructionNames);
}

void ScopBuilder::buildSequentialBlockStmts(BasicBlock *BB, bool SplitOnStore) {
  Loop *SurroundingLoop = LI.getLoopFor(BB);

  int Count = 0;
  long BBIdx = scop->getNextStmtIdx();
  std::vector<Instruction *> Instructions;
  for (Instruction &Inst : *BB) {
    if (shouldModelInst(&Inst, SurroundingLoop))
      Instructions.push_back(&Inst);
    if (Inst.getMetadata("polly_split_after") ||
        (SplitOnStore && isa<StoreInst>(Inst))) {
      std::string Name = makeStmtName(BB, BBIdx, Count, Count == 0);
      scop->addScopStmt(BB, Name, SurroundingLoop, Instructions);
      Count++;
      Instructions.clear();
    }
  }

  std::string Name = makeStmtName(BB, BBIdx, Count, Count == 0);
  scop->addScopStmt(BB, Name, SurroundingLoop, Instructions);
}

/// Is @p Inst an ordered instruction?
///
/// An unordered instruction is an instruction, such that a sequence of
/// unordered instructions can be permuted without changing semantics. Any
/// instruction for which this is not always the case is ordered.
static bool isOrderedInstruction(Instruction *Inst) {
  return Inst->mayHaveSideEffects() || Inst->mayReadOrWriteMemory();
}

/// Join instructions to the same statement if one uses the scalar result of the
/// other.
static void joinOperandTree(EquivalenceClasses<Instruction *> &UnionFind,
                            ArrayRef<Instruction *> ModeledInsts) {
  for (Instruction *Inst : ModeledInsts) {
    if (isa<PHINode>(Inst))
      continue;

    for (Use &Op : Inst->operands()) {
      Instruction *OpInst = dyn_cast<Instruction>(Op.get());
      if (!OpInst)
        continue;

      // Check if OpInst is in the BB and is a modeled instruction.
      auto OpVal = UnionFind.findValue(OpInst);
      if (OpVal == UnionFind.end())
        continue;

      UnionFind.unionSets(Inst, OpInst);
    }
  }
}

/// Ensure that the order of ordered instructions does not change.
///
/// If we encounter an ordered instruction enclosed in instructions belonging to
/// a different statement (which might as well contain ordered instructions, but
/// this is not tested here), join them.
static void
joinOrderedInstructions(EquivalenceClasses<Instruction *> &UnionFind,
                        ArrayRef<Instruction *> ModeledInsts) {
  SetVector<Instruction *> SeenLeaders;
  for (Instruction *Inst : ModeledInsts) {
    if (!isOrderedInstruction(Inst))
      continue;

    Instruction *Leader = UnionFind.getLeaderValue(Inst);
    // Since previous iterations might have merged sets, some items in
    // SeenLeaders are not leaders anymore. However, The new leader of
    // previously merged instructions must be one of the former leaders of
    // these merged instructions.
    bool Inserted = SeenLeaders.insert(Leader);
    if (Inserted)
      continue;

    // Merge statements to close holes. Say, we have already seen statements A
    // and B, in this order. Then we see an instruction of A again and we would
    // see the pattern "A B A". This function joins all statements until the
    // only seen occurrence of A.
    for (Instruction *Prev : reverse(SeenLeaders)) {
      // We are backtracking from the last element until we see Inst's leader
      // in SeenLeaders and merge all into one set. Although leaders of
      // instructions change during the execution of this loop, it's irrelevant
      // as we are just searching for the element that we already confirmed is
      // in the list.
      if (Prev == Leader)
        break;
      UnionFind.unionSets(Prev, Leader);
    }
  }
}

/// If the BasicBlock has an edge from itself, ensure that the PHI WRITEs for
/// the incoming values from this block are executed after the PHI READ.
///
/// Otherwise it could overwrite the incoming value from before the BB with the
/// value for the next execution. This can happen if the PHI WRITE is added to
/// the statement with the instruction that defines the incoming value (instead
/// of the last statement of the same BB). To ensure that the PHI READ and WRITE
/// are in order, we put both into the statement. PHI WRITEs are always executed
/// after PHI READs when they are in the same statement.
///
/// TODO: This is an overpessimization. We only have to ensure that the PHI
/// WRITE is not put into a statement containing the PHI itself. That could also
/// be done by
/// - having all (strongly connected) PHIs in a single statement,
/// - unite only the PHIs in the operand tree of the PHI WRITE (because it only
///   has a chance of being lifted before a PHI by being in a statement with a
///   PHI that comes before in the basic block), or
/// - when uniting statements, ensure that no (relevant) PHIs are overtaken.
static void joinOrderedPHIs(EquivalenceClasses<Instruction *> &UnionFind,
                            ArrayRef<Instruction *> ModeledInsts) {
  for (Instruction *Inst : ModeledInsts) {
    PHINode *PHI = dyn_cast<PHINode>(Inst);
    if (!PHI)
      continue;

    int Idx = PHI->getBasicBlockIndex(PHI->getParent());
    if (Idx < 0)
      continue;

    Instruction *IncomingVal =
        dyn_cast<Instruction>(PHI->getIncomingValue(Idx));
    if (!IncomingVal)
      continue;

    UnionFind.unionSets(PHI, IncomingVal);
  }
}

void ScopBuilder::buildEqivClassBlockStmts(BasicBlock *BB) {
  Loop *L = LI.getLoopFor(BB);

  // Extracting out modeled instructions saves us from checking
  // shouldModelInst() repeatedly.
  SmallVector<Instruction *, 32> ModeledInsts;
  EquivalenceClasses<Instruction *> UnionFind;
  Instruction *MainInst = nullptr, *MainLeader = nullptr;
  for (Instruction &Inst : *BB) {
    if (!shouldModelInst(&Inst, L))
      continue;
    ModeledInsts.push_back(&Inst);
    UnionFind.insert(&Inst);

    // When a BB is split into multiple statements, the main statement is the
    // one containing the 'main' instruction. We select the first instruction
    // that is unlikely to be removed (because it has side-effects) as the main
    // one. It is used to ensure that at least one statement from the bb has the
    // same name as with -polly-stmt-granularity=bb.
    if (!MainInst && (isa<StoreInst>(Inst) ||
                      (isa<CallInst>(Inst) && !isa<IntrinsicInst>(Inst))))
      MainInst = &Inst;
  }

  joinOperandTree(UnionFind, ModeledInsts);
  joinOrderedInstructions(UnionFind, ModeledInsts);
  joinOrderedPHIs(UnionFind, ModeledInsts);

  // The list of instructions for statement (statement represented by the leader
  // instruction).
  MapVector<Instruction *, std::vector<Instruction *>> LeaderToInstList;

  // The order of statements must be preserved w.r.t. their ordered
  // instructions. Without this explicit scan, we would also use non-ordered
  // instructions (whose order is arbitrary) to determine statement order.
  for (Instruction *Inst : ModeledInsts) {
    if (!isOrderedInstruction(Inst))
      continue;

    auto LeaderIt = UnionFind.findLeader(Inst);
    if (LeaderIt == UnionFind.member_end())
      continue;

    // Insert element for the leader instruction.
    (void)LeaderToInstList[*LeaderIt];
  }

  // Collect the instructions of all leaders. UnionFind's member iterator
  // unfortunately are not in any specific order.
  for (Instruction *Inst : ModeledInsts) {
    auto LeaderIt = UnionFind.findLeader(Inst);
    if (LeaderIt == UnionFind.member_end())
      continue;

    if (Inst == MainInst)
      MainLeader = *LeaderIt;
    std::vector<Instruction *> &InstList = LeaderToInstList[*LeaderIt];
    InstList.push_back(Inst);
  }

  // Finally build the statements.
  int Count = 0;
  long BBIdx = scop->getNextStmtIdx();
  for (auto &Instructions : LeaderToInstList) {
    std::vector<Instruction *> &InstList = Instructions.second;

    // If there is no main instruction, make the first statement the main.
    bool IsMain = (MainInst ? MainLeader == Instructions.first : Count == 0);

    std::string Name = makeStmtName(BB, BBIdx, Count, IsMain);
    scop->addScopStmt(BB, Name, L, std::move(InstList));
    Count += 1;
  }

  // Unconditionally add an epilogue (last statement). It contains no
  // instructions, but holds the PHI write accesses for successor basic blocks,
  // if the incoming value is not defined in another statement if the same BB.
  // The epilogue becomes the main statement only if there is no other
  // statement that could become main.
  // The epilogue will be removed if no PHIWrite is added to it.
  std::string EpilogueName = makeStmtName(BB, BBIdx, Count, Count == 0, true);
  scop->addScopStmt(BB, EpilogueName, L, {});
}

void ScopBuilder::buildStmts(Region &SR) {
  if (scop->isNonAffineSubRegion(&SR)) {
    std::vector<Instruction *> Instructions;
    Loop *SurroundingLoop =
        getFirstNonBoxedLoopFor(SR.getEntry(), LI, scop->getBoxedLoops());
    for (Instruction &Inst : *SR.getEntry())
      if (shouldModelInst(&Inst, SurroundingLoop))
        Instructions.push_back(&Inst);
    long RIdx = scop->getNextStmtIdx();
    std::string Name = makeStmtName(&SR, RIdx);
    scop->addScopStmt(&SR, Name, SurroundingLoop, Instructions);
    return;
  }

  for (auto I = SR.element_begin(), E = SR.element_end(); I != E; ++I)
    if (I->isSubRegion())
      buildStmts(*I->getNodeAs<Region>());
    else {
      BasicBlock *BB = I->getNodeAs<BasicBlock>();
      switch (StmtGranularity) {
      case GranularityChoice::BasicBlocks:
        buildSequentialBlockStmts(BB);
        break;
      case GranularityChoice::ScalarIndependence:
        buildEqivClassBlockStmts(BB);
        break;
      case GranularityChoice::Stores:
        buildSequentialBlockStmts(BB, true);
        break;
      }
    }
}

void ScopBuilder::buildAccessFunctions(ScopStmt *Stmt, BasicBlock &BB,
                                       Region *NonAffineSubRegion) {
  assert(
      Stmt &&
      "The exit BB is the only one that cannot be represented by a statement");
  assert(Stmt->represents(&BB));

  // We do not build access functions for error blocks, as they may contain
  // instructions we can not model.
  if (isErrorBlock(BB, scop->getRegion(), LI, DT))
    return;

  auto BuildAccessesForInst = [this, Stmt,
                               NonAffineSubRegion](Instruction *Inst) {
    PHINode *PHI = dyn_cast<PHINode>(Inst);
    if (PHI)
      buildPHIAccesses(Stmt, PHI, NonAffineSubRegion, false);

    if (auto MemInst = MemAccInst::dyn_cast(*Inst)) {
      assert(Stmt && "Cannot build access function in non-existing statement");
      buildMemoryAccess(MemInst, Stmt);
    }

    // PHI nodes have already been modeled above and terminators that are
    // not part of a non-affine subregion are fully modeled and regenerated
    // from the polyhedral domains. Hence, they do not need to be modeled as
    // explicit data dependences.
    if (!PHI)
      buildScalarDependences(Stmt, Inst);
  };

  const InvariantLoadsSetTy &RIL = scop->getRequiredInvariantLoads();
  bool IsEntryBlock = (Stmt->getEntryBlock() == &BB);
  if (IsEntryBlock) {
    for (Instruction *Inst : Stmt->getInstructions())
      BuildAccessesForInst(Inst);
    if (Stmt->isRegionStmt())
      BuildAccessesForInst(BB.getTerminator());
  } else {
    for (Instruction &Inst : BB) {
      if (isIgnoredIntrinsic(&Inst))
        continue;

      // Invariant loads already have been processed.
      if (isa<LoadInst>(Inst) && RIL.count(cast<LoadInst>(&Inst)))
        continue;

      BuildAccessesForInst(&Inst);
    }
  }
}

polly::MemoryAccess *ScopBuilder::addMemoryAccess(
    ScopStmt *Stmt, Instruction *Inst, MemoryAccess::AccessType AccType,
    Value *BaseAddress, Type *ElementType, bool Affine, Value *AccessValue,
    ArrayRef<const SCEV *> Subscripts, ArrayRef<const SCEV *> Sizes,
    MemoryKind Kind) {
  bool isKnownMustAccess = false;

  // Accesses in single-basic block statements are always executed.
  if (Stmt->isBlockStmt())
    isKnownMustAccess = true;

  if (Stmt->isRegionStmt()) {
    // Accesses that dominate the exit block of a non-affine region are always
    // executed. In non-affine regions there may exist MemoryKind::Values that
    // do not dominate the exit. MemoryKind::Values will always dominate the
    // exit and MemoryKind::PHIs only if there is at most one PHI_WRITE in the
    // non-affine region.
    if (Inst && DT.dominates(Inst->getParent(), Stmt->getRegion()->getExit()))
      isKnownMustAccess = true;
  }

  // Non-affine PHI writes do not "happen" at a particular instruction, but
  // after exiting the statement. Therefore they are guaranteed to execute and
  // overwrite the old value.
  if (Kind == MemoryKind::PHI || Kind == MemoryKind::ExitPHI)
    isKnownMustAccess = true;

  if (!isKnownMustAccess && AccType == MemoryAccess::MUST_WRITE)
    AccType = MemoryAccess::MAY_WRITE;

  auto *Access = new MemoryAccess(Stmt, Inst, AccType, BaseAddress, ElementType,
                                  Affine, Subscripts, Sizes, AccessValue, Kind);

  scop->addAccessFunction(Access);
  Stmt->addAccess(Access);
  return Access;
}

void ScopBuilder::addArrayAccess(ScopStmt *Stmt, MemAccInst MemAccInst,
                                 MemoryAccess::AccessType AccType,
                                 Value *BaseAddress, Type *ElementType,
                                 bool IsAffine,
                                 ArrayRef<const SCEV *> Subscripts,
                                 ArrayRef<const SCEV *> Sizes,
                                 Value *AccessValue) {
  ArrayBasePointers.insert(BaseAddress);
  auto *MemAccess = addMemoryAccess(Stmt, MemAccInst, AccType, BaseAddress,
                                    ElementType, IsAffine, AccessValue,
                                    Subscripts, Sizes, MemoryKind::Array);

  if (!DetectFortranArrays)
    return;

  if (Value *FAD = findFADAllocationInvisible(MemAccInst))
    MemAccess->setFortranArrayDescriptor(FAD);
  else if (Value *FAD = findFADAllocationVisible(MemAccInst))
    MemAccess->setFortranArrayDescriptor(FAD);
}

/// Check if @p Expr is divisible by @p Size.
static bool isDivisible(const SCEV *Expr, unsigned Size, ScalarEvolution &SE) {
  assert(Size != 0);
  if (Size == 1)
    return true;

  // Only one factor needs to be divisible.
  if (auto *MulExpr = dyn_cast<SCEVMulExpr>(Expr)) {
    for (auto *FactorExpr : MulExpr->operands())
      if (isDivisible(FactorExpr, Size, SE))
        return true;
    return false;
  }

  // For other n-ary expressions (Add, AddRec, Max,...) all operands need
  // to be divisible.
  if (auto *NAryExpr = dyn_cast<SCEVNAryExpr>(Expr)) {
    for (auto *OpExpr : NAryExpr->operands())
      if (!isDivisible(OpExpr, Size, SE))
        return false;
    return true;
  }

  auto *SizeSCEV = SE.getConstant(Expr->getType(), Size);
  auto *UDivSCEV = SE.getUDivExpr(Expr, SizeSCEV);
  auto *MulSCEV = SE.getMulExpr(UDivSCEV, SizeSCEV);
  return MulSCEV == Expr;
}

void ScopBuilder::foldSizeConstantsToRight() {
  isl::union_set Accessed = scop->getAccesses().range();

  for (auto Array : scop->arrays()) {
    if (Array->getNumberOfDimensions() <= 1)
      continue;

    isl::space Space = Array->getSpace();
    Space = Space.align_params(Accessed.get_space());

    if (!Accessed.contains(Space))
      continue;

    isl::set Elements = Accessed.extract_set(Space);
    isl::map Transform = isl::map::universe(Array->getSpace().map_from_set());

    std::vector<int> Int;
    int Dims = Elements.dim(isl::dim::set);
    for (int i = 0; i < Dims; i++) {
      isl::set DimOnly = isl::set(Elements).project_out(isl::dim::set, 0, i);
      DimOnly = DimOnly.project_out(isl::dim::set, 1, Dims - i - 1);
      DimOnly = DimOnly.lower_bound_si(isl::dim::set, 0, 0);

      isl::basic_set DimHull = DimOnly.affine_hull();

      if (i == Dims - 1) {
        Int.push_back(1);
        Transform = Transform.equate(isl::dim::in, i, isl::dim::out, i);
        continue;
      }

      if (DimHull.dim(isl::dim::div) == 1) {
        isl::aff Diff = DimHull.get_div(0);
        isl::val Val = Diff.get_denominator_val();

        int ValInt = 1;
        if (Val.is_int()) {
          auto ValAPInt = APIntFromVal(Val);
          if (ValAPInt.isSignedIntN(32))
            ValInt = ValAPInt.getSExtValue();
        } else {
        }

        Int.push_back(ValInt);
        isl::constraint C = isl::constraint::alloc_equality(
            isl::local_space(Transform.get_space()));
        C = C.set_coefficient_si(isl::dim::out, i, ValInt);
        C = C.set_coefficient_si(isl::dim::in, i, -1);
        Transform = Transform.add_constraint(C);
        continue;
      }

      isl::basic_set ZeroSet = isl::basic_set(DimHull);
      ZeroSet = ZeroSet.fix_si(isl::dim::set, 0, 0);

      int ValInt = 1;
      if (ZeroSet.is_equal(DimHull)) {
        ValInt = 0;
      }

      Int.push_back(ValInt);
      Transform = Transform.equate(isl::dim::in, i, isl::dim::out, i);
    }

    isl::set MappedElements = isl::map(Transform).domain();
    if (!Elements.is_subset(MappedElements))
      continue;

    bool CanFold = true;
    if (Int[0] <= 1)
      CanFold = false;

    unsigned NumDims = Array->getNumberOfDimensions();
    for (unsigned i = 1; i < NumDims - 1; i++)
      if (Int[0] != Int[i] && Int[i])
        CanFold = false;

    if (!CanFold)
      continue;

    for (auto &Access : scop->access_functions())
      if (Access->getScopArrayInfo() == Array)
        Access->setAccessRelation(
            Access->getAccessRelation().apply_range(Transform));

    std::vector<const SCEV *> Sizes;
    for (unsigned i = 0; i < NumDims; i++) {
      auto Size = Array->getDimensionSize(i);

      if (i == NumDims - 1)
        Size = SE.getMulExpr(Size, SE.getConstant(Size->getType(), Int[0]));
      Sizes.push_back(Size);
    }

    Array->updateSizes(Sizes, false /* CheckConsistency */);
  }
}

void ScopBuilder::markFortranArrays() {
  for (ScopStmt &Stmt : *scop) {
    for (MemoryAccess *MemAcc : Stmt) {
      Value *FAD = MemAcc->getFortranArrayDescriptor();
      if (!FAD)
        continue;

      // TODO: const_cast-ing to edit
      ScopArrayInfo *SAI =
          const_cast<ScopArrayInfo *>(MemAcc->getLatestScopArrayInfo());
      assert(SAI && "memory access into a Fortran array does not "
                    "have an associated ScopArrayInfo");
      SAI->applyAndSetFAD(FAD);
    }
  }
}

void ScopBuilder::finalizeAccesses() {
  updateAccessDimensionality();
  foldSizeConstantsToRight();
  foldAccessRelations();
  assumeNoOutOfBounds();
  markFortranArrays();
}

void ScopBuilder::updateAccessDimensionality() {
  // Check all array accesses for each base pointer and find a (virtual) element
  // size for the base pointer that divides all access functions.
  for (ScopStmt &Stmt : *scop)
    for (MemoryAccess *Access : Stmt) {
      if (!Access->isArrayKind())
        continue;
      ScopArrayInfo *Array =
          const_cast<ScopArrayInfo *>(Access->getScopArrayInfo());

      if (Array->getNumberOfDimensions() != 1)
        continue;
      unsigned DivisibleSize = Array->getElemSizeInBytes();
      const SCEV *Subscript = Access->getSubscript(0);
      while (!isDivisible(Subscript, DivisibleSize, SE))
        DivisibleSize /= 2;
      auto *Ty = IntegerType::get(SE.getContext(), DivisibleSize * 8);
      Array->updateElementType(Ty);
    }

  for (auto &Stmt : *scop)
    for (auto &Access : Stmt)
      Access->updateDimensionality();
}

void ScopBuilder::foldAccessRelations() {
  for (auto &Stmt : *scop)
    for (auto &Access : Stmt)
      Access->foldAccessRelation();
}

void ScopBuilder::assumeNoOutOfBounds() {
  if (PollyIgnoreInbounds)
    return;
  for (auto &Stmt : *scop)
    for (auto &Access : Stmt) {
      isl::set Outside = Access->assumeNoOutOfBound();
      const auto &Loc = Access->getAccessInstruction()
                            ? Access->getAccessInstruction()->getDebugLoc()
                            : DebugLoc();
      recordAssumption(&RecordedAssumptions, INBOUNDS, Outside, Loc,
                       AS_ASSUMPTION);
    }
}

void ScopBuilder::ensureValueWrite(Instruction *Inst) {
  // Find the statement that defines the value of Inst. That statement has to
  // write the value to make it available to those statements that read it.
  ScopStmt *Stmt = scop->getStmtFor(Inst);

  // It is possible that the value is synthesizable within a loop (such that it
  // is not part of any statement), but not after the loop (where you need the
  // number of loop round-trips to synthesize it). In LCSSA-form a PHI node will
  // avoid this. In case the IR has no such PHI, use the last statement (where
  // the value is synthesizable) to write the value.
  if (!Stmt)
    Stmt = scop->getLastStmtFor(Inst->getParent());

  // Inst not defined within this SCoP.
  if (!Stmt)
    return;

  // Do not process further if the instruction is already written.
  if (Stmt->lookupValueWriteOf(Inst))
    return;

  addMemoryAccess(Stmt, Inst, MemoryAccess::MUST_WRITE, Inst, Inst->getType(),
                  true, Inst, ArrayRef<const SCEV *>(),
                  ArrayRef<const SCEV *>(), MemoryKind::Value);
}

void ScopBuilder::ensureValueRead(Value *V, ScopStmt *UserStmt) {
  // TODO: Make ScopStmt::ensureValueRead(Value*) offer the same functionality
  // to be able to replace this one. Currently, there is a split responsibility.
  // In a first step, the MemoryAccess is created, but without the
  // AccessRelation. In the second step by ScopStmt::buildAccessRelations(), the
  // AccessRelation is created. At least for scalar accesses, there is no new
  // information available at ScopStmt::buildAccessRelations(), so we could
  // create the AccessRelation right away. This is what
  // ScopStmt::ensureValueRead(Value*) does.

  auto *Scope = UserStmt->getSurroundingLoop();
  auto VUse = VirtualUse::create(scop.get(), UserStmt, Scope, V, false);
  switch (VUse.getKind()) {
  case VirtualUse::Constant:
  case VirtualUse::Block:
  case VirtualUse::Synthesizable:
  case VirtualUse::Hoisted:
  case VirtualUse::Intra:
    // Uses of these kinds do not need a MemoryAccess.
    break;

  case VirtualUse::ReadOnly:
    // Add MemoryAccess for invariant values only if requested.
    if (!ModelReadOnlyScalars)
      break;

    LLVM_FALLTHROUGH;
  case VirtualUse::Inter:

    // Do not create another MemoryAccess for reloading the value if one already
    // exists.
    if (UserStmt->lookupValueReadOf(V))
      break;

    addMemoryAccess(UserStmt, nullptr, MemoryAccess::READ, V, V->getType(),
                    true, V, ArrayRef<const SCEV *>(), ArrayRef<const SCEV *>(),
                    MemoryKind::Value);

    // Inter-statement uses need to write the value in their defining statement.
    if (VUse.isInter())
      ensureValueWrite(cast<Instruction>(V));
    break;
  }
}

void ScopBuilder::ensurePHIWrite(PHINode *PHI, ScopStmt *IncomingStmt,
                                 BasicBlock *IncomingBlock,
                                 Value *IncomingValue, bool IsExitBlock) {
  // As the incoming block might turn out to be an error statement ensure we
  // will create an exit PHI SAI object. It is needed during code generation
  // and would be created later anyway.
  if (IsExitBlock)
    scop->getOrCreateScopArrayInfo(PHI, PHI->getType(), {},
                                   MemoryKind::ExitPHI);

  // This is possible if PHI is in the SCoP's entry block. The incoming blocks
  // from outside the SCoP's region have no statement representation.
  if (!IncomingStmt)
    return;

  // Take care for the incoming value being available in the incoming block.
  // This must be done before the check for multiple PHI writes because multiple
  // exiting edges from subregion each can be the effective written value of the
  // subregion. As such, all of them must be made available in the subregion
  // statement.
  ensureValueRead(IncomingValue, IncomingStmt);

  // Do not add more than one MemoryAccess per PHINode and ScopStmt.
  if (MemoryAccess *Acc = IncomingStmt->lookupPHIWriteOf(PHI)) {
    assert(Acc->getAccessInstruction() == PHI);
    Acc->addIncoming(IncomingBlock, IncomingValue);
    return;
  }

  MemoryAccess *Acc = addMemoryAccess(
      IncomingStmt, PHI, MemoryAccess::MUST_WRITE, PHI, PHI->getType(), true,
      PHI, ArrayRef<const SCEV *>(), ArrayRef<const SCEV *>(),
      IsExitBlock ? MemoryKind::ExitPHI : MemoryKind::PHI);
  assert(Acc);
  Acc->addIncoming(IncomingBlock, IncomingValue);
}

void ScopBuilder::addPHIReadAccess(ScopStmt *PHIStmt, PHINode *PHI) {
  addMemoryAccess(PHIStmt, PHI, MemoryAccess::READ, PHI, PHI->getType(), true,
                  PHI, ArrayRef<const SCEV *>(), ArrayRef<const SCEV *>(),
                  MemoryKind::PHI);
}

void ScopBuilder::buildDomain(ScopStmt &Stmt) {
  isl::id Id = isl::id::alloc(scop->getIslCtx(), Stmt.getBaseName(), &Stmt);

  Stmt.Domain = scop->getDomainConditions(&Stmt);
  Stmt.Domain = Stmt.Domain.set_tuple_id(Id);
}

void ScopBuilder::collectSurroundingLoops(ScopStmt &Stmt) {
  isl::set Domain = Stmt.getDomain();
  BasicBlock *BB = Stmt.getEntryBlock();

  Loop *L = LI.getLoopFor(BB);

  while (L && Stmt.isRegionStmt() && Stmt.getRegion()->contains(L))
    L = L->getParentLoop();

  SmallVector<llvm::Loop *, 8> Loops;

  while (L && Stmt.getParent()->getRegion().contains(L)) {
    Loops.push_back(L);
    L = L->getParentLoop();
  }

  Stmt.NestLoops.insert(Stmt.NestLoops.begin(), Loops.rbegin(), Loops.rend());
}

/// Return the reduction type for a given binary operator.
static polly::MemoryAccess::ReductionType
getReductionType(const BinaryOperator *BinOp, const Instruction *Load) {
  if (!BinOp)
    return polly::MemoryAccess::RT_NONE;
  switch (BinOp->getOpcode()) {
  case polly::Instruction::FAdd:
    if (!BinOp->isFast())
      return polly::MemoryAccess::RT_NONE;
    LLVM_FALLTHROUGH;
  case polly::Instruction::Add:
    return polly::MemoryAccess::RT_ADD;
  case polly::Instruction::Or:
    return polly::MemoryAccess::RT_BOR;
  case polly::Instruction::Xor:
    return polly::MemoryAccess::RT_BXOR;
  case polly::Instruction::And:
    return polly::MemoryAccess::RT_BAND;
  case polly::Instruction::FMul:
    if (!BinOp->isFast())
      return polly::MemoryAccess::RT_NONE;
    LLVM_FALLTHROUGH;
  case polly::Instruction::Mul:
    if (DisableMultiplicativeReductions)
      return polly::MemoryAccess::RT_NONE;
    return polly::MemoryAccess::RT_MUL;
  default:
    return polly::MemoryAccess::RT_NONE;
  }
}

void ScopBuilder::checkForReductions(ScopStmt &Stmt) {
  SmallVector<MemoryAccess *, 2> Loads;
  SmallVector<std::pair<MemoryAccess *, MemoryAccess *>, 4> Candidates;

  // First collect candidate load-store reduction chains by iterating over all
  // stores and collecting possible reduction loads.
  for (MemoryAccess *StoreMA : Stmt) {
    if (StoreMA->isRead())
      continue;

    Loads.clear();
    collectCandidateReductionLoads(StoreMA, Loads);
    for (MemoryAccess *LoadMA : Loads)
      Candidates.push_back(std::make_pair(LoadMA, StoreMA));
  }

  // Then check each possible candidate pair.
  for (const auto &CandidatePair : Candidates) {
    bool Valid = true;
    isl::map LoadAccs = CandidatePair.first->getAccessRelation();
    isl::map StoreAccs = CandidatePair.second->getAccessRelation();

    // Skip those with obviously unequal base addresses.
    if (!LoadAccs.has_equal_space(StoreAccs)) {
      continue;
    }

    // And check if the remaining for overlap with other memory accesses.
    isl::map AllAccsRel = LoadAccs.unite(StoreAccs);
    AllAccsRel = AllAccsRel.intersect_domain(Stmt.getDomain());
    isl::set AllAccs = AllAccsRel.range();

    for (MemoryAccess *MA : Stmt) {
      if (MA == CandidatePair.first || MA == CandidatePair.second)
        continue;

      isl::map AccRel =
          MA->getAccessRelation().intersect_domain(Stmt.getDomain());
      isl::set Accs = AccRel.range();

      if (AllAccs.has_equal_space(Accs)) {
        isl::set OverlapAccs = Accs.intersect(AllAccs);
        Valid = Valid && OverlapAccs.is_empty();
      }
    }

    if (!Valid)
      continue;

    const LoadInst *Load =
        dyn_cast<const LoadInst>(CandidatePair.first->getAccessInstruction());
    MemoryAccess::ReductionType RT =
        getReductionType(dyn_cast<BinaryOperator>(Load->user_back()), Load);

    // If no overlapping access was found we mark the load and store as
    // reduction like.
    CandidatePair.first->markAsReductionLike(RT);
    CandidatePair.second->markAsReductionLike(RT);
  }
}

void ScopBuilder::verifyInvariantLoads() {
  auto &RIL = scop->getRequiredInvariantLoads();
  for (LoadInst *LI : RIL) {
    assert(LI && scop->contains(LI));
    // If there exists a statement in the scop which has a memory access for
    // @p LI, then mark this scop as infeasible for optimization.
    for (ScopStmt &Stmt : *scop)
      if (Stmt.getArrayAccessOrNULLFor(LI)) {
        scop->invalidate(INVARIANTLOAD, LI->getDebugLoc(), LI->getParent());
        return;
      }
  }
}

void ScopBuilder::hoistInvariantLoads() {
  if (!PollyInvariantLoadHoisting)
    return;

  isl::union_map Writes = scop->getWrites();
  for (ScopStmt &Stmt : *scop) {
    InvariantAccessesTy InvariantAccesses;

    for (MemoryAccess *Access : Stmt) {
      isl::set NHCtx = getNonHoistableCtx(Access, Writes);
      if (!NHCtx.is_null())
        InvariantAccesses.push_back({Access, NHCtx});
    }

    // Transfer the memory access from the statement to the SCoP.
    for (auto InvMA : InvariantAccesses)
      Stmt.removeMemoryAccess(InvMA.MA);
    addInvariantLoads(Stmt, InvariantAccesses);
  }
}

/// Check if an access range is too complex.
///
/// An access range is too complex, if it contains either many disjuncts or
/// very complex expressions. As a simple heuristic, we assume if a set to
/// be too complex if the sum of existentially quantified dimensions and
/// set dimensions is larger than a threshold. This reliably detects both
/// sets with many disjuncts as well as sets with many divisions as they
/// arise in h264.
///
/// @param AccessRange The range to check for complexity.
///
/// @returns True if the access range is too complex.
static bool isAccessRangeTooComplex(isl::set AccessRange) {
  int NumTotalDims = 0;

  for (isl::basic_set BSet : AccessRange.get_basic_set_list()) {
    NumTotalDims += BSet.dim(isl::dim::div);
    NumTotalDims += BSet.dim(isl::dim::set);
  }

  if (NumTotalDims > MaxDimensionsInAccessRange)
    return true;

  return false;
}

bool ScopBuilder::hasNonHoistableBasePtrInScop(MemoryAccess *MA,
                                               isl::union_map Writes) {
  if (auto *BasePtrMA = scop->lookupBasePtrAccess(MA)) {
    return getNonHoistableCtx(BasePtrMA, Writes).is_null();
  }

  Value *BaseAddr = MA->getOriginalBaseAddr();
  if (auto *BasePtrInst = dyn_cast<Instruction>(BaseAddr))
    if (!isa<LoadInst>(BasePtrInst))
      return scop->contains(BasePtrInst);

  return false;
}

void ScopBuilder::addUserContext() {
  if (UserContextStr.empty())
    return;

  isl::set UserContext = isl::set(scop->getIslCtx(), UserContextStr.c_str());
  isl::space Space = scop->getParamSpace();
  if (Space.dim(isl::dim::param) != UserContext.dim(isl::dim::param)) {
    std::string SpaceStr = Space.to_str();
    errs() << "Error: the context provided in -polly-context has not the same "
           << "number of dimensions than the computed context. Due to this "
           << "mismatch, the -polly-context option is ignored. Please provide "
           << "the context in the parameter space: " << SpaceStr << ".\n";
    return;
  }

  for (auto i : seq<isl_size>(0, Space.dim(isl::dim::param))) {
    std::string NameContext =
        scop->getContext().get_dim_name(isl::dim::param, i);
    std::string NameUserContext = UserContext.get_dim_name(isl::dim::param, i);

    if (NameContext != NameUserContext) {
      std::string SpaceStr = Space.to_str();
      errs() << "Error: the name of dimension " << i
             << " provided in -polly-context "
             << "is '" << NameUserContext << "', but the name in the computed "
             << "context is '" << NameContext
             << "'. Due to this name mismatch, "
             << "the -polly-context option is ignored. Please provide "
             << "the context in the parameter space: " << SpaceStr << ".\n";
      return;
    }

    UserContext = UserContext.set_dim_id(isl::dim::param, i,
                                         Space.get_dim_id(isl::dim::param, i));
  }
  isl::set newContext = scop->getContext().intersect(UserContext);
  scop->setContext(newContext);
}

isl::set ScopBuilder::getNonHoistableCtx(MemoryAccess *Access,
                                         isl::union_map Writes) {
  // TODO: Loads that are not loop carried, hence are in a statement with
  //       zero iterators, are by construction invariant, though we
  //       currently "hoist" them anyway. This is necessary because we allow
  //       them to be treated as parameters (e.g., in conditions) and our code
  //       generation would otherwise use the old value.

  auto &Stmt = *Access->getStatement();
  BasicBlock *BB = Stmt.getEntryBlock();

  if (Access->isScalarKind() || Access->isWrite() || !Access->isAffine() ||
      Access->isMemoryIntrinsic())
    return {};

  // Skip accesses that have an invariant base pointer which is defined but
  // not loaded inside the SCoP. This can happened e.g., if a readnone call
  // returns a pointer that is used as a base address. However, as we want
  // to hoist indirect pointers, we allow the base pointer to be defined in
  // the region if it is also a memory access. Each ScopArrayInfo object
  // that has a base pointer origin has a base pointer that is loaded and
  // that it is invariant, thus it will be hoisted too. However, if there is
  // no base pointer origin we check that the base pointer is defined
  // outside the region.
  auto *LI = cast<LoadInst>(Access->getAccessInstruction());
  if (hasNonHoistableBasePtrInScop(Access, Writes))
    return {};

  isl::map AccessRelation = Access->getAccessRelation();
  assert(!AccessRelation.is_empty());

  if (AccessRelation.involves_dims(isl::dim::in, 0, Stmt.getNumIterators()))
    return {};

  AccessRelation = AccessRelation.intersect_domain(Stmt.getDomain());
  isl::set SafeToLoad;

  auto &DL = scop->getFunction().getParent()->getDataLayout();
  if (isSafeToLoadUnconditionally(LI->getPointerOperand(), LI->getType(),
                                  LI->getAlign(), DL)) {
    SafeToLoad = isl::set::universe(AccessRelation.get_space().range());
  } else if (BB != LI->getParent()) {
    // Skip accesses in non-affine subregions as they might not be executed
    // under the same condition as the entry of the non-affine subregion.
    return {};
  } else {
    SafeToLoad = AccessRelation.range();
  }

  if (isAccessRangeTooComplex(AccessRelation.range()))
    return {};

  isl::union_map Written = Writes.intersect_range(SafeToLoad);
  isl::set WrittenCtx = Written.params();
  bool IsWritten = !WrittenCtx.is_empty();

  if (!IsWritten)
    return WrittenCtx;

  WrittenCtx = WrittenCtx.remove_divs();
  bool TooComplex = WrittenCtx.n_basic_set() >= MaxDisjunctsInDomain;
  if (TooComplex || !isRequiredInvariantLoad(LI))
    return {};

  scop->addAssumption(INVARIANTLOAD, WrittenCtx, LI->getDebugLoc(),
                      AS_RESTRICTION, LI->getParent());
  return WrittenCtx;
}

static bool isAParameter(llvm::Value *maybeParam, const Function &F) {
  for (const llvm::Argument &Arg : F.args())
    if (&Arg == maybeParam)
      return true;

  return false;
}

bool ScopBuilder::canAlwaysBeHoisted(MemoryAccess *MA,
                                     bool StmtInvalidCtxIsEmpty,
                                     bool MAInvalidCtxIsEmpty,
                                     bool NonHoistableCtxIsEmpty) {
  LoadInst *LInst = cast<LoadInst>(MA->getAccessInstruction());
  const DataLayout &DL = LInst->getParent()->getModule()->getDataLayout();
  if (PollyAllowDereferenceOfAllFunctionParams &&
      isAParameter(LInst->getPointerOperand(), scop->getFunction()))
    return true;

  // TODO: We can provide more information for better but more expensive
  //       results.
  if (!isDereferenceableAndAlignedPointer(
          LInst->getPointerOperand(), LInst->getType(), LInst->getAlign(), DL))
    return false;

  // If the location might be overwritten we do not hoist it unconditionally.
  //
  // TODO: This is probably too conservative.
  if (!NonHoistableCtxIsEmpty)
    return false;

  // If a dereferenceable load is in a statement that is modeled precisely we
  // can hoist it.
  if (StmtInvalidCtxIsEmpty && MAInvalidCtxIsEmpty)
    return true;

  // Even if the statement is not modeled precisely we can hoist the load if it
  // does not involve any parameters that might have been specialized by the
  // statement domain.
  for (const SCEV *Subscript : MA->subscripts())
    if (!isa<SCEVConstant>(Subscript))
      return false;
  return true;
}

void ScopBuilder::addInvariantLoads(ScopStmt &Stmt,
                                    InvariantAccessesTy &InvMAs) {
  if (InvMAs.empty())
    return;

  isl::set StmtInvalidCtx = Stmt.getInvalidContext();
  bool StmtInvalidCtxIsEmpty = StmtInvalidCtx.is_empty();

  // Get the context under which the statement is executed but remove the error
  // context under which this statement is reached.
  isl::set DomainCtx = Stmt.getDomain().params();
  DomainCtx = DomainCtx.subtract(StmtInvalidCtx);

  if (DomainCtx.n_basic_set() >= MaxDisjunctsInDomain) {
    auto *AccInst = InvMAs.front().MA->getAccessInstruction();
    scop->invalidate(COMPLEXITY, AccInst->getDebugLoc(), AccInst->getParent());
    return;
  }

  // Project out all parameters that relate to loads in the statement. Otherwise
  // we could have cyclic dependences on the constraints under which the
  // hoisted loads are executed and we could not determine an order in which to
  // pre-load them. This happens because not only lower bounds are part of the
  // domain but also upper bounds.
  for (auto &InvMA : InvMAs) {
    auto *MA = InvMA.MA;
    Instruction *AccInst = MA->getAccessInstruction();
    if (SE.isSCEVable(AccInst->getType())) {
      SetVector<Value *> Values;
      for (const SCEV *Parameter : scop->parameters()) {
        Values.clear();
        findValues(Parameter, SE, Values);
        if (!Values.count(AccInst))
          continue;

        isl::id ParamId = scop->getIdForParam(Parameter);
        if (!ParamId.is_null()) {
          int Dim = DomainCtx.find_dim_by_id(isl::dim::param, ParamId);
          if (Dim >= 0)
            DomainCtx = DomainCtx.eliminate(isl::dim::param, Dim, 1);
        }
      }
    }
  }

  for (auto &InvMA : InvMAs) {
    auto *MA = InvMA.MA;
    isl::set NHCtx = InvMA.NonHoistableCtx;

    // Check for another invariant access that accesses the same location as
    // MA and if found consolidate them. Otherwise create a new equivalence
    // class at the end of InvariantEquivClasses.
    LoadInst *LInst = cast<LoadInst>(MA->getAccessInstruction());
    Type *Ty = LInst->getType();
    const SCEV *PointerSCEV = SE.getSCEV(LInst->getPointerOperand());

    isl::set MAInvalidCtx = MA->getInvalidContext();
    bool NonHoistableCtxIsEmpty = NHCtx.is_empty();
    bool MAInvalidCtxIsEmpty = MAInvalidCtx.is_empty();

    isl::set MACtx;
    // Check if we know that this pointer can be speculatively accessed.
    if (canAlwaysBeHoisted(MA, StmtInvalidCtxIsEmpty, MAInvalidCtxIsEmpty,
                           NonHoistableCtxIsEmpty)) {
      MACtx = isl::set::universe(DomainCtx.get_space());
    } else {
      MACtx = DomainCtx;
      MACtx = MACtx.subtract(MAInvalidCtx.unite(NHCtx));
      MACtx = MACtx.gist_params(scop->getContext());
    }

    bool Consolidated = false;
    for (auto &IAClass : scop->invariantEquivClasses()) {
      if (PointerSCEV != IAClass.IdentifyingPointer || Ty != IAClass.AccessType)
        continue;

      // If the pointer and the type is equal check if the access function wrt.
      // to the domain is equal too. It can happen that the domain fixes
      // parameter values and these can be different for distinct part of the
      // SCoP. If this happens we cannot consolidate the loads but need to
      // create a new invariant load equivalence class.
      auto &MAs = IAClass.InvariantAccesses;
      if (!MAs.empty()) {
        auto *LastMA = MAs.front();

        isl::set AR = MA->getAccessRelation().range();
        isl::set LastAR = LastMA->getAccessRelation().range();
        bool SameAR = AR.is_equal(LastAR);

        if (!SameAR)
          continue;
      }

      // Add MA to the list of accesses that are in this class.
      MAs.push_front(MA);

      Consolidated = true;

      // Unify the execution context of the class and this statement.
      isl::set IAClassDomainCtx = IAClass.ExecutionContext;
      if (!IAClassDomainCtx.is_null())
        IAClassDomainCtx = IAClassDomainCtx.unite(MACtx).coalesce();
      else
        IAClassDomainCtx = MACtx;
      IAClass.ExecutionContext = IAClassDomainCtx;
      break;
    }

    if (Consolidated)
      continue;

    MACtx = MACtx.coalesce();

    // If we did not consolidate MA, thus did not find an equivalence class
    // for it, we create a new one.
    scop->addInvariantEquivClass(
        InvariantEquivClassTy{PointerSCEV, MemoryAccessList{MA}, MACtx, Ty});
  }
}

void ScopBuilder::collectCandidateReductionLoads(
    MemoryAccess *StoreMA, SmallVectorImpl<MemoryAccess *> &Loads) {
  ScopStmt *Stmt = StoreMA->getStatement();

  auto *Store = dyn_cast<StoreInst>(StoreMA->getAccessInstruction());
  if (!Store)
    return;

  // Skip if there is not one binary operator between the load and the store
  auto *BinOp = dyn_cast<BinaryOperator>(Store->getValueOperand());
  if (!BinOp)
    return;

  // Skip if the binary operators has multiple uses
  if (BinOp->getNumUses() != 1)
    return;

  // Skip if the opcode of the binary operator is not commutative/associative
  if (!BinOp->isCommutative() || !BinOp->isAssociative())
    return;

  // Skip if the binary operator is outside the current SCoP
  if (BinOp->getParent() != Store->getParent())
    return;

  // Skip if it is a multiplicative reduction and we disabled them
  if (DisableMultiplicativeReductions &&
      (BinOp->getOpcode() == Instruction::Mul ||
       BinOp->getOpcode() == Instruction::FMul))
    return;

  // Check the binary operator operands for a candidate load
  auto *PossibleLoad0 = dyn_cast<LoadInst>(BinOp->getOperand(0));
  auto *PossibleLoad1 = dyn_cast<LoadInst>(BinOp->getOperand(1));
  if (!PossibleLoad0 && !PossibleLoad1)
    return;

  // A load is only a candidate if it cannot escape (thus has only this use)
  if (PossibleLoad0 && PossibleLoad0->getNumUses() == 1)
    if (PossibleLoad0->getParent() == Store->getParent())
      Loads.push_back(&Stmt->getArrayAccessFor(PossibleLoad0));
  if (PossibleLoad1 && PossibleLoad1->getNumUses() == 1)
    if (PossibleLoad1->getParent() == Store->getParent())
      Loads.push_back(&Stmt->getArrayAccessFor(PossibleLoad1));
}

/// Find the canonical scop array info object for a set of invariant load
/// hoisted loads. The canonical array is the one that corresponds to the
/// first load in the list of accesses which is used as base pointer of a
/// scop array.
static const ScopArrayInfo *findCanonicalArray(Scop &S,
                                               MemoryAccessList &Accesses) {
  for (polly::MemoryAccess *Access : Accesses) {
    const ScopArrayInfo *CanonicalArray = S.getScopArrayInfoOrNull(
        Access->getAccessInstruction(), MemoryKind::Array);
    if (CanonicalArray)
      return CanonicalArray;
  }
  return nullptr;
}

/// Check if @p Array severs as base array in an invariant load.
static bool isUsedForIndirectHoistedLoad(Scop &S, const ScopArrayInfo *Array) {
  for (InvariantEquivClassTy &EqClass2 : S.getInvariantAccesses())
    for (polly::MemoryAccess *Access2 : EqClass2.InvariantAccesses)
      if (Access2->getScopArrayInfo() == Array)
        return true;
  return false;
}

/// Replace the base pointer arrays in all memory accesses referencing @p Old,
/// with a reference to @p New.
static void replaceBasePtrArrays(Scop &S, const ScopArrayInfo *Old,
                                 const ScopArrayInfo *New) {
  for (ScopStmt &Stmt : S)
    for (polly::MemoryAccess *Access : Stmt) {
      if (Access->getLatestScopArrayInfo() != Old)
        continue;

      isl::id Id = New->getBasePtrId();
      isl::map Map = Access->getAccessRelation();
      Map = Map.set_tuple_id(isl::dim::out, Id);
      Access->setAccessRelation(Map);
    }
}

void ScopBuilder::canonicalizeDynamicBasePtrs() {
  for (InvariantEquivClassTy &EqClass : scop->InvariantEquivClasses) {
    MemoryAccessList &BasePtrAccesses = EqClass.InvariantAccesses;

    const ScopArrayInfo *CanonicalBasePtrSAI =
        findCanonicalArray(*scop, BasePtrAccesses);

    if (!CanonicalBasePtrSAI)
      continue;

    for (MemoryAccess *BasePtrAccess : BasePtrAccesses) {
      const ScopArrayInfo *BasePtrSAI = scop->getScopArrayInfoOrNull(
          BasePtrAccess->getAccessInstruction(), MemoryKind::Array);
      if (!BasePtrSAI || BasePtrSAI == CanonicalBasePtrSAI ||
          !BasePtrSAI->isCompatibleWith(CanonicalBasePtrSAI))
        continue;

      // we currently do not canonicalize arrays where some accesses are
      // hoisted as invariant loads. If we would, we need to update the access
      // function of the invariant loads as well. However, as this is not a
      // very common situation, we leave this for now to avoid further
      // complexity increases.
      if (isUsedForIndirectHoistedLoad(*scop, BasePtrSAI))
        continue;

      replaceBasePtrArrays(*scop, BasePtrSAI, CanonicalBasePtrSAI);
    }
  }
}

void ScopBuilder::buildAccessRelations(ScopStmt &Stmt) {
  for (MemoryAccess *Access : Stmt.MemAccs) {
    Type *ElementType = Access->getElementType();

    MemoryKind Ty;
    if (Access->isPHIKind())
      Ty = MemoryKind::PHI;
    else if (Access->isExitPHIKind())
      Ty = MemoryKind::ExitPHI;
    else if (Access->isValueKind())
      Ty = MemoryKind::Value;
    else
      Ty = MemoryKind::Array;

    // Create isl::pw_aff for SCEVs which describe sizes. Collect all
    // assumptions which are taken. isl::pw_aff objects are cached internally
    // and they are used later by scop.
    for (const SCEV *Size : Access->Sizes) {
      if (!Size)
        continue;
      scop->getPwAff(Size, nullptr, false, &RecordedAssumptions);
    }
    auto *SAI = scop->getOrCreateScopArrayInfo(Access->getOriginalBaseAddr(),
                                               ElementType, Access->Sizes, Ty);

    // Create isl::pw_aff for SCEVs which describe subscripts. Collect all
    // assumptions which are taken. isl::pw_aff objects are cached internally
    // and they are used later by scop.
    for (const SCEV *Subscript : Access->subscripts()) {
      if (!Access->isAffine() || !Subscript)
        continue;
      scop->getPwAff(Subscript, Stmt.getEntryBlock(), false,
                     &RecordedAssumptions);
    }
    Access->buildAccessRelation(SAI);
    scop->addAccessData(Access);
  }
}

/// Add the minimal/maximal access in @p Set to @p User.
///
/// @return True if more accesses should be added, false if we reached the
///         maximal number of run-time checks to be generated.
static bool buildMinMaxAccess(isl::set Set,
                              Scop::MinMaxVectorTy &MinMaxAccesses, Scop &S) {
  isl::pw_multi_aff MinPMA, MaxPMA;
  isl::pw_aff LastDimAff;
  isl::aff OneAff;
  unsigned Pos;

  Set = Set.remove_divs();
  polly::simplify(Set);

  if (Set.n_basic_set() > RunTimeChecksMaxAccessDisjuncts)
    Set = Set.simple_hull();

  // Restrict the number of parameters involved in the access as the lexmin/
  // lexmax computation will take too long if this number is high.
  //
  // Experiments with a simple test case using an i7 4800MQ:
  //
  //  #Parameters involved | Time (in sec)
  //            6          |     0.01
  //            7          |     0.04
  //            8          |     0.12
  //            9          |     0.40
  //           10          |     1.54
  //           11          |     6.78
  //           12          |    30.38
  //
  if (isl_set_n_param(Set.get()) >
      static_cast<isl_size>(RunTimeChecksMaxParameters)) {
    unsigned InvolvedParams = 0;
    for (unsigned u = 0, e = isl_set_n_param(Set.get()); u < e; u++)
      if (Set.involves_dims(isl::dim::param, u, 1))
        InvolvedParams++;

    if (InvolvedParams > RunTimeChecksMaxParameters)
      return false;
  }

  MinPMA = Set.lexmin_pw_multi_aff();
  MaxPMA = Set.lexmax_pw_multi_aff();

  MinPMA = MinPMA.coalesce();
  MaxPMA = MaxPMA.coalesce();

  // Adjust the last dimension of the maximal access by one as we want to
  // enclose the accessed memory region by MinPMA and MaxPMA. The pointer
  // we test during code generation might now point after the end of the
  // allocated array but we will never dereference it anyway.
  assert((MaxPMA.is_null() || MaxPMA.dim(isl::dim::out)) &&
         "Assumed at least one output dimension");

  Pos = MaxPMA.dim(isl::dim::out) - 1;
  LastDimAff = MaxPMA.get_pw_aff(Pos);
  OneAff = isl::aff(isl::local_space(LastDimAff.get_domain_space()));
  OneAff = OneAff.add_constant_si(1);
  LastDimAff = LastDimAff.add(OneAff);
  MaxPMA = MaxPMA.set_pw_aff(Pos, LastDimAff);

  if (MinPMA.is_null() || MaxPMA.is_null())
    return false;

  MinMaxAccesses.push_back(std::make_pair(MinPMA, MaxPMA));

  return true;
}

/// Wrapper function to calculate minimal/maximal accesses to each array.
bool ScopBuilder::calculateMinMaxAccess(AliasGroupTy AliasGroup,
                                        Scop::MinMaxVectorTy &MinMaxAccesses) {
  MinMaxAccesses.reserve(AliasGroup.size());

  isl::union_set Domains = scop->getDomains();
  isl::union_map Accesses = isl::union_map::empty(scop->getParamSpace());

  for (MemoryAccess *MA : AliasGroup)
    Accesses = Accesses.add_map(MA->getAccessRelation());

  Accesses = Accesses.intersect_domain(Domains);
  isl::union_set Locations = Accesses.range();

  bool LimitReached = false;
  for (isl::set Set : Locations.get_set_list()) {
    LimitReached |= !buildMinMaxAccess(Set, MinMaxAccesses, *scop);
    if (LimitReached)
      break;
  }

  return !LimitReached;
}

static isl::set getAccessDomain(polly::MemoryAccess *MA) {
  isl::set Domain = MA->getStatement()->getDomain();
  Domain = Domain.project_out(isl::dim::set, 0, Domain.n_dim());
  return Domain.reset_tuple_id();
}

bool ScopBuilder::buildAliasChecks() {
  if (!PollyUseRuntimeAliasChecks)
    return true;

  if (buildAliasGroups()) {
    // Aliasing assumptions do not go through addAssumption but we still want to
    // collect statistics so we do it here explicitly.
    if (scop->getAliasGroups().size())
      Scop::incrementNumberOfAliasingAssumptions(1);
    return true;
  }

  // If a problem occurs while building the alias groups we need to delete
  // this SCoP and pretend it wasn't valid in the first place. To this end
  // we make the assumed context infeasible.
  scop->invalidate(ALIASING, DebugLoc());

  LLVM_DEBUG(
      dbgs() << "\n\nNOTE: Run time checks for " << scop->getNameStr()
             << " could not be created as the number of parameters involved "
                "is too high. The SCoP will be "
                "dismissed.\nUse:\n\t--polly-rtc-max-parameters=X\nto adjust "
                "the maximal number of parameters but be advised that the "
                "compile time might increase exponentially.\n\n");
  return false;
}

std::tuple<ScopBuilder::AliasGroupVectorTy, DenseSet<const ScopArrayInfo *>>
ScopBuilder::buildAliasGroupsForAccesses() {
  AliasSetTracker AST(AA);

  DenseMap<Value *, MemoryAccess *> PtrToAcc;
  DenseSet<const ScopArrayInfo *> HasWriteAccess;
  for (ScopStmt &Stmt : *scop) {

    isl::set StmtDomain = Stmt.getDomain();
    bool StmtDomainEmpty = StmtDomain.is_empty();

    // Statements with an empty domain will never be executed.
    if (StmtDomainEmpty)
      continue;

    for (MemoryAccess *MA : Stmt) {
      if (MA->isScalarKind())
        continue;
      if (!MA->isRead())
        HasWriteAccess.insert(MA->getScopArrayInfo());
      MemAccInst Acc(MA->getAccessInstruction());
      if (MA->isRead() && isa<MemTransferInst>(Acc))
        PtrToAcc[cast<MemTransferInst>(Acc)->getRawSource()] = MA;
      else
        PtrToAcc[Acc.getPointerOperand()] = MA;
      AST.add(Acc);
    }
  }

  AliasGroupVectorTy AliasGroups;
  for (AliasSet &AS : AST) {
    if (AS.isMustAlias() || AS.isForwardingAliasSet())
      continue;
    AliasGroupTy AG;
    for (auto &PR : AS)
      AG.push_back(PtrToAcc[PR.getValue()]);
    if (AG.size() < 2)
      continue;
    AliasGroups.push_back(std::move(AG));
  }

  return std::make_tuple(AliasGroups, HasWriteAccess);
}

bool ScopBuilder::buildAliasGroups() {
  // To create sound alias checks we perform the following steps:
  //   o) We partition each group into read only and non read only accesses.
  //   o) For each group with more than one base pointer we then compute minimal
  //      and maximal accesses to each array of a group in read only and non
  //      read only partitions separately.
  AliasGroupVectorTy AliasGroups;
  DenseSet<const ScopArrayInfo *> HasWriteAccess;

  std::tie(AliasGroups, HasWriteAccess) = buildAliasGroupsForAccesses();

  splitAliasGroupsByDomain(AliasGroups);

  for (AliasGroupTy &AG : AliasGroups) {
    if (!scop->hasFeasibleRuntimeContext())
      return false;

    {
      IslMaxOperationsGuard MaxOpGuard(scop->getIslCtx().get(), OptComputeOut);
      bool Valid = buildAliasGroup(AG, HasWriteAccess);
      if (!Valid)
        return false;
    }
    if (isl_ctx_last_error(scop->getIslCtx().get()) == isl_error_quota) {
      scop->invalidate(COMPLEXITY, DebugLoc());
      return false;
    }
  }

  return true;
}

bool ScopBuilder::buildAliasGroup(
    AliasGroupTy &AliasGroup, DenseSet<const ScopArrayInfo *> HasWriteAccess) {
  AliasGroupTy ReadOnlyAccesses;
  AliasGroupTy ReadWriteAccesses;
  SmallPtrSet<const ScopArrayInfo *, 4> ReadWriteArrays;
  SmallPtrSet<const ScopArrayInfo *, 4> ReadOnlyArrays;

  if (AliasGroup.size() < 2)
    return true;

  for (MemoryAccess *Access : AliasGroup) {
    ORE.emit(OptimizationRemarkAnalysis(DEBUG_TYPE, "PossibleAlias",
                                        Access->getAccessInstruction())
             << "Possibly aliasing pointer, use restrict keyword.");
    const ScopArrayInfo *Array = Access->getScopArrayInfo();
    if (HasWriteAccess.count(Array)) {
      ReadWriteArrays.insert(Array);
      ReadWriteAccesses.push_back(Access);
    } else {
      ReadOnlyArrays.insert(Array);
      ReadOnlyAccesses.push_back(Access);
    }
  }

  // If there are no read-only pointers, and less than two read-write pointers,
  // no alias check is needed.
  if (ReadOnlyAccesses.empty() && ReadWriteArrays.size() <= 1)
    return true;

  // If there is no read-write pointer, no alias check is needed.
  if (ReadWriteArrays.empty())
    return true;

  // For non-affine accesses, no alias check can be generated as we cannot
  // compute a sufficiently tight lower and upper bound: bail out.
  for (MemoryAccess *MA : AliasGroup) {
    if (!MA->isAffine()) {
      scop->invalidate(ALIASING, MA->getAccessInstruction()->getDebugLoc(),
                       MA->getAccessInstruction()->getParent());
      return false;
    }
  }

  // Ensure that for all memory accesses for which we generate alias checks,
  // their base pointers are available.
  for (MemoryAccess *MA : AliasGroup) {
    if (MemoryAccess *BasePtrMA = scop->lookupBasePtrAccess(MA))
      scop->addRequiredInvariantLoad(
          cast<LoadInst>(BasePtrMA->getAccessInstruction()));
  }

  //  scop->getAliasGroups().emplace_back();
  //  Scop::MinMaxVectorPairTy &pair = scop->getAliasGroups().back();
  Scop::MinMaxVectorTy MinMaxAccessesReadWrite;
  Scop::MinMaxVectorTy MinMaxAccessesReadOnly;

  bool Valid;

  Valid = calculateMinMaxAccess(ReadWriteAccesses, MinMaxAccessesReadWrite);

  if (!Valid)
    return false;

  // Bail out if the number of values we need to compare is too large.
  // This is important as the number of comparisons grows quadratically with
  // the number of values we need to compare.
  if (MinMaxAccessesReadWrite.size() + ReadOnlyArrays.size() >
      RunTimeChecksMaxArraysPerGroup)
    return false;

  Valid = calculateMinMaxAccess(ReadOnlyAccesses, MinMaxAccessesReadOnly);

  scop->addAliasGroup(MinMaxAccessesReadWrite, MinMaxAccessesReadOnly);
  if (!Valid)
    return false;

  return true;
}

void ScopBuilder::splitAliasGroupsByDomain(AliasGroupVectorTy &AliasGroups) {
  for (unsigned u = 0; u < AliasGroups.size(); u++) {
    AliasGroupTy NewAG;
    AliasGroupTy &AG = AliasGroups[u];
    AliasGroupTy::iterator AGI = AG.begin();
    isl::set AGDomain = getAccessDomain(*AGI);
    while (AGI != AG.end()) {
      MemoryAccess *MA = *AGI;
      isl::set MADomain = getAccessDomain(MA);
      if (AGDomain.is_disjoint(MADomain)) {
        NewAG.push_back(MA);
        AGI = AG.erase(AGI);
      } else {
        AGDomain = AGDomain.unite(MADomain);
        AGI++;
      }
    }
    if (NewAG.size() > 1)
      AliasGroups.push_back(std::move(NewAG));
  }
}

#ifndef NDEBUG
static void verifyUse(Scop *S, Use &Op, LoopInfo &LI) {
  auto PhysUse = VirtualUse::create(S, Op, &LI, false);
  auto VirtUse = VirtualUse::create(S, Op, &LI, true);
  assert(PhysUse.getKind() == VirtUse.getKind());
}

/// Check the consistency of every statement's MemoryAccesses.
///
/// The check is carried out by expecting the "physical" kind of use (derived
/// from the BasicBlocks instructions resides in) to be same as the "virtual"
/// kind of use (derived from a statement's MemoryAccess).
///
/// The "physical" uses are taken by ensureValueRead to determine whether to
/// create MemoryAccesses. When done, the kind of scalar access should be the
/// same no matter which way it was derived.
///
/// The MemoryAccesses might be changed by later SCoP-modifying passes and hence
/// can intentionally influence on the kind of uses (not corresponding to the
/// "physical" anymore, hence called "virtual"). The CodeGenerator therefore has
/// to pick up the virtual uses. But here in the code generator, this has not
/// happened yet, such that virtual and physical uses are equivalent.
static void verifyUses(Scop *S, LoopInfo &LI, DominatorTree &DT) {
  for (auto *BB : S->getRegion().blocks()) {
    for (auto &Inst : *BB) {
      auto *Stmt = S->getStmtFor(&Inst);
      if (!Stmt)
        continue;

      if (isIgnoredIntrinsic(&Inst))
        continue;

      // Branch conditions are encoded in the statement domains.
      if (Inst.isTerminator() && Stmt->isBlockStmt())
        continue;

      // Verify all uses.
      for (auto &Op : Inst.operands())
        verifyUse(S, Op, LI);

      // Stores do not produce values used by other statements.
      if (isa<StoreInst>(Inst))
        continue;

      // For every value defined in the block, also check that a use of that
      // value in the same statement would not be an inter-statement use. It can
      // still be synthesizable or load-hoisted, but these kind of instructions
      // are not directly copied in code-generation.
      auto VirtDef =
          VirtualUse::create(S, Stmt, Stmt->getSurroundingLoop(), &Inst, true);
      assert(VirtDef.getKind() == VirtualUse::Synthesizable ||
             VirtDef.getKind() == VirtualUse::Intra ||
             VirtDef.getKind() == VirtualUse::Hoisted);
    }
  }

  if (S->hasSingleExitEdge())
    return;

  // PHINodes in the SCoP region's exit block are also uses to be checked.
  if (!S->getRegion().isTopLevelRegion()) {
    for (auto &Inst : *S->getRegion().getExit()) {
      if (!isa<PHINode>(Inst))
        break;

      for (auto &Op : Inst.operands())
        verifyUse(S, Op, LI);
    }
  }
}
#endif

void ScopBuilder::buildScop(Region &R, AssumptionCache &AC) {
  scop.reset(new Scop(R, SE, LI, DT, *SD.getDetectionContext(&R), ORE,
                      SD.getNextID()));

  buildStmts(R);

  // Create all invariant load instructions first. These are categorized as
  // 'synthesizable', therefore are not part of any ScopStmt but need to be
  // created somewhere.
  const InvariantLoadsSetTy &RIL = scop->getRequiredInvariantLoads();
  for (BasicBlock *BB : scop->getRegion().blocks()) {
    if (isErrorBlock(*BB, scop->getRegion(), LI, DT))
      continue;

    for (Instruction &Inst : *BB) {
      LoadInst *Load = dyn_cast<LoadInst>(&Inst);
      if (!Load)
        continue;

      if (!RIL.count(Load))
        continue;

      // Invariant loads require a MemoryAccess to be created in some statement.
      // It is not important to which statement the MemoryAccess is added
      // because it will later be removed from the ScopStmt again. We chose the
      // first statement of the basic block the LoadInst is in.
      ArrayRef<ScopStmt *> List = scop->getStmtListFor(BB);
      assert(!List.empty());
      ScopStmt *RILStmt = List.front();
      buildMemoryAccess(Load, RILStmt);
    }
  }
  buildAccessFunctions();

  // In case the region does not have an exiting block we will later (during
  // code generation) split the exit block. This will move potential PHI nodes
  // from the current exit block into the new region exiting block. Hence, PHI
  // nodes that are at this point not part of the region will be.
  // To handle these PHI nodes later we will now model their operands as scalar
  // accesses. Note that we do not model anything in the exit block if we have
  // an exiting block in the region, as there will not be any splitting later.
  if (!R.isTopLevelRegion() && !scop->hasSingleExitEdge()) {
    for (Instruction &Inst : *R.getExit()) {
      PHINode *PHI = dyn_cast<PHINode>(&Inst);
      if (!PHI)
        break;

      buildPHIAccesses(nullptr, PHI, nullptr, true);
    }
  }

  // Create memory accesses for global reads since all arrays are now known.
  auto *AF = SE.getConstant(IntegerType::getInt64Ty(SE.getContext()), 0);
  for (auto GlobalReadPair : GlobalReads) {
    ScopStmt *GlobalReadStmt = GlobalReadPair.first;
    Instruction *GlobalRead = GlobalReadPair.second;
    for (auto *BP : ArrayBasePointers)
      addArrayAccess(GlobalReadStmt, MemAccInst(GlobalRead), MemoryAccess::READ,
                     BP, BP->getType(), false, {AF}, {nullptr}, GlobalRead);
  }

  buildInvariantEquivalenceClasses();

  /// A map from basic blocks to their invalid domains.
  DenseMap<BasicBlock *, isl::set> InvalidDomainMap;

  if (!buildDomains(&R, InvalidDomainMap)) {
    LLVM_DEBUG(
        dbgs() << "Bailing-out because buildDomains encountered problems\n");
    return;
  }

  addUserAssumptions(AC, InvalidDomainMap);

  // Initialize the invalid domain.
  for (ScopStmt &Stmt : scop->Stmts)
    if (Stmt.isBlockStmt())
      Stmt.setInvalidDomain(InvalidDomainMap[Stmt.getEntryBlock()]);
    else
      Stmt.setInvalidDomain(InvalidDomainMap[getRegionNodeBasicBlock(
          Stmt.getRegion()->getNode())]);

  // Remove empty statements.
  // Exit early in case there are no executable statements left in this scop.
  scop->removeStmtNotInDomainMap();
  scop->simplifySCoP(false);
  if (scop->isEmpty()) {
    LLVM_DEBUG(dbgs() << "Bailing-out because SCoP is empty\n");
    return;
  }

  // The ScopStmts now have enough information to initialize themselves.
  for (ScopStmt &Stmt : *scop) {
    collectSurroundingLoops(Stmt);

    buildDomain(Stmt);
    buildAccessRelations(Stmt);

    if (DetectReductions)
      checkForReductions(Stmt);
  }

  // Check early for a feasible runtime context.
  if (!scop->hasFeasibleRuntimeContext()) {
    LLVM_DEBUG(dbgs() << "Bailing-out because of unfeasible context (early)\n");
    return;
  }

  // Check early for profitability. Afterwards it cannot change anymore,
  // only the runtime context could become infeasible.
  if (!scop->isProfitable(UnprofitableScalarAccs)) {
    scop->invalidate(PROFITABLE, DebugLoc());
    LLVM_DEBUG(
        dbgs() << "Bailing-out because SCoP is not considered profitable\n");
    return;
  }

  buildSchedule();

  finalizeAccesses();

  scop->realignParams();
  addUserContext();

  // After the context was fully constructed, thus all our knowledge about
  // the parameters is in there, we add all recorded assumptions to the
  // assumed/invalid context.
  addRecordedAssumptions();

  scop->simplifyContexts();
  if (!buildAliasChecks()) {
    LLVM_DEBUG(dbgs() << "Bailing-out because could not build alias checks\n");
    return;
  }

  hoistInvariantLoads();
  canonicalizeDynamicBasePtrs();
  verifyInvariantLoads();
  scop->simplifySCoP(true);

  // Check late for a feasible runtime context because profitability did not
  // change.
  if (!scop->hasFeasibleRuntimeContext()) {
    LLVM_DEBUG(dbgs() << "Bailing-out because of unfeasible context (late)\n");
    return;
  }

#ifndef NDEBUG
  verifyUses(scop.get(), LI, DT);
#endif
}

ScopBuilder::ScopBuilder(Region *R, AssumptionCache &AC, AliasAnalysis &AA,
                         const DataLayout &DL, DominatorTree &DT, LoopInfo &LI,
                         ScopDetection &SD, ScalarEvolution &SE,
                         OptimizationRemarkEmitter &ORE)
    : AA(AA), DL(DL), DT(DT), LI(LI), SD(SD), SE(SE), ORE(ORE) {
  DebugLoc Beg, End;
  auto P = getBBPairForRegion(R);
  getDebugLocations(P, Beg, End);

  std::string Msg = "SCoP begins here.";
  ORE.emit(OptimizationRemarkAnalysis(DEBUG_TYPE, "ScopEntry", Beg, P.first)
           << Msg);

  buildScop(*R, AC);

  LLVM_DEBUG(dbgs() << *scop);

  if (!scop->hasFeasibleRuntimeContext()) {
    InfeasibleScops++;
    Msg = "SCoP ends here but was dismissed.";
    LLVM_DEBUG(dbgs() << "SCoP detected but dismissed\n");
    RecordedAssumptions.clear();
    scop.reset();
  } else {
    Msg = "SCoP ends here.";
    ++ScopFound;
    if (scop->getMaxLoopDepth() > 0)
      ++RichScopFound;
  }

  if (R->isTopLevelRegion())
    ORE.emit(OptimizationRemarkAnalysis(DEBUG_TYPE, "ScopEnd", End, P.first)
             << Msg);
  else
    ORE.emit(OptimizationRemarkAnalysis(DEBUG_TYPE, "ScopEnd", End, P.second)
             << Msg);
}<|MERGE_RESOLUTION|>--- conflicted
+++ resolved
@@ -1315,13 +1315,9 @@
     ++LoopData;
     --Dimension;
 
-<<<<<<< HEAD
-    if (Schedule) {
+    if (!Schedule.is_null()) {
       bool IsPerfectNest = Schedule.get_root().get_child(0).n_children() ==
                            1; // Root is a domain node
-=======
-    if (!Schedule.is_null()) {
->>>>>>> 7c7978a1
       isl::union_set Domain = Schedule.get_domain();
       isl::multi_union_pw_aff MUPA = mapToDimension(Domain, Dimension);
       Schedule = Schedule.insert_partial_schedule(MUPA);
