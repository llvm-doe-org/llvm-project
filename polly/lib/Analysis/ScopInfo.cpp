//===- ScopInfo.cpp -------------------------------------------------------===//
//
// Part of the LLVM Project, under the Apache License v2.0 with LLVM Exceptions.
// See https://llvm.org/LICENSE.txt for license information.
// SPDX-License-Identifier: Apache-2.0 WITH LLVM-exception
//
//===----------------------------------------------------------------------===//
//
// Create a polyhedral description for a static control flow region.
//
// The pass creates a polyhedral description of the Scops detected by the Scop
// detection derived from their LLVM-IR code.
//
// This representation is shared among several tools in the polyhedral
// community, which are e.g. Cloog, Pluto, Loopo, Graphite.
//
//===----------------------------------------------------------------------===//

#include "polly/ScopInfo.h"
#include "polly/LinkAllPasses.h"
#include "polly/Options.h"
#include "polly/ScopBuilder.h"
#include "polly/ScopDetection.h"
#include "polly/Support/GICHelper.h"
#include "polly/Support/ISLOStream.h"
#include "polly/Support/ISLTools.h"
#include "polly/Support/SCEVAffinator.h"
#include "polly/Support/SCEVValidator.h"
#include "polly/Support/ScopHelper.h"
#include "llvm/ADT/APInt.h"
#include "llvm/ADT/ArrayRef.h"
#include "llvm/ADT/PostOrderIterator.h"
#include "llvm/ADT/Sequence.h"
#include "llvm/ADT/SmallPtrSet.h"
#include "llvm/ADT/SmallSet.h"
#include "llvm/ADT/Statistic.h"
#include "llvm/Analysis/AliasAnalysis.h"
#include "llvm/Analysis/AssumptionCache.h"
#include "llvm/Analysis/Loads.h"
#include "llvm/Analysis/LoopInfo.h"
#include "llvm/Analysis/OptimizationRemarkEmitter.h"
#include "llvm/Analysis/RegionInfo.h"
#include "llvm/Analysis/RegionIterator.h"
#include "llvm/Analysis/ScalarEvolution.h"
#include "llvm/Analysis/ScalarEvolutionExpressions.h"
#include "llvm/IR/BasicBlock.h"
#include "llvm/IR/ConstantRange.h"
#include "llvm/IR/DataLayout.h"
#include "llvm/IR/DebugLoc.h"
#include "llvm/IR/Dominators.h"
#include "llvm/IR/Function.h"
#include "llvm/IR/InstrTypes.h"
#include "llvm/IR/Instruction.h"
#include "llvm/IR/Instructions.h"
#include "llvm/IR/Module.h"
#include "llvm/IR/PassManager.h"
#include "llvm/IR/Type.h"
#include "llvm/IR/Value.h"
#include "llvm/InitializePasses.h"
#include "llvm/Support/Compiler.h"
#include "llvm/Support/Debug.h"
#include "llvm/Support/ErrorHandling.h"
#include "llvm/Support/FileSystem.h"
#include "llvm/Support/FormatVariadic.h"
#include "llvm/Support/ToolOutputFile.h"
#include "llvm/Support/raw_ostream.h"
#include "isl/aff.h"
#include "isl/local_space.h"
#include "isl/map.h"
#include "isl/options.h"
#include "isl/set.h"
#include <cassert>

using namespace llvm;
using namespace polly;

#define DEBUG_TYPE "polly-scops"

STATISTIC(AssumptionsAliasing, "Number of aliasing assumptions taken.");
STATISTIC(AssumptionsInbounds, "Number of inbounds assumptions taken.");
STATISTIC(AssumptionsWrapping, "Number of wrapping assumptions taken.");
STATISTIC(AssumptionsUnsigned, "Number of unsigned assumptions taken.");
STATISTIC(AssumptionsComplexity, "Number of too complex SCoPs.");
STATISTIC(AssumptionsUnprofitable, "Number of unprofitable SCoPs.");
STATISTIC(AssumptionsErrorBlock, "Number of error block assumptions taken.");
STATISTIC(AssumptionsInfiniteLoop, "Number of bounded loop assumptions taken.");
STATISTIC(AssumptionsInvariantLoad,
          "Number of invariant loads assumptions taken.");
STATISTIC(AssumptionsDelinearization,
          "Number of delinearization assumptions taken.");

STATISTIC(NumScops, "Number of feasible SCoPs after ScopInfo");
STATISTIC(NumLoopsInScop, "Number of loops in scops");
STATISTIC(NumBoxedLoops, "Number of boxed loops in SCoPs after ScopInfo");
STATISTIC(NumAffineLoops, "Number of affine loops in SCoPs after ScopInfo");

STATISTIC(NumScopsDepthZero, "Number of scops with maximal loop depth 0");
STATISTIC(NumScopsDepthOne, "Number of scops with maximal loop depth 1");
STATISTIC(NumScopsDepthTwo, "Number of scops with maximal loop depth 2");
STATISTIC(NumScopsDepthThree, "Number of scops with maximal loop depth 3");
STATISTIC(NumScopsDepthFour, "Number of scops with maximal loop depth 4");
STATISTIC(NumScopsDepthFive, "Number of scops with maximal loop depth 5");
STATISTIC(NumScopsDepthLarger,
          "Number of scops with maximal loop depth 6 and larger");
STATISTIC(MaxNumLoopsInScop, "Maximal number of loops in scops");

STATISTIC(NumValueWrites, "Number of scalar value writes after ScopInfo");
STATISTIC(
    NumValueWritesInLoops,
    "Number of scalar value writes nested in affine loops after ScopInfo");
STATISTIC(NumPHIWrites, "Number of scalar phi writes after ScopInfo");
STATISTIC(NumPHIWritesInLoops,
          "Number of scalar phi writes nested in affine loops after ScopInfo");
STATISTIC(NumSingletonWrites, "Number of singleton writes after ScopInfo");
STATISTIC(NumSingletonWritesInLoops,
          "Number of singleton writes nested in affine loops after ScopInfo");

int const polly::MaxDisjunctsInDomain = 20;

// The number of disjunct in the context after which we stop to add more
// disjuncts. This parameter is there to avoid exponential growth in the
// number of disjunct when adding non-convex sets to the context.
static int const MaxDisjunctsInContext = 4;

// Be a bit more generous for the defined behavior context which is used less
// often.
static int const MaxDisjunktsInDefinedBehaviourContext = 8;

static cl::opt<bool> PollyRemarksMinimal(
    "polly-remarks-minimal",
    cl::desc("Do not emit remarks about assumptions that are known"),
    cl::Hidden, cl::ZeroOrMore, cl::init(false), cl::cat(PollyCategory));

static cl::opt<bool>
    IslOnErrorAbort("polly-on-isl-error-abort",
                    cl::desc("Abort if an isl error is encountered"),
                    cl::init(true), cl::cat(PollyCategory));

static cl::opt<bool> PollyPreciseInbounds(
    "polly-precise-inbounds",
    cl::desc("Take more precise inbounds assumptions (do not scale well)"),
    cl::Hidden, cl::init(false), cl::cat(PollyCategory));

static cl::opt<bool> PollyIgnoreParamBounds(
    "polly-ignore-parameter-bounds",
    cl::desc(
        "Do not add parameter bounds and do no gist simplify sets accordingly"),
    cl::Hidden, cl::init(false), cl::cat(PollyCategory));

static cl::opt<bool> PollyPreciseFoldAccesses(
    "polly-precise-fold-accesses",
    cl::desc("Fold memory accesses to model more possible delinearizations "
             "(does not scale well)"),
    cl::Hidden, cl::init(false), cl::cat(PollyCategory));

bool polly::UseInstructionNames;

static cl::opt<bool, true> XUseInstructionNames(
    "polly-use-llvm-names",
    cl::desc("Use LLVM-IR names when deriving statement names"),
    cl::location(UseInstructionNames), cl::Hidden, cl::init(false),
    cl::ZeroOrMore, cl::cat(PollyCategory));

static cl::opt<bool> PollyPrintInstructions(
    "polly-print-instructions", cl::desc("Output instructions per ScopStmt"),
    cl::Hidden, cl::Optional, cl::init(false), cl::cat(PollyCategory));

static cl::list<std::string> IslArgs("polly-isl-arg",
                                     cl::value_desc("argument"),
                                     cl::desc("Option passed to ISL"),
                                     cl::ZeroOrMore, cl::cat(PollyCategory));

static cl::opt<std::string> PollyLoopNestOutputFile("polly-output-loopnest",
                                                    cl::Optional,
                                                    cl::cat(PollyCategory));

//===----------------------------------------------------------------------===//

static isl::set addRangeBoundsToSet(isl::set S, const ConstantRange &Range,
                                    int dim, isl::dim type) {
  isl::val V;
  isl::ctx Ctx = S.get_ctx();

  // The upper and lower bound for a parameter value is derived either from
  // the data type of the parameter or from the - possibly more restrictive -
  // range metadata.
  V = valFromAPInt(Ctx.get(), Range.getSignedMin(), true);
  S = S.lower_bound_val(type, dim, V);
  V = valFromAPInt(Ctx.get(), Range.getSignedMax(), true);
  S = S.upper_bound_val(type, dim, V);

  if (Range.isFullSet())
    return S;

  if (S.n_basic_set() > MaxDisjunctsInContext)
    return S;

  // In case of signed wrapping, we can refine the set of valid values by
  // excluding the part not covered by the wrapping range.
  if (Range.isSignWrappedSet()) {
    V = valFromAPInt(Ctx.get(), Range.getLower(), true);
    isl::set SLB = S.lower_bound_val(type, dim, V);

    V = valFromAPInt(Ctx.get(), Range.getUpper(), true);
    V = V.sub_ui(1);
    isl::set SUB = S.upper_bound_val(type, dim, V);
    S = SLB.unite(SUB);
  }

  return S;
}

static const ScopArrayInfo *identifyBasePtrOriginSAI(Scop *S, Value *BasePtr) {
  LoadInst *BasePtrLI = dyn_cast<LoadInst>(BasePtr);
  if (!BasePtrLI)
    return nullptr;

  if (!S->contains(BasePtrLI))
    return nullptr;

  ScalarEvolution &SE = *S->getSE();

  auto *OriginBaseSCEV =
      SE.getPointerBase(SE.getSCEV(BasePtrLI->getPointerOperand()));
  if (!OriginBaseSCEV)
    return nullptr;

  auto *OriginBaseSCEVUnknown = dyn_cast<SCEVUnknown>(OriginBaseSCEV);
  if (!OriginBaseSCEVUnknown)
    return nullptr;

  return S->getScopArrayInfo(OriginBaseSCEVUnknown->getValue(),
                             MemoryKind::Array);
}

ScopArrayInfo::ScopArrayInfo(Value *BasePtr, Type *ElementType, isl::ctx Ctx,
                             ArrayRef<const SCEV *> Sizes, MemoryKind Kind,
                             const DataLayout &DL, Scop *S,
                             const char *BaseName)
    : BasePtr(BasePtr), ElementType(ElementType), Kind(Kind), DL(DL), S(*S) {
  std::string BasePtrName =
      BaseName ? BaseName
               : getIslCompatibleName("MemRef", BasePtr, S->getNextArrayIdx(),
                                      Kind == MemoryKind::PHI ? "__phi" : "",
                                      UseInstructionNames);
  Id = isl::id::alloc(Ctx, BasePtrName, this);

  updateSizes(Sizes);

  if (!BasePtr || Kind != MemoryKind::Array) {
    BasePtrOriginSAI = nullptr;
    return;
  }

  BasePtrOriginSAI = identifyBasePtrOriginSAI(S, BasePtr);
  if (BasePtrOriginSAI)
    const_cast<ScopArrayInfo *>(BasePtrOriginSAI)->addDerivedSAI(this);
}

ScopArrayInfo::~ScopArrayInfo() = default;

isl::space ScopArrayInfo::getSpace() const {
  auto Space = isl::space(Id.get_ctx(), 0, getNumberOfDimensions());
  Space = Space.set_tuple_id(isl::dim::set, Id);
  return Space;
}

bool ScopArrayInfo::isReadOnly() {
  isl::union_set WriteSet = S.getWrites().range();
  isl::space Space = getSpace();
  WriteSet = WriteSet.extract_set(Space);

  return bool(WriteSet.is_empty());
}

bool ScopArrayInfo::isCompatibleWith(const ScopArrayInfo *Array) const {
  if (Array->getElementType() != getElementType())
    return false;

  if (Array->getNumberOfDimensions() != getNumberOfDimensions())
    return false;

  for (unsigned i = 0; i < getNumberOfDimensions(); i++)
    if (Array->getDimensionSize(i) != getDimensionSize(i))
      return false;

  return true;
}

void ScopArrayInfo::updateElementType(Type *NewElementType) {
  if (NewElementType == ElementType)
    return;

  auto OldElementSize = DL.getTypeAllocSizeInBits(ElementType);
  auto NewElementSize = DL.getTypeAllocSizeInBits(NewElementType);

  if (NewElementSize == OldElementSize || NewElementSize == 0)
    return;

  if (NewElementSize % OldElementSize == 0 && NewElementSize < OldElementSize) {
    ElementType = NewElementType;
  } else {
    auto GCD = GreatestCommonDivisor64(NewElementSize, OldElementSize);
    ElementType = IntegerType::get(ElementType->getContext(), GCD);
  }
}

/// Make the ScopArrayInfo model a Fortran Array
void ScopArrayInfo::applyAndSetFAD(Value *FAD) {
  assert(FAD && "got invalid Fortran array descriptor");
  if (this->FAD) {
    assert(this->FAD == FAD &&
           "receiving different array descriptors for same array");
    return;
  }

  assert(DimensionSizesPw.size() > 0 && !DimensionSizesPw[0]);
  assert(!this->FAD);
  this->FAD = FAD;

  isl::space Space(S.getIslCtx(), 1, 0);

  std::string param_name = getName();
  param_name += "_fortranarr_size";
  isl::id IdPwAff = isl::id::alloc(S.getIslCtx(), param_name, this);

  Space = Space.set_dim_id(isl::dim::param, 0, IdPwAff);
  isl::pw_aff PwAff =
      isl::aff::var_on_domain(isl::local_space(Space), isl::dim::param, 0);

  DimensionSizesPw[0] = PwAff;
}

bool ScopArrayInfo::updateSizes(ArrayRef<const SCEV *> NewSizes,
                                bool CheckConsistency) {
  int SharedDims = std::min(NewSizes.size(), DimensionSizes.size());
  int ExtraDimsNew = NewSizes.size() - SharedDims;
  int ExtraDimsOld = DimensionSizes.size() - SharedDims;

  if (CheckConsistency) {
    for (int i = 0; i < SharedDims; i++) {
      auto *NewSize = NewSizes[i + ExtraDimsNew];
      auto *KnownSize = DimensionSizes[i + ExtraDimsOld];
      if (NewSize && KnownSize && NewSize != KnownSize)
        return false;
    }

    if (DimensionSizes.size() >= NewSizes.size())
      return true;
  }

  DimensionSizes.clear();
  DimensionSizes.insert(DimensionSizes.begin(), NewSizes.begin(),
                        NewSizes.end());
  DimensionSizesPw.clear();
  for (const SCEV *Expr : DimensionSizes) {
    if (!Expr) {
      DimensionSizesPw.push_back(isl::pw_aff());
      continue;
    }
    isl::pw_aff Size = S.getPwAffOnly(Expr);
    DimensionSizesPw.push_back(Size);
  }
  return true;
}

std::string ScopArrayInfo::getName() const { return Id.get_name(); }

int ScopArrayInfo::getElemSizeInBytes() const {
  return DL.getTypeAllocSize(ElementType);
}

isl::id ScopArrayInfo::getBasePtrId() const { return Id; }

#if !defined(NDEBUG) || defined(LLVM_ENABLE_DUMP)
LLVM_DUMP_METHOD void ScopArrayInfo::dump() const { print(errs()); }
#endif

void ScopArrayInfo::print(raw_ostream &OS, bool SizeAsPwAff) const {
  OS.indent(8) << *getElementType() << " " << getName();
  unsigned u = 0;
  // If this is a Fortran array, then we can print the outermost dimension
  // as a isl_pw_aff even though there is no SCEV information.
  bool IsOutermostSizeKnown = SizeAsPwAff && FAD;

  if (!IsOutermostSizeKnown && getNumberOfDimensions() > 0 &&
      !getDimensionSize(0)) {
    OS << "[*]";
    u++;
  }
  for (; u < getNumberOfDimensions(); u++) {
    OS << "[";

    if (SizeAsPwAff) {
      isl::pw_aff Size = getDimensionSizePw(u);
      OS << " " << Size << " ";
    } else {
      OS << *getDimensionSize(u);
    }

    OS << "]";
  }

  OS << ";";

  if (BasePtrOriginSAI)
    OS << " [BasePtrOrigin: " << BasePtrOriginSAI->getName() << "]";

  OS << " // Element size " << getElemSizeInBytes() << "\n";
}

const ScopArrayInfo *
ScopArrayInfo::getFromAccessFunction(isl::pw_multi_aff PMA) {
  isl::id Id = PMA.get_tuple_id(isl::dim::out);
  assert(!Id.is_null() && "Output dimension didn't have an ID");
  return getFromId(Id);
}

const ScopArrayInfo *ScopArrayInfo::getFromId(isl::id Id) {
  void *User = Id.get_user();
  const ScopArrayInfo *SAI = static_cast<ScopArrayInfo *>(User);
  return SAI;
}

void MemoryAccess::wrapConstantDimensions() {
  auto *SAI = getScopArrayInfo();
  isl::space ArraySpace = SAI->getSpace();
  isl::ctx Ctx = ArraySpace.get_ctx();
  unsigned DimsArray = SAI->getNumberOfDimensions();

  isl::multi_aff DivModAff = isl::multi_aff::identity(
      ArraySpace.map_from_domain_and_range(ArraySpace));
  isl::local_space LArraySpace = isl::local_space(ArraySpace);

  // Begin with last dimension, to iteratively carry into higher dimensions.
  for (int i = DimsArray - 1; i > 0; i--) {
    auto *DimSize = SAI->getDimensionSize(i);
    auto *DimSizeCst = dyn_cast<SCEVConstant>(DimSize);

    // This transformation is not applicable to dimensions with dynamic size.
    if (!DimSizeCst)
      continue;

    // This transformation is not applicable to dimensions of size zero.
    if (DimSize->isZero())
      continue;

    isl::val DimSizeVal =
        valFromAPInt(Ctx.get(), DimSizeCst->getAPInt(), false);
    isl::aff Var = isl::aff::var_on_domain(LArraySpace, isl::dim::set, i);
    isl::aff PrevVar =
        isl::aff::var_on_domain(LArraySpace, isl::dim::set, i - 1);

    // Compute: index % size
    // Modulo must apply in the divide of the previous iteration, if any.
    isl::aff Modulo = Var.mod(DimSizeVal);
    Modulo = Modulo.pullback(DivModAff);

    // Compute: floor(index / size)
    isl::aff Divide = Var.div(isl::aff(LArraySpace, DimSizeVal));
    Divide = Divide.floor();
    Divide = Divide.add(PrevVar);
    Divide = Divide.pullback(DivModAff);

    // Apply Modulo and Divide.
    DivModAff = DivModAff.set_aff(i, Modulo);
    DivModAff = DivModAff.set_aff(i - 1, Divide);
  }

  // Apply all modulo/divides on the accesses.
  isl::map Relation = AccessRelation;
  Relation = Relation.apply_range(isl::map::from_multi_aff(DivModAff));
  Relation = Relation.detect_equalities();
  AccessRelation = Relation;
}

void MemoryAccess::updateDimensionality() {
  auto *SAI = getScopArrayInfo();
  isl::space ArraySpace = SAI->getSpace();
  isl::space AccessSpace = AccessRelation.get_space().range();
  isl::ctx Ctx = ArraySpace.get_ctx();

  auto DimsArray = ArraySpace.dim(isl::dim::set);
  auto DimsAccess = AccessSpace.dim(isl::dim::set);
  auto DimsMissing = DimsArray - DimsAccess;

  auto *BB = getStatement()->getEntryBlock();
  auto &DL = BB->getModule()->getDataLayout();
  unsigned ArrayElemSize = SAI->getElemSizeInBytes();
  unsigned ElemBytes = DL.getTypeAllocSize(getElementType());

  isl::map Map = isl::map::from_domain_and_range(
      isl::set::universe(AccessSpace), isl::set::universe(ArraySpace));

  for (auto i : seq<isl_size>(0, DimsMissing))
    Map = Map.fix_si(isl::dim::out, i, 0);

  for (auto i : seq<isl_size>(DimsMissing, DimsArray))
    Map = Map.equate(isl::dim::in, i - DimsMissing, isl::dim::out, i);

  AccessRelation = AccessRelation.apply_range(Map);

  // For the non delinearized arrays, divide the access function of the last
  // subscript by the size of the elements in the array.
  //
  // A stride one array access in C expressed as A[i] is expressed in
  // LLVM-IR as something like A[i * elementsize]. This hides the fact that
  // two subsequent values of 'i' index two values that are stored next to
  // each other in memory. By this division we make this characteristic
  // obvious again. If the base pointer was accessed with offsets not divisible
  // by the accesses element size, we will have chosen a smaller ArrayElemSize
  // that divides the offsets of all accesses to this base pointer.
  if (DimsAccess == 1) {
    isl::val V = isl::val(Ctx, ArrayElemSize);
    AccessRelation = AccessRelation.floordiv_val(V);
  }

  // We currently do this only if we added at least one dimension, which means
  // some dimension's indices have not been specified, an indicator that some
  // index values have been added together.
  // TODO: Investigate general usefulness; Effect on unit tests is to make index
  // expressions more complicated.
  if (DimsMissing)
    wrapConstantDimensions();

  if (!isAffine())
    computeBoundsOnAccessRelation(ArrayElemSize);

  // Introduce multi-element accesses in case the type loaded by this memory
  // access is larger than the canonical element type of the array.
  //
  // An access ((float *)A)[i] to an array char *A is modeled as
  // {[i] -> A[o] : 4 i <= o <= 4 i + 3
  if (ElemBytes > ArrayElemSize) {
    assert(ElemBytes % ArrayElemSize == 0 &&
           "Loaded element size should be multiple of canonical element size");
    isl::map Map = isl::map::from_domain_and_range(
        isl::set::universe(ArraySpace), isl::set::universe(ArraySpace));
    for (auto i : seq<isl_size>(0, DimsArray - 1))
      Map = Map.equate(isl::dim::in, i, isl::dim::out, i);

    isl::constraint C;
    isl::local_space LS;

    LS = isl::local_space(Map.get_space());
    int Num = ElemBytes / getScopArrayInfo()->getElemSizeInBytes();

    C = isl::constraint::alloc_inequality(LS);
    C = C.set_constant_val(isl::val(Ctx, Num - 1));
    C = C.set_coefficient_si(isl::dim::in, DimsArray - 1, 1);
    C = C.set_coefficient_si(isl::dim::out, DimsArray - 1, -1);
    Map = Map.add_constraint(C);

    C = isl::constraint::alloc_inequality(LS);
    C = C.set_coefficient_si(isl::dim::in, DimsArray - 1, -1);
    C = C.set_coefficient_si(isl::dim::out, DimsArray - 1, 1);
    C = C.set_constant_val(isl::val(Ctx, 0));
    Map = Map.add_constraint(C);
    AccessRelation = AccessRelation.apply_range(Map);
  }
}

const std::string
MemoryAccess::getReductionOperatorStr(MemoryAccess::ReductionType RT) {
  switch (RT) {
  case MemoryAccess::RT_NONE:
    llvm_unreachable("Requested a reduction operator string for a memory "
                     "access which isn't a reduction");
  case MemoryAccess::RT_ADD:
    return "+";
  case MemoryAccess::RT_MUL:
    return "*";
  case MemoryAccess::RT_BOR:
    return "|";
  case MemoryAccess::RT_BXOR:
    return "^";
  case MemoryAccess::RT_BAND:
    return "&";
  }
  llvm_unreachable("Unknown reduction type");
}

const ScopArrayInfo *MemoryAccess::getOriginalScopArrayInfo() const {
  isl::id ArrayId = getArrayId();
  void *User = ArrayId.get_user();
  const ScopArrayInfo *SAI = static_cast<ScopArrayInfo *>(User);
  return SAI;
}

const ScopArrayInfo *MemoryAccess::getLatestScopArrayInfo() const {
  isl::id ArrayId = getLatestArrayId();
  void *User = ArrayId.get_user();
  const ScopArrayInfo *SAI = static_cast<ScopArrayInfo *>(User);
  return SAI;
}

isl::id MemoryAccess::getOriginalArrayId() const {
  return AccessRelation.get_tuple_id(isl::dim::out);
}

isl::id MemoryAccess::getLatestArrayId() const {
  if (!hasNewAccessRelation())
    return getOriginalArrayId();
  return NewAccessRelation.get_tuple_id(isl::dim::out);
}

isl::map MemoryAccess::getAddressFunction() const {
  return getAccessRelation().lexmin();
}

isl::pw_multi_aff
MemoryAccess::applyScheduleToAccessRelation(isl::union_map USchedule) const {
  isl::map Schedule, ScheduledAccRel;
  isl::union_set UDomain;

  UDomain = getStatement()->getDomain();
  USchedule = USchedule.intersect_domain(UDomain);
  Schedule = isl::map::from_union_map(USchedule);
  ScheduledAccRel = getAddressFunction().apply_domain(Schedule);
  return isl::pw_multi_aff::from_map(ScheduledAccRel);
}

isl::map MemoryAccess::getOriginalAccessRelation() const {
  return AccessRelation;
}

std::string MemoryAccess::getOriginalAccessRelationStr() const {
  return AccessRelation.to_str();
}

isl::space MemoryAccess::getOriginalAccessRelationSpace() const {
  return AccessRelation.get_space();
}

isl::map MemoryAccess::getNewAccessRelation() const {
  return NewAccessRelation;
}

std::string MemoryAccess::getNewAccessRelationStr() const {
  return NewAccessRelation.to_str();
}

std::string MemoryAccess::getAccessRelationStr() const {
  return getAccessRelation().to_str();
}

isl::basic_map MemoryAccess::createBasicAccessMap(ScopStmt *Statement) {
  isl::space Space = isl::space(Statement->getIslCtx(), 0, 1);
  Space = Space.align_params(Statement->getDomainSpace());

  return isl::basic_map::from_domain_and_range(
      isl::basic_set::universe(Statement->getDomainSpace()),
      isl::basic_set::universe(Space));
}

// Formalize no out-of-bound access assumption
//
// When delinearizing array accesses we optimistically assume that the
// delinearized accesses do not access out of bound locations (the subscript
// expression of each array evaluates for each statement instance that is
// executed to a value that is larger than zero and strictly smaller than the
// size of the corresponding dimension). The only exception is the outermost
// dimension for which we do not need to assume any upper bound.  At this point
// we formalize this assumption to ensure that at code generation time the
// relevant run-time checks can be generated.
//
// To find the set of constraints necessary to avoid out of bound accesses, we
// first build the set of data locations that are not within array bounds. We
// then apply the reverse access relation to obtain the set of iterations that
// may contain invalid accesses and reduce this set of iterations to the ones
// that are actually executed by intersecting them with the domain of the
// statement. If we now project out all loop dimensions, we obtain a set of
// parameters that may cause statement instances to be executed that may
// possibly yield out of bound memory accesses. The complement of these
// constraints is the set of constraints that needs to be assumed to ensure such
// statement instances are never executed.
isl::set MemoryAccess::assumeNoOutOfBound() {
  auto *SAI = getScopArrayInfo();
  isl::space Space = getOriginalAccessRelationSpace().range();
  isl::set Outside = isl::set::empty(Space);
  for (int i = 1, Size = Space.dim(isl::dim::set); i < Size; ++i) {
    isl::local_space LS(Space);
    isl::pw_aff Var = isl::pw_aff::var_on_domain(LS, isl::dim::set, i);
    isl::pw_aff Zero = isl::pw_aff(LS);

    isl::set DimOutside = Var.lt_set(Zero);
    isl::pw_aff SizeE = SAI->getDimensionSizePw(i);
    SizeE = SizeE.add_dims(isl::dim::in, Space.dim(isl::dim::set));
    SizeE = SizeE.set_tuple_id(isl::dim::in, Space.get_tuple_id(isl::dim::set));
    DimOutside = DimOutside.unite(SizeE.le_set(Var));

    Outside = Outside.unite(DimOutside);
  }

  Outside = Outside.apply(getAccessRelation().reverse());
  Outside = Outside.intersect(Statement->getDomain());
  Outside = Outside.params();

  // Remove divs to avoid the construction of overly complicated assumptions.
  // Doing so increases the set of parameter combinations that are assumed to
  // not appear. This is always save, but may make the resulting run-time check
  // bail out more often than strictly necessary.
  Outside = Outside.remove_divs();
  Outside = Outside.complement();

  if (!PollyPreciseInbounds)
    Outside = Outside.gist_params(Statement->getDomain().params());
  return Outside;
}

void MemoryAccess::buildMemIntrinsicAccessRelation() {
  assert(isMemoryIntrinsic());
  assert(Subscripts.size() == 2 && Sizes.size() == 1);

  isl::pw_aff SubscriptPWA = getPwAff(Subscripts[0]);
  isl::map SubscriptMap = isl::map::from_pw_aff(SubscriptPWA);

  isl::map LengthMap;
  if (Subscripts[1] == nullptr) {
    LengthMap = isl::map::universe(SubscriptMap.get_space());
  } else {
    isl::pw_aff LengthPWA = getPwAff(Subscripts[1]);
    LengthMap = isl::map::from_pw_aff(LengthPWA);
    isl::space RangeSpace = LengthMap.get_space().range();
    LengthMap = LengthMap.apply_range(isl::map::lex_gt(RangeSpace));
  }
  LengthMap = LengthMap.lower_bound_si(isl::dim::out, 0, 0);
  LengthMap = LengthMap.align_params(SubscriptMap.get_space());
  SubscriptMap = SubscriptMap.align_params(LengthMap.get_space());
  LengthMap = LengthMap.sum(SubscriptMap);
  AccessRelation =
      LengthMap.set_tuple_id(isl::dim::in, getStatement()->getDomainId());
}

void MemoryAccess::computeBoundsOnAccessRelation(unsigned ElementSize) {
  ScalarEvolution *SE = Statement->getParent()->getSE();

  auto MAI = MemAccInst(getAccessInstruction());
  if (isa<MemIntrinsic>(MAI))
    return;

  Value *Ptr = MAI.getPointerOperand();
  if (!Ptr || !SE->isSCEVable(Ptr->getType()))
    return;

  auto *PtrSCEV = SE->getSCEV(Ptr);
  if (isa<SCEVCouldNotCompute>(PtrSCEV))
    return;

  auto *BasePtrSCEV = SE->getPointerBase(PtrSCEV);
  if (BasePtrSCEV && !isa<SCEVCouldNotCompute>(BasePtrSCEV))
    PtrSCEV = SE->getMinusSCEV(PtrSCEV, BasePtrSCEV);

  const ConstantRange &Range = SE->getSignedRange(PtrSCEV);
  if (Range.isFullSet())
    return;

  if (Range.isUpperWrapped() || Range.isSignWrappedSet())
    return;

  bool isWrapping = Range.isSignWrappedSet();

  unsigned BW = Range.getBitWidth();
  const auto One = APInt(BW, 1);
  const auto LB = isWrapping ? Range.getLower() : Range.getSignedMin();
  const auto UB = isWrapping ? (Range.getUpper() - One) : Range.getSignedMax();

  auto Min = LB.sdiv(APInt(BW, ElementSize));
  auto Max = UB.sdiv(APInt(BW, ElementSize)) + One;

  assert(Min.sle(Max) && "Minimum expected to be less or equal than max");

  isl::map Relation = AccessRelation;
  isl::set AccessRange = Relation.range();
  AccessRange = addRangeBoundsToSet(AccessRange, ConstantRange(Min, Max), 0,
                                    isl::dim::set);
  AccessRelation = Relation.intersect_range(AccessRange);
}

void MemoryAccess::foldAccessRelation() {
  if (Sizes.size() < 2 || isa<SCEVConstant>(Sizes[1]))
    return;

  int Size = Subscripts.size();

  isl::map NewAccessRelation = AccessRelation;

  for (int i = Size - 2; i >= 0; --i) {
    isl::space Space;
    isl::map MapOne, MapTwo;
    isl::pw_aff DimSize = getPwAff(Sizes[i + 1]);

    isl::space SpaceSize = DimSize.get_space();
    isl::id ParamId = SpaceSize.get_dim_id(isl::dim::param, 0);

    Space = AccessRelation.get_space();
    Space = Space.range().map_from_set();
    Space = Space.align_params(SpaceSize);

    int ParamLocation = Space.find_dim_by_id(isl::dim::param, ParamId);

    MapOne = isl::map::universe(Space);
    for (int j = 0; j < Size; ++j)
      MapOne = MapOne.equate(isl::dim::in, j, isl::dim::out, j);
    MapOne = MapOne.lower_bound_si(isl::dim::in, i + 1, 0);

    MapTwo = isl::map::universe(Space);
    for (int j = 0; j < Size; ++j)
      if (j < i || j > i + 1)
        MapTwo = MapTwo.equate(isl::dim::in, j, isl::dim::out, j);

    isl::local_space LS(Space);
    isl::constraint C;
    C = isl::constraint::alloc_equality(LS);
    C = C.set_constant_si(-1);
    C = C.set_coefficient_si(isl::dim::in, i, 1);
    C = C.set_coefficient_si(isl::dim::out, i, -1);
    MapTwo = MapTwo.add_constraint(C);
    C = isl::constraint::alloc_equality(LS);
    C = C.set_coefficient_si(isl::dim::in, i + 1, 1);
    C = C.set_coefficient_si(isl::dim::out, i + 1, -1);
    C = C.set_coefficient_si(isl::dim::param, ParamLocation, 1);
    MapTwo = MapTwo.add_constraint(C);
    MapTwo = MapTwo.upper_bound_si(isl::dim::in, i + 1, -1);

    MapOne = MapOne.unite(MapTwo);
    NewAccessRelation = NewAccessRelation.apply_range(MapOne);
  }

  isl::id BaseAddrId = getScopArrayInfo()->getBasePtrId();
  isl::space Space = Statement->getDomainSpace();
  NewAccessRelation = NewAccessRelation.set_tuple_id(
      isl::dim::in, Space.get_tuple_id(isl::dim::set));
  NewAccessRelation = NewAccessRelation.set_tuple_id(isl::dim::out, BaseAddrId);
  NewAccessRelation = NewAccessRelation.gist_domain(Statement->getDomain());

  // Access dimension folding might in certain cases increase the number of
  // disjuncts in the memory access, which can possibly complicate the generated
  // run-time checks and can lead to costly compilation.
  if (!PollyPreciseFoldAccesses &&
      NewAccessRelation.n_basic_map() > AccessRelation.n_basic_map()) {
  } else {
    AccessRelation = NewAccessRelation;
  }
}

void MemoryAccess::buildAccessRelation(const ScopArrayInfo *SAI) {
  assert(AccessRelation.is_null() && "AccessRelation already built");

  // Initialize the invalid domain which describes all iterations for which the
  // access relation is not modeled correctly.
  isl::set StmtInvalidDomain = getStatement()->getInvalidDomain();
  InvalidDomain = isl::set::empty(StmtInvalidDomain.get_space());

  isl::ctx Ctx = Id.get_ctx();
  isl::id BaseAddrId = SAI->getBasePtrId();

  if (getAccessInstruction() && isa<MemIntrinsic>(getAccessInstruction())) {
    buildMemIntrinsicAccessRelation();
    AccessRelation = AccessRelation.set_tuple_id(isl::dim::out, BaseAddrId);
    return;
  }

  if (!isAffine()) {
    // We overapproximate non-affine accesses with a possible access to the
    // whole array. For read accesses it does not make a difference, if an
    // access must or may happen. However, for write accesses it is important to
    // differentiate between writes that must happen and writes that may happen.
    if (AccessRelation.is_null())
      AccessRelation = createBasicAccessMap(Statement);

    AccessRelation = AccessRelation.set_tuple_id(isl::dim::out, BaseAddrId);
    return;
  }

  isl::space Space = isl::space(Ctx, 0, Statement->getNumIterators(), 0);
  AccessRelation = isl::map::universe(Space);

  for (int i = 0, Size = Subscripts.size(); i < Size; ++i) {
    isl::pw_aff Affine = getPwAff(Subscripts[i]);
    isl::map SubscriptMap = isl::map::from_pw_aff(Affine);
    AccessRelation = AccessRelation.flat_range_product(SubscriptMap);
  }

  Space = Statement->getDomainSpace();
  AccessRelation = AccessRelation.set_tuple_id(
      isl::dim::in, Space.get_tuple_id(isl::dim::set));
  AccessRelation = AccessRelation.set_tuple_id(isl::dim::out, BaseAddrId);

  AccessRelation = AccessRelation.gist_domain(Statement->getDomain());
}

MemoryAccess::MemoryAccess(ScopStmt *Stmt, Instruction *AccessInst,
                           AccessType AccType, Value *BaseAddress,
                           Type *ElementType, bool Affine,
                           ArrayRef<const SCEV *> Subscripts,
                           ArrayRef<const SCEV *> Sizes, Value *AccessValue,
                           MemoryKind Kind)
    : Kind(Kind), AccType(AccType), Statement(Stmt), InvalidDomain(),
      BaseAddr(BaseAddress), ElementType(ElementType),
      Sizes(Sizes.begin(), Sizes.end()), AccessInstruction(AccessInst),
      AccessValue(AccessValue), IsAffine(Affine),
      Subscripts(Subscripts.begin(), Subscripts.end()), AccessRelation(),
      NewAccessRelation(), FAD(nullptr) {
  static const std::string TypeStrings[] = {"", "_Read", "_Write", "_MayWrite"};
  const std::string Access = TypeStrings[AccType] + utostr(Stmt->size());

  std::string IdName = Stmt->getBaseName() + Access;
  Id = isl::id::alloc(Stmt->getParent()->getIslCtx(), IdName, this);
}

MemoryAccess::MemoryAccess(ScopStmt *Stmt, AccessType AccType, isl::map AccRel)
    : Kind(MemoryKind::Array), AccType(AccType), Statement(Stmt),
      InvalidDomain(), AccessRelation(), NewAccessRelation(AccRel),
      FAD(nullptr) {
  isl::id ArrayInfoId = NewAccessRelation.get_tuple_id(isl::dim::out);
  auto *SAI = ScopArrayInfo::getFromId(ArrayInfoId);
  Sizes.push_back(nullptr);
  for (unsigned i = 1; i < SAI->getNumberOfDimensions(); i++)
    Sizes.push_back(SAI->getDimensionSize(i));
  ElementType = SAI->getElementType();
  BaseAddr = SAI->getBasePtr();
  static const std::string TypeStrings[] = {"", "_Read", "_Write", "_MayWrite"};
  const std::string Access = TypeStrings[AccType] + utostr(Stmt->size());

  std::string IdName = Stmt->getBaseName() + Access;
  Id = isl::id::alloc(Stmt->getParent()->getIslCtx(), IdName, this);
}

MemoryAccess::MemoryAccess(ScopStmt *Parent, const MemoryAccess *AccToClone) {
  this->Statement = Parent;
  auto IdName = AccToClone->getId().get_name() + "_clone";

  this->Id = isl::id::alloc(Parent->getParent()->getIslCtx(), IdName, this);
  this->Kind = AccToClone->Kind;
  this->AccType = AccToClone->getType();
  this->RedType = AccToClone->RedType;

  this->InvalidDomain = AccToClone->getInvalidDomain();
  this->BaseAddr = AccToClone->BaseAddr;
  this->ElementType = AccToClone->getElementType();
  this->Sizes = AccToClone->Sizes;
  this->AccessInstruction = AccToClone->getAccessInstruction();
  this->Incoming = AccToClone->Incoming;
  this->AccessValue = AccToClone->AccessValue;
  this->IsAffine = AccToClone->IsAffine;
  this->Subscripts = AccToClone->Subscripts;
  this->FAD = AccToClone->FAD;

  // TODO: As a clone, the AccessRelation has never been updated. Might set only
  // (Original)AccessRelation, or both to the same relation.
  this->AccessRelation = AccToClone->AccessRelation;
  this->AccessRelation =
      this->AccessRelation.set_tuple_id(isl::dim::in, Parent->getDomainId());

  this->NewAccessRelation = AccToClone->NewAccessRelation;
  if (this->NewAccessRelation)
    this->NewAccessRelation = this->NewAccessRelation.set_tuple_id(
        isl::dim::in, Parent->getDomainId());
}

MemoryAccess::~MemoryAccess() = default;

void MemoryAccess::realignParams() {
  isl::set Ctx = Statement->getParent()->getContext();
  InvalidDomain = InvalidDomain.gist_params(Ctx);
  AccessRelation = AccessRelation.gist_params(Ctx);

  // Predictable parameter order is required for JSON imports. Ensure alignment
  // by explicitly calling align_params.
  isl::space CtxSpace = Ctx.get_space();
  InvalidDomain = InvalidDomain.align_params(CtxSpace);
  AccessRelation = AccessRelation.align_params(CtxSpace);
}

const std::string MemoryAccess::getReductionOperatorStr() const {
  return MemoryAccess::getReductionOperatorStr(getReductionType());
}

isl::id MemoryAccess::getId() const { return Id; }

raw_ostream &polly::operator<<(raw_ostream &OS,
                               MemoryAccess::ReductionType RT) {
  if (RT == MemoryAccess::RT_NONE)
    OS << "NONE";
  else
    OS << MemoryAccess::getReductionOperatorStr(RT);
  return OS;
}

void MemoryAccess::setFortranArrayDescriptor(Value *FAD) { this->FAD = FAD; }

void MemoryAccess::print(raw_ostream &OS) const {
  switch (AccType) {
  case READ:
    OS.indent(12) << "ReadAccess :=\t";
    break;
  case MUST_WRITE:
    OS.indent(12) << "MustWriteAccess :=\t";
    break;
  case MAY_WRITE:
    OS.indent(12) << "MayWriteAccess :=\t";
    break;
  }

  OS << "[Reduction Type: " << getReductionType() << "] ";

  if (FAD) {
    OS << "[Fortran array descriptor: " << FAD->getName();
    OS << "] ";
  };

  OS << "[Scalar: " << isScalarKind() << "]\n";
  OS.indent(16) << getOriginalAccessRelationStr() << ";\n";
  if (hasNewAccessRelation())
    OS.indent(11) << "new: " << getNewAccessRelationStr() << ";\n";
}

#if !defined(NDEBUG) || defined(LLVM_ENABLE_DUMP)
LLVM_DUMP_METHOD void MemoryAccess::dump() const { print(errs()); }
#endif

isl::pw_aff MemoryAccess::getPwAff(const SCEV *E) {
  auto *Stmt = getStatement();
  PWACtx PWAC = Stmt->getParent()->getPwAff(E, Stmt->getEntryBlock());
  isl::set StmtDom = getStatement()->getDomain();
  StmtDom = StmtDom.reset_tuple_id();
  isl::set NewInvalidDom = StmtDom.intersect(PWAC.second);
  InvalidDomain = InvalidDomain.unite(NewInvalidDom);
  return PWAC.first;
}

// Create a map in the size of the provided set domain, that maps from the
// one element of the provided set domain to another element of the provided
// set domain.
// The mapping is limited to all points that are equal in all but the last
// dimension and for which the last dimension of the input is strict smaller
// than the last dimension of the output.
//
//   getEqualAndLarger(set[i0, i1, ..., iX]):
//
//   set[i0, i1, ..., iX] -> set[o0, o1, ..., oX]
//     : i0 = o0, i1 = o1, ..., i(X-1) = o(X-1), iX < oX
//
static isl::map getEqualAndLarger(isl::space SetDomain) {
  isl::space Space = SetDomain.map_from_set();
  isl::map Map = isl::map::universe(Space);
  unsigned lastDimension = Map.dim(isl::dim::in) - 1;

  // Set all but the last dimension to be equal for the input and output
  //
  //   input[i0, i1, ..., iX] -> output[o0, o1, ..., oX]
  //     : i0 = o0, i1 = o1, ..., i(X-1) = o(X-1)
  for (unsigned i = 0; i < lastDimension; ++i)
    Map = Map.equate(isl::dim::in, i, isl::dim::out, i);

  // Set the last dimension of the input to be strict smaller than the
  // last dimension of the output.
  //
  //   input[?,?,?,...,iX] -> output[?,?,?,...,oX] : iX < oX
  Map = Map.order_lt(isl::dim::in, lastDimension, isl::dim::out, lastDimension);
  return Map;
}

isl::set MemoryAccess::getStride(isl::map Schedule) const {
  isl::map AccessRelation = getAccessRelation();
  isl::space Space = Schedule.get_space().range();
  isl::map NextScatt = getEqualAndLarger(Space);

  Schedule = Schedule.reverse();
  NextScatt = NextScatt.lexmin();

  NextScatt = NextScatt.apply_range(Schedule);
  NextScatt = NextScatt.apply_range(AccessRelation);
  NextScatt = NextScatt.apply_domain(Schedule);
  NextScatt = NextScatt.apply_domain(AccessRelation);

  isl::set Deltas = NextScatt.deltas();
  return Deltas;
}

bool MemoryAccess::isStrideX(isl::map Schedule, int StrideWidth) const {
  isl::set Stride, StrideX;
  bool IsStrideX;

  Stride = getStride(Schedule);
  StrideX = isl::set::universe(Stride.get_space());
  for (auto i : seq<isl_size>(0, StrideX.dim(isl::dim::set) - 1))
    StrideX = StrideX.fix_si(isl::dim::set, i, 0);
  StrideX = StrideX.fix_si(isl::dim::set, StrideX.dim(isl::dim::set) - 1,
                           StrideWidth);
  IsStrideX = Stride.is_subset(StrideX);

  return IsStrideX;
}

bool MemoryAccess::isStrideZero(isl::map Schedule) const {
  return isStrideX(Schedule, 0);
}

bool MemoryAccess::isStrideOne(isl::map Schedule) const {
  return isStrideX(Schedule, 1);
}

void MemoryAccess::setAccessRelation(isl::map NewAccess) {
  AccessRelation = NewAccess;
}

void MemoryAccess::setNewAccessRelation(isl::map NewAccess) {
  assert(NewAccess);

#ifndef NDEBUG
  // Check domain space compatibility.
  isl::space NewSpace = NewAccess.get_space();
  isl::space NewDomainSpace = NewSpace.domain();
  isl::space OriginalDomainSpace = getStatement()->getDomainSpace();
  assert(OriginalDomainSpace.has_equal_tuples(NewDomainSpace));

  // Reads must be executed unconditionally. Writes might be executed in a
  // subdomain only.
  if (isRead()) {
    // Check whether there is an access for every statement instance.
    isl::set StmtDomain = getStatement()->getDomain();
    isl::set DefinedContext =
        getStatement()->getParent()->getBestKnownDefinedBehaviorContext();
    StmtDomain = StmtDomain.intersect_params(DefinedContext);
    isl::set NewDomain = NewAccess.domain();
    assert(!StmtDomain.is_subset(NewDomain).is_false() &&
           "Partial READ accesses not supported");
  }

  isl::space NewAccessSpace = NewAccess.get_space();
  assert(NewAccessSpace.has_tuple_id(isl::dim::set) &&
         "Must specify the array that is accessed");
  isl::id NewArrayId = NewAccessSpace.get_tuple_id(isl::dim::set);
  auto *SAI = static_cast<ScopArrayInfo *>(NewArrayId.get_user());
  assert(SAI && "Must set a ScopArrayInfo");

  if (SAI->isArrayKind() && SAI->getBasePtrOriginSAI()) {
    InvariantEquivClassTy *EqClass =
        getStatement()->getParent()->lookupInvariantEquivClass(
            SAI->getBasePtr());
    assert(EqClass &&
           "Access functions to indirect arrays must have an invariant and "
           "hoisted base pointer");
  }

  // Check whether access dimensions correspond to number of dimensions of the
  // accesses array.
  isl_size Dims = SAI->getNumberOfDimensions();
  assert(NewAccessSpace.dim(isl::dim::set) == Dims &&
         "Access dims must match array dims");
#endif

  NewAccess = NewAccess.gist_params(getStatement()->getParent()->getContext());
  NewAccess = NewAccess.gist_domain(getStatement()->getDomain());
  NewAccessRelation = NewAccess;
}

bool MemoryAccess::isLatestPartialAccess() const {
  isl::set StmtDom = getStatement()->getDomain();
  isl::set AccDom = getLatestAccessRelation().domain();

  return !StmtDom.is_subset(AccDom);
}

//===----------------------------------------------------------------------===//

isl::map ScopStmt::getSchedule() const {
  isl::set Domain = getDomain();
  if (Domain.is_empty())
    return isl::map::from_aff(isl::aff(isl::local_space(getDomainSpace())));
  auto Schedule = getParent()->getSchedule();
  if (!Schedule)
    return {};
  Schedule = Schedule.intersect_domain(isl::union_set(Domain));
  if (Schedule.is_empty())
    return isl::map::from_aff(isl::aff(isl::local_space(getDomainSpace())));
  isl::map M = M.from_union_map(Schedule);
  M = M.coalesce();
  M = M.gist_domain(Domain);
  M = M.coalesce();
  return M;
}

void ScopStmt::restrictDomain(isl::set NewDomain) {
  assert(NewDomain.is_subset(Domain) &&
         "New domain is not a subset of old domain!");
  Domain = NewDomain;
}

void ScopStmt::addAccess(MemoryAccess *Access, bool Prepend) {
  Instruction *AccessInst = Access->getAccessInstruction();

  if (Access->isArrayKind()) {
    MemoryAccessList &MAL = InstructionToAccess[AccessInst];
    MAL.emplace_front(Access);
  } else if (Access->isValueKind() && Access->isWrite()) {
    Instruction *AccessVal = cast<Instruction>(Access->getAccessValue());
    assert(!ValueWrites.lookup(AccessVal));

    ValueWrites[AccessVal] = Access;
  } else if (Access->isValueKind() && Access->isRead()) {
    Value *AccessVal = Access->getAccessValue();
    assert(!ValueReads.lookup(AccessVal));

    ValueReads[AccessVal] = Access;
  } else if (Access->isAnyPHIKind() && Access->isWrite()) {
    PHINode *PHI = cast<PHINode>(Access->getAccessValue());
    assert(!PHIWrites.lookup(PHI));

    PHIWrites[PHI] = Access;
  } else if (Access->isAnyPHIKind() && Access->isRead()) {
    PHINode *PHI = cast<PHINode>(Access->getAccessValue());
    assert(!PHIReads.lookup(PHI));

    PHIReads[PHI] = Access;
  }

  if (Prepend) {
    MemAccs.insert(MemAccs.begin(), Access);
    return;
  }
  MemAccs.push_back(Access);
}

void ScopStmt::realignParams() {
  for (MemoryAccess *MA : *this)
    MA->realignParams();

  isl::set Ctx = Parent.getContext();
  InvalidDomain = InvalidDomain.gist_params(Ctx);
  Domain = Domain.gist_params(Ctx);

  // Predictable parameter order is required for JSON imports. Ensure alignment
  // by explicitly calling align_params.
  isl::space CtxSpace = Ctx.get_space();
  InvalidDomain = InvalidDomain.align_params(CtxSpace);
  Domain = Domain.align_params(CtxSpace);
}

ScopStmt::ScopStmt(Scop &parent, Region &R, StringRef Name,
                   Loop *SurroundingLoop,
                   std::vector<Instruction *> EntryBlockInstructions)
<<<<<<< HEAD
    : Parent(parent), R(&R), BaseName(Name), SurroundingLoop(SurroundingLoop),
      Instructions(EntryBlockInstructions) {}
=======
    : Parent(parent), InvalidDomain(), Domain(), R(&R), Build(), BaseName(Name),
      SurroundingLoop(SurroundingLoop), Instructions(EntryBlockInstructions) {}
>>>>>>> be5e2fc7

ScopStmt::ScopStmt(Scop &parent, BasicBlock &bb, StringRef Name,
                   Loop *SurroundingLoop,
                   std::vector<Instruction *> Instructions)
<<<<<<< HEAD
    : Parent(parent), BB(&bb), BaseName(Name), SurroundingLoop(SurroundingLoop),
=======
    : Parent(parent), InvalidDomain(), Domain(), BB(&bb), Build(),
      BaseName(Name), SurroundingLoop(SurroundingLoop),
>>>>>>> be5e2fc7
      Instructions(Instructions) {}

ScopStmt::ScopStmt(Scop &parent, isl::map SourceRel, isl::map TargetRel,
                   isl::set NewDomain)
<<<<<<< HEAD
    : Parent(parent), Domain(NewDomain) {
=======
    : Parent(parent), InvalidDomain(), Domain(NewDomain), Build() {
>>>>>>> be5e2fc7
  BaseName = getIslCompatibleName("CopyStmt_", "",
                                  std::to_string(parent.getCopyStmtsNum()));
  isl::id Id = isl::id::alloc(getIslCtx(), getBaseName(), this);
  Domain = Domain.set_tuple_id(Id);
  TargetRel = TargetRel.set_tuple_id(isl::dim::in, Id);
  auto *Access =
      new MemoryAccess(this, MemoryAccess::AccessType::MUST_WRITE, TargetRel);
  parent.addAccessFunction(Access);
  addAccess(Access);
  SourceRel = SourceRel.set_tuple_id(isl::dim::in, Id);
  Access = new MemoryAccess(this, MemoryAccess::AccessType::READ, SourceRel);
  parent.addAccessFunction(Access);
  addAccess(Access);
}

ScopStmt::ScopStmt(Scop &parent, ScopStmt *StmtToClone, isl::set Domain)
    : Parent(parent) {
  auto Ctx = parent.getIslCtx();

  this->BB = StmtToClone->getBasicBlock();
  this->R = StmtToClone->getRegion();
  this->SurroundingLoop = StmtToClone->getSurroundingLoop();
  this->Instructions = StmtToClone->getInstructions();
  this->BaseName = (Twine(StmtToClone->getBaseName()) + Twine("_clone")).str();
  this->Build = StmtToClone->getAstBuild();
  this->NestLoops = StmtToClone->NestLoops;

  auto NewId = isl::id::alloc(Ctx, BaseName, this);
  Domain = Domain.project_out(isl::dim::set, 0, 0).set_tuple_id(NewId);
  this->Domain = Domain;
  this->InvalidDomain = StmtToClone->getInvalidDomain()
                            .project_out(isl::dim::set, 0, 0)
                            .set_tuple_id(NewId);

  for (auto MA : *StmtToClone) {
    auto NewMA = new MemoryAccess(this, MA);
    Parent.addAccessFunction(NewMA, /*IsPrimary=*/false);
    addAccess(NewMA);
  }
}

ScopStmt::~ScopStmt() = default;

std::string ScopStmt::getDomainStr() const { return Domain.to_str(); }

std::string ScopStmt::getScheduleStr() const {
  auto *S = getSchedule().release();
  if (!S)
    return {};
  auto Str = stringFromIslObj(S);
  isl_map_free(S);
  return Str;
}

void ScopStmt::setInvalidDomain(isl::set ID) { InvalidDomain = ID; }

BasicBlock *ScopStmt::getEntryBlock() const {
  if (isBlockStmt())
    return getBasicBlock();
  return getRegion()->getEntry();
}

unsigned ScopStmt::getNumIterators() const { return NestLoops.size(); }

const char *ScopStmt::getBaseName() const { return BaseName.c_str(); }

Loop *ScopStmt::getLoopForDimension(unsigned Dimension) const {
  return NestLoops[Dimension];
}

isl::ctx ScopStmt::getIslCtx() const { return Parent.getIslCtx(); }

isl::set ScopStmt::getDomain() const { return Domain; }

isl::space ScopStmt::getDomainSpace() const { return Domain.get_space(); }

isl::id ScopStmt::getDomainId() const { return Domain.get_tuple_id(); }

void ScopStmt::printInstructions(raw_ostream &OS) const {
  OS << "Instructions {\n";

  for (Instruction *Inst : Instructions)
    OS.indent(16) << *Inst << "\n";

  OS.indent(12) << "}\n";
}

void ScopStmt::print(raw_ostream &OS, bool PrintInstructions) const {
  OS << "\t" << getBaseName() << "\n";
  OS.indent(12) << "Domain :=\n";

  if (Domain) {
    OS.indent(16) << getDomainStr() << ";\n";
  } else
    OS.indent(16) << "n/a\n";

  OS.indent(12) << "Schedule :=\n";

  if (Domain) {
    OS.indent(16) << getScheduleStr() << ";\n";
  } else
    OS.indent(16) << "n/a\n";

  for (MemoryAccess *Access : MemAccs)
    Access->print(OS);

  if (PrintInstructions)
    printInstructions(OS.indent(12));
}

#if !defined(NDEBUG) || defined(LLVM_ENABLE_DUMP)
LLVM_DUMP_METHOD void ScopStmt::dump() const { print(dbgs(), true); }
#endif

void ScopStmt::removeAccessData(MemoryAccess *MA) {
  if (MA->isRead() && MA->isOriginalValueKind()) {
    bool Found = ValueReads.erase(MA->getAccessValue());
    (void)Found;
    assert(Found && "Expected access data not found");
  }
  if (MA->isWrite() && MA->isOriginalValueKind()) {
    bool Found = ValueWrites.erase(cast<Instruction>(MA->getAccessValue()));
    (void)Found;
    assert(Found && "Expected access data not found");
  }
  if (MA->isWrite() && MA->isOriginalAnyPHIKind()) {
    bool Found = PHIWrites.erase(cast<PHINode>(MA->getAccessInstruction()));
    (void)Found;
    assert(Found && "Expected access data not found");
  }
  if (MA->isRead() && MA->isOriginalAnyPHIKind()) {
    bool Found = PHIReads.erase(cast<PHINode>(MA->getAccessInstruction()));
    (void)Found;
    assert(Found && "Expected access data not found");
  }
}

void ScopStmt::removeMemoryAccess(MemoryAccess *MA) {
  // Remove the memory accesses from this statement together with all scalar
  // accesses that were caused by it. MemoryKind::Value READs have no access
  // instruction, hence would not be removed by this function. However, it is
  // only used for invariant LoadInst accesses, its arguments are always affine,
  // hence synthesizable, and therefore there are no MemoryKind::Value READ
  // accesses to be removed.
  auto Predicate = [&](MemoryAccess *Acc) {
    return Acc->getAccessInstruction() == MA->getAccessInstruction();
  };
  for (auto *MA : MemAccs) {
    if (Predicate(MA)) {
      removeAccessData(MA);
      Parent.removeAccessData(MA);
    }
  }
  MemAccs.erase(std::remove_if(MemAccs.begin(), MemAccs.end(), Predicate),
                MemAccs.end());
  InstructionToAccess.erase(MA->getAccessInstruction());
}

void ScopStmt::removeSingleMemoryAccess(MemoryAccess *MA, bool AfterHoisting) {
  if (AfterHoisting) {
    auto MAIt = std::find(MemAccs.begin(), MemAccs.end(), MA);
    assert(MAIt != MemAccs.end());
    MemAccs.erase(MAIt);

    removeAccessData(MA);
    Parent.removeAccessData(MA);
  }

  auto It = InstructionToAccess.find(MA->getAccessInstruction());
  if (It != InstructionToAccess.end()) {
    It->second.remove(MA);
    if (It->second.empty())
      InstructionToAccess.erase(MA->getAccessInstruction());
  }
}

MemoryAccess *ScopStmt::ensureValueRead(Value *V) {
  MemoryAccess *Access = lookupInputAccessOf(V);
  if (Access)
    return Access;

  ScopArrayInfo *SAI =
      Parent.getOrCreateScopArrayInfo(V, V->getType(), {}, MemoryKind::Value);
  Access = new MemoryAccess(this, nullptr, MemoryAccess::READ, V, V->getType(),
                            true, {}, {}, V, MemoryKind::Value);
  Parent.addAccessFunction(Access);
  Access->buildAccessRelation(SAI);
  addAccess(Access);
  Parent.addAccessData(Access);
  return Access;
}

raw_ostream &polly::operator<<(raw_ostream &OS, const ScopStmt &S) {
  S.print(OS, PollyPrintInstructions);
  return OS;
}

//===----------------------------------------------------------------------===//
/// Scop class implement

void Scop::setContext(isl::set NewContext) {
  Context = NewContext.align_params(Context.get_space());
}

namespace {

/// Remap parameter values but keep AddRecs valid wrt. invariant loads.
struct SCEVSensitiveParameterRewriter
    : public SCEVRewriteVisitor<SCEVSensitiveParameterRewriter> {
  const ValueToValueMap &VMap;

public:
  SCEVSensitiveParameterRewriter(const ValueToValueMap &VMap,
                                 ScalarEvolution &SE)
      : SCEVRewriteVisitor(SE), VMap(VMap) {}

  static const SCEV *rewrite(const SCEV *E, ScalarEvolution &SE,
                             const ValueToValueMap &VMap) {
    SCEVSensitiveParameterRewriter SSPR(VMap, SE);
    return SSPR.visit(E);
  }

  const SCEV *visitAddRecExpr(const SCEVAddRecExpr *E) {
    auto *Start = visit(E->getStart());
    auto *AddRec = SE.getAddRecExpr(SE.getConstant(E->getType(), 0),
                                    visit(E->getStepRecurrence(SE)),
                                    E->getLoop(), SCEV::FlagAnyWrap);
    return SE.getAddExpr(Start, AddRec);
  }

  const SCEV *visitUnknown(const SCEVUnknown *E) {
    if (auto *NewValue = VMap.lookup(E->getValue()))
      return SE.getUnknown(NewValue);
    return E;
  }
};

/// Check whether we should remap a SCEV expression.
struct SCEVFindInsideScop : public SCEVTraversal<SCEVFindInsideScop> {
  const ValueToValueMap &VMap;
  bool FoundInside = false;
  const Scop *S;

public:
  SCEVFindInsideScop(const ValueToValueMap &VMap, ScalarEvolution &SE,
                     const Scop *S)
      : SCEVTraversal(*this), VMap(VMap), S(S) {}

  static bool hasVariant(const SCEV *E, ScalarEvolution &SE,
                         const ValueToValueMap &VMap, const Scop *S) {
    SCEVFindInsideScop SFIS(VMap, SE, S);
    SFIS.visitAll(E);
    return SFIS.FoundInside;
  }

  bool follow(const SCEV *E) {
    if (auto *AddRec = dyn_cast<SCEVAddRecExpr>(E)) {
      FoundInside |= S->getRegion().contains(AddRec->getLoop());
    } else if (auto *Unknown = dyn_cast<SCEVUnknown>(E)) {
      if (Instruction *I = dyn_cast<Instruction>(Unknown->getValue()))
        FoundInside |= S->getRegion().contains(I) && !VMap.count(I);
    }
    return !FoundInside;
  }

  bool isDone() { return FoundInside; }
};
} // end anonymous namespace

const SCEV *Scop::getRepresentingInvariantLoadSCEV(const SCEV *E) const {
  // Check whether it makes sense to rewrite the SCEV.  (ScalarEvolution
  // doesn't like addition between an AddRec and an expression that
  // doesn't have a dominance relationship with it.)
  if (SCEVFindInsideScop::hasVariant(E, *SE, InvEquivClassVMap, this))
    return E;

  // Rewrite SCEV.
  return SCEVSensitiveParameterRewriter::rewrite(E, *SE, InvEquivClassVMap);
}

// This table of function names is used to translate parameter names in more
// human-readable names. This makes it easier to interpret Polly analysis
// results.
StringMap<std::string> KnownNames = {
    {"_Z13get_global_idj", "global_id"},
    {"_Z12get_local_idj", "local_id"},
    {"_Z15get_global_sizej", "global_size"},
    {"_Z14get_local_sizej", "local_size"},
    {"_Z12get_work_dimv", "work_dim"},
    {"_Z17get_global_offsetj", "global_offset"},
    {"_Z12get_group_idj", "group_id"},
    {"_Z14get_num_groupsj", "num_groups"},
};

static std::string getCallParamName(CallInst *Call) {
  std::string Result;
  raw_string_ostream OS(Result);
  std::string Name = Call->getCalledFunction()->getName().str();

  auto Iterator = KnownNames.find(Name);
  if (Iterator != KnownNames.end())
    Name = "__" + Iterator->getValue();
  OS << Name;
  for (auto &Operand : Call->arg_operands()) {
    ConstantInt *Op = cast<ConstantInt>(&Operand);
    OS << "_" << Op->getValue();
  }
  OS.flush();
  return Result;
}

void Scop::createParameterId(const SCEV *Parameter) {
  assert(Parameters.count(Parameter));
  assert(!ParameterIds.count(Parameter));

  std::string ParameterName = "p_" + std::to_string(getNumParams() - 1);

  if (const SCEVUnknown *ValueParameter = dyn_cast<SCEVUnknown>(Parameter)) {
    Value *Val = ValueParameter->getValue();
    CallInst *Call = dyn_cast<CallInst>(Val);

    if (Call && isConstCall(Call)) {
      ParameterName = getCallParamName(Call);
    } else if (UseInstructionNames) {
      // If this parameter references a specific Value and this value has a name
      // we use this name as it is likely to be unique and more useful than just
      // a number.
      if (Val->hasName())
        ParameterName = Val->getName().str();
      else if (LoadInst *LI = dyn_cast<LoadInst>(Val)) {
        auto *LoadOrigin = LI->getPointerOperand()->stripInBoundsOffsets();
        if (LoadOrigin->hasName()) {
          ParameterName += "_loaded_from_";
          ParameterName +=
              LI->getPointerOperand()->stripInBoundsOffsets()->getName();
        }
      }
    }

    ParameterName = getIslCompatibleName("", ParameterName, "");
  }

  isl::id Id = isl::id::alloc(getIslCtx(), ParameterName,
                              const_cast<void *>((const void *)Parameter));
  ParameterIds[Parameter] = Id;
}

void Scop::addParams(const ParameterSetTy &NewParameters) {
  for (const SCEV *Parameter : NewParameters) {
    // Normalize the SCEV to get the representing element for an invariant load.
    Parameter = extractConstantFactor(Parameter, *SE).second;
    Parameter = getRepresentingInvariantLoadSCEV(Parameter);

    if (Parameters.insert(Parameter))
      createParameterId(Parameter);
  }
}

isl::id Scop::getIdForParam(const SCEV *Parameter) const {
  // Normalize the SCEV to get the representing element for an invariant load.
  Parameter = getRepresentingInvariantLoadSCEV(Parameter);
  return ParameterIds.lookup(Parameter);
}

bool Scop::isDominatedBy(const DominatorTree &DT, BasicBlock *BB) const {
  return DT.dominates(BB, getEntry());
}

void Scop::buildContext() {
  isl::space Space = isl::space::params_alloc(getIslCtx(), 0);
  Context = isl::set::universe(Space);
  InvalidContext = isl::set::empty(Space);
  AssumedContext = isl::set::universe(Space);
  DefinedBehaviorContext = isl::set::universe(Space);
}

void Scop::addParameterBounds() {
  unsigned PDim = 0;
  for (auto *Parameter : Parameters) {
    ConstantRange SRange = SE->getSignedRange(Parameter);
    Context = addRangeBoundsToSet(Context, SRange, PDim++, isl::dim::param);
  }
  intersectDefinedBehavior(Context, AS_ASSUMPTION);
}

static std::vector<isl::id> getFortranArrayIds(Scop::array_range Arrays) {
  std::vector<isl::id> OutermostSizeIds;
  for (auto Array : Arrays) {
    // To check if an array is a Fortran array, we check if it has a isl_pw_aff
    // for its outermost dimension. Fortran arrays will have this since the
    // outermost dimension size can be picked up from their runtime description.
    // TODO: actually need to check if it has a FAD, but for now this works.
    if (Array->getNumberOfDimensions() > 0) {
      isl::pw_aff PwAff = Array->getDimensionSizePw(0);
      if (!PwAff)
        continue;

      isl::id Id = PwAff.get_dim_id(isl::dim::param, 0);
      assert(!Id.is_null() &&
             "Invalid Id for PwAff expression in Fortran array");
      OutermostSizeIds.push_back(Id);
    }
  }
  return OutermostSizeIds;
}

// The FORTRAN array size parameters are known to be non-negative.
static isl::set boundFortranArrayParams(isl::set Context,
                                        Scop::array_range Arrays) {
  std::vector<isl::id> OutermostSizeIds;
  OutermostSizeIds = getFortranArrayIds(Arrays);

  for (isl::id Id : OutermostSizeIds) {
    int dim = Context.find_dim_by_id(isl::dim::param, Id);
    Context = Context.lower_bound_si(isl::dim::param, dim, 0);
  }

  return Context;
}

void Scop::realignParams() {
  if (PollyIgnoreParamBounds)
    return;

  // Add all parameters into a common model.
  isl::space Space = getFullParamSpace();

  // Align the parameters of all data structures to the model.
  Context = Context.align_params(Space);
  AssumedContext = AssumedContext.align_params(Space);
  InvalidContext = InvalidContext.align_params(Space);

  // Bound the size of the fortran array dimensions.
  Context = boundFortranArrayParams(Context, arrays());

  // As all parameters are known add bounds to them.
  addParameterBounds();

  for (ScopStmt &Stmt : *this)
    Stmt.realignParams();
  // Simplify the schedule according to the context too.
  Schedule = Schedule.gist_domain_params(getContext());

  // Predictable parameter order is required for JSON imports. Ensure alignment
  // by explicitly calling align_params.
  Schedule = Schedule.align_params(Space);
}

static isl::set simplifyAssumptionContext(isl::set AssumptionContext,
                                          const Scop &S) {
  // If we have modeled all blocks in the SCoP that have side effects we can
  // simplify the context with the constraints that are needed for anything to
  // be executed at all. However, if we have error blocks in the SCoP we already
  // assumed some parameter combinations cannot occur and removed them from the
  // domains, thus we cannot use the remaining domain to simplify the
  // assumptions.
  if (!S.hasErrorBlock()) {
    auto DomainParameters = S.getDomains().params();
    AssumptionContext = AssumptionContext.gist_params(DomainParameters);
  }

  AssumptionContext = AssumptionContext.gist_params(S.getContext());
  return AssumptionContext;
}

void Scop::simplifyContexts() {
  // The parameter constraints of the iteration domains give us a set of
  // constraints that need to hold for all cases where at least a single
  // statement iteration is executed in the whole scop. We now simplify the
  // assumed context under the assumption that such constraints hold and at
  // least a single statement iteration is executed. For cases where no
  // statement instances are executed, the assumptions we have taken about
  // the executed code do not matter and can be changed.
  //
  // WARNING: This only holds if the assumptions we have taken do not reduce
  //          the set of statement instances that are executed. Otherwise we
  //          may run into a case where the iteration domains suggest that
  //          for a certain set of parameter constraints no code is executed,
  //          but in the original program some computation would have been
  //          performed. In such a case, modifying the run-time conditions and
  //          possibly influencing the run-time check may cause certain scops
  //          to not be executed.
  //
  // Example:
  //
  //   When delinearizing the following code:
  //
  //     for (long i = 0; i < 100; i++)
  //       for (long j = 0; j < m; j++)
  //         A[i+p][j] = 1.0;
  //
  //   we assume that the condition m <= 0 or (m >= 1 and p >= 0) holds as
  //   otherwise we would access out of bound data. Now, knowing that code is
  //   only executed for the case m >= 0, it is sufficient to assume p >= 0.
  AssumedContext = simplifyAssumptionContext(AssumedContext, *this);
  InvalidContext = InvalidContext.align_params(getParamSpace());
  simplify(DefinedBehaviorContext);
  DefinedBehaviorContext = DefinedBehaviorContext.align_params(getParamSpace());
}

isl::set Scop::getDomainConditions(const ScopStmt *Stmt) const {
  return getDomainConditions(Stmt->getEntryBlock());
}

isl::set Scop::getDomainConditions(BasicBlock *BB) const {
  auto DIt = DomainMap.find(BB);
  if (DIt != DomainMap.end())
    return DIt->getSecond();

  auto &RI = *R.getRegionInfo();
  auto *BBR = RI.getRegionFor(BB);
  while (BBR->getEntry() == BB)
    BBR = BBR->getParent();
  return getDomainConditions(BBR->getEntry());
}

Scop::Scop(Region &R, ScalarEvolution &ScalarEvolution, LoopInfo &LI,
           DominatorTree &DT, ScopDetection::DetectionContext &DC,
           OptimizationRemarkEmitter &ORE, int ID)
    : IslCtx(isl_ctx_alloc(), isl_ctx_free), SE(&ScalarEvolution), DT(&DT),
      R(R), name(None), HasSingleExitEdge(R.getExitingBlock()), DC(DC),
      ORE(ORE), Affinator(this, LI), ID(ID) {
  SmallVector<char *, 8> IslArgv;
  IslArgv.reserve(1 + IslArgs.size());

  // Substitute for program name.
  IslArgv.push_back(const_cast<char *>("-polly-isl-arg"));

  for (std::string &Arg : IslArgs)
    IslArgv.push_back(const_cast<char *>(Arg.c_str()));

  // Abort if unknown argument is passed.
  // Note that "-V" (print isl version) will always call exit(0), so we cannot
  // avoid ISL aborting the program at this point.
  unsigned IslParseFlags = ISL_ARG_ALL;

  isl_ctx_parse_options(IslCtx.get(), IslArgv.size(), IslArgv.data(),
                        IslParseFlags);

  if (IslOnErrorAbort)
    isl_options_set_on_error(getIslCtx().get(), ISL_ON_ERROR_ABORT);
  buildContext();
}

Scop::~Scop() = default;

void Scop::removeFromStmtMap(ScopStmt &Stmt) {
  for (Instruction *Inst : Stmt.getInstructions())
    InstStmtMap.erase(Inst);

  if (Stmt.isRegionStmt()) {
    for (BasicBlock *BB : Stmt.getRegion()->blocks()) {
      StmtMap.erase(BB);
      // Skip entry basic block, as its instructions are already deleted as
      // part of the statement's instruction list.
      if (BB == Stmt.getEntryBlock())
        continue;
      for (Instruction &Inst : *BB)
        InstStmtMap.erase(&Inst);
    }
  } else {
    auto StmtMapIt = StmtMap.find(Stmt.getBasicBlock());
    if (StmtMapIt != StmtMap.end())
      StmtMapIt->second.erase(std::remove(StmtMapIt->second.begin(),
                                          StmtMapIt->second.end(), &Stmt),
                              StmtMapIt->second.end());
    for (Instruction *Inst : Stmt.getInstructions())
      InstStmtMap.erase(Inst);
  }
}

void Scop::removeStmts(function_ref<bool(ScopStmt &)> ShouldDelete,
                       bool AfterHoisting) {
  for (auto StmtIt = Stmts.begin(), StmtEnd = Stmts.end(); StmtIt != StmtEnd;) {
    if (!ShouldDelete(*StmtIt)) {
      StmtIt++;
      continue;
    }

    // Start with removing all of the statement's accesses including erasing it
    // from all maps that are pointing to them.
    // Make a temporary copy because removing MAs invalidates the iterator.
    SmallVector<MemoryAccess *, 16> MAList(StmtIt->begin(), StmtIt->end());
    for (MemoryAccess *MA : MAList)
      StmtIt->removeSingleMemoryAccess(MA, AfterHoisting);

    removeFromStmtMap(*StmtIt);
    StmtIt = Stmts.erase(StmtIt);
  }
}

void Scop::removeStmtNotInDomainMap() {
  removeStmts([this](ScopStmt &Stmt) -> bool {
    isl::set Domain = DomainMap.lookup(Stmt.getEntryBlock());
    if (!Domain)
      return true;
    return Domain.is_empty();
  });
}

void Scop::simplifySCoP(bool AfterHoisting) {
  removeStmts(
      [AfterHoisting](ScopStmt &Stmt) -> bool {
        // Never delete statements that contain calls to debug functions.
        if (hasDebugCall(&Stmt))
          return false;

        bool RemoveStmt = Stmt.isEmpty();

        // Remove read only statements only after invariant load hoisting.
        if (!RemoveStmt && AfterHoisting) {
          bool OnlyRead = true;
          for (MemoryAccess *MA : Stmt) {
            if (MA->isRead())
              continue;

            OnlyRead = false;
            break;
          }

          RemoveStmt = OnlyRead;
        }
        return RemoveStmt;
      },
      AfterHoisting);
}

InvariantEquivClassTy *Scop::lookupInvariantEquivClass(Value *Val) {
  LoadInst *LInst = dyn_cast<LoadInst>(Val);
  if (!LInst)
    return nullptr;

  if (Value *Rep = InvEquivClassVMap.lookup(LInst))
    LInst = cast<LoadInst>(Rep);

  Type *Ty = LInst->getType();
  const SCEV *PointerSCEV = SE->getSCEV(LInst->getPointerOperand());
  for (auto &IAClass : InvariantEquivClasses) {
    if (PointerSCEV != IAClass.IdentifyingPointer || Ty != IAClass.AccessType)
      continue;

    auto &MAs = IAClass.InvariantAccesses;
    for (auto *MA : MAs)
      if (MA->getAccessInstruction() == Val)
        return &IAClass;
  }

  return nullptr;
}

ScopArrayInfo *Scop::getOrCreateScopArrayInfo(Value *BasePtr, Type *ElementType,
                                              ArrayRef<const SCEV *> Sizes,
                                              MemoryKind Kind,
                                              const char *BaseName) {
  assert((BasePtr || BaseName) &&
         "BasePtr and BaseName can not be nullptr at the same time.");
  assert(!(BasePtr && BaseName) && "BaseName is redundant.");
  auto &SAI = BasePtr ? ScopArrayInfoMap[std::make_pair(BasePtr, Kind)]
                      : ScopArrayNameMap[BaseName];
  if (!SAI) {
    auto &DL = getFunction().getParent()->getDataLayout();
    SAI.reset(new ScopArrayInfo(BasePtr, ElementType, getIslCtx(), Sizes, Kind,
                                DL, this, BaseName));
    ScopArrayInfoSet.insert(SAI.get());
  } else {
    SAI->updateElementType(ElementType);
    // In case of mismatching array sizes, we bail out by setting the run-time
    // context to false.
    if (!SAI->updateSizes(Sizes))
      invalidate(DELINEARIZATION, DebugLoc());
  }
  return SAI.get();
}

ScopArrayInfo *Scop::createScopArrayInfo(Type *ElementType,
                                         const std::string &BaseName,
                                         const std::vector<unsigned> &Sizes) {
  auto *DimSizeType = Type::getInt64Ty(getSE()->getContext());
  std::vector<const SCEV *> SCEVSizes;

  for (auto size : Sizes)
    if (size)
      SCEVSizes.push_back(getSE()->getConstant(DimSizeType, size, false));
    else
      SCEVSizes.push_back(nullptr);

  // FIXME: This could potentially just lookup a matching array
  auto *SAI = getOrCreateScopArrayInfo(nullptr, ElementType, SCEVSizes,
                                       MemoryKind::Array, BaseName.c_str());
  return SAI;
}

ScopArrayInfo *Scop::getScopArrayInfoOrNull(Value *BasePtr, MemoryKind Kind) {
  auto *SAI = ScopArrayInfoMap[std::make_pair(BasePtr, Kind)].get();
  return SAI;
}

ScopArrayInfo *Scop::getScopArrayInfo(Value *BasePtr, MemoryKind Kind) {
  auto *SAI = getScopArrayInfoOrNull(BasePtr, Kind);
  assert(SAI && "No ScopArrayInfo available for this base pointer");
  return SAI;
}

std::string Scop::getContextStr() const { return getContext().to_str(); }

std::string Scop::getAssumedContextStr() const {
  assert(AssumedContext && "Assumed context not yet built");
  return AssumedContext.to_str();
}

std::string Scop::getInvalidContextStr() const {
  return InvalidContext.to_str();
}

std::string Scop::getNameStr() const {
  std::string ExitName, EntryName;
  std::tie(EntryName, ExitName) = getEntryExitStr();
  return EntryName + "---" + ExitName;
}

std::pair<std::string, std::string> Scop::getEntryExitStr() const {
  std::string ExitName, EntryName;
  raw_string_ostream ExitStr(ExitName);
  raw_string_ostream EntryStr(EntryName);

  R.getEntry()->printAsOperand(EntryStr, false);
  EntryStr.str();

  if (R.getExit()) {
    R.getExit()->printAsOperand(ExitStr, false);
    ExitStr.str();
  } else
    ExitName = "FunctionExit";

  return std::make_pair(EntryName, ExitName);
}

isl::set Scop::getContext() const { return Context; }

isl::space Scop::getParamSpace() const { return getContext().get_space(); }

isl::space Scop::getFullParamSpace() const {
  std::vector<isl::id> FortranIDs;
  FortranIDs = getFortranArrayIds(arrays());

  isl::space Space = isl::space::params_alloc(
      getIslCtx(), ParameterIds.size() + FortranIDs.size());

  unsigned PDim = 0;
  for (const SCEV *Parameter : Parameters) {
    isl::id Id = getIdForParam(Parameter);
    Space = Space.set_dim_id(isl::dim::param, PDim++, Id);
  }

  for (isl::id Id : FortranIDs)
    Space = Space.set_dim_id(isl::dim::param, PDim++, Id);

  return Space;
}

isl::set Scop::getAssumedContext() const {
  assert(AssumedContext && "Assumed context not yet built");
  return AssumedContext;
}

bool Scop::isProfitable(bool ScalarsAreUnprofitable) const {
  if (PollyProcessUnprofitable)
    return true;

  if (isEmpty())
    return false;

  unsigned OptimizableStmtsOrLoops = 0;
  for (auto &Stmt : *this) {
    if (Stmt.getNumIterators() == 0)
      continue;

    bool ContainsArrayAccs = false;
    bool ContainsScalarAccs = false;
    for (auto *MA : Stmt) {
      if (MA->isRead())
        continue;
      ContainsArrayAccs |= MA->isLatestArrayKind();
      ContainsScalarAccs |= MA->isLatestScalarKind();
    }

    if (!ScalarsAreUnprofitable || (ContainsArrayAccs && !ContainsScalarAccs))
      OptimizableStmtsOrLoops += Stmt.getNumIterators();
  }

  return OptimizableStmtsOrLoops > 1;
}

bool Scop::hasFeasibleRuntimeContext() const {
  if (Stmts.empty())
    return false;

  isl::set PositiveContext = getAssumedContext();
  isl::set NegativeContext = getInvalidContext();
  PositiveContext = PositiveContext.intersect_params(Context);
  PositiveContext = PositiveContext.intersect_params(getDomains().params());
  return PositiveContext.is_empty().is_false() &&
         PositiveContext.is_subset(NegativeContext).is_false();
}

MemoryAccess *Scop::lookupBasePtrAccess(MemoryAccess *MA) {
  Value *PointerBase = MA->getOriginalBaseAddr();

  auto *PointerBaseInst = dyn_cast<Instruction>(PointerBase);
  if (!PointerBaseInst)
    return nullptr;

  auto *BasePtrStmt = getStmtFor(PointerBaseInst);
  if (!BasePtrStmt)
    return nullptr;

  return BasePtrStmt->getArrayAccessOrNULLFor(PointerBaseInst);
}

static std::string toString(AssumptionKind Kind) {
  switch (Kind) {
  case ALIASING:
    return "No-aliasing";
  case INBOUNDS:
    return "Inbounds";
  case WRAPPING:
    return "No-overflows";
  case UNSIGNED:
    return "Signed-unsigned";
  case COMPLEXITY:
    return "Low complexity";
  case PROFITABLE:
    return "Profitable";
  case ERRORBLOCK:
    return "No-error";
  case INFINITELOOP:
    return "Finite loop";
  case INVARIANTLOAD:
    return "Invariant load";
  case DELINEARIZATION:
    return "Delinearization";
  }
  llvm_unreachable("Unknown AssumptionKind!");
}

bool Scop::isEffectiveAssumption(isl::set Set, AssumptionSign Sign) {
  if (Sign == AS_ASSUMPTION) {
    if (Context.is_subset(Set))
      return false;

    if (AssumedContext.is_subset(Set))
      return false;
  } else {
    if (Set.is_disjoint(Context))
      return false;

    if (Set.is_subset(InvalidContext))
      return false;
  }
  return true;
}

bool Scop::trackAssumption(AssumptionKind Kind, isl::set Set, DebugLoc Loc,
                           AssumptionSign Sign, BasicBlock *BB) {
  if (PollyRemarksMinimal && !isEffectiveAssumption(Set, Sign))
    return false;

  // Do never emit trivial assumptions as they only clutter the output.
  if (!PollyRemarksMinimal) {
    isl::set Univ;
    if (Sign == AS_ASSUMPTION)
      Univ = isl::set::universe(Set.get_space());

    bool IsTrivial = (Sign == AS_RESTRICTION && Set.is_empty()) ||
                     (Sign == AS_ASSUMPTION && Univ.is_equal(Set));

    if (IsTrivial)
      return false;
  }

  switch (Kind) {
  case ALIASING:
    AssumptionsAliasing++;
    break;
  case INBOUNDS:
    AssumptionsInbounds++;
    break;
  case WRAPPING:
    AssumptionsWrapping++;
    break;
  case UNSIGNED:
    AssumptionsUnsigned++;
    break;
  case COMPLEXITY:
    AssumptionsComplexity++;
    break;
  case PROFITABLE:
    AssumptionsUnprofitable++;
    break;
  case ERRORBLOCK:
    AssumptionsErrorBlock++;
    break;
  case INFINITELOOP:
    AssumptionsInfiniteLoop++;
    break;
  case INVARIANTLOAD:
    AssumptionsInvariantLoad++;
    break;
  case DELINEARIZATION:
    AssumptionsDelinearization++;
    break;
  }

  auto Suffix = Sign == AS_ASSUMPTION ? " assumption:\t" : " restriction:\t";
  std::string Msg = toString(Kind) + Suffix + Set.to_str();
  if (BB)
    ORE.emit(OptimizationRemarkAnalysis(DEBUG_TYPE, "AssumpRestrict", Loc, BB)
             << Msg);
  else
    ORE.emit(OptimizationRemarkAnalysis(DEBUG_TYPE, "AssumpRestrict", Loc,
                                        R.getEntry())
             << Msg);
  return true;
}

void Scop::addAssumption(AssumptionKind Kind, isl::set Set, DebugLoc Loc,
                         AssumptionSign Sign, BasicBlock *BB,
                         bool RequiresRTC) {
  // Simplify the assumptions/restrictions first.
  Set = Set.gist_params(getContext());
  intersectDefinedBehavior(Set, Sign);

  if (!RequiresRTC)
    return;

  if (!trackAssumption(Kind, Set, Loc, Sign, BB))
    return;

  if (Sign == AS_ASSUMPTION)
    AssumedContext = AssumedContext.intersect(Set).coalesce();
  else
    InvalidContext = InvalidContext.unite(Set).coalesce();
}

void Scop::intersectDefinedBehavior(isl::set Set, AssumptionSign Sign) {
  if (!DefinedBehaviorContext)
    return;

  if (Sign == AS_ASSUMPTION)
    DefinedBehaviorContext = DefinedBehaviorContext.intersect(Set);
  else
    DefinedBehaviorContext = DefinedBehaviorContext.subtract(Set);

  // Limit the complexity of the context. If complexity is exceeded, simplify
  // the set and check again.
  if (DefinedBehaviorContext.n_basic_set() >
      MaxDisjunktsInDefinedBehaviourContext) {
    simplify(DefinedBehaviorContext);
    if (DefinedBehaviorContext.n_basic_set() >
        MaxDisjunktsInDefinedBehaviourContext)
      DefinedBehaviorContext = {};
  }
}

void Scop::invalidate(AssumptionKind Kind, DebugLoc Loc, BasicBlock *BB) {
  LLVM_DEBUG(dbgs() << "Invalidate SCoP because of reason " << Kind << "\n");
  addAssumption(Kind, isl::set::empty(getParamSpace()), Loc, AS_ASSUMPTION, BB);
}

isl::set Scop::getInvalidContext() const { return InvalidContext; }

void Scop::printContext(raw_ostream &OS) const {
  OS << "Context:\n";
  OS.indent(4) << Context << "\n";

  OS.indent(4) << "Assumed Context:\n";
  OS.indent(4) << AssumedContext << "\n";

  OS.indent(4) << "Invalid Context:\n";
  OS.indent(4) << InvalidContext << "\n";

  OS.indent(4) << "Defined Behavior Context:\n";
  if (DefinedBehaviorContext)
    OS.indent(4) << DefinedBehaviorContext << "\n";
  else
    OS.indent(4) << "<unavailable>\n";

  unsigned Dim = 0;
  for (const SCEV *Parameter : Parameters)
    OS.indent(4) << "p" << Dim++ << ": " << *Parameter << "\n";
}

void Scop::printAliasAssumptions(raw_ostream &OS) const {
  int noOfGroups = 0;
  for (const MinMaxVectorPairTy &Pair : MinMaxAliasGroups) {
    if (Pair.second.size() == 0)
      noOfGroups += 1;
    else
      noOfGroups += Pair.second.size();
  }

  OS.indent(4) << "Alias Groups (" << noOfGroups << "):\n";
  if (MinMaxAliasGroups.empty()) {
    OS.indent(8) << "n/a\n";
    return;
  }

  for (const MinMaxVectorPairTy &Pair : MinMaxAliasGroups) {

    // If the group has no read only accesses print the write accesses.
    if (Pair.second.empty()) {
      OS.indent(8) << "[[";
      for (const MinMaxAccessTy &MMANonReadOnly : Pair.first) {
        OS << " <" << MMANonReadOnly.first << ", " << MMANonReadOnly.second
           << ">";
      }
      OS << " ]]\n";
    }

    for (const MinMaxAccessTy &MMAReadOnly : Pair.second) {
      OS.indent(8) << "[[";
      OS << " <" << MMAReadOnly.first << ", " << MMAReadOnly.second << ">";
      for (const MinMaxAccessTy &MMANonReadOnly : Pair.first) {
        OS << " <" << MMANonReadOnly.first << ", " << MMANonReadOnly.second
           << ">";
      }
      OS << " ]]\n";
    }
  }
}

void Scop::printStatements(raw_ostream &OS, bool PrintInstructions) const {
  OS << "Statements {\n";

  for (const ScopStmt &Stmt : *this) {
    OS.indent(4);
    Stmt.print(OS, PrintInstructions);
  }

  OS.indent(4) << "}\n";
}

void Scop::printArrayInfo(raw_ostream &OS) const {
  OS << "Arrays {\n";

  for (auto &Array : arrays())
    Array->print(OS);

  OS.indent(4) << "}\n";

  OS.indent(4) << "Arrays (Bounds as pw_affs) {\n";

  for (auto &Array : arrays())
    Array->print(OS, /* SizeAsPwAff */ true);

  OS.indent(4) << "}\n";
}

void Scop::print(raw_ostream &OS, bool PrintInstructions) const {
  OS.indent(4) << "Function: " << getFunction().getName() << "\n";
  OS.indent(4) << "Region: " << getNameStr() << "\n";
  OS.indent(4) << "Max Loop Depth:  " << getMaxLoopDepth() << "\n";
  OS.indent(4) << "Invariant Accesses: {\n";
  for (const auto &IAClass : InvariantEquivClasses) {
    const auto &MAs = IAClass.InvariantAccesses;
    if (MAs.empty()) {
      OS.indent(12) << "Class Pointer: " << *IAClass.IdentifyingPointer << "\n";
    } else {
      MAs.front()->print(OS);
      OS.indent(12) << "Execution Context: " << IAClass.ExecutionContext
                    << "\n";
    }
  }
  OS.indent(4) << "}\n";
  printContext(OS.indent(4));
  printArrayInfo(OS.indent(4));
  printAliasAssumptions(OS);
  printStatements(OS.indent(4), PrintInstructions);
}

#if !defined(NDEBUG) || defined(LLVM_ENABLE_DUMP)
LLVM_DUMP_METHOD void Scop::dump() const { print(dbgs(), true); }
#endif

isl::ctx Scop::getIslCtx() const { return IslCtx.get(); }

__isl_give PWACtx Scop::getPwAff(const SCEV *E, BasicBlock *BB,
                                 bool NonNegative,
                                 RecordedAssumptionsTy *RecordedAssumptions) {
  // First try to use the SCEVAffinator to generate a piecewise defined
  // affine function from @p E in the context of @p BB. If that tasks becomes to
  // complex the affinator might return a nullptr. In such a case we invalidate
  // the SCoP and return a dummy value. This way we do not need to add error
  // handling code to all users of this function.
  auto PWAC = Affinator.getPwAff(E, BB, RecordedAssumptions);
  if (PWAC.first) {
    // TODO: We could use a heuristic and either use:
    //         SCEVAffinator::takeNonNegativeAssumption
    //       or
    //         SCEVAffinator::interpretAsUnsigned
    //       to deal with unsigned or "NonNegative" SCEVs.
    if (NonNegative)
      Affinator.takeNonNegativeAssumption(PWAC, RecordedAssumptions);
    return PWAC;
  }

  auto DL = BB ? BB->getTerminator()->getDebugLoc() : DebugLoc();
  invalidate(COMPLEXITY, DL, BB);
  return Affinator.getPwAff(SE->getZero(E->getType()), BB, RecordedAssumptions);
}

isl::union_set Scop::getDomains() const {
  isl_space *EmptySpace = isl_space_params_alloc(getIslCtx().get(), 0);
  isl_union_set *Domain = isl_union_set_empty(EmptySpace);

  for (const ScopStmt &Stmt : *this)
    Domain = isl_union_set_add_set(Domain, Stmt.getDomain().release());

  return isl::manage(Domain);
}

isl::pw_aff Scop::getPwAffOnly(const SCEV *E, BasicBlock *BB,
                               RecordedAssumptionsTy *RecordedAssumptions) {
  PWACtx PWAC = getPwAff(E, BB, RecordedAssumptions);
  return PWAC.first;
}

isl::union_map
Scop::getAccessesOfType(std::function<bool(MemoryAccess &)> Predicate) {
  isl::union_map Accesses = isl::union_map::empty(getParamSpace());

  for (ScopStmt &Stmt : *this) {
    for (MemoryAccess *MA : Stmt) {
      if (!Predicate(*MA))
        continue;

      isl::set Domain = Stmt.getDomain();
      isl::map AccessDomain = MA->getAccessRelation();
      AccessDomain = AccessDomain.intersect_domain(Domain);
      Accesses = Accesses.add_map(AccessDomain);
    }
  }

  return Accesses.coalesce();
}

isl::union_map Scop::getMustWrites() {
  return getAccessesOfType([](MemoryAccess &MA) { return MA.isMustWrite(); });
}

isl::union_map Scop::getMayWrites() {
  return getAccessesOfType([](MemoryAccess &MA) { return MA.isMayWrite(); });
}

isl::union_map Scop::getWrites() {
  return getAccessesOfType([](MemoryAccess &MA) { return MA.isWrite(); });
}

isl::union_map Scop::getReads() {
  return getAccessesOfType([](MemoryAccess &MA) { return MA.isRead(); });
}

isl::union_map Scop::getAccesses() {
  return getAccessesOfType([](MemoryAccess &MA) { return true; });
}

isl::union_map Scop::getAccesses(ScopArrayInfo *Array) {
  return getAccessesOfType(
      [Array](MemoryAccess &MA) { return MA.getScopArrayInfo() == Array; });
}

isl::union_map Scop::getSchedule() const {
  auto Tree = getScheduleTree();
  return Tree.get_map();
}

isl::schedule Scop::getScheduleTree() const {
  return Schedule.intersect_domain(getDomains());
}

void Scop::setSchedule(isl::union_map NewSchedule) {
  auto S = isl::schedule::from_domain(getDomains());
  Schedule = S.insert_partial_schedule(
      isl::multi_union_pw_aff::from_union_map(NewSchedule));
  ScheduleModified = true;
}

void Scop::setScheduleTree(isl::schedule NewSchedule) {
  Schedule = NewSchedule;
  ScheduleModified = true;
}

bool Scop::restrictDomains(isl::union_set Domain) {
  bool Changed = false;
  for (ScopStmt &Stmt : *this) {
    isl::union_set StmtDomain = isl::union_set(Stmt.getDomain());
    isl::union_set NewStmtDomain = StmtDomain.intersect(Domain);

    if (StmtDomain.is_subset(NewStmtDomain))
      continue;

    Changed = true;

    NewStmtDomain = NewStmtDomain.coalesce();

    if (NewStmtDomain.is_empty())
      Stmt.restrictDomain(isl::set::empty(Stmt.getDomainSpace()));
    else
      Stmt.restrictDomain(isl::set(NewStmtDomain));
  }
  return Changed;
}

ScalarEvolution *Scop::getSE() const { return SE; }

void Scop::addScopStmt(BasicBlock *BB, StringRef Name, Loop *SurroundingLoop,
                       std::vector<Instruction *> Instructions) {
  assert(BB && "Unexpected nullptr!");
  Stmts.emplace_back(*this, *BB, Name, SurroundingLoop, Instructions);
  auto *Stmt = &Stmts.back();
  StmtMap[BB].push_back(Stmt);
  for (Instruction *Inst : Instructions) {
    assert(!InstStmtMap.count(Inst) &&
           "Unexpected statement corresponding to the instruction.");
    InstStmtMap[Inst] = Stmt;
  }
}

void Scop::addScopStmt(Region *R, StringRef Name, Loop *SurroundingLoop,
                       std::vector<Instruction *> Instructions) {
  assert(R && "Unexpected nullptr!");
  Stmts.emplace_back(*this, *R, Name, SurroundingLoop, Instructions);
  auto *Stmt = &Stmts.back();

  for (Instruction *Inst : Instructions) {
    assert(!InstStmtMap.count(Inst) &&
           "Unexpected statement corresponding to the instruction.");
    InstStmtMap[Inst] = Stmt;
  }

  for (BasicBlock *BB : R->blocks()) {
    StmtMap[BB].push_back(Stmt);
    if (BB == R->getEntry())
      continue;
    for (Instruction &Inst : *BB) {
      assert(!InstStmtMap.count(&Inst) &&
             "Unexpected statement corresponding to the instruction.");
      InstStmtMap[&Inst] = Stmt;
    }
  }
}

ScopStmt *Scop::addClonedStmt(ScopStmt *StmtToClone, isl::set Domain) {
  assert(StmtToClone);
  assert(Domain);
  assert(StmtToClone->isBlockStmt() &&
         "cloning other statements not supported yet");

  Stmts.emplace_back(*this, StmtToClone, Domain);
  return &Stmts.back();

#if 0
	auto *Stmt = &Stmts.back();
	StmtMap[BB].push_back(Stmt);
	for (Instruction *Inst : Instructions) {
		assert(!InstStmtMap.count(Inst) &&
			"Unexpected statement corresponding to the instruction.");
		InstStmtMap[Inst] = Stmt;
#endif
}

ScopStmt *Scop::addScopStmt(isl::map SourceRel, isl::map TargetRel,
                            isl::set Domain) {
#ifndef NDEBUG
  isl::set SourceDomain = SourceRel.domain();
  isl::set TargetDomain = TargetRel.domain();
  assert(Domain.is_subset(TargetDomain) &&
         "Target access not defined for complete statement domain");
  assert(Domain.is_subset(SourceDomain) &&
         "Source access not defined for complete statement domain");
#endif
  Stmts.emplace_back(*this, SourceRel, TargetRel, Domain);
  CopyStmtsNum++;
  return &(Stmts.back());
}

ArrayRef<ScopStmt *> Scop::getStmtListFor(BasicBlock *BB) const {
  auto StmtMapIt = StmtMap.find(BB);
  if (StmtMapIt == StmtMap.end())
    return {};
  return StmtMapIt->second;
}

ScopStmt *Scop::getIncomingStmtFor(const Use &U) const {
  auto *PHI = cast<PHINode>(U.getUser());
  BasicBlock *IncomingBB = PHI->getIncomingBlock(U);

  // If the value is a non-synthesizable from the incoming block, use the
  // statement that contains it as user statement.
  if (auto *IncomingInst = dyn_cast<Instruction>(U.get())) {
    if (IncomingInst->getParent() == IncomingBB) {
      if (ScopStmt *IncomingStmt = getStmtFor(IncomingInst))
        return IncomingStmt;
    }
  }

  // Otherwise, use the epilogue/last statement.
  return getLastStmtFor(IncomingBB);
}

ScopStmt *Scop::getLastStmtFor(BasicBlock *BB) const {
  ArrayRef<ScopStmt *> StmtList = getStmtListFor(BB);
  if (!StmtList.empty())
    return StmtList.back();
  return nullptr;
}

ArrayRef<ScopStmt *> Scop::getStmtListFor(RegionNode *RN) const {
  if (RN->isSubRegion())
    return getStmtListFor(RN->getNodeAs<Region>());
  return getStmtListFor(RN->getNodeAs<BasicBlock>());
}

ArrayRef<ScopStmt *> Scop::getStmtListFor(Region *R) const {
  return getStmtListFor(R->getEntry());
}

int Scop::getRelativeLoopDepth(const Loop *L) const {
  if (!L || !R.contains(L))
    return -1;
  // outermostLoopInRegion always returns nullptr for top level regions
  if (R.isTopLevelRegion()) {
    // LoopInfo's depths start at 1, we start at 0
    return L->getLoopDepth() - 1;
  } else {
    Loop *OuterLoop = R.outermostLoopInRegion(const_cast<Loop *>(L));
    assert(OuterLoop);
    return L->getLoopDepth() - OuterLoop->getLoopDepth();
  }
}

ScopArrayInfo *Scop::getArrayInfoByName(const std::string BaseName) {
  for (auto &SAI : arrays()) {
    if (SAI->getName() == BaseName)
      return SAI;
  }
  return nullptr;
}

void Scop::addAccessData(MemoryAccess *Access) {
  const ScopArrayInfo *SAI = Access->getOriginalScopArrayInfo();
  assert(SAI && "can only use after access relations have been constructed");

  if (Access->isOriginalValueKind() && Access->isRead())
    ValueUseAccs[SAI].push_back(Access);
  else if (Access->isOriginalAnyPHIKind() && Access->isWrite())
    PHIIncomingAccs[SAI].push_back(Access);
}

void Scop::removeAccessData(MemoryAccess *Access) {
  if (Access->isOriginalValueKind() && Access->isWrite()) {
    ValueDefAccs.erase(Access->getAccessValue());
  } else if (Access->isOriginalValueKind() && Access->isRead()) {
    auto &Uses = ValueUseAccs[Access->getScopArrayInfo()];
    auto NewEnd = std::remove(Uses.begin(), Uses.end(), Access);
    Uses.erase(NewEnd, Uses.end());
  } else if (Access->isOriginalPHIKind() && Access->isRead()) {
    PHINode *PHI = cast<PHINode>(Access->getAccessInstruction());
    PHIReadAccs.erase(PHI);
  } else if (Access->isOriginalAnyPHIKind() && Access->isWrite()) {
    auto &Incomings = PHIIncomingAccs[Access->getScopArrayInfo()];
    auto NewEnd = std::remove(Incomings.begin(), Incomings.end(), Access);
    Incomings.erase(NewEnd, Incomings.end());
  }
}

MemoryAccess *Scop::getValueDef(const ScopArrayInfo *SAI) const {
  assert(SAI->isValueKind());

  Instruction *Val = dyn_cast<Instruction>(SAI->getBasePtr());
  if (!Val)
    return nullptr;

  return ValueDefAccs.lookup(Val);
}

ArrayRef<MemoryAccess *> Scop::getValueUses(const ScopArrayInfo *SAI) const {
  assert(SAI->isValueKind());
  auto It = ValueUseAccs.find(SAI);
  if (It == ValueUseAccs.end())
    return {};
  return It->second;
}

MemoryAccess *Scop::getPHIRead(const ScopArrayInfo *SAI) const {
  assert(SAI->isPHIKind() || SAI->isExitPHIKind());

  if (SAI->isExitPHIKind())
    return nullptr;

  PHINode *PHI = cast<PHINode>(SAI->getBasePtr());
  return PHIReadAccs.lookup(PHI);
}

ArrayRef<MemoryAccess *> Scop::getPHIIncomings(const ScopArrayInfo *SAI) const {
  assert(SAI->isPHIKind() || SAI->isExitPHIKind());
  auto It = PHIIncomingAccs.find(SAI);
  if (It == PHIIncomingAccs.end())
    return {};
  return It->second;
}

bool Scop::isEscaping(Instruction *Inst) {
  assert(contains(Inst) && "The concept of escaping makes only sense for "
                           "values defined inside the SCoP");

  for (Use &Use : Inst->uses()) {
    BasicBlock *UserBB = getUseBlock(Use);
    if (!contains(UserBB))
      return true;

    // When the SCoP region exit needs to be simplified, PHIs in the region exit
    // move to a new basic block such that its incoming blocks are not in the
    // SCoP anymore.
    if (hasSingleExitEdge() && isa<PHINode>(Use.getUser()) &&
        isExit(cast<PHINode>(Use.getUser())->getParent()))
      return true;
  }
  return false;
}

void Scop::incrementNumberOfAliasingAssumptions(unsigned step) {
  AssumptionsAliasing += step;
}

Scop::ScopStatistics Scop::getStatistics() const {
  ScopStatistics Result;
#if !defined(NDEBUG) || defined(LLVM_ENABLE_STATS)
  auto LoopStat = ScopDetection::countBeneficialLoops(&R, *SE, *getLI(), 0);

  int NumTotalLoops = LoopStat.NumLoops;
  Result.NumBoxedLoops = getBoxedLoops().size();
  Result.NumAffineLoops = NumTotalLoops - Result.NumBoxedLoops;

  for (const ScopStmt &Stmt : *this) {
    isl::set Domain = Stmt.getDomain().intersect_params(getContext());
    bool IsInLoop = Stmt.getNumIterators() >= 1;
    for (MemoryAccess *MA : Stmt) {
      if (!MA->isWrite())
        continue;

      if (MA->isLatestValueKind()) {
        Result.NumValueWrites += 1;
        if (IsInLoop)
          Result.NumValueWritesInLoops += 1;
      }

      if (MA->isLatestAnyPHIKind()) {
        Result.NumPHIWrites += 1;
        if (IsInLoop)
          Result.NumPHIWritesInLoops += 1;
      }

      isl::set AccSet =
          MA->getAccessRelation().intersect_domain(Domain).range();
      if (AccSet.is_singleton()) {
        Result.NumSingletonWrites += 1;
        if (IsInLoop)
          Result.NumSingletonWritesInLoops += 1;
      }
    }
  }
#endif
  return Result;
}

raw_ostream &polly::operator<<(raw_ostream &OS, const Scop &scop) {
  scop.print(OS, PollyPrintInstructions);
  return OS;
}

//===----------------------------------------------------------------------===//
void ScopInfoRegionPass::getAnalysisUsage(AnalysisUsage &AU) const {
  AU.addRequired<LoopInfoWrapperPass>();
  AU.addRequired<RegionInfoPass>();
  AU.addRequired<DominatorTreeWrapperPass>();
  AU.addRequiredTransitive<ScalarEvolutionWrapperPass>();
  AU.addRequiredTransitive<ScopDetectionWrapperPass>();
  AU.addRequired<AAResultsWrapperPass>();
  AU.addRequired<AssumptionCacheTracker>();
  AU.addRequired<OptimizationRemarkEmitterWrapperPass>();
  AU.setPreservesAll();
}

void updateLoopCountStatistic(ScopDetection::LoopStats Stats,
                              Scop::ScopStatistics ScopStats) {
  assert(Stats.NumLoops == ScopStats.NumAffineLoops + ScopStats.NumBoxedLoops);

  NumScops++;
  NumLoopsInScop += Stats.NumLoops;
  MaxNumLoopsInScop =
      std::max(MaxNumLoopsInScop.getValue(), (unsigned)Stats.NumLoops);

  if (Stats.MaxDepth == 0)
    NumScopsDepthZero++;
  else if (Stats.MaxDepth == 1)
    NumScopsDepthOne++;
  else if (Stats.MaxDepth == 2)
    NumScopsDepthTwo++;
  else if (Stats.MaxDepth == 3)
    NumScopsDepthThree++;
  else if (Stats.MaxDepth == 4)
    NumScopsDepthFour++;
  else if (Stats.MaxDepth == 5)
    NumScopsDepthFive++;
  else
    NumScopsDepthLarger++;

  NumAffineLoops += ScopStats.NumAffineLoops;
  NumBoxedLoops += ScopStats.NumBoxedLoops;

  NumValueWrites += ScopStats.NumValueWrites;
  NumValueWritesInLoops += ScopStats.NumValueWritesInLoops;
  NumPHIWrites += ScopStats.NumPHIWrites;
  NumPHIWritesInLoops += ScopStats.NumPHIWritesInLoops;
  NumSingletonWrites += ScopStats.NumSingletonWrites;
  NumSingletonWritesInLoops += ScopStats.NumSingletonWritesInLoops;
}

bool ScopInfoRegionPass::runOnRegion(Region *R, RGPassManager &RGM) {
  auto &SD = getAnalysis<ScopDetectionWrapperPass>().getSD();

  if (!SD.isMaxRegionInScop(*R))
    return false;

  Function *F = R->getEntry()->getParent();
  auto &SE = getAnalysis<ScalarEvolutionWrapperPass>().getSE();
  auto &LI = getAnalysis<LoopInfoWrapperPass>().getLoopInfo();
  auto &AA = getAnalysis<AAResultsWrapperPass>().getAAResults();
  auto const &DL = F->getParent()->getDataLayout();
  auto &DT = getAnalysis<DominatorTreeWrapperPass>().getDomTree();
  auto &AC = getAnalysis<AssumptionCacheTracker>().getAssumptionCache(*F);
  auto &ORE = getAnalysis<OptimizationRemarkEmitterWrapperPass>().getORE();

  ScopBuilder SB(R, AC, AA, DL, DT, LI, SD, SE, ORE);
  S = SB.getScop(); // take ownership of scop object

  auto ThisNest = SB.getLoopNest();
  if (ThisNest) {
    auto TNest = *ThisNest;

    if (!this->LoopNests) {
      // First occurrence to fill out the array.
      this->LoopNests = new json::Array();
    }
    json::Object Root;
    Root["topmost"] = json::Value(std::move(TNest));
    this->LoopNests->emplace_back(std::move(Root));
  }

#if !defined(NDEBUG) || defined(LLVM_ENABLE_STATS)
  if (S) {
    ScopDetection::LoopStats Stats =
        ScopDetection::countBeneficialLoops(&S->getRegion(), SE, LI, 0);
    updateLoopCountStatistic(Stats, S->getStatistics());
  }
#endif

  return false;
}

bool ScopInfoRegionPass::doFinalization(Module &) {
  if (!LoopNests)
    return false;

  if (PollyLoopNestOutputFile.empty())
    return false;

  json::Array A = *LoopNests;
  json::Object Output;
  Output["loopnests"] = std::move(A);

  json::Value V = json::Value(std::move(Output));

  // Write to file.
  std::error_code EC;
  ToolOutputFile F(PollyLoopNestOutputFile, EC, llvm::sys::fs::OF_TextWithCRLF);

  errs() << "Writing LoopNest to '" << PollyLoopNestOutputFile << "'.\n";

  if (!EC) {
    F.os() << formatv("{0:3}", V);
    F.os().close();
    if (!F.os().has_error()) {
      errs() << "\n";
      F.keep();
      return false;
    }
  }

  errs() << "  error opening file for writing!\n";
  F.os().clear_error();

  return false;
}

void ScopInfoRegionPass::print(raw_ostream &OS, const Module *) const {
  if (S)
    S->print(OS, PollyPrintInstructions);
  else
    OS << "Invalid Scop!\n";
}

char ScopInfoRegionPass::ID = 0;

Pass *polly::createScopInfoRegionPassPass() { return new ScopInfoRegionPass(); }

INITIALIZE_PASS_BEGIN(ScopInfoRegionPass, "polly-scops",
                      "Polly - Create polyhedral description of Scops", false,
                      false);
INITIALIZE_PASS_DEPENDENCY(AAResultsWrapperPass);
INITIALIZE_PASS_DEPENDENCY(AssumptionCacheTracker);
INITIALIZE_PASS_DEPENDENCY(LoopInfoWrapperPass);
INITIALIZE_PASS_DEPENDENCY(RegionInfoPass);
INITIALIZE_PASS_DEPENDENCY(ScalarEvolutionWrapperPass);
INITIALIZE_PASS_DEPENDENCY(ScopDetectionWrapperPass);
INITIALIZE_PASS_DEPENDENCY(DominatorTreeWrapperPass);
INITIALIZE_PASS_END(ScopInfoRegionPass, "polly-scops",
                    "Polly - Create polyhedral description of Scops", false,
                    false)

//===----------------------------------------------------------------------===//
ScopInfo::ScopInfo(const DataLayout &DL, ScopDetection &SD, ScalarEvolution &SE,
                   LoopInfo &LI, AliasAnalysis &AA, DominatorTree &DT,
                   AssumptionCache &AC, OptimizationRemarkEmitter &ORE)
    : DL(DL), SD(SD), SE(SE), LI(LI), AA(AA), DT(DT), AC(AC), ORE(ORE) {
  recompute();
}

void ScopInfo::recompute() {
  RegionToScopMap.clear();
  /// Create polyhedral description of scops for all the valid regions of a
  /// function.
  for (auto &It : SD) {
    Region *R = const_cast<Region *>(It);
    if (!SD.isMaxRegionInScop(*R))
      continue;

    ScopBuilder SB(R, AC, AA, DL, DT, LI, SD, SE, ORE);
    std::unique_ptr<Scop> S = SB.getScop();
    if (!S)
      continue;

    auto ThisNest = SB.getLoopNest();
    auto TNest = *ThisNest;
    if (!this->LoopNests) {
      this->LoopNests = new json::Array();
    }
    json::Object Root;
    Root["topmost"] = json::Value(std::move(TNest));
    this->LoopNests->emplace_back(std::move(Root));

#if !defined(NDEBUG) || defined(LLVM_ENABLE_STATS)
    ScopDetection::LoopStats Stats =
        ScopDetection::countBeneficialLoops(&S->getRegion(), SE, LI, 0);
    updateLoopCountStatistic(Stats, S->getStatistics());
#endif
    bool Inserted = RegionToScopMap.insert({R, std::move(S)}).second;
    assert(Inserted && "Building Scop for the same region twice!");
    (void)Inserted;
  }
}

bool ScopInfo::invalidate(Function &F, const PreservedAnalyses &PA,
                          FunctionAnalysisManager::Invalidator &Inv) {
  // Check whether the analysis, all analyses on functions have been preserved
  // or anything we're holding references to is being invalidated
  auto PAC = PA.getChecker<ScopInfoAnalysis>();
  return !(PAC.preserved() || PAC.preservedSet<AllAnalysesOn<Function>>()) ||
         Inv.invalidate<ScopAnalysis>(F, PA) ||
         Inv.invalidate<ScalarEvolutionAnalysis>(F, PA) ||
         Inv.invalidate<LoopAnalysis>(F, PA) ||
         Inv.invalidate<AAManager>(F, PA) ||
         Inv.invalidate<DominatorTreeAnalysis>(F, PA) ||
         Inv.invalidate<AssumptionAnalysis>(F, PA);
}

AnalysisKey ScopInfoAnalysis::Key;

ScopInfoAnalysis::Result ScopInfoAnalysis::run(Function &F,
                                               FunctionAnalysisManager &FAM) {
  auto &SD = FAM.getResult<ScopAnalysis>(F);
  auto &SE = FAM.getResult<ScalarEvolutionAnalysis>(F);
  auto &LI = FAM.getResult<LoopAnalysis>(F);
  auto &AA = FAM.getResult<AAManager>(F);
  auto &DT = FAM.getResult<DominatorTreeAnalysis>(F);
  auto &AC = FAM.getResult<AssumptionAnalysis>(F);
  auto &DL = F.getParent()->getDataLayout();
  auto &ORE = FAM.getResult<OptimizationRemarkEmitterAnalysis>(F);
  return {DL, SD, SE, LI, AA, DT, AC, ORE};
}

PreservedAnalyses ScopInfoPrinterPass::run(Function &F,
                                           FunctionAnalysisManager &FAM) {
  auto &SI = FAM.getResult<ScopInfoAnalysis>(F);
  // Since the legacy PM processes Scops in bottom up, we print them in reverse
  // order here to keep the output persistent
  for (auto &It : reverse(SI)) {
    if (It.second)
      It.second->print(Stream, PollyPrintInstructions);
    else
      Stream << "Invalid Scop!\n";
  }
  return PreservedAnalyses::all();
}

void ScopInfoWrapperPass::getAnalysisUsage(AnalysisUsage &AU) const {
  AU.addRequired<LoopInfoWrapperPass>();
  AU.addRequired<RegionInfoPass>();
  AU.addRequired<DominatorTreeWrapperPass>();
  AU.addRequiredTransitive<ScalarEvolutionWrapperPass>();
  AU.addRequiredTransitive<ScopDetectionWrapperPass>();
  AU.addRequired<AAResultsWrapperPass>();
  AU.addRequired<AssumptionCacheTracker>();
  AU.addRequired<OptimizationRemarkEmitterWrapperPass>();
  AU.setPreservesAll();
}

bool ScopInfoWrapperPass::runOnFunction(Function &F) {
  auto &SD = getAnalysis<ScopDetectionWrapperPass>().getSD();
  auto &SE = getAnalysis<ScalarEvolutionWrapperPass>().getSE();
  auto &LI = getAnalysis<LoopInfoWrapperPass>().getLoopInfo();
  auto &AA = getAnalysis<AAResultsWrapperPass>().getAAResults();
  auto const &DL = F.getParent()->getDataLayout();
  auto &DT = getAnalysis<DominatorTreeWrapperPass>().getDomTree();
  auto &AC = getAnalysis<AssumptionCacheTracker>().getAssumptionCache(F);
  auto &ORE = getAnalysis<OptimizationRemarkEmitterWrapperPass>().getORE();

  Result.reset(new ScopInfo{DL, SD, SE, LI, AA, DT, AC, ORE});

  if (Result->getLoopNests()) {
    if (!LoopNests)
      LoopNests = new json::Array();
    for (auto X : *Result->getLoopNests())
      LoopNests->push_back(X);
  }

  return false;
}

bool ScopInfoWrapperPass::doFinalization(Module &) {
  if (!Result)
    return false;

  if (!LoopNests)
    return false;

  if (PollyLoopNestOutputFile.empty())
    return false;

  json::Array A = *LoopNests;
  json::Object Output;
  Output["loopnests"] = std::move(A);

  json::Value V = json::Value(std::move(Output));

  // Write to file.
  std::error_code EC;
  ToolOutputFile F(PollyLoopNestOutputFile, EC, llvm::sys::fs::OF_TextWithCRLF);

  errs() << "Writing LoopNest to '" << PollyLoopNestOutputFile << "'.\n";

  if (!EC) {
    F.os() << formatv("{0:3}", V);
    F.os().close();
    if (!F.os().has_error()) {
      errs() << "\n";
      F.keep();
      return false;
    }
  }

  errs() << "  error opening file for writing!\n";
  F.os().clear_error();

  return false;
}

void ScopInfoWrapperPass::print(raw_ostream &OS, const Module *) const {
  for (auto &It : *Result) {
    if (It.second)
      It.second->print(OS, PollyPrintInstructions);
    else
      OS << "Invalid Scop!\n";
  }
}

char ScopInfoWrapperPass::ID = 0;

Pass *polly::createScopInfoWrapperPassPass() {
  return new ScopInfoWrapperPass();
}

INITIALIZE_PASS_BEGIN(
    ScopInfoWrapperPass, "polly-function-scops",
    "Polly - Create polyhedral description of all Scops of a function", false,
    false);
INITIALIZE_PASS_DEPENDENCY(AAResultsWrapperPass);
INITIALIZE_PASS_DEPENDENCY(AssumptionCacheTracker);
INITIALIZE_PASS_DEPENDENCY(LoopInfoWrapperPass);
INITIALIZE_PASS_DEPENDENCY(RegionInfoPass);
INITIALIZE_PASS_DEPENDENCY(ScalarEvolutionWrapperPass);
INITIALIZE_PASS_DEPENDENCY(ScopDetectionWrapperPass);
INITIALIZE_PASS_DEPENDENCY(DominatorTreeWrapperPass);
INITIALIZE_PASS_END(
    ScopInfoWrapperPass, "polly-function-scops",
    "Polly - Create polyhedral description of all Scops of a function", false,
    false)<|MERGE_RESOLUTION|>--- conflicted
+++ resolved
@@ -1242,32 +1242,19 @@
 ScopStmt::ScopStmt(Scop &parent, Region &R, StringRef Name,
                    Loop *SurroundingLoop,
                    std::vector<Instruction *> EntryBlockInstructions)
-<<<<<<< HEAD
-    : Parent(parent), R(&R), BaseName(Name), SurroundingLoop(SurroundingLoop),
-      Instructions(EntryBlockInstructions) {}
-=======
     : Parent(parent), InvalidDomain(), Domain(), R(&R), Build(), BaseName(Name),
       SurroundingLoop(SurroundingLoop), Instructions(EntryBlockInstructions) {}
->>>>>>> be5e2fc7
 
 ScopStmt::ScopStmt(Scop &parent, BasicBlock &bb, StringRef Name,
                    Loop *SurroundingLoop,
                    std::vector<Instruction *> Instructions)
-<<<<<<< HEAD
-    : Parent(parent), BB(&bb), BaseName(Name), SurroundingLoop(SurroundingLoop),
-=======
     : Parent(parent), InvalidDomain(), Domain(), BB(&bb), Build(),
       BaseName(Name), SurroundingLoop(SurroundingLoop),
->>>>>>> be5e2fc7
       Instructions(Instructions) {}
 
 ScopStmt::ScopStmt(Scop &parent, isl::map SourceRel, isl::map TargetRel,
                    isl::set NewDomain)
-<<<<<<< HEAD
-    : Parent(parent), Domain(NewDomain) {
-=======
     : Parent(parent), InvalidDomain(), Domain(NewDomain), Build() {
->>>>>>> be5e2fc7
   BaseName = getIslCompatibleName("CopyStmt_", "",
                                   std::to_string(parent.getCopyStmtsNum()));
   isl::id Id = isl::id::alloc(getIslCtx(), getBaseName(), this);
