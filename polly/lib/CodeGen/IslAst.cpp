//===- IslAst.cpp - isl code generator interface --------------------------===//
//
// Part of the LLVM Project, under the Apache License v2.0 with LLVM Exceptions.
// See https://llvm.org/LICENSE.txt for license information.
// SPDX-License-Identifier: Apache-2.0 WITH LLVM-exception
//
//===----------------------------------------------------------------------===//
//
// The isl code generator interface takes a Scop and generates an isl_ast. This
// ist_ast can either be returned directly or it can be pretty printed to
// stdout.
//
// A typical isl_ast output looks like this:
//
// for (c2 = max(0, ceild(n + m, 2); c2 <= min(511, floord(5 * n, 3)); c2++) {
//   bb2(c2);
// }
//
// An in-depth discussion of our AST generation approach can be found in:
//
// Polyhedral AST generation is more than scanning polyhedra
// Tobias Grosser, Sven Verdoolaege, Albert Cohen
// ACM Transactions on Programming Languages and Systems (TOPLAS),
// 37(4), July 2015
// http://www.grosser.es/#pub-polyhedral-AST-generation
//
//===----------------------------------------------------------------------===//

#include "polly/CodeGen/IslAst.h"
#include "polly/CodeGen/CodeGeneration.h"
#include "polly/DependenceInfo.h"
#include "polly/LinkAllPasses.h"
#include "polly/Options.h"
#include "polly/ScopDetection.h"
#include "polly/ScopInfo.h"
#include "polly/ScopPass.h"
#include "polly/Support/GICHelper.h"
#include "llvm/ADT/Statistic.h"
#include "llvm/IR/Function.h"
#include "llvm/Support/Debug.h"
#include "llvm/Support/raw_ostream.h"
#include "isl/aff.h"
#include "isl/ast.h"
#include "isl/ast_build.h"
#include "isl/id.h"
#include "isl/isl-noexceptions.h"
#include "isl/printer.h"
#include "isl/schedule.h"
#include "isl/set.h"
#include "isl/union_map.h"
#include "isl/val.h"
#include <cassert>
#include <cstdlib>

#define DEBUG_TYPE "polly-ast"

using namespace llvm;
using namespace polly;

using IslAstUserPayload = IslAstInfo::IslAstUserPayload;

static cl::opt<bool>
    PollyParallel("polly-parallel",
                  cl::desc("Generate thread parallel code (isl codegen only)"),
                  cl::init(false), cl::ZeroOrMore, cl::cat(PollyCategory));

static cl::opt<bool> PrintAccesses("polly-ast-print-accesses",
                                   cl::desc("Print memory access functions"),
                                   cl::init(false), cl::ZeroOrMore,
                                   cl::cat(PollyCategory));

static cl::opt<bool> PollyParallelForce(
    "polly-parallel-force",
    cl::desc(
        "Force generation of thread parallel code ignoring any cost model"),
    cl::init(false), cl::ZeroOrMore, cl::cat(PollyCategory));

static cl::opt<bool> UseContext("polly-ast-use-context",
                                cl::desc("Use context"), cl::Hidden,
                                cl::init(true), cl::ZeroOrMore,
                                cl::cat(PollyCategory));

static cl::opt<bool> DetectParallel("polly-ast-detect-parallel",
                                    cl::desc("Detect parallelism"), cl::Hidden,
                                    cl::init(false), cl::ZeroOrMore,
                                    cl::cat(PollyCategory));

STATISTIC(ScopsProcessed, "Number of SCoPs processed");
STATISTIC(ScopsBeneficial, "Number of beneficial SCoPs");
STATISTIC(BeneficialAffineLoops, "Number of beneficial affine loops");
STATISTIC(BeneficialBoxedLoops, "Number of beneficial boxed loops");

STATISTIC(NumForLoops, "Number of for-loops");
STATISTIC(NumParallel, "Number of parallel for-loops");
STATISTIC(NumInnermostParallel, "Number of innermost parallel for-loops");
STATISTIC(NumOutermostParallel, "Number of outermost parallel for-loops");
STATISTIC(NumReductionParallel, "Number of reduction-parallel for-loops");
STATISTIC(NumExecutedInParallel, "Number of for-loops executed in parallel");
STATISTIC(NumIfConditions, "Number of if-conditions");

namespace polly {

/// Temporary information used when building the ast.
struct AstBuildUserInfo {
  /// Construct and initialize the helper struct for AST creation.
  AstBuildUserInfo() = default;

  /// The dependence information used for the parallelism check.
  const Dependences *Deps = nullptr;

  /// Flag to indicate that we are inside a parallel for node.
  bool InParallelFor = false;

  /// Flag to indicate that we are inside an SIMD node.
  bool InSIMD = false;

  /// The last iterator id created for the current SCoP.
  isl_id *LastForNodeId = nullptr;

  int CurLoopDepth = 0;

  int ForceParallelizeDepth = -1;
};
} // namespace polly

/// Free an IslAstUserPayload object pointed to by @p Ptr.
static void freeIslAstUserPayload(void *Ptr) {
  delete ((IslAstInfo::IslAstUserPayload *)Ptr);
}

/// Print a string @p str in a single line using @p Printer.
static isl_printer *printLine(__isl_take isl_printer *Printer,
                              const std::string &str,
                              __isl_keep isl_pw_aff *PWA = nullptr) {
  Printer = isl_printer_start_line(Printer);
  Printer = isl_printer_print_str(Printer, str.c_str());
  if (PWA)
    Printer = isl_printer_print_pw_aff(Printer, PWA);
  return isl_printer_end_line(Printer);
}

/// Return all broken reductions as a string of clauses (OpenMP style).
static const std::string getBrokenReductionsStr(const isl::ast_node &Node) {
  IslAstInfo::MemoryAccessSet *BrokenReductions;
  std::string str;

  BrokenReductions = IslAstInfo::getBrokenReductions(Node);
  if (!BrokenReductions || BrokenReductions->empty())
    return "";

  // Map each type of reduction to a comma separated list of the base addresses.
  std::map<MemoryAccess::ReductionType, std::string> Clauses;
  for (MemoryAccess *MA : *BrokenReductions)
    if (MA->isWrite())
      Clauses[MA->getReductionType()] +=
          ", " + MA->getScopArrayInfo()->getName();

  // Now print the reductions sorted by type. Each type will cause a clause
  // like:  reduction (+ : sum0, sum1, sum2)
  for (const auto &ReductionClause : Clauses) {
    str += " reduction (";
    str += MemoryAccess::getReductionOperatorStr(ReductionClause.first);
    // Remove the first two symbols (", ") to make the output look pretty.
    str += " : " + ReductionClause.second.substr(2) + ")";
  }

  return str;
}

/// Callback executed for each for node in the ast in order to print it.
static isl_printer *cbPrintFor(__isl_take isl_printer *Printer,
                               __isl_take isl_ast_print_options *Options,
                               __isl_keep isl_ast_node *Node, void *) {
  isl::pw_aff DD =
      IslAstInfo::getMinimalDependenceDistance(isl::manage_copy(Node));
  const std::string BrokenReductionsStr =
      getBrokenReductionsStr(isl::manage_copy(Node));
  const std::string KnownParallelStr = "#pragma known-parallel";
  const std::string DepDisPragmaStr = "#pragma minimal dependence distance: ";
  const std::string SimdPragmaStr = "#pragma simd";
  const std::string OmpPragmaStr = "#pragma omp parallel for";

  if (!DD.is_null())
    Printer = printLine(Printer, DepDisPragmaStr, DD.get());

  if (IslAstInfo::isInnermostParallel(isl::manage_copy(Node)))
    Printer = printLine(Printer, SimdPragmaStr + BrokenReductionsStr);

  if (IslAstInfo::isExecutedInParallel(isl::manage_copy(Node)))
    Printer = printLine(Printer, OmpPragmaStr);
  else if (IslAstInfo::isOutermostParallel(isl::manage_copy(Node)))
    Printer = printLine(Printer, KnownParallelStr + BrokenReductionsStr);

  return isl_ast_node_for_print(Node, Printer, Options);
}

/// Check if the current scheduling dimension is parallel.
///
/// In case the dimension is parallel we also check if any reduction
/// dependences is broken when we exploit this parallelism. If so,
/// @p IsReductionParallel will be set to true. The reduction dependences we use
/// to check are actually the union of the transitive closure of the initial
/// reduction dependences together with their reversal. Even though these
/// dependences connect all iterations with each other (thus they are cyclic)
/// we can perform the parallelism check as we are only interested in a zero
/// (or non-zero) dependence distance on the dimension in question.
static bool astScheduleDimIsParallel(const isl::ast_build &Build,
                                     const Dependences *D,
                                     IslAstUserPayload *NodeInfo) {
  if (!D->hasValidDependences())
    return false;

  isl::union_map Schedule = Build.get_schedule();
  isl::union_map Dep = D->getDependences(
      Dependences::TYPE_RAW | Dependences::TYPE_WAW | Dependences::TYPE_WAR);

  if (!D->isParallel(Schedule.get(), Dep.release())) {
    isl::union_map DepsAll =
        D->getDependences(Dependences::TYPE_RAW | Dependences::TYPE_WAW |
                          Dependences::TYPE_WAR | Dependences::TYPE_TC_RED);
    // TODO: We will need to change isParallel to stop the unwrapping
    isl_pw_aff *MinimalDependenceDistanceIsl = nullptr;
    D->isParallel(Schedule.get(), DepsAll.release(),
                  &MinimalDependenceDistanceIsl);
    NodeInfo->MinimalDependenceDistance =
        isl::manage(MinimalDependenceDistanceIsl);
    return false;
  }

  isl::union_map RedDeps = D->getDependences(Dependences::TYPE_TC_RED);
  if (!D->isParallel(Schedule.get(), RedDeps.release()))
    NodeInfo->IsReductionParallel = true;

  if (!NodeInfo->IsReductionParallel)
    return true;

  for (const auto &MaRedPair : D->getReductionDependences()) {
    if (!MaRedPair.second)
      continue;
    isl::union_map MaRedDeps = isl::manage_copy(MaRedPair.second);
    if (!D->isParallel(Schedule.get(), MaRedDeps.release()))
      NodeInfo->BrokenReductions.insert(MaRedPair.first);
  }
  return true;
}

// This method is executed before the construction of a for node. It creates
// an isl_id that is used to annotate the subsequently generated ast for nodes.
//
// In this function we also run the following analyses:
//
// - Detection of openmp parallel loops
//
static __isl_give isl_id *astBuildBeforeFor(__isl_keep isl_ast_build *Build,
                                            void *User) {
  AstBuildUserInfo *BuildInfo = (AstBuildUserInfo *)User;
  BuildInfo->CurLoopDepth += 1;

  IslAstUserPayload *Payload = new IslAstUserPayload();
  isl_id *Id = isl_id_alloc(isl_ast_build_get_ctx(Build), "", Payload);
  Id = isl_id_set_free_user(Id, freeIslAstUserPayload);
  BuildInfo->LastForNodeId = Id;

  bool PerformParallelTest = PollyParallel || DetectParallel ||
                             PollyVectorizerChoice != VECTORIZER_NONE;
  Payload->IsForcedThreadParallel =
      BuildInfo->ForceParallelizeDepth > 0 &&
      (BuildInfo->CurLoopDepth == BuildInfo->ForceParallelizeDepth);
  Payload->IsParallel = Payload->IsForcedThreadParallel ||
                        (PerformParallelTest &&
                         astScheduleDimIsParallel(isl::manage_copy(Build),
                                                  BuildInfo->Deps, Payload));

  // Test for parallelism only if we are not already inside a parallel loop
  if (!BuildInfo->InParallelFor && !BuildInfo->InSIMD)
    BuildInfo->InParallelFor = Payload->IsOutermostParallel =
        Payload->IsParallel;

  return Id;
}

// This method is executed after the construction of a for node.
//
// It performs the following actions:
//
// - Reset the 'InParallelFor' flag, as soon as we leave a for node,
//   that is marked as openmp parallel.
//
static __isl_give isl_ast_node *
astBuildAfterFor(__isl_take isl_ast_node *Node, __isl_keep isl_ast_build *Build,
                 void *User) {
  AstBuildUserInfo *BuildInfo = (AstBuildUserInfo *)User;

  isl_id *Id = isl_ast_node_get_annotation(Node);
  assert(Id && "Post order visit assumes annotated for nodes");
  IslAstUserPayload *Payload = (IslAstUserPayload *)isl_id_get_user(Id);
  assert(Payload && "Post order visit assumes annotated for nodes");
<<<<<<< HEAD

  AstBuildUserInfo *BuildInfo = (AstBuildUserInfo *)User;
  assert(Payload->Build.is_null() && "Build environment already set");
  Payload->Build = isl::manage_copy(Build);
=======
  assert(!Payload->Build && "Build environment already set");
  Payload->Build = isl_ast_build_copy(Build);
>>>>>>> 7fecf1f1
  Payload->IsInnermost = (Id == BuildInfo->LastForNodeId);

  Payload->IsInnermostParallel =
      Payload->IsInnermost && (BuildInfo->InSIMD || Payload->IsParallel);
  if (Payload->IsOutermostParallel)
    BuildInfo->InParallelFor = false;

  isl_id_free(Id);

  BuildInfo->CurLoopDepth -= 1;
  assert(BuildInfo->CurLoopDepth >= 0);

  return Node;
}

static isl_stat astBuildBeforeMark(__isl_keep isl_id *MarkId,
                                   __isl_keep isl_ast_build *Build,
                                   void *User) {
  if (!MarkId)
    return isl_stat_error;

  AstBuildUserInfo *BuildInfo = (AstBuildUserInfo *)User;
  if (strcmp(isl_id_get_name(MarkId), "SIMD") == 0)
    BuildInfo->InSIMD = true;

  if (isBandMark(isl::manage_copy(MarkId))) {
    auto Attr = static_cast<BandAttr *>(isl_id_get_user(MarkId));
    if (Attr && Attr->ForceThreadParallel)
      BuildInfo->ForceParallelizeDepth = BuildInfo->CurLoopDepth + 1;
  }

  return isl_stat_ok;
}

static __isl_give isl_ast_node *
astBuildAfterMark(__isl_take isl_ast_node *Node,
                  __isl_keep isl_ast_build *Build, void *User) {
  assert(isl_ast_node_get_type(Node) == isl_ast_node_mark);
  AstBuildUserInfo *BuildInfo = (AstBuildUserInfo *)User;
  auto *Id = isl_ast_node_mark_get_id(Node);
  if (strcmp(isl_id_get_name(Id), "SIMD") == 0)
    BuildInfo->InSIMD = false;

  if (isBandMark(isl::manage_copy(Id))) {
    auto Attr = static_cast<BandAttr *>(isl_id_get_user(Id));
    if (Attr && Attr->ForceThreadParallel) {
      assert(BuildInfo->ForceParallelizeDepth == BuildInfo->CurLoopDepth + 1 &&
             "Irregular nesting of forced parallelism");
      BuildInfo->ForceParallelizeDepth = -1;
    }
  }

  isl_id_free(Id);
  return Node;
}

static __isl_give isl_ast_node *AtEachDomain(__isl_take isl_ast_node *Node,
                                             __isl_keep isl_ast_build *Build,
                                             void *User) {
  assert(!isl_ast_node_get_annotation(Node) && "Node already annotated");

  IslAstUserPayload *Payload = new IslAstUserPayload();
  isl_id *Id = isl_id_alloc(isl_ast_build_get_ctx(Build), "", Payload);
  Id = isl_id_set_free_user(Id, freeIslAstUserPayload);

  Payload->Build = isl::manage_copy(Build);

  return isl_ast_node_set_annotation(Node, Id);
}

// Build alias check condition given a pair of minimal/maximal access.
static isl::ast_expr buildCondition(Scop &S, isl::ast_build Build,
                                    const Scop::MinMaxAccessTy *It0,
                                    const Scop::MinMaxAccessTy *It1) {

  isl::pw_multi_aff AFirst = It0->first;
  isl::pw_multi_aff ASecond = It0->second;
  isl::pw_multi_aff BFirst = It1->first;
  isl::pw_multi_aff BSecond = It1->second;

  isl::id Left = AFirst.get_tuple_id(isl::dim::set);
  isl::id Right = BFirst.get_tuple_id(isl::dim::set);

  isl::ast_expr True =
      isl::ast_expr::from_val(isl::val::int_from_ui(Build.get_ctx(), 1));
  isl::ast_expr False =
      isl::ast_expr::from_val(isl::val::int_from_ui(Build.get_ctx(), 0));

  const ScopArrayInfo *BaseLeft =
      ScopArrayInfo::getFromId(Left)->getBasePtrOriginSAI();
  const ScopArrayInfo *BaseRight =
      ScopArrayInfo::getFromId(Right)->getBasePtrOriginSAI();
  if (BaseLeft && BaseLeft == BaseRight)
    return True;

  isl::set Params = S.getContext();

  isl::ast_expr NonAliasGroup, MinExpr, MaxExpr;

  // In the following, we first check if any accesses will be empty under
  // the execution context of the scop and do not code generate them if this
  // is the case as isl will fail to derive valid AST expressions for such
  // accesses.

  if (!AFirst.intersect_params(Params).domain().is_empty() &&
      !BSecond.intersect_params(Params).domain().is_empty()) {
    MinExpr = Build.access_from(AFirst).address_of();
    MaxExpr = Build.access_from(BSecond).address_of();
    NonAliasGroup = MaxExpr.le(MinExpr);
  }

  if (!BFirst.intersect_params(Params).domain().is_empty() &&
      !ASecond.intersect_params(Params).domain().is_empty()) {
    MinExpr = Build.access_from(BFirst).address_of();
    MaxExpr = Build.access_from(ASecond).address_of();

    isl::ast_expr Result = MaxExpr.le(MinExpr);
    if (!NonAliasGroup.is_null())
      NonAliasGroup = isl::manage(
          isl_ast_expr_or(NonAliasGroup.release(), Result.release()));
    else
      NonAliasGroup = Result;
  }

  if (NonAliasGroup.is_null())
    NonAliasGroup = True;

  return NonAliasGroup;
}

isl::ast_expr IslAst::buildRunCondition(Scop &S, const isl::ast_build &Build) {
  isl::ast_expr RunCondition;

  // The conditions that need to be checked at run-time for this scop are
  // available as an isl_set in the runtime check context from which we can
  // directly derive a run-time condition.
  auto PosCond = Build.expr_from(S.getAssumedContext());
  if (S.hasTrivialInvalidContext()) {
    RunCondition = std::move(PosCond);
  } else {
    auto ZeroV = isl::val::zero(Build.get_ctx());
    auto NegCond = Build.expr_from(S.getInvalidContext());
    auto NotNegCond =
        isl::ast_expr::from_val(std::move(ZeroV)).eq(std::move(NegCond));
    RunCondition =
        isl::manage(isl_ast_expr_and(PosCond.release(), NotNegCond.release()));
  }

  // Create the alias checks from the minimal/maximal accesses in each alias
  // group which consists of read only and non read only (read write) accesses.
  // This operation is by construction quadratic in the read-write pointers and
  // linear in the read only pointers in each alias group.
  for (const Scop::MinMaxVectorPairTy &MinMaxAccessPair : S.getAliasGroups()) {
    auto &MinMaxReadWrite = MinMaxAccessPair.first;
    auto &MinMaxReadOnly = MinMaxAccessPair.second;
    auto RWAccEnd = MinMaxReadWrite.end();

    for (auto RWAccIt0 = MinMaxReadWrite.begin(); RWAccIt0 != RWAccEnd;
         ++RWAccIt0) {
      for (auto RWAccIt1 = RWAccIt0 + 1; RWAccIt1 != RWAccEnd; ++RWAccIt1)
        RunCondition = isl::manage(isl_ast_expr_and(
            RunCondition.release(),
            buildCondition(S, Build, RWAccIt0, RWAccIt1).release()));
      for (const Scop::MinMaxAccessTy &ROAccIt : MinMaxReadOnly)
        RunCondition = isl::manage(isl_ast_expr_and(
            RunCondition.release(),
            buildCondition(S, Build, RWAccIt0, &ROAccIt).release()));
    }
  }

  return RunCondition;
}

/// Simple cost analysis for a given SCoP.
///
/// TODO: Improve this analysis and extract it to make it usable in other
///       places too.
///       In order to improve the cost model we could either keep track of
///       performed optimizations (e.g., tiling) or compute properties on the
///       original as well as optimized SCoP (e.g., #stride-one-accesses).
static bool benefitsFromPolly(Scop &Scop, bool PerformParallelTest) {
  if (PollyProcessUnprofitable)
    return true;

  // Check if nothing interesting happened.
  if (!PerformParallelTest && !Scop.isOptimized() &&
      Scop.getAliasGroups().empty())
    return false;

  // The default assumption is that Polly improves the code.
  return true;
}

/// Collect statistics for the syntax tree rooted at @p Ast.
static void walkAstForStatistics(const isl::ast_node &Ast) {
  assert(!Ast.is_null());
  isl_ast_node_foreach_descendant_top_down(
      Ast.get(),
      [](__isl_keep isl_ast_node *Node, void *User) -> isl_bool {
        switch (isl_ast_node_get_type(Node)) {
        case isl_ast_node_for:
          NumForLoops++;
          if (IslAstInfo::isParallel(isl::manage_copy(Node)))
            NumParallel++;
          if (IslAstInfo::isInnermostParallel(isl::manage_copy(Node)))
            NumInnermostParallel++;
          if (IslAstInfo::isOutermostParallel(isl::manage_copy(Node)))
            NumOutermostParallel++;
          if (IslAstInfo::isReductionParallel(isl::manage_copy(Node)))
            NumReductionParallel++;
          if (IslAstInfo::isExecutedInParallel(isl::manage_copy(Node)))
            NumExecutedInParallel++;
          break;

        case isl_ast_node_if:
          NumIfConditions++;
          break;

        default:
          break;
        }

        // Continue traversing subtrees.
        return isl_bool_true;
      },
      nullptr);
}

IslAst::IslAst(Scop &Scop) : S(Scop), Ctx(Scop.getSharedIslCtx()) {}

IslAst::IslAst(IslAst &&O)
    : S(O.S), Ctx(O.Ctx), RunCondition(std::move(O.RunCondition)),
      Root(std::move(O.Root)) {}

void IslAst::init(const Dependences &D) {
  bool PerformParallelTest = PollyParallel || DetectParallel ||
                             PollyVectorizerChoice != VECTORIZER_NONE;
  auto ScheduleTree = S.getScheduleTree();

  // Skip AST and code generation if there was no benefit achieved.
  if (!benefitsFromPolly(S, PerformParallelTest))
    return;

  auto ScopStats = S.getStatistics();
  ScopsBeneficial++;
  BeneficialAffineLoops += ScopStats.NumAffineLoops;
  BeneficialBoxedLoops += ScopStats.NumBoxedLoops;

  auto Ctx = S.getIslCtx();
  isl_options_set_ast_build_atomic_upper_bound(Ctx.get(), true);
  isl_options_set_ast_build_detect_min_max(Ctx.get(), true);
  isl_ast_build *Build;
  AstBuildUserInfo BuildInfo;

  if (UseContext)
    Build = isl_ast_build_from_context(S.getContext().release());
  else
    Build = isl_ast_build_from_context(
        isl_set_universe(S.getParamSpace().release()));

  Build = isl_ast_build_set_at_each_domain(Build, AtEachDomain, nullptr);

  if (true) {
    BuildInfo.Deps = &D;
    BuildInfo.InParallelFor = false;
    BuildInfo.InSIMD = false;

    Build = isl_ast_build_set_before_each_for(Build, &astBuildBeforeFor,
                                              &BuildInfo);
    Build =
        isl_ast_build_set_after_each_for(Build, &astBuildAfterFor, &BuildInfo);

    Build = isl_ast_build_set_before_each_mark(Build, &astBuildBeforeMark,
                                               &BuildInfo);

    Build = isl_ast_build_set_after_each_mark(Build, &astBuildAfterMark,
                                              &BuildInfo);
  }

  RunCondition = buildRunCondition(S, isl::manage_copy(Build));

  Root = isl::manage(
      isl_ast_build_node_from_schedule(Build, S.getScheduleTree().release()));
  assert(!BuildInfo.InParallelFor);
  assert(!BuildInfo.InSIMD);
  assert(BuildInfo.CurLoopDepth == 0);
  walkAstForStatistics(Root);

  isl_ast_build_free(Build);
}

IslAst IslAst::create(Scop &Scop, const Dependences &D) {
  IslAst Ast{Scop};
  Ast.init(D);
  return Ast;
}

isl::ast_node IslAst::getAst() { return Root; }
isl::ast_expr IslAst::getRunCondition() { return RunCondition; }

isl::ast_node IslAstInfo::getAst() { return Ast.getAst(); }
isl::ast_expr IslAstInfo::getRunCondition() { return Ast.getRunCondition(); }

IslAstUserPayload *IslAstInfo::getNodePayload(const isl::ast_node &Node) {
  isl::id Id = Node.get_annotation();
  if (Id.is_null())
    return nullptr;
  IslAstUserPayload *Payload = (IslAstUserPayload *)Id.get_user();
  return Payload;
}

bool IslAstInfo::isInnermost(const isl::ast_node &Node) {
  IslAstUserPayload *Payload = getNodePayload(Node);
  return Payload && Payload->IsInnermost;
}

bool IslAstInfo::isParallel(const isl::ast_node &Node) {
  return IslAstInfo::isInnermostParallel(Node) ||
         IslAstInfo::isOutermostParallel(Node);
}

bool IslAstInfo::isInnermostParallel(const isl::ast_node &Node) {
  IslAstUserPayload *Payload = getNodePayload(Node);
  return Payload && Payload->IsInnermostParallel;
}

bool IslAstInfo::isOutermostParallel(const isl::ast_node &Node) {
  IslAstUserPayload *Payload = getNodePayload(Node);
  return Payload && Payload->IsOutermostParallel;
}

bool IslAstInfo::isReductionParallel(const isl::ast_node &Node) {
  IslAstUserPayload *Payload = getNodePayload(Node);
  return Payload && Payload->IsReductionParallel;
}

bool IslAstInfo::isExecutedInParallel(const isl::ast_node &Node) {
  IslAstUserPayload *Payload = getNodePayload(Node);
  if (Payload && Payload->IsForcedThreadParallel)
    return true;

  if (!PollyParallel)
    return false;

  // Do not parallelize innermost loops.
  //
  // Parallelizing innermost loops is often not profitable, especially if
  // they have a low number of iterations.
  //
  // TODO: Decide this based on the number of loop iterations that will be
  //       executed. This can possibly require run-time checks, which again
  //       raises the question of both run-time check overhead and code size
  //       costs.
  if (!PollyParallelForce && isInnermost(Node))
    return false;

  return isOutermostParallel(Node) && !isReductionParallel(Node);
}

isl::union_map IslAstInfo::getSchedule(const isl::ast_node &Node) {
  IslAstUserPayload *Payload = getNodePayload(Node);
  return Payload ? Payload->Build.get_schedule() : isl::union_map();
}

isl::pw_aff
IslAstInfo::getMinimalDependenceDistance(const isl::ast_node &Node) {
  IslAstUserPayload *Payload = getNodePayload(Node);
  return Payload ? Payload->MinimalDependenceDistance : isl::pw_aff();
}

IslAstInfo::MemoryAccessSet *
IslAstInfo::getBrokenReductions(const isl::ast_node &Node) {
  IslAstUserPayload *Payload = getNodePayload(Node);
  return Payload ? &Payload->BrokenReductions : nullptr;
}

isl::ast_build IslAstInfo::getBuild(const isl::ast_node &Node) {
  IslAstUserPayload *Payload = getNodePayload(Node);
  return Payload ? Payload->Build : isl::ast_build();
}

static std::unique_ptr<IslAstInfo> runIslAst(
    Scop &Scop,
    function_ref<const Dependences &(Dependences::AnalysisLevel)> GetDeps) {
  // Skip SCoPs in case they're already handled by PPCGCodeGeneration.
  if (Scop.isToBeSkipped())
    return {};

  ScopsProcessed++;

  const Dependences &D = GetDeps(Dependences::AL_Statement);

  if (D.getSharedIslCtx() != Scop.getSharedIslCtx()) {
    LLVM_DEBUG(
        dbgs() << "Got dependence analysis for different SCoP/isl_ctx\n");
    return {};
  }

  std::unique_ptr<IslAstInfo> Ast = std::make_unique<IslAstInfo>(Scop, D);

  LLVM_DEBUG({
    if (Ast)
      Ast->print(dbgs());
  });

  return Ast;
}

IslAstInfo IslAstAnalysis::run(Scop &S, ScopAnalysisManager &SAM,
                               ScopStandardAnalysisResults &SAR) {
  auto GetDeps = [&](Dependences::AnalysisLevel Lvl) -> const Dependences & {
    return SAM.getResult<DependenceAnalysis>(S, SAR).getDependences(Lvl);
  };

  return std::move(*runIslAst(S, GetDeps).release());
}

static __isl_give isl_printer *cbPrintUser(__isl_take isl_printer *P,
                                           __isl_take isl_ast_print_options *O,
                                           __isl_keep isl_ast_node *Node,
                                           void *User) {
  isl::ast_node AstNode = isl::manage_copy(Node);
  isl::ast_expr NodeExpr = AstNode.user_get_expr();
  isl::ast_expr CallExpr = NodeExpr.get_op_arg(0);
  isl::id CallExprId = CallExpr.get_id();
  ScopStmt *AccessStmt = (ScopStmt *)CallExprId.get_user();

  P = isl_printer_start_line(P);
  P = isl_printer_print_str(P, AccessStmt->getBaseName());
  P = isl_printer_print_str(P, "(");
  P = isl_printer_end_line(P);
  P = isl_printer_indent(P, 2);

  for (MemoryAccess *MemAcc : *AccessStmt) {
    P = isl_printer_start_line(P);

    if (MemAcc->isRead())
      P = isl_printer_print_str(P, "/* read  */ &");
    else
      P = isl_printer_print_str(P, "/* write */  ");

    isl::ast_build Build = IslAstInfo::getBuild(isl::manage_copy(Node));
    if (MemAcc->isAffine()) {
      isl_pw_multi_aff *PwmaPtr =
          MemAcc->applyScheduleToAccessRelation(Build.get_schedule()).release();
      isl::pw_multi_aff Pwma = isl::manage(PwmaPtr);
      isl::ast_expr AccessExpr = Build.access_from(Pwma);
      P = isl_printer_print_ast_expr(P, AccessExpr.get());
    } else {
      P = isl_printer_print_str(
          P, MemAcc->getLatestScopArrayInfo()->getName().c_str());
      P = isl_printer_print_str(P, "[*]");
    }
    P = isl_printer_end_line(P);
  }

  P = isl_printer_indent(P, -2);
  P = isl_printer_start_line(P);
  P = isl_printer_print_str(P, ");");
  P = isl_printer_end_line(P);

  isl_ast_print_options_free(O);
  return P;
}

void IslAstInfo::print(raw_ostream &OS) {
  isl_ast_print_options *Options;
  isl::ast_node RootNode = Ast.getAst();
  Function &F = S.getFunction();

  OS << ":: isl ast :: " << F.getName() << " :: " << S.getNameStr() << "\n";

  if (RootNode.is_null()) {
    OS << ":: isl ast generation and code generation was skipped!\n\n";
    OS << ":: This is either because no useful optimizations could be applied "
          "(use -polly-process-unprofitable to enforce code generation) or "
          "because earlier passes such as dependence analysis timed out (use "
          "-polly-dependences-computeout=0 to set dependence analysis timeout "
          "to infinity)\n\n";
    return;
  }

  isl::ast_expr RunCondition = Ast.getRunCondition();
  char *RtCStr, *AstStr;

  Options = isl_ast_print_options_alloc(S.getIslCtx().get());

  if (PrintAccesses)
    Options =
        isl_ast_print_options_set_print_user(Options, cbPrintUser, nullptr);
  Options = isl_ast_print_options_set_print_for(Options, cbPrintFor, nullptr);

  isl_printer *P = isl_printer_to_str(S.getIslCtx().get());
  P = isl_printer_set_output_format(P, ISL_FORMAT_C);
  P = isl_printer_print_ast_expr(P, RunCondition.get());
  RtCStr = isl_printer_get_str(P);
  P = isl_printer_flush(P);
  P = isl_printer_indent(P, 4);
  P = isl_ast_node_print(RootNode.get(), P, Options);
  AstStr = isl_printer_get_str(P);

  LLVM_DEBUG({
    dbgs() << S.getContextStr() << "\n";
    dbgs() << stringFromIslObj(S.getScheduleTree(), "null");
  });
  OS << "\nif (" << RtCStr << ")\n\n";
  OS << AstStr << "\n";
  OS << "else\n";
  OS << "    {  /* original code */ }\n\n";

  free(RtCStr);
  free(AstStr);

  isl_printer_free(P);
}

AnalysisKey IslAstAnalysis::Key;
PreservedAnalyses IslAstPrinterPass::run(Scop &S, ScopAnalysisManager &SAM,
                                         ScopStandardAnalysisResults &SAR,
                                         SPMUpdater &U) {
  auto &Ast = SAM.getResult<IslAstAnalysis>(S, SAR);
  Ast.print(OS);
  return PreservedAnalyses::all();
}

void IslAstInfoWrapperPass::releaseMemory() { Ast.reset(); }

bool IslAstInfoWrapperPass::runOnScop(Scop &Scop) {
  auto GetDeps = [this](Dependences::AnalysisLevel Lvl) -> const Dependences & {
    return getAnalysis<DependenceInfo>().getDependences(Lvl);
  };

  Ast = runIslAst(Scop, GetDeps);

  return false;
}

void IslAstInfoWrapperPass::getAnalysisUsage(AnalysisUsage &AU) const {
  // Get the Common analysis usage of ScopPasses.
  ScopPass::getAnalysisUsage(AU);
  AU.addRequiredTransitive<ScopInfoRegionPass>();
  AU.addRequired<DependenceInfo>();

  AU.addPreserved<DependenceInfo>();
}

void IslAstInfoWrapperPass::printScop(raw_ostream &OS, Scop &S) const {
  OS << "Printing analysis 'Polly - Generate an AST of the SCoP (isl)'"
     << S.getName() << "' in function '" << S.getFunction().getName() << "':\n";
  if (Ast)
    Ast->print(OS);
}

char IslAstInfoWrapperPass::ID = 0;

Pass *polly::createIslAstInfoWrapperPassPass() {
  return new IslAstInfoWrapperPass();
}

INITIALIZE_PASS_BEGIN(IslAstInfoWrapperPass, "polly-ast",
                      "Polly - Generate an AST of the SCoP (isl)", false,
                      false);
INITIALIZE_PASS_DEPENDENCY(ScopInfoRegionPass);
INITIALIZE_PASS_DEPENDENCY(DependenceInfo);
INITIALIZE_PASS_END(IslAstInfoWrapperPass, "polly-ast",
                    "Polly - Generate an AST from the SCoP (isl)", false, false)<|MERGE_RESOLUTION|>--- conflicted
+++ resolved
@@ -295,15 +295,8 @@
   assert(Id && "Post order visit assumes annotated for nodes");
   IslAstUserPayload *Payload = (IslAstUserPayload *)isl_id_get_user(Id);
   assert(Payload && "Post order visit assumes annotated for nodes");
-<<<<<<< HEAD
-
-  AstBuildUserInfo *BuildInfo = (AstBuildUserInfo *)User;
   assert(Payload->Build.is_null() && "Build environment already set");
   Payload->Build = isl::manage_copy(Build);
-=======
-  assert(!Payload->Build && "Build environment already set");
-  Payload->Build = isl_ast_build_copy(Build);
->>>>>>> 7fecf1f1
   Payload->IsInnermost = (Id == BuildInfo->LastForNodeId);
 
   Payload->IsInnermostParallel =
