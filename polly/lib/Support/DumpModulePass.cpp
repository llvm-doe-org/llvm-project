--- conflicted
+++ resolved
@@ -28,13 +28,8 @@
 static void runDumpModule(llvm::Module &M, StringRef Filename, bool IsSuffix) {
   std::string Dumpfile;
   if (IsSuffix) {
-<<<<<<< HEAD
-    auto ModuleName = M.getName();
-    auto Stem = sys::path::stem(ModuleName);
-=======
     StringRef ModuleName = M.getName();
     StringRef Stem = sys::path::stem(ModuleName);
->>>>>>> ad568f42
     Dumpfile = (Twine(Stem) + Filename + ".ll").str();
   } else {
     Dumpfile = Filename.str();
@@ -99,7 +94,6 @@
                                             llvm::ModuleAnalysisManager &AM) {
   runDumpModule(M, Filename, IsSuffix);
   return PreservedAnalyses::all();
-<<<<<<< HEAD
 }
 
 llvm::PreservedAnalyses
@@ -117,8 +111,6 @@
 
   runDumpModule(*M, Filename, IsSuffix);
   return PreservedAnalyses::all();
-=======
->>>>>>> ad568f42
 }
 
 INITIALIZE_PASS_BEGIN(DumpModuleWrapperPass, "polly-dump-module",
