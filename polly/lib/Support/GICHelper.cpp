--- conflicted
+++ resolved
@@ -199,7 +199,6 @@
 /// not know that it is never called, and therefore must ensure the existence of
 /// the dump functions.
 void neverCalled() {
-<<<<<<< HEAD
   polly::dumpIslObj(isl::aff());
   polly::dumpIslObj(isl::aff_list());
   polly::dumpIslObj(isl::ast_expr());
@@ -238,52 +237,6 @@
   polly::dumpIslObj(isl::union_set_list());
   polly::dumpIslObj(isl::val());
   polly::dumpIslObj(isl::val_list());
-=======
-  isl::aff().dump();
-  isl::aff_list().dump();
-  isl::ast_expr().dump();
-  isl::ast_expr_list().dump();
-  isl::ast_node().dump();
-  isl::ast_node_list().dump();
-  isl::basic_map().dump();
-  isl::basic_map_list().dump();
-  isl::basic_set().dump();
-  isl::basic_set_list().dump();
-  isl::constraint().dump();
-  isl::constraint_list().dump();
-  isl::id().dump();
-  isl::id_list().dump();
-  isl::id_to_ast_expr().dump();
-  isl::local_space().dump();
-  isl::map().dump();
-  isl::map_list().dump();
-  isl::multi_aff().dump();
-  isl::multi_pw_aff().dump();
-  isl::multi_union_pw_aff().dump();
-  isl::multi_val().dump();
-  isl::point().dump();
-  isl::pw_aff().dump();
-  isl::pw_aff_list().dump();
-  isl::pw_multi_aff().dump();
-  isl::pw_qpolynomial().dump();
-  isl::qpolynomial().dump();
-  isl::schedule().dump();
-  isl::schedule_constraints().dump();
-  isl::schedule_node().dump();
-  isl::set().dump();
-  isl::set_list().dump();
-  isl::space().dump();
-  isl::union_map().dump();
-  isl::union_map_list().dump();
-  isl::union_pw_aff().dump();
-  isl::union_pw_aff_list().dump();
-  isl::union_pw_multi_aff().dump();
-  isl::union_pw_multi_aff_list().dump();
-  isl::union_set().dump();
-  isl::union_set_list().dump();
-  isl::val().dump();
-  isl::val_list().dump();
   isl::mat().dump();
->>>>>>> 410ed612
 }
 #endif