//===- GmpConv.cpp - Recreate LLVM IR from the Scop.  ---------------------===//
//
// Part of the LLVM Project, under the Apache License v2.0 with LLVM Exceptions.
// See https://llvm.org/LICENSE.txt for license information.
// SPDX-License-Identifier: Apache-2.0 WITH LLVM-exception
//
//===----------------------------------------------------------------------===//
//
// Functions for converting between gmp objects and llvm::APInt.
//
//===----------------------------------------------------------------------===//

#include "polly/Support/GICHelper.h"
#include "llvm/ADT/APInt.h"
#include "isl/val.h"

using namespace llvm;

__isl_give isl_val *polly::isl_valFromAPInt(isl_ctx *Ctx, const APInt Int,
                                            bool IsSigned) {
  APInt Abs;
  isl_val *v;

  // As isl is interpreting the input always as unsigned value, we need some
  // additional pre and post processing to import signed values. The approach
  // we take is to first obtain the absolute value of Int and then negate the
  // value after it has been imported to isl.
  //
  // It should be noted that the smallest integer value represented in two's
  // complement with a certain amount of bits does not have a corresponding
  // positive representation in two's complement representation with the same
  // number of bits. E.g. 110 (-2) does not have a corresponding value for (2).
  // To ensure that there is always a corresponding value available we first
  // sign-extend the input by one bit and only then take the absolute value.
  if (IsSigned)
    Abs = Int.sext(Int.getBitWidth() + 1).abs();
  else
    Abs = Int;

  const uint64_t *Data = Abs.getRawData();
  unsigned Words = Abs.getNumWords();

  v = isl_val_int_from_chunks(Ctx, Words, sizeof(uint64_t), Data);

  if (IsSigned && Int.isNegative())
    v = isl_val_neg(v);

  return v;
}

APInt polly::APIntFromVal(__isl_take isl_val *Val) {
  uint64_t *Data;
  int NumChunks;
  const static int ChunkSize = sizeof(uint64_t);

  assert(isl_val_is_int(Val) && "Only integers can be converted to APInt");

  NumChunks = isl_val_n_abs_num_chunks(Val, ChunkSize);
  Data = (uint64_t *)malloc(NumChunks * ChunkSize);
  isl_val_get_abs_num_chunks(Val, ChunkSize, Data);
  int NumBits = CHAR_BIT * ChunkSize * NumChunks;
  APInt A(NumBits, NumChunks, Data);

  // As isl provides only an interface to obtain data that describes the
  // absolute value of an isl_val, A at this point always contains a positive
  // number. In case Val was originally negative, we expand the size of A by
  // one and negate the value (in two's complement representation). As a result,
  // the new value in A corresponds now with Val.
  if (isl_val_is_neg(Val)) {
    A = A.zext(A.getBitWidth() + 1);
    A = -A;
  }

  // isl may represent small numbers with more than the minimal number of bits.
  // We truncate the APInt to the minimal number of bits needed to represent the
  // signed value it contains, to ensure that the bitwidth is always minimal.
  if (A.getMinSignedBits() < A.getBitWidth())
    A = A.trunc(A.getMinSignedBits());

  free(Data);
  isl_val_free(Val);
  return A;
}

template <typename ISLTy, typename ISL_CTX_GETTER, typename ISL_PRINTER>
static inline std::string stringFromIslObjInternal(__isl_keep ISLTy *isl_obj,
                                                   ISL_CTX_GETTER ctx_getter_fn,
                                                   ISL_PRINTER printer_fn,
                                                   std::string DefaultValue) {
  if (!isl_obj)
    return DefaultValue;
  isl_ctx *ctx = ctx_getter_fn(isl_obj);
  isl_printer *p = isl_printer_to_str(ctx);
  p = printer_fn(p, isl_obj);
  char *char_str = isl_printer_get_str(p);
  std::string string;
  if (char_str)
    string = char_str;
  else
    string = DefaultValue;
  free(char_str);
  isl_printer_free(p);
  return string;
}

#define ISL_C_OBJECT_TO_STRING(name)                                           \
  std::string polly::stringFromIslObj(__isl_keep isl_##name *Obj,              \
                                      std::string DefaultValue) {              \
    return stringFromIslObjInternal(Obj, isl_##name##_get_ctx,                 \
                                    isl_printer_print_##name, DefaultValue);   \
  }

ISL_C_OBJECT_TO_STRING(aff)
ISL_C_OBJECT_TO_STRING(ast_expr)
ISL_C_OBJECT_TO_STRING(ast_node)
ISL_C_OBJECT_TO_STRING(basic_map)
ISL_C_OBJECT_TO_STRING(basic_set)
ISL_C_OBJECT_TO_STRING(map)
ISL_C_OBJECT_TO_STRING(set)
ISL_C_OBJECT_TO_STRING(id)
ISL_C_OBJECT_TO_STRING(multi_aff)
ISL_C_OBJECT_TO_STRING(multi_pw_aff)
ISL_C_OBJECT_TO_STRING(multi_union_pw_aff)
ISL_C_OBJECT_TO_STRING(point)
ISL_C_OBJECT_TO_STRING(pw_aff)
ISL_C_OBJECT_TO_STRING(pw_multi_aff)
ISL_C_OBJECT_TO_STRING(schedule)
ISL_C_OBJECT_TO_STRING(schedule_node)
ISL_C_OBJECT_TO_STRING(space)
ISL_C_OBJECT_TO_STRING(union_access_info)
ISL_C_OBJECT_TO_STRING(union_flow)
ISL_C_OBJECT_TO_STRING(union_set)
ISL_C_OBJECT_TO_STRING(union_map)
ISL_C_OBJECT_TO_STRING(union_pw_aff)
ISL_C_OBJECT_TO_STRING(union_pw_multi_aff)

static void replace(std::string &str, const std::string &find,
                    const std::string &replace) {
  size_t pos = 0;
  while ((pos = str.find(find, pos)) != std::string::npos) {
    str.replace(pos, find.length(), replace);
    pos += replace.length();
  }
}

static void makeIslCompatible(std::string &str) {
  replace(str, ".", "_");
  replace(str, "\"", "_");
  replace(str, " ", "__");
  replace(str, "=>", "TO");
  replace(str, "+", "_");
}

std::string polly::getIslCompatibleName(const std::string &Prefix,
                                        const std::string &Middle,
                                        const std::string &Suffix) {
  std::string S = Prefix + Middle + Suffix;
  makeIslCompatible(S);
  return S;
}

std::string polly::getIslCompatibleName(const std::string &Prefix,
                                        const std::string &Name, long Number,
                                        const std::string &Suffix,
                                        bool UseInstructionNames) {
  std::string S = Prefix;

  if (UseInstructionNames)
    S += std::string("_") + Name;
  else
    S += std::to_string(Number);

  S += Suffix;

  makeIslCompatible(S);
  return S;
}

std::string polly::getIslCompatibleName(const std::string &Prefix,
                                        const Value *Val, long Number,
                                        const std::string &Suffix,
                                        bool UseInstructionNames) {
  std::string ValStr;

  if (UseInstructionNames && Val->hasName())
    ValStr = std::string("_") + std::string(Val->getName());
  else
    ValStr = std::to_string(Number);

  return getIslCompatibleName(Prefix, ValStr, Suffix);
}

#if !defined(NDEBUG) || defined(LLVM_ENABLE_DUMP)
<<<<<<< HEAD
#define ISL_DUMP_OBJECT_IMPL(NAME)                                             \
  void polly::dumpIslObj(const isl::NAME &Obj) {                               \
    isl_##NAME##_dump(Obj.get());                                              \
  }                                                                            \
  void polly::dumpIslObj(isl_##NAME *Obj) { isl_##NAME##_dump(Obj); }

ISL_DUMP_OBJECT_IMPL(aff)
ISL_DUMP_OBJECT_IMPL(aff_list)
ISL_DUMP_OBJECT_IMPL(ast_expr)
ISL_DUMP_OBJECT_IMPL(ast_node)
ISL_DUMP_OBJECT_IMPL(ast_node_list)
ISL_DUMP_OBJECT_IMPL(basic_map)
ISL_DUMP_OBJECT_IMPL(basic_map_list)
ISL_DUMP_OBJECT_IMPL(basic_set)
ISL_DUMP_OBJECT_IMPL(basic_set_list)
ISL_DUMP_OBJECT_IMPL(constraint)
ISL_DUMP_OBJECT_IMPL(id)
ISL_DUMP_OBJECT_IMPL(id_list)
ISL_DUMP_OBJECT_IMPL(id_to_ast_expr)
ISL_DUMP_OBJECT_IMPL(local_space)
ISL_DUMP_OBJECT_IMPL(map)
ISL_DUMP_OBJECT_IMPL(map_list)
ISL_DUMP_OBJECT_IMPL(multi_aff)
ISL_DUMP_OBJECT_IMPL(multi_pw_aff)
ISL_DUMP_OBJECT_IMPL(multi_union_pw_aff)
ISL_DUMP_OBJECT_IMPL(multi_val)
ISL_DUMP_OBJECT_IMPL(point)
ISL_DUMP_OBJECT_IMPL(pw_aff)
ISL_DUMP_OBJECT_IMPL(pw_aff_list)
ISL_DUMP_OBJECT_IMPL(pw_multi_aff)
ISL_DUMP_OBJECT_IMPL(schedule)
ISL_DUMP_OBJECT_IMPL(schedule_constraints)
ISL_DUMP_OBJECT_IMPL(schedule_node)
ISL_DUMP_OBJECT_IMPL(set)
ISL_DUMP_OBJECT_IMPL(set_list)
ISL_DUMP_OBJECT_IMPL(space)
ISL_DUMP_OBJECT_IMPL(union_map)
ISL_DUMP_OBJECT_IMPL(union_pw_aff)
ISL_DUMP_OBJECT_IMPL(union_pw_aff_list)
ISL_DUMP_OBJECT_IMPL(union_pw_multi_aff)
ISL_DUMP_OBJECT_IMPL(union_set)
ISL_DUMP_OBJECT_IMPL(union_set_list)
ISL_DUMP_OBJECT_IMPL(val)
ISL_DUMP_OBJECT_IMPL(val_list)
=======
/// To call a inline dump() method in a debugger, at it must have been
/// instantiated in at least one translation unit. Because isl's dump() method
/// are meant to be called from a debugger only, but not from code, no such
/// instantiation would exist. We use this method to force an instantiation in
/// this translation unit. Because it has non-static linking, the compiler does
/// not know that it is never called, and therefore must ensure the existence of
/// the dump functions.
void neverCalled() {
  polly::dumpIslObj(isl::aff());
  polly::dumpIslObj(isl::aff_list());
  polly::dumpIslObj(isl::ast_expr());
  polly::dumpIslObj(isl::ast_node());
  polly::dumpIslObj(isl::ast_node_list());
  polly::dumpIslObj(isl::basic_map());
  polly::dumpIslObj(isl::basic_map_list());
  polly::dumpIslObj(isl::basic_set());
  polly::dumpIslObj(isl::basic_set_list());
  polly::dumpIslObj(isl::constraint());
  polly::dumpIslObj(isl::id());
  polly::dumpIslObj(isl::id_list());
  polly::dumpIslObj(isl::id_to_ast_expr());
  polly::dumpIslObj(isl::local_space());
  polly::dumpIslObj(isl::map());
  polly::dumpIslObj(isl::map_list());
  polly::dumpIslObj(isl::multi_aff());
  polly::dumpIslObj(isl::multi_pw_aff());
  polly::dumpIslObj(isl::multi_union_pw_aff());
  polly::dumpIslObj(isl::multi_val());
  polly::dumpIslObj(isl::point());
  polly::dumpIslObj(isl::pw_aff());
  polly::dumpIslObj(isl::pw_aff_list());
  polly::dumpIslObj(isl::pw_multi_aff());
  polly::dumpIslObj(isl::schedule());
  polly::dumpIslObj(isl::schedule_constraints());
  polly::dumpIslObj(isl::schedule_node());
  polly::dumpIslObj(isl::set());
  polly::dumpIslObj(isl::set_list());
  polly::dumpIslObj(isl::space());
  polly::dumpIslObj(isl::union_map());
  polly::dumpIslObj(isl::union_pw_aff());
  polly::dumpIslObj(isl::union_pw_aff_list());
  polly::dumpIslObj(isl::union_pw_multi_aff());
  polly::dumpIslObj(isl::union_set());
  polly::dumpIslObj(isl::union_set_list());
  polly::dumpIslObj(isl::val());
  polly::dumpIslObj(isl::val_list());
  //  isl::mat().dump();
}
>>>>>>> fe0d2e34

void polly::dumpIslObj(__isl_keep isl_schedule_node *node, raw_ostream &OS) {
  if (!node)
    return;

  isl_ctx *ctx = isl_schedule_node_get_ctx(node);
  isl_printer *p = isl_printer_to_str(ctx);
  p = isl_printer_set_yaml_style(p, ISL_YAML_STYLE_BLOCK);
  p = isl_printer_print_schedule_node(p, node);

  char *char_str = isl_printer_get_str(p);
  OS << char_str;

  free(char_str);
  isl_printer_free(p);
}

void polly::dumpIslObj(const isl::schedule_node &Node, raw_ostream &OS) {
  dumpIslObj(Node.get(), OS);
}

#endif<|MERGE_RESOLUTION|>--- conflicted
+++ resolved
@@ -191,7 +191,6 @@
 }
 
 #if !defined(NDEBUG) || defined(LLVM_ENABLE_DUMP)
-<<<<<<< HEAD
 #define ISL_DUMP_OBJECT_IMPL(NAME)                                             \
   void polly::dumpIslObj(const isl::NAME &Obj) {                               \
     isl_##NAME##_dump(Obj.get());                                              \
@@ -236,56 +235,7 @@
 ISL_DUMP_OBJECT_IMPL(union_set_list)
 ISL_DUMP_OBJECT_IMPL(val)
 ISL_DUMP_OBJECT_IMPL(val_list)
-=======
-/// To call a inline dump() method in a debugger, at it must have been
-/// instantiated in at least one translation unit. Because isl's dump() method
-/// are meant to be called from a debugger only, but not from code, no such
-/// instantiation would exist. We use this method to force an instantiation in
-/// this translation unit. Because it has non-static linking, the compiler does
-/// not know that it is never called, and therefore must ensure the existence of
-/// the dump functions.
-void neverCalled() {
-  polly::dumpIslObj(isl::aff());
-  polly::dumpIslObj(isl::aff_list());
-  polly::dumpIslObj(isl::ast_expr());
-  polly::dumpIslObj(isl::ast_node());
-  polly::dumpIslObj(isl::ast_node_list());
-  polly::dumpIslObj(isl::basic_map());
-  polly::dumpIslObj(isl::basic_map_list());
-  polly::dumpIslObj(isl::basic_set());
-  polly::dumpIslObj(isl::basic_set_list());
-  polly::dumpIslObj(isl::constraint());
-  polly::dumpIslObj(isl::id());
-  polly::dumpIslObj(isl::id_list());
-  polly::dumpIslObj(isl::id_to_ast_expr());
-  polly::dumpIslObj(isl::local_space());
-  polly::dumpIslObj(isl::map());
-  polly::dumpIslObj(isl::map_list());
-  polly::dumpIslObj(isl::multi_aff());
-  polly::dumpIslObj(isl::multi_pw_aff());
-  polly::dumpIslObj(isl::multi_union_pw_aff());
-  polly::dumpIslObj(isl::multi_val());
-  polly::dumpIslObj(isl::point());
-  polly::dumpIslObj(isl::pw_aff());
-  polly::dumpIslObj(isl::pw_aff_list());
-  polly::dumpIslObj(isl::pw_multi_aff());
-  polly::dumpIslObj(isl::schedule());
-  polly::dumpIslObj(isl::schedule_constraints());
-  polly::dumpIslObj(isl::schedule_node());
-  polly::dumpIslObj(isl::set());
-  polly::dumpIslObj(isl::set_list());
-  polly::dumpIslObj(isl::space());
-  polly::dumpIslObj(isl::union_map());
-  polly::dumpIslObj(isl::union_pw_aff());
-  polly::dumpIslObj(isl::union_pw_aff_list());
-  polly::dumpIslObj(isl::union_pw_multi_aff());
-  polly::dumpIslObj(isl::union_set());
-  polly::dumpIslObj(isl::union_set_list());
-  polly::dumpIslObj(isl::val());
-  polly::dumpIslObj(isl::val_list());
   //  isl::mat().dump();
-}
->>>>>>> fe0d2e34
 
 void polly::dumpIslObj(__isl_keep isl_schedule_node *node, raw_ostream &OS) {
   if (!node)
