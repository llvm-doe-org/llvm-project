--- conflicted
+++ resolved
@@ -475,7 +475,6 @@
     PM.add(createCodegenCleanupPass());
 }
 
-<<<<<<< HEAD
 /// Add the pass sequence required for Polly to the New Pass Manager.
 ///
 /// @param PM           The pass manager itself.
@@ -484,8 +483,6 @@
 /// @param EnableForOpt Whether to add Polly IR transformations. If False, only
 ///                     the analysis passes are added, skipping Polly itself.
 ///                     The IR may still be modified.
-=======
->>>>>>> 87cdc09a
 static void buildCommonPollyPipeline(FunctionPassManager &PM,
                                      PassBuilder::OptimizationLevel Level,
                                      bool EnableForOpt) {
@@ -602,14 +599,6 @@
 
   FunctionPassManager FPM = buildCanonicalicationPassesForNPM(MPM, Level);
 
-<<<<<<< HEAD
-  if (DumpBefore)
-    report_fatal_error("Option -polly-dump-before not supported with NPM",
-                       false);
-  if (!DumpBeforeFile.empty())
-    report_fatal_error("Option -polly-dump-before-file not supported with NPM",
-                       false);
-=======
   if (DumpBefore || !DumpBeforeFile.empty()) {
     MPM.addPass(createModuleToFunctionPassAdaptor(std::move(FPM)));
 
@@ -620,7 +609,6 @@
 
     FPM = FunctionPassManager();
   }
->>>>>>> 87cdc09a
 
   buildCommonPollyPipeline(FPM, Level, EnableForOpt);
   MPM.addPass(createModuleToFunctionPassAdaptor(std::move(FPM)));
@@ -847,12 +835,9 @@
   case POSITION_BEFORE_VECTORIZER:
     PB.registerVectorizerStartEPCallback(buildLatePollyPipeline);
     break;
-<<<<<<< HEAD
-=======
-    break;
->>>>>>> 87cdc09a
   default:
     llvm_unreachable("Unknown -polly-position option");
+  }
   }
 }
 } // namespace polly
