--- conflicted
+++ resolved
@@ -15,11 +15,10 @@
 #include "polly/Canonicalization.h"
 #include "polly/LinkAllPasses.h"
 #include "polly/Options.h"
-<<<<<<< HEAD
 #include "polly/RewriteByReferenceParameters.h"
-=======
->>>>>>> 87cdc09a
 #include "llvm/Analysis/GlobalsModRef.h"
+#include "llvm/Analysis/GlobalsModRef.h"
+#include "llvm/Analysis/ProfileSummaryInfo.h"
 #include "llvm/Analysis/ProfileSummaryInfo.h"
 #include "llvm/IR/LegacyPassManager.h"
 #include "llvm/Transforms/AggressiveInstCombine/AggressiveInstCombine.h"
@@ -29,10 +28,11 @@
 #include "llvm/Transforms/Scalar.h"
 #include "llvm/Transforms/Scalar/EarlyCSE.h"
 #include "llvm/Transforms/Scalar/IndVarSimplify.h"
-<<<<<<< HEAD
-=======
+#include "llvm/Transforms/Scalar/LoopRotation.h"
+#include "llvm/Transforms/Scalar/Reassociate.h"
+#include "llvm/Transforms/Scalar/SimplifyCFG.h"
+#include "llvm/Transforms/Scalar/TailRecursionElimination.h"
 #include "llvm/Transforms/Scalar/LoopPassManager.h"
->>>>>>> 87cdc09a
 #include "llvm/Transforms/Scalar/LoopRotation.h"
 #include "llvm/Transforms/Scalar/Reassociate.h"
 #include "llvm/Transforms/Scalar/SimplifyCFG.h"
@@ -105,11 +105,7 @@
   FunctionPassManager FPM;
 
   bool UseMemSSA = true;
-<<<<<<< HEAD
   FPM.addPass(RewriteByrefParamsPass());
-=======
-  // TODO: polly::createRewriteByrefParamsPass()
->>>>>>> 87cdc09a
   FPM.addPass(PromotePass());
   FPM.addPass(EarlyCSEPass(UseMemSSA));
   FPM.addPass(InstCombinePass());
@@ -137,14 +133,9 @@
   {
     LoopPassManager LPM;
     LPM.addPass(IndVarSimplifyPass());
-<<<<<<< HEAD
     FPM.addPass(createFunctionToLoopPassAdaptor<LoopPassManager>(
         std::move(LPM), /*UseMemorySSA=*/false,
         /*UseBlockFrequencyInfo=*/true));
-=======
-    FPM.addPass(createFunctionToLoopPassAdaptor<LoopPassManager>(std::move(LPM),
-                                                                 false, true));
->>>>>>> 87cdc09a
   }
 
   return FPM;
