--- conflicted
+++ resolved
@@ -2723,7 +2723,6 @@
     return Transformer.Result;
   }
 
-<<<<<<< HEAD
   isl::schedule
   checkDependencyViolation(llvm::MDNode *LoopMD, llvm::Value *CodeRegion,
                            const isl::schedule_node &OrigBand,
@@ -2780,10 +2779,6 @@
     return Result;
   }
 
-  void visitBand(const isl::schedule_node &Band) {
-=======
-  void visitBand(isl::schedule_node_band Band) {
->>>>>>> 9da62d3e
     // Transform inner loops first (depth-first search).
     getBase().visitBand(Band);
     if (!Result.is_null())
