//===------ ManualOptimizer.cpp -------------------------------------------===//
//
// Part of the LLVM Project, under the Apache License v2.0 with LLVM Exceptions.
// See https://llvm.org/LICENSE.txt for license information.
// SPDX-License-Identifier: Apache-2.0 WITH LLVM-exception
//
//===----------------------------------------------------------------------===//
//
// Handle pragma/metadata-directed transformations.
//
//===----------------------------------------------------------------------===//

#include "polly/ManualOptimizer.h"
<<<<<<< HEAD
#include "polly/DependenceInfo.h"
#include "polly/Options.h"
=======
#include "polly/CodeGen/CodeGeneration.h"
#include "polly/DependenceInfo.h"
#include "polly/LinkAllPasses.h"
#include "polly/ManualOptimizer.h"
#include "polly/Options.h"
#include "polly/ScheduleOptimizer.h"
>>>>>>> 3c1d4ff8
#include "polly/ScheduleTreeTransform.h"
#include "polly/ScopInfo.h"
#include "polly/ScopPass.h"
#include "polly/Simplify.h"
#include "polly/Support/GICHelper.h"
#include "polly/Support/ISLFuncs.h"
#include "polly/Support/ISLOStream.h"
#include "polly/Support/ISLTools.h"
#include "polly/Support/ScopHelper.h"
#include "llvm/ADT/Optional.h"
#include "llvm/ADT/STLExtras.h"
#include "llvm/ADT/Sequence.h"
#include "llvm/ADT/Statistic.h"
#include "llvm/ADT/StringRef.h"
#include "llvm/Analysis/LoopInfo.h"
#include "llvm/Analysis/OptimizationRemarkEmitter.h"
<<<<<<< HEAD
=======
#include "llvm/Analysis/TargetTransformInfo.h"
#include "llvm/IR/Constants.h"
#include "llvm/IR/DiagnosticInfo.h"
#include "llvm/IR/Function.h"
>>>>>>> 3c1d4ff8
#include "llvm/IR/Metadata.h"
#include "llvm/InitializePasses.h"
#include "llvm/Support/CommandLine.h"
#include "llvm/Support/Debug.h"
#include "llvm/Support/raw_ostream.h"
#include "llvm/Transforms/Utils/LoopUtils.h"
#include "isl/ctx.h"
#include "isl/options.h"
#include "isl/printer.h"
#include "isl/schedule.h"
#include "isl/schedule_node.h"
#include "isl/union_map.h"
#include "isl/union_set.h"
#include <algorithm>
#include <cassert>
#include <cmath>
#include <cstdint>
#include <cstdlib>
#include <string>
#include <tuple>
#include <vector>

#define DEBUG_TYPE "polly-opt-manual"

using namespace polly;
using namespace llvm;

static cl::opt<bool> IgnoreDepcheck(
    "polly-pragma-ignore-depcheck",
    cl::desc("Skip the dependency check for pragma-based transformations"),
    cl::init(false), cl::ZeroOrMore, cl::cat(PollyCategory));

/// Same as llvm::hasUnrollTransformation(), but takes a LoopID as argument
/// instead of a Loop.
static TransformationMode hasUnrollTransformation(MDNode *LoopID) {
  if (getBooleanLoopAttribute(LoopID, "llvm.loop.unroll.disable"))
    return TM_SuppressedByUser;

  Optional<int> Count =
      getOptionalIntLoopAttribute(LoopID, "llvm.loop.unroll.count");
  if (Count.hasValue())
    return Count.getValue() == 1 ? TM_SuppressedByUser : TM_ForcedByUser;

  if (getBooleanLoopAttribute(LoopID, "llvm.loop.unroll.enable"))
    return TM_ForcedByUser;

  if (getBooleanLoopAttribute(LoopID, "llvm.loop.unroll.full"))
    return TM_ForcedByUser;

  if (hasDisableAllTransformsHint(LoopID))
    return TM_Disable;

  return TM_Unspecified;
}

static llvm::Optional<int> findOptionalIntOperand(MDNode *LoopMD,
                                                  StringRef Name) {
  Metadata *AttrMD = findMetadataOperand(LoopMD, Name).getValueOr(nullptr);
  if (!AttrMD)
    return None;

  ConstantInt *IntMD = mdconst::extract_or_null<ConstantInt>(AttrMD);
  if (!IntMD)
    return None;

  return IntMD->getSExtValue();
}

/// Extract boolean property from an LoopID metadata node.
static llvm::Optional<bool> findOptionalBoolOperand(MDNode *LoopMD,
                                                    StringRef Name) {
  auto MD = findOptionMDForLoopID(LoopMD, Name);
  if (!MD)
    return None;

  switch (MD->getNumOperands()) {
  case 1:
    // When the value is absent it is interpreted as 'attribute set'.
    return true;
  case 2:
    ConstantInt *IntMD =
        mdconst::extract_or_null<ConstantInt>(MD->getOperand(1).get());
    return IntMD->getZExtValue() != 0;
  }
  llvm_unreachable("unexpected number of options");
}

static DebugLoc findOptionalDebugLoc(MDNode *LoopMD, StringRef Name) {
  auto MD = findOptionMDForLoopID(LoopMD, Name);
  if (!MD)
    return DebugLoc();

  // NOTE: .loc attributes can also have a second DebugLoc, in which case it is
  // the end of the SourceRange
  if (MD->getNumOperands() < 2)
    return DebugLoc();
  Metadata *AttrMD = MD->getOperand(1).get();

  auto StrMD = cast<DILocation>(AttrMD);
  return StrMD;
}

template <typename Derived, typename... Args>
struct ScheduleNodeRewriteVisitor
    : public RecursiveScheduleTreeVisitor<Derived, isl::schedule_node,
                                          Args...> {
  using BaseTy =
      RecursiveScheduleTreeVisitor<Derived, isl::schedule_node, Args...>;

  BaseTy &getBase() { return *this; }
  const BaseTy &getBase() const { return *this; }
  Derived &getDerived() { return *static_cast<Derived *>(this); }
  const Derived &getDerived() const {
    return *static_cast<const Derived *>(this);
  }

  isl::schedule_node visitNode(const isl::schedule_node &Node, Args... args) {
    if (!Node.has_children())
      return Node;

    auto Child = Node.first_child();
    while (true) {
      Child = getDerived().visit(Child, args...);
      if (!Child.has_next_sibling())
        return Child.parent();
      Child = Child.next_sibling();
    }
  }
};

template <typename Derived, typename... Args>
struct MarkRemover : public ScheduleNodeRewriteVisitor<Derived, Args...> {
  using BaseTy = ScheduleNodeRewriteVisitor<Derived, Args...>;

  BaseTy &getBase() { return *this; }
  const BaseTy &getBase() const { return *this; }
  Derived &getDerived() { return *static_cast<Derived *>(this); }
  const Derived &getDerived() const {
    return *static_cast<const Derived *>(this);
  }

  isl::schedule_node visitMark(const isl::schedule_node &Mark, Args... args) {
    auto OneRemoved = isl::manage(isl_schedule_node_delete(Mark.copy()));
    auto Result = getDerived().visit(OneRemoved, args...);
    assert(!Result.is_null());
    return Result;
  }
};

struct MarkRemoverPlain : public MarkRemover<MarkRemoverPlain> {};

static isl::schedule_node moveToBandMark(isl::schedule_node Band) {
  auto Cur = Band;
  if (isBand(Band))
    Cur = Band.parent();

  // Go up until we find a band mark.
  while (true) {
    if (isl_schedule_node_get_type(Cur.get()) != isl_schedule_node_mark)
      break;
    if (isBandMark(Cur))
      return Cur;

    auto Parent = Cur.parent();
    assert(!Parent.is_null());
    Cur = Parent;
  }
  if (isBand(Band))
    return Band; // Has no mark.
  return {};
}

// FIXME: What is the difference of returning nullptr vs None?
static llvm::Optional<MDNode *> findOptionalMDOperand(MDNode *LoopMD,
                                                      StringRef Name) {
  Metadata *AttrMD = findMetadataOperand(LoopMD, Name).getValueOr(nullptr);
  if (!AttrMD)
    return None;

  auto MD = dyn_cast<MDNode>(AttrMD);
  if (!MD)
    return None;
  return MD;
}

static isl::schedule_node removeMark(isl::schedule_node MarkOrBand) {
  MarkOrBand = moveToBandMark(MarkOrBand);
  while (isl_schedule_node_get_type(MarkOrBand.get()) ==
         isl_schedule_node_mark) {
    if (isBandMark(MarkOrBand))
      MarkOrBand = isl::manage(isl_schedule_node_delete(MarkOrBand.release()));
    else
      MarkOrBand = MarkOrBand.parent();
  }
  return MarkOrBand;
}

static llvm::Optional<StringRef> findOptionalStringOperand(MDNode *LoopMD,
                                                           StringRef Name) {
  Metadata *AttrMD = findMetadataOperand(LoopMD, Name).getValueOr(nullptr);
  if (!AttrMD)
    return None;

  auto StrMD = dyn_cast<MDString>(AttrMD);
  if (!StrMD)
    return None;

  return StrMD->getString();
}

static isl::id makeTransformLoopId(isl::ctx Ctx, MDNode *FollowupLoopMD,
                                   StringRef TransName,
                                   StringRef Name = StringRef()) {
  // TODO: Deprecate Name
  // TODO: Only return one when needed.
  // TODO: If no FollowupLoopMD provided, derive attributes heuristically

  BandAttr *Attr = new BandAttr();

  auto GivenName = findOptionalStringOperand(FollowupLoopMD, "llvm.loop.id")
                       .getValueOr(StringRef());
  if (GivenName.empty())
    GivenName = Name;
  if (GivenName.empty())
    GivenName =
        TransName; // TODO: Don't use trans name as LoopName, but as label
  Attr->LoopName = GivenName.str();
  Attr->Metadata = FollowupLoopMD;
  // TODO: Inherit properties if 'FollowupLoopMD' (followup) is not used
  // TODO: Set followup MDNode
  return getIslLoopAttr(Ctx, Attr);
}

static isl::schedule_node insertMark(isl::schedule_node Band, isl::id Mark) {
  assert(isl_schedule_node_get_type(Band.get()) == isl_schedule_node_band);
  assert(moveToBandMark(Band).is_equal(Band) &&
         "Don't add a two marks for a band");
  Band = isl::manage(
      isl_schedule_node_insert_mark(Band.release(), Mark.release()));
  return Band.child(0);
}

static isl::schedule applyLoopReversal(MDNode *LoopMD,
                                       isl::schedule_node BandToReverse) {
  assert(!BandToReverse.is_null());
  auto IslCtx = BandToReverse.ctx();

  auto Followup =
      findOptionalMDOperand(LoopMD, "llvm.loop.reverse.followup_reversed")
          .getValueOr(nullptr);

  BandToReverse = moveToBandMark(BandToReverse);
  BandToReverse = removeMark(BandToReverse);

  auto PartialSched = isl::manage(
      isl_schedule_node_band_get_partial_schedule(BandToReverse.get()));
  assert(PartialSched.dim(isl::dim::out) == 1);

  auto MPA = PartialSched.at(0);
  auto Neg = MPA.neg();

  auto Node = isl::manage(isl_schedule_node_delete(BandToReverse.copy()));
  Node = Node.insert_partial_schedule(Neg);

  if (Followup) {
    auto NewBandId = makeTransformLoopId(IslCtx, Followup, "reversed");
    Node = insertMark(Node, NewBandId);
  }

  return Node.get_schedule();
}

class LoopIdentification {
  Loop *ByLoop = nullptr;
  isl::id ByIslId;
  std::string ByName;
  MDNode *ByMetadata = nullptr;

public:
  Loop *getLoop() const {
    if (ByLoop)
      return ByLoop;
    if (!ByIslId.is_null()) {
      BandAttr *Attr = static_cast<BandAttr *>(ByIslId.get_user());
      return Attr->OriginalLoop;
    }
    if (ByMetadata) {
      // llvm_unreachable("TODO: Implement lookup metadata-to-loop");
    }
    return nullptr;
  }

  isl::id getIslId() const { return ByIslId; }

  isl::id getIslId(isl::ctx &Ctx) const {
    auto Result = ByIslId;
    if (Result.is_null()) {
      if (auto L = getLoop())
        Result = getIslLoopAttr(Ctx, L);
    }
    return Result;
  }

  StringRef getName() const {
    if (!ByName.empty())
      return ByName;
    if (!ByIslId.is_null()) {
      BandAttr *Attr = static_cast<BandAttr *>(ByIslId.get_user());
      return Attr->LoopName;
    }
    StringRef Result;
    if (auto L = getLoop()) {
      auto IdVal = findStringMetadataForLoop(L, "llvm.loop.id");
      if (IdVal)
        Result = cast<MDString>(IdVal.getValue()->get())->getString();
    }
    assert(!ByMetadata && "TODO: extract llvm.loop.id directly from Metadata");
    return Result;
  }

  MDNode *getMetadata() const {
    if (ByMetadata)
      return ByMetadata;
    if (auto L = getLoop())
      return L->getLoopID();

    if (!ByIslId.is_null()) {
      BandAttr *Attr = static_cast<BandAttr *>(ByIslId.get_user());
      return Attr->Metadata;
    }

    return nullptr;
  }

  static LoopIdentification createFromLoop(Loop *L) {
    assert(L);
    LoopIdentification Result;
    Result.ByLoop = L;
    Result.ByMetadata = L->getLoopID();
#if 0
     if (Result.ByMetadata) {
       auto IdVal = findStringMetadataForLoop(L, "llvm.loop.id");
       if (IdVal) 
         Result.ByName = cast<MDString>(IdVal.getValue()->get())->getString();
     }
#endif
    return Result;
  }

  static LoopIdentification createFromIslId(isl::id Id) {
    assert(!Id.is_null());
    LoopIdentification Result;
    Result.ByIslId = Id;
    if (!Id.is_null()) {
      Result.ByLoop = static_cast<BandAttr *>(Id.get_user())->OriginalLoop;
      Result.ByName = static_cast<BandAttr *>(Id.get_user())->LoopName;
      Result.ByMetadata = static_cast<BandAttr *>(Id.get_user())->Metadata;
    }
    // Result.ByName = Id.get_name();
    // Result.ByMetadata = Result.ByLoop->getLoopID();
#if 0
     if (Result.ByMetadata) {
       auto IdVal = findStringMetadataForLoop(Result.ByLoop, "llvm.loop.id");
       if (IdVal) 
         Result.ByName = cast<MDString>(IdVal.getValue())->getString();
     }
#endif
    return Result;
  }

  static LoopIdentification createFromMetadata(MDNode *Metadata) {
    assert(Metadata);

    LoopIdentification Result;
    Result.ByMetadata = Metadata;
    return Result;
  }

  static LoopIdentification createFromName(StringRef Name) {
    assert(!Name.empty());

    LoopIdentification Result;
    Result.ByName = Name.str();
    return Result;
  }

  static LoopIdentification createFromBand(isl::schedule_node Band) {
    auto Marker = moveToBandMark(Band);
    assert(isl_schedule_node_get_type(Marker.get()) == isl_schedule_node_mark);
    // TODO: somehow get Loop id even if there is no marker
    return createFromIslId(Marker.as<isl::schedule_node_mark>().get_id());
  }
};

static isl::schedule_node ignoreMarkChild(isl::schedule_node Node) {
  assert(!Node.is_null());
  while (isl_schedule_node_get_type(Node.get()) == isl_schedule_node_mark) {
    assert(Node.n_children() == 1);
    Node = Node.child(0);
  }
  return Node;
}

static isl::schedule_node collapseBands(isl::schedule_node FirstBand,
                                        int NumBands) {
  if (NumBands == 1)
    return ignoreMarkChild(FirstBand);

  assert(NumBands >= 2);
  // auto Ctx = FirstBand.get_ctx();
  SmallVector<isl::multi_union_pw_aff, 4> PartialMultiSchedules;
  SmallVector<isl::union_pw_aff, 4> PartialSchedules;
  isl::multi_union_pw_aff CombinedSchedule;

  FirstBand = moveToBandMark(FirstBand);

  int CollapsedBands = 0;
  int CollapsedLoops = 0;
  // assert(isl_schedule_node_get_type(FirstBand.get()) ==
  // isl_schedule_node_band);
  auto Band = FirstBand;

  while (CollapsedBands < NumBands) {
    while (isl_schedule_node_get_type(Band.get()) == isl_schedule_node_mark)
      Band = isl::manage(isl_schedule_node_delete(Band.release()));
    assert(isl_schedule_node_get_type(Band.get()) == isl_schedule_node_band);

    auto X =
        isl::manage(isl_schedule_node_band_get_partial_schedule(Band.get()));
    PartialMultiSchedules.push_back(X);

    if (!CombinedSchedule.is_null()) {
      CombinedSchedule = CombinedSchedule.flat_range_product(X);
    } else {
      CombinedSchedule = X;
    }

    for (auto i : seq<isl_size>(0, X.dim(isl::dim::out).release())) {
      auto Y = X.at(i);
      PartialSchedules.push_back(Y);
      CollapsedLoops += 1;
    }

    CollapsedBands += 1;

    Band = isl::manage(isl_schedule_node_delete(Band.release()));
  }

  // auto DomainSpace = PartialSchedules[0].get_space();
  // auto RangeSpace = isl::space(Ctx, 0, PartialSchedules.size());
  // auto Space = DomainSpace.map_from_domain_and_range(RangeSpace);

  Band = Band.insert_partial_schedule(CombinedSchedule);

  return Band;
}

// TODO: Use ScheduleTreeOptimizer::tileNode
static isl::schedule_node tileBand(isl::schedule_node BandToTile,
                                   ArrayRef<int64_t> TileSizes) {
  auto Ctx = BandToTile.ctx();

  BandToTile = removeMark(BandToTile);

  auto Space = isl::manage(isl_schedule_node_band_get_space(BandToTile.get()));
  auto Sizes = isl::multi_val::zero(Space);
  for (auto i : seq<isl_size>(0, Space.dim(isl::dim::set).release())) {
    auto tileSize = TileSizes[i];
    Sizes = Sizes.set_val(i, isl::val(Ctx, tileSize));
  }

  auto Result = isl::manage(
      isl_schedule_node_band_tile(BandToTile.release(), Sizes.release()));
  return Result;
}

// TODO: Assign names to separated bands
static isl::schedule_node separateBand(isl::schedule_node Band) {
  auto NumDims = isl_schedule_node_band_n_member(Band.get());
  for (int i = NumDims - 1; i > 0; i -= 1) {
    Band = isl::manage(isl_schedule_node_band_split(Band.release(), i));
  }
  return Band;
}

static void collectVerticalLoops(const isl::schedule_node &TopBand,
                                 int MaxDepth,
                                 SmallVectorImpl<isl::schedule_node> &Bands) {
  isl::schedule_node Cur = TopBand;
  for (int i = 0; i < MaxDepth; i += 1) {
    while (true) {
      if (isBand(Cur))
        break;
      assert(Cur.n_children() == 1);
      Cur = Cur.first_child();
    }

    Bands.push_back(Cur);

    Cur = Cur.first_child();
  }
}

static std::tuple<isl::pw_aff_list, isl::pw_aff_list, isl::pw_aff_list>
extractExtends(isl::map Map) {
  auto Ctx = Map.ctx();
  auto Dims = Map.dim(isl::dim::out).release();
  auto IndexSpace = Map.get_space().range();
  auto LocalIndexSpace = isl::local_space(IndexSpace);

  isl::pw_aff_list DimMins = isl::pw_aff_list(Ctx, Dims);
  isl::pw_aff_list DimSizes = isl::pw_aff_list(Ctx, Dims);
  isl::pw_aff_list DimEnds = isl::pw_aff_list(Ctx, Dims);
  for (auto i = 0; i < Dims; i += 1) {
    auto TheDim = Map.project_out(isl::dim::out, i + 1, Dims - i - 1)
                      .project_out(isl::dim::out, 0, i);
    auto Min = TheDim.lexmin_pw_multi_aff().at(0);
    auto Max = TheDim.lexmax_pw_multi_aff().at(0);

    auto One = isl::aff(isl::local_space(Min.get_space().domain()),
                        isl::val(LocalIndexSpace.ctx(), 1));
    auto Len = Max.add(Min.neg()).add(One);
    auto End = Max.add(One);

    DimMins = DimMins.add(Min);
    DimSizes = DimSizes.add(Len);
    DimEnds = DimEnds.add(End);
  }

  return {DimMins, DimSizes, DimEnds};
}

template <typename Derived, typename... Args>
struct UniqueStmtRewriter
    : public RecursiveScheduleTreeVisitor<
          Derived, std::pair<isl::schedule, isl::union_map>, bool, Args...> {
  using BaseTy = RecursiveScheduleTreeVisitor<
      Derived, std::pair<isl::schedule, isl::union_map>, bool, Args...>;
  using RetTy = std::pair<isl::schedule, isl::union_map>;

  isl::schedule_node NodeToUnique;

  UniqueStmtRewriter(isl::schedule_node NodeToUnique)
      : NodeToUnique(NodeToUnique) {
    // assert(isl_schedule_node_get_type(NodeToUnique.get()) ==
    // isl_schedule_node_leaf; );
  }

  BaseTy &getBase() { return *this; }
  const BaseTy &getBase() const { return *this; }
  Derived &getDerived() { return *static_cast<Derived *>(this); }
  const Derived &getDerived() const {
    return *static_cast<const Derived *>(this);
  }

  RetTy visit(const isl::schedule_node &Node, bool DoUniqueSubtree,
              Args... args) {
    DoUniqueSubtree = DoUniqueSubtree || Node.is_equal(NodeToUnique);
    return getBase().visit(Node, DoUniqueSubtree, args...);
  }

  isl::schedule visit(const isl::schedule &Schedule, Args... args) {
    return getBase().visit(Schedule, false, args...).first;
  }

  RetTy visitLeaf(const isl::schedule_node &Leaf, bool DoUniqueSubtree,
                  Args... args) {
    auto Domain = Leaf.get_domain();
    if (!DoUniqueSubtree) {
      auto IdMap = makeIdentityMap(Domain, true);
      auto LeafSched = isl::schedule::from_domain(Domain);
      return {LeafSched, IdMap};
      // return getBase().visitLeaf(Leaf, DoUniqueSubtree, args...);//
      // isl::schedule::from_domain(Domain);
    }

    auto SetList = Domain.get_set_list();
    auto ParamSpace = Domain.get_space();
    auto IdMap = emptyUMap(ParamSpace);
    auto Result = emptyUSet(ParamSpace);
    for (auto Dom : SetList) {
      simplify(Dom);
      auto Id = Dom.get_space().get_tuple_id(isl::dim::set);
      auto Stmt = static_cast<ScopStmt *>(Id.get_user());
      auto S = Stmt->getParent();
      auto OldDomainSpace = Dom.get_space();

      auto NewStmt = S->addClonedStmt(Stmt, Dom);

      // Remove domain of clone from old stmt. This assumes that each instance
      // is scheduled at most once. AFAIK isl does not allow scheduling the same
      // instances multiple times in the schedule tree.
      auto NewDomain = Stmt->getDomain().subtract(Dom);
      simplify(NewDomain);
      Stmt->setDomain(NewDomain);

      auto ClonedDomain = NewStmt->getDomain();
      Result = Result.unite(ClonedDomain);
      IdMap = IdMap.unite(
          isl::map::identity(OldDomainSpace.map_from_domain_and_range(
                                 ClonedDomain.get_space()))
              .intersect_range(ClonedDomain));
    }

    auto NewChildNode = isl::schedule::from_domain(Result);
    return {NewChildNode, IdMap};
  }

  RetTy visitDomain(const isl::schedule_node &Domain, bool DoUniqueSubtree,
                    Args... args) {
    return getDerived().visit(Domain.child(0), DoUniqueSubtree, args...);
  }

  RetTy visitBand(const isl::schedule_node &Band, bool DoUniqueSubtree,
                  Args... args) {
    // TODO: apply band properties (coincident, permutable)
    auto PartialSched =
        isl::manage(isl_schedule_node_band_get_partial_schedule(Band.get()));
    auto ChildResult =
        getDerived().visit(Band.child(0), DoUniqueSubtree, args...);
    auto NewSchedule = ChildResult.first;
    auto NewMap = ChildResult.second;

    auto UNewPartialSched = isl::union_map::from(PartialSched);
    UNewPartialSched = UNewPartialSched.apply_domain(NewMap);
    auto NewPartialSched =
        isl::multi_union_pw_aff::from_union_map(UNewPartialSched);

    auto ResultSchedule = NewSchedule.insert_partial_schedule(NewPartialSched);
    return {ResultSchedule, NewMap};
  }

  RetTy visitSequence(const isl::schedule_node &Sequence, bool DoUniqueSubtree,
                      Args... args) {
    auto NumChildren = isl_schedule_node_n_children(Sequence.get());
    assert(NumChildren >= 1);

    auto FirstChildResult =
        getDerived().visit(Sequence.child(0), DoUniqueSubtree, args...);
    auto NewNode = FirstChildResult.first;
    auto NewMap = FirstChildResult.second;
    for (int i = 1; i < NumChildren; i += 1) {
      auto ChildResult =
          getDerived().visit(Sequence.child(i), DoUniqueSubtree, args...);
      NewNode = NewNode.sequence(ChildResult.first);
      NewMap = NewMap.unite(ChildResult.second);
    }
    return {NewNode, NewMap};
  }

  RetTy visitMark(const isl::schedule_node &Mark, bool DoUniqueSubtree,
                  Args... args) {
    auto TheMark = Mark.as<isl::schedule_node_mark>().get_id();
    auto ChildResult =
        getDerived().visit(Mark.child(0), DoUniqueSubtree, args...);

    auto NewChild = ChildResult.first;
    auto NewMap = ChildResult.second;
    auto NewSchedule =
        NewChild.get_root().child(0).insert_mark(TheMark).get_schedule();
    return {NewSchedule, NewMap};
  }

  RetTy visitFilter(const isl::schedule_node &Filter, bool DoUniqueSubtree,
                    Args... args) {
    auto FilterDomain = Filter.as<isl::schedule_node_filter>().get_filter();
    auto ChildResult =
        getDerived().visit(Filter.child(0), DoUniqueSubtree, args...);

    auto NewMap = ChildResult.second.intersect_domain(FilterDomain);
    auto NewFilterDomain = NewMap.range();
    auto NewSchedule = ChildResult.first.intersect_domain(NewFilterDomain);
    return {NewSchedule, NewMap};
  }

  RetTy visitOther(const isl::schedule_node &Other, bool DoUniqueSubtree,
                   Args... args) {
    llvm_unreachable("Not implemented");
  }
};

class UniqueStmtRewriterPlain
    : public UniqueStmtRewriter<UniqueStmtRewriterPlain> {
public:
  UniqueStmtRewriterPlain(isl::schedule_node NodeToUnique)
      : UniqueStmtRewriter(NodeToUnique) {}
};

static isl::schedule applyLoopTiling(MDNode *LoopMD,
                                     const isl::schedule_node &TopBand) {
  auto IslCtx = TopBand.ctx();

  auto Depth =
      findOptionalIntOperand(LoopMD, "llvm.loop.tile.depth").getValueOr(0);
  assert(Depth >= 1);

  SmallVector<isl::schedule_node, 4> Bands;
  collectVerticalLoops(TopBand, Depth, Bands);
  assert((size_t)Depth == Bands.size());

  SmallVector<BandAttr *, 4> Attrs;
  SmallVector<int64_t, 4> TileSizes;
  SmallVector<MDNode *, 4> FloorIds;
  SmallVector<MDNode *, 4> TileIds;
  for (const auto &Band : Bands) {
    // auto Mark = moveToBandMark(Band);
    auto Attr = getBandAttr(Band);
    Attrs.push_back(Attr);

    auto Size = 0;
    // StringRef FloorId, TileId;
    if (Attr) {
      Size = findOptionalIntOperand(Attr->Metadata, "llvm.loop.tile.size")
                 .getValueOr(0);
      // FloorId = findOptionalStringOperand(Attr->Metadata, "llvm.")
      auto FloorId =
          findOptionalMDOperand(Attr->Metadata, "llvm.loop.tile.followup_floor")
              .getValueOr(nullptr);
      FloorIds.push_back(FloorId);
      auto TileId =
          findOptionalMDOperand(Attr->Metadata, "llvm.loop.tile.followup_tile")
              .getValueOr(nullptr);
      TileIds.push_back(TileId);
    }
    TileSizes.push_back(Size);
  }

  auto Peel = findOptionalStringOperand(getBandAttr(Bands[0])->Metadata,
                                        "llvm.loop.tile.peel")
                  .getValueOr("");
  auto RectangularPeel = (Peel == "rectangular");

  auto TheCollapsedBand = collapseBands(TopBand, Depth);
  auto TheBand = tileBand(TheCollapsedBand, TileSizes);

  auto OuterBand = TheBand;
  auto InnerBand = TheBand.child(0);

  InnerBand = separateBand(InnerBand);
  for (auto TileId : TileIds) {
    // TODO: Merge TileId
    auto Mark = makeTransformLoopId(IslCtx, TileId, "inner tile");
    InnerBand = insertMark(InnerBand, Mark);

    InnerBand = InnerBand.child(0);
  }

  // Jump back to first of the tile loops
  for (int i = TileIds.size(); i >= 1; i -= 1) {
    InnerBand = InnerBand.parent();
    InnerBand = moveToBandMark(InnerBand);
  }

  OuterBand = InnerBand.parent();

  OuterBand = separateBand(OuterBand);
  for (auto PitId : FloorIds) {
    // TODO: Merge PitId
    auto Mark = makeTransformLoopId(IslCtx, PitId, "outer floor");
    OuterBand = insertMark(OuterBand, Mark);

    OuterBand = OuterBand.child(0);
  }

  // Jump back to first of the pit loops
  for (int i = FloorIds.size(); i >= 1; i -= 1) {
    OuterBand = OuterBand.parent();
    OuterBand = moveToBandMark(OuterBand);
  }

  // Extract non-full tiles.
  if (RectangularPeel) {
    // union_pw_multi_aff
    auto Partial = isl::manage(
        isl_schedule_node_band_get_partial_schedule(TheCollapsedBand.get()));
    auto Domains = TheCollapsedBand.get_domain();

    auto Space = isl::space(IslCtx, 0, 1);
    auto LSpace = isl::local_space(Space);

    auto InsideDomains = Domains;

    // TODO: This assumes the entire floor is rectangular; however,
    // non-rectangular floors still can have full tiles.
    for (int i = 0; i < Depth; i += 1) {
      auto TileSize = TileSizes[i];
      auto Size = isl::aff(LSpace, isl::val(IslCtx, TileSize));
      auto SizeMinusOne = isl::aff(LSpace, isl::val(IslCtx, TileSize - 1));

      // { Domain[] -> Schedule[] }
      auto DimPartial = Partial.at(i);
      auto Sched = DimPartial.intersect_domain(Domains);
      auto SchedMap = isl::convert<isl::union_map>(Sched);
      auto SchedSpace = isl::set(SchedMap.range());

      isl::pw_aff_list DimMins;
      isl::pw_aff_list DimSizes;
      isl::pw_aff_list DimEnds;
      std::tie(DimMins, DimSizes, DimEnds) =
          extractExtends(isl::map::from_range(SchedSpace));
      auto DimMin = DimMins.at(0).add_dims(isl::dim::in, 1);
      auto DimEnd = DimEnds.at(0).add_dims(isl::dim::in, 1);

      auto EndFloor = DimEnd.div(Size).floor().mul(Size);
      auto MinCeil = DimMin.add(SizeMinusOne).div(Size).floor().mul(Size);

      auto I = isl::pw_aff::var_on_domain(LSpace, isl::dim::set, 0);
      auto UpperBound = I.lt_set(EndFloor);
      auto LowerBound = I.ge_set(MinCeil);

      auto Bounded = LowerBound.intersect(UpperBound);

      auto BoundedDoms = SchedMap.intersect_range(Bounded);
      auto InsideDoms = BoundedDoms.domain();
      InsideDomains = InsideDomains.intersect(InsideDoms);
    }

    auto OuterDomains = Domains.subtract(InsideDomains);
    // Empty OuterDomains means it was already rectangular.
    if (!OuterDomains.is_empty()) {
      auto Filters = isl::union_set_list(IslCtx, 2);
      Filters = Filters.add(InsideDomains);
      Filters = Filters.add(OuterDomains);
      auto InnerAndOuter = OuterBand.insert_sequence(Filters);

      MarkRemoverPlain MarkCleaner;
      auto Peeled = MarkCleaner.visit(InnerAndOuter.child(1));

      UniqueStmtRewriterPlain Visitor(Peeled);
      auto Result = Visitor.visit(Peeled.get_schedule());

      return Result;
    }
  }

  auto Transformed = OuterBand.get_schedule();

#if 0
   if (!D.isValidSchedule(S, Transformed)) {
     LLVM_DEBUG(dbgs() << "LoopReversal not semantically legal\n");
     return;
   }
#endif

  return Transformed;
}

static isl::schedule_node removeBandAndMarks(isl::schedule_node MarkOrBand) {
  while (true) {
    auto Parent = MarkOrBand.parent();
    if (isl_schedule_node_get_type(Parent.get()) != isl_schedule_node_mark)
      break;
    MarkOrBand = Parent;
  }

  while (true) {
    auto RemovedKind = isl_schedule_node_get_type(MarkOrBand.get());
    MarkOrBand = isl::manage(isl_schedule_node_delete(MarkOrBand.release()));
    if (RemovedKind != isl_schedule_node_mark)
      break;
  }
  return MarkOrBand;
}

static isl::schedule applyLoopInterchange(MDNode *LoopMD,
                                          const isl::schedule_node &TopBand) {
  auto IslCtx = TopBand.ctx();

  auto Depth = findOptionalIntOperand(LoopMD, "llvm.loop.interchange.depth")
                   .getValueOr(0);
  assert(Depth >= 2);

  SmallVector<isl::schedule_node, 4> Bands;
  collectVerticalLoops(TopBand, Depth, Bands);
  assert((size_t)Depth == Bands.size());

  SmallVector<isl::schedule_node, 4> NewOrder;
  NewOrder.resize(Depth);
  auto PermMD =
      findOptionMDForLoopID(LoopMD, "llvm.loop.interchange.permutation");
  int i = 0;
  for (auto &X : drop_begin(PermMD->operands(), 1)) {
    ConstantInt *IntMD = mdconst::extract_or_null<ConstantInt>(X.get());
    auto Pos = IntMD->getSExtValue();
    NewOrder[Pos] = Bands[i];
    i += 1;
  }
  assert(NewOrder.size() == Bands.size());

  // Remove old order
  auto Band = TopBand;
  for (int i = 0; i < Depth; i += 1)
    Band = removeBandAndMarks(Band);

  // Rebuild loop nest bottom-up according to new order.
  for (auto &OldBand : reverse(NewOrder)) {
    auto Attr = getBandAttr(OldBand);
    auto FollowUp =
        findOptionalMDOperand(Attr->Metadata,
                              "llvm.loop.interchange.followup_interchanged")
            .getValueOr(nullptr);

    // auto OldBand =   findBand(OldBands, NewBandId);
    // assert(OldBand);
    // TODO: Check that no band is used twice
    // auto OldMarker = LoopIdentification::createFromBand(OldBand);
    auto TheOldBand = ignoreMarkChild(OldBand);
    auto TheOldSchedule = isl::manage(
        isl_schedule_node_band_get_partial_schedule(TheOldBand.get()));

    auto Marker = makeTransformLoopId(IslCtx, FollowUp, "interchange");

    Band = Band.insert_partial_schedule(TheOldSchedule);
    Band = Band.insert_mark(Marker);
  }

  return Band.get_schedule();
}

struct CollectInnerSchedules
    : public RecursiveScheduleTreeVisitor<CollectInnerSchedules, void,
                                          isl::multi_union_pw_aff> {
  using BaseTy = RecursiveScheduleTreeVisitor<CollectInnerSchedules, void,
                                              isl::multi_union_pw_aff>;
  BaseTy &getBase() { return *this; }
  const BaseTy &getBase() const { return *this; }
  using RetTy = void;

  isl::union_map InnerSched;

  CollectInnerSchedules(isl::space ParamSpace)
      : InnerSched(emptyUMap(ParamSpace)) {}

  RetTy visit(isl::schedule_node Band, isl::multi_union_pw_aff PostfixSched) {
    return getBase().visit(Band, PostfixSched);
  }

  RetTy visit(isl::schedule_node Band) {
    auto Ctx = Band.ctx();
    auto List = isl::union_pw_aff_list(Ctx, 0);
    auto Empty =
        isl::multi_union_pw_aff(Band.get_universe_domain().get_space(), List);
    return visit(Band, Empty);
  }

  RetTy visitBand(isl::schedule_node_band Band,
                  isl::multi_union_pw_aff PostfixSched) {
    // auto NumLoops = isl_schedule_node_band_n_member(Band.get());
    auto PartialSched =
        isl::manage(isl_schedule_node_band_get_partial_schedule(Band.get()));
    auto Sched = PostfixSched.flat_range_product(PartialSched);
    return getBase().visitBand(Band, Sched);
  }

  RetTy visitLeaf(isl::schedule_node_leaf Leaf,
                  isl::multi_union_pw_aff PostfixSched) {
    auto Dom = Leaf.get_domain();
    auto Sched = PostfixSched.intersect_domain(Dom);
    InnerSched = InnerSched.unite(isl::union_map::from(Sched));
  }
};

static bool isSameNode(const isl::schedule_node &Node1,
                       const isl::schedule_node &Node2) {
  return isl::manage(isl_schedule_node_is_equal(Node1.get(), Node2.get()));
}

/// Return the (one-dimensional) set of numbers that are divisible by @p Factor
/// with remainder @p Offset. isDivisibleBySet(Ctx, 4, 0) = { [i] : floord(i,4)
/// = 0 } isDivisibleBySet(Ctx, 4, 1) = { [i] : floord(i,4) = 1 }
static isl::basic_set isDivisibleBySet(isl::ctx &Ctx, int64_t Factor,
                                       int64_t Offset) {
  auto ValFactor = isl::val(Ctx, Factor);
  auto Unispace = isl::space(Ctx, 0, 1);
  auto LUnispace = isl::local_space(Unispace);
  auto Id = isl::aff::var_on_domain(LUnispace, isl::dim::out, 0);
  auto AffFactor = isl::aff(LUnispace, ValFactor);
  auto ValOffset = isl::val(Ctx, Offset);
  auto AffOffset = isl::aff(LUnispace, ValOffset);
  auto DivMul = Id.mod(ValFactor);
  auto Divisible = isl::basic_map::from_aff(
      DivMul); //.equate(isl::dim::in, 0, isl::dim::out, 0);
  auto Modulo = Divisible.fix_val(isl::dim::out, 0, ValOffset);
  return Modulo.domain();
}

static isl::schedule unrollAndOrJam(isl::schedule_node BandToUnroll,
                                    isl::schedule_node BandToJam, int Factor,
                                    bool Full, MDNode *UnrolledID,
                                    ArrayRef<MDNode *> IntermediateIDs,
                                    MDNode *JammedID) {
  // BandToJam must be perfectly inside BandToUnroll
  assert(!BandToUnroll.is_null());
  assert(isBand(BandToUnroll));
  assert(!BandToJam.is_null());
  assert(isBand(BandToJam));
  auto Ctx = BandToUnroll.ctx();

  int JamDepthInBands = 0;
  int JamDepthInNodes = 0;
  auto Node = BandToUnroll;
  while (true) {
    if (isSameNode(Node, BandToJam))
      break;
    assert(Node.n_children() == 1 && "Constraints not met");
    Node = Node.first_child();
    if (isBand(Node))
      JamDepthInBands += 1;
    JamDepthInNodes += 1;
  }

  if (Full) {
    llvm_unreachable("unimplemented");
  } else if (Factor > 0) {
    // TODO: Could also do a strip-mining, then full unroll

    auto PartialSchedToUnroll = isl::manage(
        isl_schedule_node_band_get_partial_schedule(BandToUnroll.get()));
    assert(PartialSchedToUnroll.dim(isl::dim::out) == 1);

    auto PartialSchedToJam = isl::manage(
        isl_schedule_node_band_get_partial_schedule(BandToJam.get()));
    assert(PartialSchedToJam.dim(isl::dim::out) == 1);

    // { Stmt[] -> [x] }
    auto PartialSchedToUnrollUAff = PartialSchedToUnroll.at(0);
    auto PartialSchedToJamUAff = PartialSchedToJam.at(0);

    // Unrolling...
    // FIXME: Here we assume the schedule stride is one and starts with 0, which
    // is not necessarily the case.
    auto StridedPartialSchedUAff =
        isl::union_pw_aff::empty(PartialSchedToUnrollUAff.get_space());
    auto ValFactor = isl::val(Ctx, Factor);
    PartialSchedToUnrollUAff.foreach_pw_aff(
        [&StridedPartialSchedUAff, &ValFactor](isl::pw_aff PwAff) -> isl::stat {
          auto Space = PwAff.get_space();
          auto Universe = isl::set::universe(Space.domain());
          auto AffFactor = isl::manage(
              isl_pw_aff_val_on_domain(Universe.copy(), ValFactor.copy()));
          auto DivSchedAff = PwAff.div(AffFactor).floor().mul(AffFactor);
          StridedPartialSchedUAff =
              StridedPartialSchedUAff.union_add(DivSchedAff);
          return isl::stat::ok();
        });

    // Jamming...
    auto List = isl::manage(isl_union_set_list_alloc(Ctx.get(), Factor));
    for (int i = 0; i < Factor; i += 1) {
      // { Stmt[] -> [x] }
      isl::union_map UMap = isl::convert<isl::union_map>(PartialSchedToUnroll);

      // { [x] }
      auto Divisible = isDivisibleBySet(Ctx, Factor, i);

      // { Stmt[] }
      auto UnrolledDomain = UMap.intersect_range(Divisible).domain();

      List = List.add(UnrolledDomain);
    }

    // Parent -> BandToUnroll -> IntermediateLoops... -> BandToJam -> Body  ->
    // ...
    auto IntermediateLoops =
        isl::manage(isl_schedule_node_delete(BandToUnroll.copy()));
    // Parent -> IntermediateLoops... -> BandToJam -> Body
    auto UnrolledLoop =
        IntermediateLoops.insert_partial_schedule(StridedPartialSchedUAff);
    // Parent -> UnrolledLoop -> IntermediateLoops... -> BandToJam -> Body ->
    // ...
    // TODO: Apply permutable, coincident property

    auto NewBandId = makeTransformLoopId(
        Ctx, UnrolledID,
        (JamDepthInBands == 0) ? "unrolled" : "unrolled-and-jam");
    if (!NewBandId.is_null())
      UnrolledLoop = insertMark(UnrolledLoop, NewBandId);

    IntermediateLoops = UnrolledLoop;
    int k = 0;
    for (int i = 0; i < JamDepthInNodes; i += 1) {
      IntermediateLoops = IntermediateLoops.first_child();

      if (i != JamDepthInNodes - 1 && isBand(IntermediateLoops)) {
        auto TheID = IntermediateIDs[k];
        k += 1;
        auto X = makeTransformLoopId(Ctx, TheID, "immediate");
        IntermediateLoops = removeMark(IntermediateLoops);
        if (!X.is_null()) {
          IntermediateLoops = insertMark(IntermediateLoops, X);
        }
      }
    }

    auto LoopToJam = IntermediateLoops;

    // TODO: This loop is not participating more in unroll-and-jam than the
    // intermediate loops. Just keep any mark, if existing?
    if (JamDepthInBands > 0) {
      auto NewJammedBandId = makeTransformLoopId(Ctx, JammedID, "jammed");
      LoopToJam = removeMark(LoopToJam);
      if (!NewJammedBandId.is_null())
        LoopToJam = insertMark(LoopToJam, NewJammedBandId);
    }

#if 0
    for (auto P : zip(IntermediateLoops, IntermediateIDs)) {
     auto Loop = std::get<0>(P);
     auto ID = std::get<1>(P);
     auto NewID = makeTransformLoopId(Ctx, ID, "intermediate");
     Loop = removeMark(Loop);
     if (!NewID.is_null())
       Loop = insertMark(Loop, NewID);
    }
#endif

    auto Body = LoopToJam.first_child();

    // Parent -> UnrolledLoop -> IntermediateLoops... -> BandToJam -> ...
    // This copies the body for each list elements, but inserts the list's
    // filter in-between.
    Body = Body.insert_sequence(List);
    // Parent -> UnrolledLoop -> IntermediateLoops... -> BandToJam -> Sequence
    // -> filters -> ...

    return Body.get_schedule();
  }

  llvm_unreachable("Negative unroll factor");
}

static void collectMemAccsDomains(isl::schedule_node Node,
                                  const ScopArrayInfo *SAI,
                                  isl::union_map &Result, bool Inclusive) {
  switch (isl_schedule_node_get_type(Node.get())) {
  case isl_schedule_node_leaf:
    if (Inclusive) {
      auto Doms = Node.get_domain();
      for (auto Dom : Doms.get_set_list()) {
        auto Stmt = reinterpret_cast<ScopStmt *>(Dom.get_tuple_id().get_user());
        for (auto MemAcc : *Stmt) {
          if (MemAcc->getLatestScopArrayInfo() != SAI)
            continue;

          auto AccDom = MemAcc->getLatestAccessRelation().intersect_domain(
              Stmt->getDomain());
          if (!Result.is_null())
            Result = Result.unite(AccDom);
          else
            Result = AccDom;
        }
      }
    }

    break;
  default:
    auto n = Node.n_children().release();
    for (auto i = 0; i < n; i += 1)
      collectMemAccsDomains(Node.child(i), SAI, Result, true);
    break;
  }
}

static void
collectSubtreeAccesses(isl::schedule_node Node, const ScopArrayInfo *SAI,
                       SmallVectorImpl<polly::MemoryAccess *> &Accs) {
  if (isl_schedule_node_get_type(Node.get()) == isl_schedule_node_leaf) {
    auto UDomain = Node.get_domain();
    for (auto Domain : UDomain.get_set_list()) {
      auto Space = Domain.get_space();
      auto Id = Domain.get_tuple_id();
      auto Stmt = reinterpret_cast<ScopStmt *>(Id.get_user());

      for (auto *MemAcc : *Stmt) {
        if (MemAcc->getLatestScopArrayInfo() != SAI)
          continue;

        Accs.push_back(MemAcc);
      }
    }
  }

  auto n = Node.n_children().release();
  for (auto i = 0; i < n; i += 1) {
    auto Child = Node.child(i);
    collectSubtreeAccesses(Child, SAI, Accs);
  }
}

static void collectStmtDomains(isl::schedule_node Node, isl::union_set &Result,
                               bool Inclusive) {
  switch (isl_schedule_node_get_type(Node.get())) {
  case isl_schedule_node_leaf:
    if (Inclusive) {
      auto Dom = Node.get_domain();
      if (!Result.is_null())
        Result = Result.unite(Dom);
      else
        Result = Dom;
    }
    break;
  default:
    auto n = Node.n_children().release();
    for (auto i = 0; i < n; i += 1)
      collectStmtDomains(Node.child(i), Result, true);
    break;
  }
}

/// @return { PrefixSched[] -> Domain[] }
static isl::union_map collectParentSchedules(isl::schedule_node Node) {
  auto Ctx = Node.ctx();
  auto ParamSpace = Node.get_universe_domain().get_space();
  isl::union_set Doms = emptyUSet(ParamSpace);
  collectStmtDomains(Node, Doms, false);

  // { [] -> Stmt[] }
  auto Result = isl::union_map::from_range(Doms);

  SmallVector<isl::schedule_node, 4> Ancestors;
  auto Anc = Node.parent();
  while (true) {
    Ancestors.push_back(Anc);
    if (!Anc.has_parent())
      break;
    Anc = Anc.parent();
  }

  auto N = Ancestors.size();
  for (int i = N - 1; i >= 0; i -= 1) {
    auto Ancestor = Ancestors[i];
    switch (isl_schedule_node_get_type(Ancestor.get())) {
    case isl_schedule_node_band: {

      // { Domain[] -> PartialSched[] }
      auto Partial = isl::union_map::from(isl::manage(
          isl_schedule_node_band_get_partial_schedule(Ancestor.get())));

      Result = flat_domain_product(Result, Partial.reverse());
    } break;
    case isl_schedule_node_sequence: {
      auto PrevNode = Ancestors[i - 1];
      auto Pos = PrevNode.get_child_position().release();
      auto Domain = PrevNode.get_domain();

      auto LS = isl::local_space(isl::space(Ctx, 0, 0));
      auto Aff = isl::aff(LS, isl::val(Ctx, Pos));
      auto C = isl::basic_map::from_aff(Aff);
      auto S = C.range();
      auto M = isl::union_map::from_domain_and_range(S, Domain);

      Result = flat_domain_product(Result, M);
    } break;
    case isl_schedule_node_set:
      break;
    case isl_schedule_node_filter:
    case isl_schedule_node_domain: // root node
    case isl_schedule_node_mark:
      break;
    default:
      llvm_unreachable("X");
    }
  }

  return Result;
}

static std::vector<unsigned int> sizeBox(isl::pw_aff_list DimSizes) {
  auto Dims = DimSizes.size().release();
  std::vector<unsigned int> PackedSizes;
  PackedSizes.reserve(Dims);
  for (auto i = 0; i < Dims; i += 1) {
    auto Len = DimSizes.at(i);
    Len = Len.coalesce();

    // FIXME: Because of the interfaces of Scop::createScopArrayInfo, array
    // sizes currently need to be constant
    auto SizeBound = polly::getConstant(Len, true, false);
    assert(!SizeBound.is_null());
    assert(!SizeBound.is_infty());
    assert(!SizeBound.is_nan());
    assert(SizeBound.is_pos());
    PackedSizes.push_back(SizeBound.get_num_si()); // TODO: Overflow check
  }
  return PackedSizes;
}

static std::tuple<isl::map, std::vector<unsigned int>>
readPackingLayout(isl::union_map InnerSchedules, isl::union_map InnerInstances,
                  isl::union_map Accs, isl::set IslSize, isl::map IslRedirect) {
  auto Ctx = InnerSchedules.ctx();

  // { PostfixSched[] -> Domain[] }
  // InnerSchedules;

  // { PrefixSched[] -> Domain[] }
  // InnerInstances;

  // { Domain[] -> Data[] }
  // Accs;

  // { [PrefixSched[] -> PostfixSched[]] -> Domain[] }
  auto CombinedInstances = InnerInstances.domain_product(InnerSchedules);

  // { [PrefixSched[] -> PostfixSched[]] -> Data[] }
  auto CombinedAccesses =
      isl::map::from_union_map(CombinedInstances.apply_range(Accs));
  auto PrefixSchedSpace =
      CombinedAccesses.get_space().domain().unwrap().domain();
  auto PostfixSchedSpace =
      CombinedAccesses.get_space().domain().unwrap().range();
  auto DataSpace = CombinedAccesses.get_space().range();
  TupleNest CombinedAccessesNest(
      CombinedAccesses, "{ [PrefixSched[] -> PostfixSched[]] -> Data[] }");

  // { Packed[] }
  auto PackedId = isl::id::alloc(Ctx, "TmpPacked", nullptr);

  // { PrefixSched[] }
  auto PrefixDomain = singleton(InnerInstances.domain(), PrefixSchedSpace);

  // { Sizes[] }
  // IslSize;

  // { PrefixSched[] -> [Data[] -> Packed[]] }
  // IslRedirect;
  TupleNest IslRedirectNest(IslRedirect,
                            "{ PrefixSched[] -> [Data[] -> Packed[]] }");
  auto PackedSpace = IslRedirectNest["Packed"].Space;
  PackedSpace = PackedSpace.set_tuple_id(isl::dim::set, PackedId);
  PackedSpace = PackedSpace.align_params(DataSpace);

  auto Layout =
      castSpace(IslRedirect,
                PrefixSchedSpace.map_from_domain_and_range(
                    DataSpace.map_from_domain_and_range(PackedSpace).wrap()));
  assert(Layout.uncurry().is_single_valued() && "Target must be unique");
  TupleNest LayoutNest(Layout, "{ PrefixSched[] -> [Data[] -> Packed[]] }");

  // Restrict unbounded set
  Layout =
      Layout.uncurry()
          .intersect_domain(reverseDomain(CombinedAccesses).curry().range())
          .curry();

  std::vector<unsigned int> PackedSizes;
  if (!IslSize.is_null()) {
    auto SizeAff1 = isl::pw_multi_aff::from_map(isl::map::from_range(IslSize));
    auto SizeAff2 = isl::multi_pw_aff(SizeAff1);
    auto Dims = IslSize.dim(isl::dim::set).release();
    PackedSizes.resize(Dims);
    for (int i = 0; i < Dims; i += 1) {
      auto PwAff = SizeAff2.at(i);
      auto Size = polly::getConstant(PwAff, false, false);
      PackedSizes[i] = Size.get_num_si(); // TODO: Overflow check
    }
  } else {
    auto WorkingSet =
        rebuildNesting(Layout, "{ PrefixSched[] -> [Data[] -> Packed[]] }",
                       "{ PrefixSched[] -> Packed[] }");

    isl::pw_aff_list DimMins;
    isl::pw_aff_list DimSizes;
    isl::pw_aff_list DimEnds;
    std::tie(DimMins, DimSizes, DimEnds) = extractExtends(WorkingSet);

    PackedSizes = sizeBox(DimSizes);
  }

  return {Layout, PackedSizes};
}

static void negateCoeff(isl::constraint &C, isl::dim Dim) {
  auto N = dim(get_local_space(C), Dim).release();
  for (auto i = 0; i < N; i += 1) {
    auto V = get_coefficient_val(C, Dim, i);
    V = V.neg();
    C = set_coefficient_val(C, Dim, i, V);
  }
}

/// @param ScheduleToAccess { Schedule[] -> Data[] }
/// @param PackedSizes      Array to be reordered using the same permutation
///        Schedule[] is assumed to be left-aligned
static isl::basic_map
findDataLayoutPermutation(isl::union_map ScheduleToAccess,
                          std::vector<unsigned int> &PackedSizes) {
  // FIXME: return is not required to be a permutatation, any injective function
  // should work
  // TODO: We could apply this more generally on ever Polly-created array
  // (except pattern-based optmization which define their custom data layout)

  isl_size MaxSchedDims = 0;
  //   unsigned PackedDims = 0;
  for (auto Map : ScheduleToAccess.get_map_list()) {
    MaxSchedDims = std::max(MaxSchedDims, Map.dim(isl::dim::in).release());
    //     PackedDims = std::max(PackedDims, Map.dim(isl::dim::out));
  }

  auto PackedSpace = [&ScheduleToAccess]() -> isl::space {
    for (auto Map : ScheduleToAccess.get_map_list()) {
      return Map.get_space().range();
    }
    return {};
  }();
  assert(!PackedSpace.is_null());
  auto PackedDims = PackedSpace.dim(isl::dim::set).release();

  SmallVector<bool, 8> UsedDims;
  UsedDims.reserve(PackedDims);
  for (auto i = 0; i < PackedDims; i += 1) {
    UsedDims.push_back(false);
  }

  // { PackedData[] -> [] }
  auto Permutation = isl::basic_map::universe(from_domain(PackedSpace));
  SmallVector<unsigned int, 8> NewPackedSizes;
  NewPackedSizes.reserve(PackedDims); // reversed!

  // TODO: If schedule has been stripmined/tiled/unroll-and-jammed, also apply
  // on 'permutation'
  for (int i = MaxSchedDims - 1; i >= 0; i -= 1) {
    if (Permutation.dim(isl::dim::in).release() <=
        1 + Permutation.dim(isl::dim::out).release())
      break;

    for (auto Map : ScheduleToAccess.get_map_list()) {
      assert(PackedDims == Map.dim(isl::dim::out));

      auto SchedDims = Map.dim(isl::dim::in).release();
      if (SchedDims <= i)
        continue;

      // { PackedData[] -> [i] }
      auto ExtractPostfix = isolateDim(Map.reverse(), i);
      simplify(ExtractPostfix);

      SmallVector<isl::constraint, 32> Constraints;
      for (auto BMap : ExtractPostfix.get_basic_map_list()) {
        for (auto C : get_constraint_list(BMap)) {
          if (!isl_constraint_is_equality(C.get()))
            continue;

          auto Coeff = get_coefficient_val(C, isl::dim::out, 0);
          if (Coeff.is_zero())
            continue;

          // Normalize coefficients
          if (Coeff.is_pos()) {
            auto Cons = get_constant_val(C);
            Cons = Cons.neg();
            C = C.set_constant_val(Cons);
            negateCoeff(C, isl::dim::param);
            negateCoeff(C, isl::dim::in);
            negateCoeff(C, isl::dim::out);
            negateCoeff(C, isl::dim::div);
          }

          Constraints.push_back(C);
        }
      }

      SmallVector<int, 8> Depends;
      Depends.reserve(PackedDims);
      for (auto i = 0; i < PackedDims; i += 1) {
        Depends.push_back(0);
      }

      for (auto C : Constraints) {
        for (auto i : seq<isl_size>(0, PackedDims)) {
          auto Coeff = get_coefficient_val(C, isl::dim::in, i);
          if (Coeff.is_zero())
            continue;

          auto &Dep = Depends[i];
          if (Dep > 0)
            continue;

          Dep = Coeff.cmp_si(0);
        }
      }

      auto FindFirstDep = [&Depends, PackedDims, &UsedDims]() -> int {
        for (int i = PackedDims - 1; i >= 0; i -= 1) {
          if (UsedDims[i])
            continue;

          // TODO: If Depends[i] is negative, also reverse order in this
          // dimension
          if (Depends[i])
            return i;
        }
        return -1;
      };

      auto ChosenDim = FindFirstDep();
      if (ChosenDim < 0)
        continue;
      UsedDims[ChosenDim] = true;

      // { PackedSpace[] -> [ChosenDim] }
      auto TheDim = isolateDim(
          identity_map(PackedSpace.map_from_domain_and_range(PackedSpace)),
          ChosenDim);

      Permutation = flat_range_product(TheDim, Permutation);
      NewPackedSizes.push_back(PackedSizes[ChosenDim]);
    }
  }

  // Add all remaining dimensions in original order
  for (int i = PackedDims - 1; i >= 0; i -= 1) {
    if (UsedDims[i])
      continue;

    auto TheDim = isolateDim(
        identity_map(PackedSpace.map_from_domain_and_range(PackedSpace)), i);
    Permutation = flat_range_product(TheDim, Permutation);
    NewPackedSizes.push_back(PackedSizes[i]);
  }

  assert(Permutation.dim(isl::dim::in) == PackedDims);
  assert(Permutation.dim(isl::dim::in) == PackedDims);
  assert(NewPackedSizes.size() == (size_t)PackedDims);

  Permutation = castSpace(Permutation,
                          PackedSpace.map_from_domain_and_range(PackedSpace));
  for (int i = 0; i < PackedDims; i += 1)
    PackedSizes[i] = NewPackedSizes[PackedDims - i - 1];

  return Permutation;
}

/// @param InnerSchedules { PostfixSched[] -> Domain[] }
/// @param InnerInstances { PrefixSched[] -> Domain[] }
/// @param Accs { Domain[] -> Data[] }
/// @return { PrefixSched[] -> [Data[] -> PackedData[]] }
static std::tuple<isl::map, std::vector<unsigned int>>
findPackingLayout(isl::union_map InnerSchedules, isl::union_map InnerInstances,
                  isl::union_map Accs) {
  auto Ctx = InnerSchedules.ctx();

  // { [PrefixSched[] -> PostfixSched[]] -> Domain[] }
  auto CombinedInstances = InnerInstances.domain_product(InnerSchedules);

  // { [PrefixSched[] -> PostfixSched[]] -> Data[] }
  auto CombinedAccesses = CombinedInstances.apply_range(Accs);

  // { PostfixSched[] -> Data[] }
  auto UAccessedByPostfix = CombinedAccesses.domain_factor_range();

  auto CombinedAccessesSgl = isl::map::from_union_map(CombinedAccesses);

  // { PrefixSched[] -> Data[] }
  auto AccessedByPrefix = InnerInstances.apply_range(Accs);

  // { PrefixSched[] -> Data[] }
  auto WorkingSet = isl::map::from_union_map(AccessedByPrefix);
  auto IndexSpace = WorkingSet.get_space().range();
  auto LocalIndexSpace = isl::local_space(IndexSpace);

  // FIXME: Should PrefixSched be a PrefixDomain? Is it needed at all when
  // inserting into the schedule tree? { PrefixSched[] }
  auto PrefixSpace = WorkingSet.get_space().domain();
  auto PrefixUniverse = isl::set::universe(PrefixSpace);
  auto PrefixSet = WorkingSet.domain();

  // Get the rectangular shape
  // auto Dims = WorkingSet.dim(isl::dim::out);

#if 1
  isl::pw_aff_list DimMins;
  isl::pw_aff_list DimSizes;
  isl::pw_aff_list DimEnds;
  std::tie(DimMins, DimSizes, DimEnds) = extractExtends(WorkingSet);
#else
  SmallVector<isl::pw_aff, 4> Mins;
  SmallVector<isl::pw_aff, 4> Lens;

  isl::pw_aff_list DimSizes = isl::pw_aff_list::alloc(Ctx, Dims);
  isl::pw_aff_list DimMins = isl::pw_aff_list::alloc(Ctx, Dims);
  for (auto i = 0; i < Dims; i += 1) {
    auto TheDim = WorkingSet.project_out(isl::dim::out, i + 1, Dims - i - 1)
                      .project_out(isl::dim::out, 0, i);
    auto Min = TheDim.lexmin_pw_multi_aff().get_pw_aff(0);
    auto Max = TheDim.lexmax_pw_multi_aff().get_pw_aff(0);

    auto One = isl::aff(isl::local_space(Min.get_space().domain()),
                        isl::val(LocalIndexSpace.get_ctx(), 1));
    auto Len = Max.add(Min.neg()).add(One);

    Mins.push_back(Min);
    Lens.push_back(Len);

    DimMins = DimMins.add(Min);
    DimSizes = DimSizes.add(Len);
  }
#endif

  // { PrefixSched[] -> Data[] }
  auto SourceSpace = PrefixSpace.map_from_domain_and_range(IndexSpace);

  // { PrefixSched[] -> DataMin[] }
  isl::multi_pw_aff AllMins = isl::multi_pw_aff(SourceSpace, DimMins);

#if 1
  auto PackedSizes = sizeBox(DimSizes);
#else
  std::vector<unsigned int> PackedSizes;
  PackedSizes.reserve(Dims);
  for (auto i = 0; i < Dims; i += 1) {
    auto Len = DimSizes.get_pw_aff(i);
    Len = Len.coalesce();

    // FIXME: Because of the interfaces of Scop::createScopArrayInfo, array
    // sizes currently need to be constant
    auto SizeBound = polly::getConstant(Len, true, false);
    assert(SizeBound);
    assert(!SizeBound.is_infty());
    assert(!SizeBound.is_nan());
    assert(SizeBound.is_pos());
    PackedSizes.push_back(SizeBound.get_num_si()); // TODO: Overflow check
  }
#endif

  // auto TmpPackedId = isl::id::alloc(Ctx, (llvm::Twine("TmpPacked_") +
  // SAI->getName()).str().c_str(), nullptr);
  auto TmpPackedId = isl::id::alloc(Ctx, "TmpPacked", nullptr);
  auto TmpPackedSpace = IndexSpace.set_tuple_id(isl::dim::set, TmpPackedId);

  // { PrefixSched[] -> [Data[] -> PackedData[]] }
  auto TargetSpace = PrefixSpace.map_from_domain_and_range(
      IndexSpace.map_from_domain_and_range(TmpPackedSpace).wrap());

  // { [PrefixSched[] -> Data[]] -> [PrefixSched[] -> [Data[] -> PackedData[]]]
  // }
  auto Translator = isl::basic_map::universe(
      SourceSpace.wrap().map_from_domain_and_range(TargetSpace.wrap()));
  auto TranslatorLS = get_local_space(Translator);

  // PrefixSched[] = PrefixSched[]
  for (auto i = 0; i < PrefixSpace.dim(isl::dim::set); i += 1) {
    auto C = isl::constraint::alloc_equality(TranslatorLS);
    C = C.set_coefficient_si(isl::dim::in, i, 1);
    C = C.set_coefficient_si(isl::dim::out, i, -1);
    Translator = add_constraint(Translator, C);
  }

  // Data[] = Data[] - DataMin[]
  for (auto i : seq<isl_size>(0, IndexSpace.dim(isl::dim::set).release())) {
    auto C = isl::constraint::alloc_equality(TranslatorLS);
    // Min
    C = C.set_coefficient_si(isl::dim::in,
                             PrefixSpace.dim(isl::dim::set).release() + i, 1);
    // i
    C = C.set_coefficient_si(isl::dim::out,
                             PrefixSpace.dim(isl::dim::set).release() + i, -1);
    // x
    C = C.set_coefficient_si(isl::dim::out,
                             PrefixSpace.dim(isl::dim::set).release() +
                                 IndexSpace.dim(isl::dim::set).release() + i,
                             1);
    Translator = add_constraint(Translator, C);
  }

  // { PrefixSched[] -> [Data[] -> PackedData[]] }
  auto OrigToPackedIndexMap =
      isl::convert<isl::map>(AllMins).wrap().apply(Translator).unwrap();

  // TupleNest OrigToPackedIndexRef(OrigToPackedIndexMap, "{ PrefixSched[] ->
  // [Data[] -> PackedData[]] }"); TupleNest
  // CombinedAccessesRef(CombinedAccessesSgl, "{ [PrefixSched[] ->
  // PostfixSched[]] -> Data[] }");

  auto Permutation = findDataLayoutPermutation(UAccessedByPostfix, PackedSizes);

  //	Permutation = castSpace(Permutation,
  // TmpPackedSpace.map_from_domain_and_range(PackedSpace));
  Permutation = Permutation.set_tuple_id(isl::dim::in, TmpPackedId)
                    .set_tuple_id(isl::dim::out, TmpPackedId);

  OrigToPackedIndexMap = OrigToPackedIndexMap.uncurry()
                             .intersect_domain(WorkingSet.wrap())
                             .apply_range(Permutation)
                             .curry();

  return {OrigToPackedIndexMap, std::move(PackedSizes)};
}

/// Is output dimension i functionally determined by the map's domain and the
/// dimensions following it?
static bool isFunctionallyDetermined(isl::map Map, int OutDim) {
  auto PMap = Map.project_out(isl::dim::out, 0, OutDim);
  auto InDims = PMap.dim(isl::dim::in).release();
  auto OutDims = PMap.dim(isl::dim::out).release();
  auto MMap =
      PMap.move_dims(isl::dim::in, InDims, isl::dim::out, 1, OutDims - 1);
  return MMap.is_single_valued();
}

/// @param InnerSchedules { PostfixSched[] -> Domain[] }
/// @param InnerInstances { PrefixSched[] -> Domain[] }
/// @param Accs { Domain[] -> Data[] }
/// @return { PrefixSched[] -> [Data[] -> PackedData[]] }
static std::tuple<isl::map, std::vector<unsigned int>>
findPackingLayout2(isl::union_map InnerSchedules, isl::union_map InnerInstances,
                   isl::union_map Accs) {
  auto Ctx = InnerSchedules.ctx();

  // { PostfixSched[] -> Domain[] }
  // InnerSchedules;
  // auto PostfixSchedSpace = InnerSchedules.get_space().domain();

  // { PrefixSched[] -> Domain[] }
  // InnerInstances;
  // auto PrefixSchedSpace = InnerInstances.get_space().domain();

  // { Domain[] -> Data[] }
  // Accs;

  // { [PrefixSched[] -> PostfixSched[]] -> Domain[] }
  auto CombinedInstances = InnerInstances.domain_product(InnerSchedules);

  // { [PrefixSched[] -> PostfixSched[]] -> Data[] }
  auto CombinedAccesses =
      isl::map::from_union_map(CombinedInstances.apply_range(Accs));
  auto PrefixSchedSpace =
      CombinedAccesses.get_space().domain().unwrap().domain();
  auto PostfixSchedSpace =
      CombinedAccesses.get_space().domain().unwrap().range();
  auto DataSpace = CombinedAccesses.get_space().range();
  TupleNest CombinedAccessesNest(
      CombinedAccesses, "{ [PrefixSched[] -> PostfixSched[]] -> Data[] }");

  // { PrefixSched[] -> Data[] }
  auto AccessedByPrefix = InnerInstances.apply_range(Accs);

  // { PrefixSched[] -> Data[] }
  auto WorkingSet = isl::map::from_union_map(AccessedByPrefix);

  // { Packed[] }
  auto PackedId = isl::id::alloc(Ctx, "TmpPacked", nullptr);

  // Goal: { PrefixSched[] -> [Data[] -> Packed[]] }, RHS injective and (as
  // surjective as possible).

  // Assume [Data[] -> PostfixSched[]] to be the new layout. Data[] is added to
  // ensure injectiveness.
  auto Layout1 = rebuildMapNesting(
      CombinedAccessesNest,
      "{ [PrefixSched[] -> Data[]] -> [Data[] ->PostfixSched[]] }");

  // Use Packed[] as packed space.
  // { [PrefixSched[] -> Data[]] -> Packed[] }
  auto Layout2 = Layout1.project_out(isl::dim::out, 0, 0)
                     .set_tuple_id(isl::dim::out, PackedId);
  auto PackedSpace = Layout2.get_space().range();

  // Use only one address to store an element (=> injective).
  auto Layout3 = Layout2.lexmin();

  // Project-out Data[]
  // { PrefixSched[] -> Packed[] }
  auto PackedWorkingSet =
      rebuildNesting(Layout3, "{ [PrefixSched[] -> Data[]] -> Packed[] }",
                     "{ PrefixSched[] -> Packed[] }");
  // PackedWorkingSet = PackedWorkingSet.simple_hull();

  isl::pw_aff_list DimMins;
  isl::pw_aff_list DimSizes;
  isl::pw_aff_list DimEnds;
  std::tie(DimMins, DimSizes, DimEnds) = extractExtends(PackedWorkingSet);

  // { PrefixSched[] -> Packed[] }
  auto AllMins = isl::convert<isl::map>(isl::multi_pw_aff(
      PrefixSchedSpace.map_from_domain_and_range(PackedSpace), DimMins));
  TupleNest AllMinsNest(AllMins, "{ PrefixSched[] -> MinPacked[] }");

  // { [PrefixSched[] -> Data[]] -> Packed[] }
  auto AllMinsWithData =
      rebuildNesting({}, SpaceRef(AllMinsNest["PrefixSched"], DataSpace),
                     AllMinsNest["MinPacked"]);

  // Start first index at 0.
  auto Layout4 = Layout3.subtract(AllMinsWithData);

  auto PackedSizes = sizeBox(DimSizes);

  for (size_t i = 0; i < PackedSizes.size();) {
    auto PackedSize = PackedSizes[i];
    assert(PackedSizes[i] > 0);

    if (PackedSize == 1 ||
        isFunctionallyDetermined(Layout4.curry(),
                                 DataSpace.dim(isl::dim::set).release() + i)) {
      // Remove dimension
      PackedSizes.erase(PackedSizes.begin() + i);
      Layout4 = Layout4.project_out(isl::dim::out, i, 1);
      continue;
    }

    i += 1;
  }

#if 0
   // Remove dimensions of size 1.
   for (int i = PackedSizes.size() - 1; i >= 0; i -= 1) {
     assert(PackedSizes[i] > 0);
     if (PackedSizes[i] > 1)
       continue;


   }
#endif

  // Set the tuple again that might have been lost by project_out.
  Layout4 = Layout4.set_tuple_id(isl::dim::out, PackedId);

<<<<<<< HEAD
namespace {

static cl::opt<bool> IgnoreDepcheck(
    "polly-pragma-ignore-depcheck",
    cl::desc("Skip the dependency check for pragma-based transformations"),
    cl::init(false), cl::ZeroOrMore, cl::cat(PollyCategory));

/// Same as llvm::hasUnrollTransformation(), but takes a LoopID as argument
/// instead of a Loop.
static TransformationMode hasUnrollTransformation(MDNode *LoopID) {
  if (getBooleanLoopAttribute(LoopID, "llvm.loop.unroll.disable"))
    return TM_SuppressedByUser;
=======
  // { [PrefixSched[] -> Data[]] -> Packed[] }
  auto Layout5 = Layout4.curry().coalesce();
>>>>>>> 3c1d4ff8

  return {Layout5, PackedSizes};
}

/// @param OrigToPackedIndexMap  { PrefixSched[] -> [Data[] -> PackedData[]] }
/// @param InnerInstances        { PrefixSched[] -> Domain[] }
static void
collectRedirects(isl::schedule_node Node, isl::map OrigToPackedIndexMap,
                 isl::union_map InnerInstances,
                 DenseMap<polly::MemoryAccess *, isl::map> &AccessesToUpdate) {
  auto PrefixSpac = OrigToPackedIndexMap.get_space().domain();
  auto OrigToPackedSpace = OrigToPackedIndexMap.get_space().range().unwrap();
  auto OrigSpace = OrigToPackedSpace.domain();
  auto PackedSpace = OrigToPackedSpace.range();

  auto OrigSAI = reinterpret_cast<ScopArrayInfo *>(
      OrigSpace.get_tuple_id(isl::dim::set).get_user());

  if (isl_schedule_node_get_type(Node.get()) == isl_schedule_node_leaf) {
    auto UDomain = Node.get_domain();
    for (auto Domain : UDomain.get_set_list()) {
      auto Space = Domain.get_space();
      auto Id = Domain.get_tuple_id();
      auto Stmt = reinterpret_cast<ScopStmt *>(Id.get_user());
      // auto Domain = Stmt->getDomain();
      // assert(Stmt->getDomain().is_subset(Domain) && "Have to copy statement
      // if not transforming all instances");
      auto DomainSpace = Domain.get_space();

      // { Domain[] -> [Data[] -> PackedData[]] }
      auto PrefixDomainSpace =
          DomainSpace.map_from_domain_and_range(OrigToPackedSpace.wrap());
      auto DomainOrigToPackedUMap =
          isl::union_map(OrigToPackedIndexMap)
              .apply_domain(InnerInstances.intersect_range(Domain));
      auto DomainOrigToPackedMap =
          singleton(DomainOrigToPackedUMap, PrefixDomainSpace);

      for (auto *MemAcc : *Stmt) {
        if (MemAcc->getLatestScopArrayInfo() != OrigSAI)
          continue;

        // { Domain[] -> Data[] }
        auto OrigAccRel = MemAcc->getLatestAccessRelation();
        auto OrigAccDom = OrigAccRel.domain().intersect(Domain);

        // { Domain[] -> PackedData[] }
        auto PackedAccRel = OrigAccRel.domain_map()
                                .apply_domain(DomainOrigToPackedMap.uncurry())
                                .reverse();

        // assert(OrigAccDom.is_subset(PackedAccRel.domain()) && "There must be
        // a packed access for everything that the original access accessed");
        // MemAcc->setNewAccessRelation(PackedAccRel);
        auto &UpdatedRedirect = AccessesToUpdate[MemAcc];
        if (!UpdatedRedirect.is_null())
          UpdatedRedirect = UpdatedRedirect.unite(PackedAccRel);
        else
          UpdatedRedirect = PackedAccRel;
      }
    }
  }

  auto n = Node.n_children();
  for (auto i = 0; i < n; i += 1) {
    auto Child = Node.child(i);
    collectRedirects(Child, OrigToPackedIndexMap, InnerInstances,
                     AccessesToUpdate);
  }
}

template <typename Derived, typename... Args>
struct ExtensionNodeRewriter
    : public RecursiveScheduleTreeVisitor<
          Derived, std::pair<isl::schedule, isl::union_map>,
          const isl::union_set &, Args...> {
  using BaseTy =
      RecursiveScheduleTreeVisitor<Derived,
                                   std::pair<isl::schedule, isl::union_map>,
                                   const isl::union_set &, Args...>;
  BaseTy &getBase() { return *this; }
  const BaseTy &getBase() const { return *this; }
  Derived &getDerived() { return *static_cast<Derived *>(this); }
  const Derived &getDerived() const {
    return *static_cast<const Derived *>(this);
  }

  std::pair<isl::schedule, isl::union_map> visit(const isl::schedule_node &Node,
                                                 const isl::union_set &Domain,
                                                 Args... args) {
    return getBase().visit(Node, Domain, args...);
  }

  std::pair<isl::schedule, isl::union_map> visit(const isl::schedule &Schedule,
                                                 const isl::union_set &Domain,
                                                 Args... args) {
    return getBase().visit(Schedule, Domain, args...);
  }

  isl::schedule visit(const isl::schedule &Schedule, Args... args) {

    auto Domain = Schedule.get_domain();
    // auto Extensions = isl::union_map::empty(isl::space::params_alloc(Ctx,
    // 0));
    auto Result = getDerived().visit(Schedule, Domain, args...);
    assert(Result.second.is_empty() && "Must resolve all extension nodes");
    return Result.first;
  }

  std::pair<isl::schedule, isl::union_map>
  visitDomain(const isl::schedule_node &DomainNode,
              const isl::union_set &Domain, Args... args) {
    // Every isl::schedule implicitly has a domain node in its root, so no need
    // to add a new one Extension nodes can also be roots; these would be
    // converted to domain nodes then
    return getDerived().visit(DomainNode.child(0), Domain, args...);
  }

  std::pair<isl::schedule, isl::union_map>
  visitSequence(const isl::schedule_node &Sequence,
                const isl::union_set &Domain, Args... args) {
    auto NumChildren = isl_schedule_node_n_children(Sequence.get());
    assert(NumChildren >= 1);
    isl::schedule NewNode;
    auto PSpace = Domain.get_space();
    isl::union_map NewExtensions = emptyUMap(PSpace);

    for (int i = 0; i < NumChildren; i += 1) {
      auto OldChild = Sequence.child(i);
      isl::schedule NewChildNode;
      isl::union_map NewChildExtensions;
      std::tie(NewChildNode, NewChildExtensions) =
          getDerived().visit(OldChild, Domain, args...);
      int BandDims = 1;

      for (auto Ext : NewChildExtensions.get_map_list()) {
        int ExtDims = Ext.dim(isl::dim::in).release();
        assert(ExtDims >= BandDims);
        auto OuterDims = ExtDims - BandDims;

        // For ancestor nodes.
        if (OuterDims > 0) {
          auto OuterSched = Ext.project_out(isl::dim::in, OuterDims, BandDims);
          NewExtensions = NewExtensions.unite(OuterSched);
        }

        // FIXME: the extension node schedule dim should match the @p i; but
        // since the extension node is a descendant of this sequence at position
        // @p i, this should be a tautology.
        auto BandSched = Ext.project_out(isl::dim::in, 0, OuterDims).reverse();

        (void)BandSched;
      }

      if (!NewNode.is_null())
        NewNode = isl::manage(
            isl_schedule_sequence(NewNode.release(), NewChildNode.release()));
      else
        NewNode = std::move(NewChildNode);
    }
    return {NewNode, NewExtensions};
  }

  std::pair<isl::schedule, isl::union_map>
  visitSet(const isl::schedule_node &Set, const isl::union_set &Domain,
           Args... args) {
    llvm_unreachable("unimplemented");
  }

  std::pair<isl::schedule, isl::union_map>
  visitMark(const isl::schedule_node &Mark, const isl::union_set &Domain,
            Args... args) {
    auto TheMark = Mark.as<isl::schedule_node_mark>().get_id();
    isl::schedule NewChildNode;
    isl::union_map NewChildExtensions;
    std::tie(NewChildNode, NewChildExtensions) =
        getDerived().visit(Mark.child(0), Domain, args...);
    return {
        NewChildNode.get_root().child(0).insert_mark(TheMark).get_schedule(),
        NewChildExtensions};
  }

  std::pair<isl::schedule, isl::union_map>
  visitLeaf(const isl::schedule_node &Leaf, const isl::union_set &Domain,
            Args... args) {
    auto Ctx = Leaf.ctx();
    auto NewChildNode = isl::schedule::from_domain(Domain);
    auto Extensions = isl::union_map::empty(Ctx);
    return {NewChildNode, Extensions};
  }

  std::pair<isl::schedule, isl::union_map>
  visitBand(const isl::schedule_node &Band, const isl::union_set &Domain,
            Args... args) {
    auto OldChild = Band.child(0);
    auto OldPartialSched =
        isl::manage(isl_schedule_node_band_get_partial_schedule(Band.get()));

    isl::schedule NewChildNode;
    isl::union_map NewChildExtensions;
    std::tie(NewChildNode, NewChildExtensions) =
        getDerived().visit(OldChild, Domain, args...);

    auto PSpace = NewChildExtensions.get_space();
    isl::union_map OuterExtensions = emptyUMap(PSpace);
    isl::union_map BandExtensions = emptyUMap(PSpace);
    auto NewPartialSched = OldPartialSched;
    isl::union_map NewPartialSchedMap = isl::union_map::from(OldPartialSched);

    // We have to add the extensions to the schedule
    auto BandDims = isl_schedule_node_band_n_member(Band.get());
    for (auto Ext : NewChildExtensions.get_map_list()) {
      auto ExtDims = Ext.dim(isl::dim::in).release();
      assert(ExtDims >= BandDims);
      auto OuterDims = ExtDims - BandDims;

      if (OuterDims > 0) {
        auto OuterSched = Ext.project_out(isl::dim::in, OuterDims, BandDims);
        OuterExtensions = OuterExtensions.unite(OuterSched);
      }

      auto BandSched = Ext.project_out(isl::dim::in, 0, OuterDims).reverse();
      BandExtensions = BandExtensions.unite(BandSched.reverse());

      auto AsPwMultiAff = isl::pw_multi_aff::from_map(BandSched);
      auto AsMultiUnionPwAff =
          isl::multi_union_pw_aff::from_union_map(BandSched);
      NewPartialSched = NewPartialSched.union_add(AsMultiUnionPwAff);

      NewPartialSchedMap = NewPartialSchedMap.unite(BandSched);
    }

    auto NewPartialSchedAsAsMultiUnionPwAff =
        isl::multi_union_pw_aff::from_union_map(NewPartialSchedMap);
    auto NewNode = NewChildNode.insert_partial_schedule(
        NewPartialSchedAsAsMultiUnionPwAff);
    return {NewNode, OuterExtensions};
  }

  std::pair<isl::schedule, isl::union_map>
  visitFilter(const isl::schedule_node &Filter, const isl::union_set &Domain,
              Args... args) {
    auto FilterDomain = Filter.as<isl::schedule_node_filter>().get_filter();
    auto NewDomain = Domain.intersect(FilterDomain);
    auto NewChild = getDerived().visit(Filter.child(0), NewDomain);

    // A filter is added implicitly if necessary when joining schedule trees
    return NewChild;
  }

  std::pair<isl::schedule, isl::union_map>
  visitExtension(const isl::schedule_node &Extension,
                 const isl::union_set &Domain, Args... args) {
    auto ExtDomain =
        Extension.as<isl::schedule_node_extension>().get_extension();
    auto NewDomain = Domain.unite(ExtDomain.range());
    auto NewChild = getDerived().visit(Extension.child(0), NewDomain);
    return {NewChild.first, NewChild.second.unite(ExtDomain)};
  }
};

class ExtensionNodeRewriterPlain
    : public ExtensionNodeRewriter<ExtensionNodeRewriterPlain> {};

struct ScheduleTreeCollectExtensionNodes
    : public RecursiveScheduleTreeVisitor<
          ScheduleTreeCollectExtensionNodes, void,
          SmallVectorImpl<isl::schedule_node> &> {
  void visitExtension(const isl::schedule_node &Extension,
                      SmallVectorImpl<isl::schedule_node> &List) {
    List.push_back(Extension);
  }
};

/// Hoist all domains from extension into the root domain node, such that there
/// are no more extension nodes (which isl does not support for some
/// operations). This assumes that domains added by to extension nodes do not
/// overlap.
static isl::schedule hoistExtensionNodes2(isl::schedule Sched) {
  auto Root = Sched.get_root();
  auto RootDomain = Sched.get_domain();
  auto ParamSpace = RootDomain.get_space();
  // ScheduleTreeCollectDomains DomainCollector(RootDomain.get_space());
  // DomainCollector.visit(Sched);
  // auto AllDomains = DomainCollector.Domains;

  // auto NewRool = isl::schedule_node::from_domain(AllDomains);

  ScheduleTreeCollectExtensionNodes ExtensionCollector;
  SmallVector<isl::schedule_node, 4> ExtNodes;
  ExtensionCollector.visit(Sched, ExtNodes);

  isl::union_set ExtDomains = emptyUSet(ParamSpace);
  isl::union_map Extensions = emptyUMap(ParamSpace);
  for (auto ExtNode : ExtNodes) {
    auto Extension = ExtNode.as<isl::schedule_node_extension>().get_extension();
    ExtDomains = ExtDomains.unite(Extension.range());
    Extensions = Extensions.unite(Extension);
  }
  auto AllDomains = ExtDomains.unite(RootDomain);
  auto NewRoot = isl::schedule_node::from_domain(AllDomains);

  ExtensionNodeRewriterPlain rewriter;
  auto NewSched = rewriter.visit(Sched);

  return NewSched;
}

static void applyDataPack(Scop &S, isl::schedule &Sched,
                          isl::schedule_node TheBand, const ScopArrayInfo *SAI,
                          bool OnHeap, StringRef &ErrorDesc, isl::set IslSize,
                          isl::map IslRedirect) {
  ErrorDesc = StringRef();
  // auto Ctx = S.getIslCtx();

  if (!IslSize.is_null())
    LLVM_DEBUG(dbgs() << "IslSize: " << IslSize << "\n");
  if (!IslRedirect.is_null())
    LLVM_DEBUG(dbgs() << "IslRedirect: " << IslRedirect << "\n");

  auto PSpace = S.getParamSpace();
  isl::union_map Accs = emptyUMap(PSpace);
  collectMemAccsDomains(TheBand, SAI, Accs, false);

  SmallVector<polly::MemoryAccess *, 16> MemAccs;
  collectSubtreeAccesses(TheBand, SAI, MemAccs);

  if (MemAccs.empty()) {
    LLVM_DEBUG(dbgs() << "#pragma clang loop pack failed: No access found");
    ErrorDesc = "No access to array in loop";
    return;
  }

  auto SchedMap = Sched.get_map();
  auto SchedSpace = getScatterSpace(SchedMap);
  auto ParamSpace = SchedSpace.params();

  auto ArraySpace = ParamSpace.set_from_params()
                        .add_dims(isl::dim::set, SAI->getNumberOfDimensions())
                        .set_tuple_id(isl::dim::set, SAI->getBasePtrId());
  auto SchedArraySpace = SchedSpace.map_from_domain_and_range(ArraySpace);

  // { Sched[] -> Data[] }
  auto AllSchedRel = isl::map::empty(SchedArraySpace);
  for (auto Acc : MemAccs) {
    auto Stmt = Acc->getStatement();
    auto Dom = Stmt->getDomain();
    auto Rel = Acc->getLatestAccessRelation();
    auto RelSched = SchedMap.apply_domain(Rel);

    auto SchedRel = RelSched.reverse();
    auto SingleSchedRel = singleton(SchedRel, SchedArraySpace);

    AllSchedRel = AllSchedRel.unite(SingleSchedRel);
  }

  bool WrittenTo = false;
  // bool ReadFrom = false;
  for (auto *Acc : MemAccs) {
    // if (Acc->isRead())
    //   ReadFrom = true;
    if (Acc->isMayWrite() || Acc->isMustWrite())
      WrittenTo = true;

    if (Acc->isAffine())
      continue;

    LLVM_DEBUG(dbgs() << "#pragma clang loop pack failed: Can only transform "
                         "affine access relations");
    ErrorDesc = "All array accesses must be affine";
    return;
  }

  CollectInnerSchedules InnerSchedCollector(ParamSpace);
  InnerSchedCollector.visit(TheBand);

  // { PostfixSched[] -> Domain[] }
  auto InnerSchedules = InnerSchedCollector.InnerSched.reverse();

  // { PrefixSched[] -> Domain[] }
  auto InnerInstances = collectParentSchedules(TheBand);

  // { PrefixSched[] -> [Data[] -> PackedData[]] }
  isl::map OrigToPackedIndexMap;
  std::vector<unsigned int> PackedSizes;
  if (!IslSize.is_null() || !IslRedirect.is_null()) {
    std::tie(OrigToPackedIndexMap, PackedSizes) = readPackingLayout(
        InnerSchedules, InnerInstances, Accs, IslSize, IslRedirect);
  } else {
    std::tie(OrigToPackedIndexMap, PackedSizes) =
        findPackingLayout(InnerSchedules, InnerInstances, Accs);
  }
  if (0) {
    isl::map OrigToPackedIndexMap2;
    std::vector<unsigned int> PackedSizes2;
    std::tie(OrigToPackedIndexMap2, PackedSizes2) =
        findPackingLayout2(InnerSchedules, InnerInstances, Accs);
  }

  LLVM_DEBUG(dbgs() << "OrigToPackedIndexMap: " << OrigToPackedIndexMap
                    << "\n");
  LLVM_DEBUG({
    dbgs() << "PackedSizes: (";
    for (size_t i = 0; i < PackedSizes.size(); i += 1) {
      if (i > 0)
        dbgs() << ", ";
      dbgs() << PackedSizes[i];
    }
    dbgs() << ")\n";
  });

  // Create packed array
  // FIXME: Unique name necessary?
  auto PackedSAI = S.createScopArrayInfo(
      SAI->getElementType(), (llvm::Twine("Packed_") + SAI->getName()).str(),
      PackedSizes);
  PackedSAI->setIsOnHeap(OnHeap);
  auto PackedId = PackedSAI->getBasePtrId();

  // Apply Packed id generated by createScopArrayInfo instead of a temporary
  // one.
  OrigToPackedIndexMap = OrigToPackedIndexMap.uncurry()
                             .set_tuple_id(isl::dim::out, PackedId)
                             .curry();

  // Create a copy-in statement
  // TODO: Only if working set is read-from
  // { [PrefixSched[] -> PackedData[]] -> Data[] }
  auto CopyInSrc = polly::reverseRange(OrigToPackedIndexMap).uncurry();

  // { [PrefixSched[] -> PackedData[]] }
  auto CopyInDomain = CopyInSrc.domain();

  // { [PrefixSched[] -> PackedData[]] -> PackedData[] }
  auto CopyInDst = CopyInDomain.unwrap().range_map();

  simplify(CopyInSrc);
  simplify(CopyInDst);
  simplify(CopyInDomain);

  auto CopyIn = S.addScopStmt(CopyInSrc, CopyInDst, CopyInDomain);

  CopyInDomain = CopyIn->getDomain();
  auto CopyInId = CopyInDomain.get_tuple_id();

  // Update all inner access-relations to access PackedSAI instead of SAI
  // TODO: Use MemAccs instead of traversing the subtree again
  //  redirectAccesses(TheBand, OrigToPackedIndexMap, InnerInstances);
  DenseMap<polly::MemoryAccess *, isl::map> Redirects;
  collectRedirects(TheBand, OrigToPackedIndexMap, InnerInstances, Redirects);
  for (auto &Redirect : Redirects) {
    auto MemAcc = Redirect.getFirst();
    auto NewAccRel = Redirect.getSecond();
    auto Stmt = MemAcc->getStatement();
    assert(Stmt->getDomain().is_subset(NewAccRel.domain()) &&
           "Have to copy statement if not transforming all instances");
    simplify(NewAccRel);
    MemAcc->setNewAccessRelation(NewAccRel);
  }

  auto Node = TheBand;

  // Insert Copy-In/Out into schedule tree
  // TODO: No need for copy-in for elements that are overwritten before read
  if (1) {
    // TODO: Copy might not be necessary every time: mapping might not depend on
    // the outer loop.
    auto ExtensionBeforeNode = isl::schedule_node::from_extension(
        CopyInDomain.unwrap().domain_map().reverse().set_tuple_id(isl::dim::out,
                                                                  CopyInId));
    Node = moveToBandMark(Node).graft_before(ExtensionBeforeNode);
  }

  if (WrittenTo) {
    // Create a copy-out statement
    auto CopyOut = S.addScopStmt(CopyInDst, CopyInSrc, CopyInDomain);

    auto CopyOutDomain = CopyOut->getDomain();
    // OrigToPackedIndexMap = cast(OrigToPackedIndexMap, );
    auto CopyOutId = CopyOutDomain.get_tuple_id();

    // TODO: Only copy-out elements that are potentially written.
    auto ExtensionBeforeAfter = isl::schedule_node::from_extension(
        CopyOutDomain.unwrap().domain_map().reverse().set_tuple_id(
            isl::dim::out, CopyOutId));
    Node = Node.graft_after(ExtensionBeforeAfter);
  }

  // TODO: Update dependencies

  auto NewSched = Node.get_schedule();
  auto SchedWithoutExtensionNodes = hoistExtensionNodes2(NewSched);
  Sched = SchedWithoutExtensionNodes;
}

static isl::schedule applyLoopUnrollAndJam(MDNode *LoopMD,
                                           isl::schedule_node BandToUnroll) {
  assert(!BandToUnroll.is_null());
  // auto Ctx = BandToUnroll.get_ctx();

  auto Factor = findOptionalIntOperand(LoopMD, "llvm.loop.unroll_and_jam.count")
                    .getValueOr(0);
  auto Full = findOptionalBoolOperand(LoopMD, "llvm.loop.unroll_and_jam.full")
                  .getValueOr(false);
  auto UnrolledID =
      findOptionalMDOperand(LoopMD,
                            "llvm.loop.unroll_and_jam.followup_outer_unrolled")
          .getValueOr(nullptr);

  BandToUnroll = moveToBandMark(BandToUnroll);
  BandToUnroll = removeMark(BandToUnroll);

  SmallVector<isl::schedule_node> IntermediateBands;
  auto BandToJam = BandToUnroll;
  auto Cur = BandToJam;
  while (true) {

    if (Cur.n_children().release() != 1)
      break;
    auto Child = Cur.first_child();
    if (isBand(Child)) {
      IntermediateBands.push_back(Cur);
      BandToJam = Child;
    }
    Cur = Child;
  }
  assert(!isSameNode(BandToJam, BandToUnroll) &&
         "unroll-and-jam requires perfect loop nest");
  IntermediateBands.pop_back();

  auto JamAttr = getBandAttr(BandToJam);
  auto JammedID =
      findOptionalMDOperand(JamAttr->Metadata,
                            "llvm.loop.unroll_and_jam.followup_inner_unrolled")
          .getValueOr(nullptr);

  SmallVector<MDNode *> IntermediateIDs;
  for (auto Band : IntermediateBands) {
    auto Attr = getBandAttr(Band);
    auto IntermediateID =
        findOptionalMDOperand(
            Attr->Metadata,
            "llvm.loop.unroll_and_jam.followup_intermediate_unrolled")
            .getValueOr(nullptr);
    IntermediateIDs.push_back(IntermediateID);
  }

  return unrollAndOrJam(BandToUnroll, BandToJam, Factor, Full, UnrolledID,
                        IntermediateIDs, JammedID);
}

static void collectAccessInstList(SmallVectorImpl<Instruction *> &Insts,
                                  DenseSet<Metadata *> InstMDs, Function &F,
                                  StringRef MetadataName = "llvm.access") {
  Insts.reserve(InstMDs.size());
  for (auto &BB : F) {
    for (auto &Inst : BB) {
      auto MD = Inst.getMetadata(MetadataName);
      if (MD)
        if (InstMDs.count(MD))
          Insts.push_back(&Inst);
    }
  }
}

static void
collectMemoryAccessList(SmallVectorImpl<polly::MemoryAccess *> &MemAccs,
                        ArrayRef<Instruction *> Insts, Scop &S) {
  // auto &R = S.getRegion();

  DenseSet<Instruction *> InstSet;
  InstSet.insert(Insts.begin(), Insts.end());

  for (auto &Stmt : S) {
    for (auto *Acc : Stmt) {
      if (InstSet.count(Acc->getAccessInstruction()))
        MemAccs.push_back(Acc);
    }
  }
}

static isl::schedule
applyArrayPacking(MDNode *LoopMD, isl::schedule_node LoopToPack, Function *F,
                  Scop *S, OptimizationRemarkEmitter *ORE, Value *CodeRegion) {
  assert(!LoopToPack.is_null());
  auto Ctx = LoopToPack.ctx();

  // TODO: Allow multiple "llvm.data.pack.array"
  auto ArraysMD = findOptionMDForLoopID(LoopMD, "llvm.data.pack.array");
  DenseSet<Metadata *> AccMDs;
  if (ArraysMD) {
    for (const auto &A : drop_begin(ArraysMD->operands(), 1))
      AccMDs.insert(A.get());
  }

  auto OnHeap = findOptionalStringOperand(LoopMD, "llvm.data.pack.allocate")
                    .getValueOr("alloca") == "malloc";
  auto IslSizeStr = findOptionalStringOperand(LoopMD, "llvm.data.pack.isl_size")
                        .getValueOr("");
  auto IslRedirectStr =
      findOptionalStringOperand(LoopMD, "llvm.data.pack.isl_redirect")
          .getValueOr("");

  isl::set IslSize;
  if (!IslSizeStr.empty())
    IslSize = isl::set(Ctx, IslSizeStr.str());
  isl::map IslRedirect;
  if (!IslRedirectStr.empty())
    IslRedirect = isl::map(Ctx, IslRedirectStr.str());

  SmallVector<Instruction *, 32> AccInsts;
  collectAccessInstList(AccInsts, AccMDs, *F);
  SmallVector<polly::MemoryAccess *, 32> MemAccs;
  collectMemoryAccessList(MemAccs, AccInsts, *S);

  SmallPtrSet<const ScopArrayInfo *, 2> SAIs;
  for (auto MemAcc : MemAccs)
    SAIs.insert(MemAcc->getLatestScopArrayInfo());

  StringRef ErrorDesc = "unknown error";
  bool AnySuccess = false;

  // TODO: Check consistency: Are all MemoryAccesses for all selected SAIs in
  // MemAccs?
  // TODO: What should happen for polly::MemoryAccess that got their SAI
  // changed?

  auto Sched = LoopToPack.get_schedule();

  if (SAIs.empty()) {
    LLVM_DEBUG(dbgs() << "No ScopArrayInfo found\n");
    ErrorDesc = "No access to array in loop";
  } else {
    for (auto *SAI : SAIs) {
      StringRef NewErrorDesc;
      applyDataPack(*S, Sched, LoopToPack, SAI, OnHeap, NewErrorDesc, IslSize,
                    IslRedirect);
      if (NewErrorDesc.empty())
        AnySuccess = true;
      else if (!ErrorDesc.empty())
        ErrorDesc = NewErrorDesc;
    }
  }

  if (!AnySuccess) {
    auto &Ctx = LoopMD->getContext();
    LLVM_DEBUG(dbgs() << "Could not apply array packing\n");

    if (ORE) {
      auto Loc = findOptionalDebugLoc(LoopMD, "llvm.data.pack.loc");
      ORE->emit(DiagnosticInfoOptimizationFailure(
                    DEBUG_TYPE, "RequestedArrayPackingFailed", Loc, CodeRegion)
                << (Twine("array not packed: ") + ErrorDesc).str());
    }

    // If illegal, revert and remove the transformation.
    auto NewLoopMD =
        makePostTransformationMetadata(Ctx, LoopMD, {"llvm.data.pack."}, {});
    auto Attr = getBandAttr(LoopToPack);
    Attr->Metadata = NewLoopMD;

    // Roll-back old schedule.
    return LoopToPack.get_schedule();
  }

  auto Mark = moveToBandMark(LoopToPack);
  if (isBandMark(Mark)) {
    auto Attr = static_cast<BandAttr *>(
        Mark.as<isl::schedule_node_mark>().get_id().get_user());

    auto NewLoopMD = makePostTransformationMetadata(
        F->getContext(), Attr->Metadata, {"llvm.data.pack."}, {});
    Attr->Metadata = NewLoopMD;
  }

  return Sched;
}

static isl::schedule
applyParallelizeThread(MDNode *LoopMD, isl::schedule_node BandToParallelize) {
  assert(!BandToParallelize.is_null());
  auto Ctx = BandToParallelize.ctx();

  BandToParallelize = moveToBandMark(BandToParallelize);
  // auto OldAttr = getBandAttr(BandToParallelize);
  BandToParallelize = removeMark(BandToParallelize);

  assert(isl_schedule_node_band_n_member(BandToParallelize.get()) == 1);
  isl::schedule_node ParallelizedBand =
      BandToParallelize.as<isl::schedule_node_band>().member_set_coincident(
          0, true);

  auto NewBandId = makeTransformLoopId(Ctx, nullptr, "threaded");
  auto NewAttr = static_cast<BandAttr *>(NewBandId.get_user());
  NewAttr->ForceThreadParallel = true;
  ParallelizedBand = insertMark(ParallelizedBand, NewBandId);

  return ParallelizedBand.get_schedule();
}

// Return the first DebugLoc in the list.
static DebugLoc findFirstDebugLoc(MDNode *MD) {
  if (MD) {
    for (const MDOperand &X : drop_begin(MD->operands(), 1)) {
      Metadata *A = X.get();
      if (!isa<DILocation>(A))
        continue;
      return cast<DILocation>(A);
    }
  }

  return {};
}

static DebugLoc findTransformationDebugLoc(MDNode *LoopMD, StringRef Name) {
  // First find dedicated transformation location
  // (such as the location of #pragma clang loop)
  MDNode *MD = findOptionMDForLoopID(LoopMD, Name);
  if (DebugLoc K = findFirstDebugLoc(MD))
    return K;

  // Otherwise, fall back to the location of the loop itself
  return findFirstDebugLoc(LoopMD);
}

/// Apply full or partial unrolling.
static isl::schedule applyLoopUnroll(MDNode *LoopMD,
                                     isl::schedule_node BandToUnroll) {
  TransformationMode UnrollMode = ::hasUnrollTransformation(LoopMD);
  if (UnrollMode & TM_Disable)
    return {};

  assert(!BandToUnroll.is_null());
  // TODO: Isl's codegen also supports unrolling by isl_ast_build via
  // isl_schedule_node_band_set_ast_build_options({ unroll[x] }) which would be
  // more efficient because the content duplication is delayed. However, the
  // unrolled loop could be input of another loop transformation which expects
  // the explicit schedule nodes. That is, we would need this explicit expansion
  // anyway and using the ISL codegen option is a compile-time optimization.
  int64_t Factor = getOptionalIntLoopAttribute(LoopMD, "llvm.loop.unroll.count")
                       .getValueOr(0);
  bool Full = getBooleanLoopAttribute(LoopMD, "llvm.loop.unroll.full");
  assert((!Full || !(Factor > 0)) &&
         "Cannot unroll fully and partially at the same time");

  if (Full)
    return applyFullUnroll(BandToUnroll);

  if (Factor > 0)
    return applyPartialUnroll(BandToUnroll, Factor);

  // For heuristic unrolling, fall back to LLVM's LoopUnroll pass.
  return {};
}

static isl::schedule applyLoopFission(MDNode *LoopMD,
                                      isl::schedule_node BandToFission) {
<<<<<<< HEAD
  // TODO: Make it possible to selectively fission substatements.
  // TODO: Apply followup loop properties.
  // TODO: Instead of fission every statement, find the maximum set that does
  // not cause a dependency violation.
  return applyMaxFission(BandToFission);
=======
  SmallVector<uint64_t, 4> SplitPos;
  auto SplitsMD = findOptionMDForLoopID(LoopMD, "llvm.loop.fission.split_at");
  if (SplitsMD)
    for (auto &X : drop_begin(SplitsMD->operands(), 1)) {
      auto PosConst = cast<ConstantAsMetadata>(X)->getValue();
      auto Pos = cast<ConstantInt>(PosConst)->getZExtValue();
      SplitPos.push_back(Pos);
    }

  return applyFission(LoopMD, BandToFission, SplitPos);

  // Assume autofission
  //  return applyAutofission(BandToFission, D);
}

static void foreachScheduleTreeChild(
    isl::schedule_node Parent,
    llvm::function_ref<void(const isl::schedule_node &Child)> Callback) {
  if (Parent.has_children()) {
    auto C = Parent.first_child();
    while (true) {
      Callback(C);
      if (!C.has_next_sibling())
        break;
      C = C.next_sibling();
    }
  }
}

static bool isFilter(const isl::schedule_node &Node) {
  return isl_schedule_node_get_type(Node.get()) == isl_schedule_node_filter;
}

static bool isSequence(const isl::schedule_node &Node) {
  auto Kind = isl_schedule_node_get_type(Node.get());
  return Kind == isl_schedule_node_sequence;
}

static isl::schedule applyLoopFuseGroup(isl::schedule_node FuseParent,
                                        MDNode *FuseGroup) {
  assert(FuseGroup);
  assert(isSequence(FuseParent));

  MDNode *FollowupFusedId = nullptr;
  SmallVector<isl::schedule_node> ToBeFused;
  foreachScheduleTreeChild(FuseParent, [&](const isl::schedule_node &Child) {
    auto ChildBand = Child;
    if (isFilter(ChildBand))
      ChildBand = ChildBand.first_child();

    auto BandAttr = getBandAttr(ChildBand);
    if (!BandAttr)
      return;
    auto LoopMD = BandAttr->Metadata;
    if (!LoopMD)
      return;

    auto ThisFuseGroup =
        findMetadataOperand(LoopMD, "llvm.loop.fuse.fuse_group")
            .getValueOr(nullptr);
    if (ThisFuseGroup && ThisFuseGroup == FuseGroup) {
      // This loop is fused
      ToBeFused.push_back(ChildBand);
      if (!FollowupFusedId)
        FollowupFusedId = cast_or_null<MDNode>(
            findMetadataOperand(LoopMD, "llvm.loop.fuse.followup_fused")
                .getValueOr(nullptr));
    }
  });

  assert(ToBeFused.size() >= 2);
  return applyFusion(ToBeFused, FollowupFusedId);
}

static isl::schedule applyLoopFusion(MDNode *LoopMD,
                                     isl::schedule_node BandToFuse) {

  // auto FuseWith = findOptionMDForLoopID(LoopMD, "llvm.loop.fuse.fuse_with");
  auto FuseGroup = cast<MDNode>(
      findMetadataOperand(LoopMD, "llvm.loop.fuse.fuse_group").getValue());
  assert(FuseGroup);

  isl::schedule_node ParentBand = BandToFuse.parent();

  while (!isSequence(ParentBand)) {
    ParentBand = ParentBand.parent();
  }

  return applyLoopFuseGroup(ParentBand, FuseGroup);
>>>>>>> 3c1d4ff8
}

// Return the properties from a LoopID. Scalar properties are ignored.
static auto getLoopMDProps(MDNode *LoopMD) {
  return map_range(
      make_filter_range(
          drop_begin(LoopMD->operands(), 1),
          [](const MDOperand &MDOp) { return isa<MDNode>(MDOp.get()); }),
      [](const MDOperand &MDOp) { return cast<MDNode>(MDOp.get()); });
}

/// Recursively visit all nodes in a schedule, loop for loop-transformations
/// metadata and apply the first encountered.
class SearchTransformVisitor
    : public RecursiveScheduleTreeVisitor<SearchTransformVisitor> {
private:
  using BaseTy = RecursiveScheduleTreeVisitor<SearchTransformVisitor>;
  BaseTy &getBase() { return *this; }
  const BaseTy &getBase() const { return *this; }

<<<<<<< HEAD
=======
  llvm::Function *F;
>>>>>>> 3c1d4ff8
  polly::Scop *S;
  const Dependences *D;
  OptimizationRemarkEmitter *ORE;

  // Set after a transformation is applied. Recursive search must be aborted
  // once this happens to ensure that any new followup transformation is
  // transformed in innermost-first order.
  isl::schedule Result;

  /// Check wether a schedule after a  transformation is legal. Return the old
  /// schedule without the transformation.
  isl::schedule
  checkDependencyViolation(llvm::MDNode *LoopMD, llvm::Value *CodeRegion,
                           const isl::schedule_node &OrigBand,
                           StringRef DebugLocAttr, StringRef TransPrefix,
                           StringRef RemarkName, StringRef TransformationName) {
    if (D->isValidSchedule(*S, Result))
      return Result;

    LLVMContext &Ctx = LoopMD->getContext();
    LLVM_DEBUG(dbgs() << "Dependency violation detected\n");

    DebugLoc TransformLoc = findTransformationDebugLoc(LoopMD, DebugLocAttr);

    if (IgnoreDepcheck) {
      LLVM_DEBUG(dbgs() << "Still accepting transformation due to "
                           "-polly-pragma-ignore-depcheck\n");
      if (ORE) {
        ORE->emit(
            OptimizationRemark(DEBUG_TYPE, RemarkName, TransformLoc, CodeRegion)
            << (Twine("Could not verify dependencies for ") +
                TransformationName +
                "; still applying because of -polly-pragma-ignore-depcheck")
                   .str());
      }
      return Result;
    }

    LLVM_DEBUG(dbgs() << "Rolling back transformation\n");

    if (ORE) {
      ORE->emit(DiagnosticInfoOptimizationFailure(DEBUG_TYPE, RemarkName,
                                                  TransformLoc, CodeRegion)
                << (Twine("not applying ") + TransformationName +
                    ": cannot ensure semantic equivalence due to possible "
                    "dependency violations")
                       .str());
    }

    // If illegal, revert and remove the transformation to not risk re-trying
    // indefintely.
    MDNode *NewLoopMD =
        makePostTransformationMetadata(Ctx, LoopMD, {TransPrefix}, {});
    BandAttr *Attr = getBandAttr(OrigBand);
    Attr->Metadata = NewLoopMD;

    // Roll back old schedule.
    return OrigBand.get_schedule();
  }

public:
<<<<<<< HEAD
  SearchTransformVisitor(polly::Scop *S, const Dependences *D,
                         OptimizationRemarkEmitter *ORE)
      : S(S), D(D), ORE(ORE) {}

  static isl::schedule applyOneTransformation(polly::Scop *S,
                                              const Dependences *D,
                                              OptimizationRemarkEmitter *ORE,
                                              const isl::schedule &Sched) {
    SearchTransformVisitor Transformer(S, D, ORE);
=======
  SearchTransformVisitor(llvm::Function *F, polly::Scop *S,
                         const Dependences *D, OptimizationRemarkEmitter *ORE)
      : F(F), S(S), D(D), ORE(ORE) {}

  static isl::schedule applyOneTransformation(llvm::Function *F, polly::Scop *S,
                                              const Dependences *D,
                                              OptimizationRemarkEmitter *ORE,
                                              const isl::schedule &Sched) {
    SearchTransformVisitor Transformer(F, S, D, ORE);
>>>>>>> 3c1d4ff8
    Transformer.visit(Sched);
    return Transformer.Result;
  }

  isl::schedule
  checkDependencyViolation(llvm::MDNode *LoopMD, llvm::Value *CodeRegion,
                           const isl::schedule_node &OrigBand,
                           StringRef DebugLocAttr, StringRef TransPrefix,
                           StringRef RemarkName, StringRef TransformationName) {
    // Check legality
    // FIXME: This assumes that there was no dependency violation before; If
    // there are any before, we should remove those dependencies.
    if (D->isValidSchedule(*S, Result))
      return Result;

    auto &Ctx = LoopMD->getContext();
    LLVM_DEBUG(dbgs() << "Dependency violation detected\n");

    if (IgnoreDepcheck) {
      LLVM_DEBUG(dbgs() << "Still accepting transformation due to "
                           "-polly-pragma-ignore-depcheck\n");
      if (ORE) {
        auto Loc = findOptionalDebugLoc(LoopMD, DebugLocAttr);
        // Each '<<' on ORE is visible in the YAML output; to avoid breaking
        // changes, use Twine.
        ORE->emit(
            OptimizationRemark(DEBUG_TYPE, RemarkName, Loc, CodeRegion)
            << (Twine("Could not verify dependencies for ") +
                TransformationName +
                "; still applying because of -polly-pragma-ignore-depcheck")
                   .str());
      }
      return Result;
    }

    LLVM_DEBUG(dbgs() << "Rolling back transformation\n");

    if (ORE) {
      auto Loc = findOptionalDebugLoc(LoopMD, DebugLocAttr);
      // Each '<<' on ORE is visible in the YAML output; to avoid breaking
      // changes, use Twine.
      ORE->emit(DiagnosticInfoOptimizationFailure(DEBUG_TYPE, RemarkName, Loc,
                                                  CodeRegion)
                << (Twine("not applying ") + TransformationName +
                    ": cannot ensure semantic equivalence due to possible "
                    "dependency violations")
                       .str());
    }

    // If illegal, revert and remove the transformation.
    auto NewLoopMD =
        makePostTransformationMetadata(Ctx, LoopMD, {TransPrefix}, {});
    auto Attr = getBandAttr(OrigBand);
    Attr->Metadata = NewLoopMD;

    // Roll back old schedule.
    Result = OrigBand.get_schedule();
    return Result;
  }

  void visitBand(isl::schedule_node_band Band) {
    // Transform inner loops first (depth-first search).
    getBase().visitBand(Band);
    if (!Result.is_null())
      return;

    auto Mark = moveToBandMark(Band);
    if (Mark.is_null() || Mark.get() == Band.get())
      return;

    auto Attr = static_cast<BandAttr *>(
        Mark.as<isl::schedule_node_mark>().get_id().get_user());
    auto Loop = Attr->OriginalLoop;
    Value *CodeRegion = nullptr;
    if (Loop)
      CodeRegion = Loop->getHeader();
    if (!CodeRegion)
      CodeRegion = &F->getEntryBlock();

    // CodeRegion used but ORE to determine code hotness.
    // TODO: Works only for original loop; for transformed loops, should track
    // where the loop's body code comes from.
    Loop *Loop = Attr->OriginalLoop;
    Value *CodeRegion = nullptr;
    if (Loop)
      CodeRegion = Loop->getHeader();

    MDNode *LoopMD = Attr->Metadata;
    if (!LoopMD)
      return;
    auto &Ctx = LoopMD->getContext();

    // Iterate over loop properties to find the first transformation.
    // FIXME: If there are more than one transformation in the LoopMD (making
    // the order of transformations ambiguous), all others are silently ignored.
    for (MDNode *MD : getLoopMDProps(LoopMD)) {
      auto *NameMD = dyn_cast<MDString>(MD->getOperand(0).get());
      if (!NameMD)
        continue;
      StringRef AttrName = NameMD->getString();

      if (AttrName == "llvm.loop.reverse.enable") {
        // TODO: Read argument (0 to disable)
        Result = applyLoopReversal(LoopMD, Band);
        checkDependencyViolation(LoopMD, CodeRegion, Band,
                                 "llvm.loop.reverse.loc", "llvm.loop.reverse.",
                                 "FailedRequestedReversal", "loop reversal");
        if (!Result.is_null())
          return;
      } else if (AttrName == "llvm.loop.tile.enable") {
        // TODO: Read argument (0 to disable)
        Result = applyLoopTiling(LoopMD, Band);
        checkDependencyViolation(LoopMD, CodeRegion, Band, "llvm.loop.tile.loc",
                                 "llvm.loop.tile.", "FailedRequestedTiling",
                                 "loop tiling");
        if (!Result.is_null())
          return;
      } else if (AttrName == "llvm.loop.interchange.enable") {
        // TODO: Read argument (0 to disable)
        Result = applyLoopInterchange(LoopMD, Band);
        checkDependencyViolation(
            LoopMD, CodeRegion, Band, "llvm.loop.interchange.loc",
            "llvm.loop.interchange.", "FailedRequestedInterchange",
            "loop interchange");
        if (!Result.is_null())
          return;
      } else if (AttrName == "llvm.loop.unroll.enable" ||
                 AttrName == "llvm.loop.unroll.count" ||
                 AttrName == "llvm.loop.unroll.full") {
        Result = applyLoopUnroll(LoopMD, Band);
        if (!Result.is_null())
          return;
<<<<<<< HEAD
      } else if (AttrName == "llvm.loop.distribute.enable") {
        Result = applyLoopFission(LoopMD, Band);
        if (!Result.is_null())
          Result = checkDependencyViolation(
              LoopMD, CodeRegion, Band, "llvm.loop.distribute.loc",
              "llvm.loop.distribute.", "FailedRequestedFission",
              "loop fission/distribution");
        if (!Result.is_null())
          return;
=======
      } else if (AttrName == "llvm.loop.unroll_and_jam.enable") {
        // TODO: Read argument (0 to disable)
        Result = applyLoopUnrollAndJam(LoopMD, Band);
        checkDependencyViolation(
            LoopMD, CodeRegion, Band, "llvm.loop.unroll_and_jam.loc",
            "llvm.loop.unroll_and_jam.", "FailedRequestedUnrollAndJam",
            "unroll-and-jam");
        if (!Result.is_null())
          return;
      } else if (AttrName == "llvm.data.pack.enable") {
        // TODO: When is this transformation illegal? E.g. non-access?
        Result = applyArrayPacking(LoopMD, Band, F, S, ORE, CodeRegion);
        if (!Result.is_null())
          return;
      } else if (AttrName == "llvm.loop.parallelize_thread.enable") {
        auto IsCoincident =
            Band.as<isl::schedule_node_band>().member_get_coincident(0);
        if (!IsCoincident) {
          auto DepsAll =
              D->getDependences(Dependences::TYPE_RAW | Dependences::TYPE_WAW |
                                Dependences::TYPE_WAR | Dependences::TYPE_RED);
          auto MySchedMap = Band.first_child().get_prefix_schedule_relation();
          auto IsParallel = D->isParallel(MySchedMap.get(), DepsAll.release());
          if (!IsParallel) {
            LLVM_DEBUG(dbgs() << "Dependency violation detected\n");
            if (IgnoreDepcheck) {
              LLVM_DEBUG(dbgs()
                         << "Ignoring due to -polly-pragma-ignore-depcheck\n");
            } else {
              LLVM_DEBUG(dbgs() << "Rolling back transformation\n");

              if (ORE) {
                auto Loc = findOptionalDebugLoc(
                    LoopMD, "llvm.loop.parallelize_thread.loc");
                // Each '<<' on ORE is visible in the YAML output; to avoid
                // breaking changes, use Twine.
                ORE->emit(DiagnosticInfoOptimizationFailure(
                              DEBUG_TYPE, "FailedRequestedThreadParallelism",
                              Loc, CodeRegion)
                          << "loop not thread-parallelized: transformation "
                             "would violate dependencies");
              }

              // If illegal, revert and remove the transformation.
              auto NewLoopMD = makePostTransformationMetadata(
                  Ctx, LoopMD, {"llvm.loop.parallelize_thread."}, {});
              auto Attr = getBandAttr(Band);
              Attr->Metadata = NewLoopMD;

              // Roll back old schedule.
              Result = Band.get_schedule();
              return;
            }
          }
        }

        Result = applyParallelizeThread(LoopMD, Band);
        if (!Result.is_null())
          return;
      } else if (AttrName == "llvm.loop.fission.enable") {
        Result = applyLoopFission(LoopMD, Band);
        if (!Result.is_null())
          Result = checkDependencyViolation(
              LoopMD, CodeRegion, Band, "llvm.loop.fission.loc",
              "llvm.loop.fission.", "FailedRequestedFission",
              "loop fission/distribution");
        if (!Result.is_null())
          return;
      } else if (AttrName == "llvm.loop.fuse.enable") {
        Result = applyLoopFusion(LoopMD, Band);
        if (!Result.is_null())
          Result = checkDependencyViolation(
              LoopMD, CodeRegion, Band, "llvm.loop.fuse.loc", "llvm.loop.fuse.",
              "FailedRequestedFusion", "loop fusion");
        if (!Result.is_null())
          return;
>>>>>>> 3c1d4ff8
      }

      // not a loop transformation; look for next property
      continue;
    }
  }

  void visitNode(isl::schedule_node Other) {
    if (!Result.is_null())
      return;
    return getBase().visitNode(Other);
  }
};

isl::schedule
polly::applyManualTransformations(Scop *S, isl::schedule Sched,
                                  const Dependences &D,
                                  OptimizationRemarkEmitter *ORE) {
  Function &F = S->getFunction();

<<<<<<< HEAD
isl::schedule
polly::applyManualTransformations(Scop *S, isl::schedule Sched,
                                  const Dependences &D,
                                  OptimizationRemarkEmitter *ORE) {
  // Search the loop nest for transformations until fixpoint.
  while (true) {
    isl::schedule Result =
        SearchTransformVisitor::applyOneTransformation(S, &D, ORE, Sched);
=======
  // Search the loop nest for transformations until fixpoint.
  while (true) {
    isl::schedule Result =
        SearchTransformVisitor::applyOneTransformation(&F, S, &D, ORE, Sched);
>>>>>>> 3c1d4ff8
    if (Result.is_null()) {
      // No (more) transformation has been found.
      break;
    }

    // Use transformed schedule and look for more transformations.
    Sched = Result;
  }

  return Sched;
}<|MERGE_RESOLUTION|>--- conflicted
+++ resolved
@@ -11,17 +11,14 @@
 //===----------------------------------------------------------------------===//
 
 #include "polly/ManualOptimizer.h"
-<<<<<<< HEAD
+#include "polly/CodeGen/CodeGeneration.h"
+#include "polly/DependenceInfo.h"
 #include "polly/DependenceInfo.h"
 #include "polly/Options.h"
-=======
-#include "polly/CodeGen/CodeGeneration.h"
-#include "polly/DependenceInfo.h"
 #include "polly/LinkAllPasses.h"
 #include "polly/ManualOptimizer.h"
 #include "polly/Options.h"
 #include "polly/ScheduleOptimizer.h"
->>>>>>> 3c1d4ff8
 #include "polly/ScheduleTreeTransform.h"
 #include "polly/ScopInfo.h"
 #include "polly/ScopPass.h"
@@ -38,13 +35,10 @@
 #include "llvm/ADT/StringRef.h"
 #include "llvm/Analysis/LoopInfo.h"
 #include "llvm/Analysis/OptimizationRemarkEmitter.h"
-<<<<<<< HEAD
-=======
 #include "llvm/Analysis/TargetTransformInfo.h"
 #include "llvm/IR/Constants.h"
 #include "llvm/IR/DiagnosticInfo.h"
 #include "llvm/IR/Function.h"
->>>>>>> 3c1d4ff8
 #include "llvm/IR/Metadata.h"
 #include "llvm/InitializePasses.h"
 #include "llvm/Support/CommandLine.h"
@@ -72,6 +66,8 @@
 using namespace polly;
 using namespace llvm;
 
+namespace {
+
 static cl::opt<bool> IgnoreDepcheck(
     "polly-pragma-ignore-depcheck",
     cl::desc("Skip the dependency check for pragma-based transformations"),
@@ -99,6 +95,33 @@
 
   return TM_Unspecified;
 }
+
+
+// Return the first DebugLoc in the list.
+static DebugLoc findFirstDebugLoc(MDNode *MD) {
+  if (MD) {
+    for (const MDOperand &X : drop_begin(MD->operands(), 1)) {
+      Metadata *A = X.get();
+      if (!isa<DILocation>(A))
+        continue;
+      return cast<DILocation>(A);
+    }
+  }
+
+  return {};
+}
+
+static DebugLoc findTransformationDebugLoc(MDNode *LoopMD, StringRef Name) {
+  // First find dedicated transformation location
+  // (such as the location of #pragma clang loop)
+  MDNode *MD = findOptionMDForLoopID(LoopMD, Name);
+  if (DebugLoc K = findFirstDebugLoc(MD))
+    return K;
+
+  // Otherwise, fall back to the location of the loop itself
+  return findFirstDebugLoc(LoopMD);
+}
+
 
 static llvm::Optional<int> findOptionalIntOperand(MDNode *LoopMD,
                                                   StringRef Name) {
@@ -1863,23 +1886,8 @@
   // Set the tuple again that might have been lost by project_out.
   Layout4 = Layout4.set_tuple_id(isl::dim::out, PackedId);
 
-<<<<<<< HEAD
-namespace {
-
-static cl::opt<bool> IgnoreDepcheck(
-    "polly-pragma-ignore-depcheck",
-    cl::desc("Skip the dependency check for pragma-based transformations"),
-    cl::init(false), cl::ZeroOrMore, cl::cat(PollyCategory));
-
-/// Same as llvm::hasUnrollTransformation(), but takes a LoopID as argument
-/// instead of a Loop.
-static TransformationMode hasUnrollTransformation(MDNode *LoopID) {
-  if (getBooleanLoopAttribute(LoopID, "llvm.loop.unroll.disable"))
-    return TM_SuppressedByUser;
-=======
   // { [PrefixSched[] -> Data[]] -> Packed[] }
   auto Layout5 = Layout4.curry().coalesce();
->>>>>>> 3c1d4ff8
 
   return {Layout5, PackedSizes};
 }
@@ -2580,31 +2588,6 @@
   return ParallelizedBand.get_schedule();
 }
 
-// Return the first DebugLoc in the list.
-static DebugLoc findFirstDebugLoc(MDNode *MD) {
-  if (MD) {
-    for (const MDOperand &X : drop_begin(MD->operands(), 1)) {
-      Metadata *A = X.get();
-      if (!isa<DILocation>(A))
-        continue;
-      return cast<DILocation>(A);
-    }
-  }
-
-  return {};
-}
-
-static DebugLoc findTransformationDebugLoc(MDNode *LoopMD, StringRef Name) {
-  // First find dedicated transformation location
-  // (such as the location of #pragma clang loop)
-  MDNode *MD = findOptionMDForLoopID(LoopMD, Name);
-  if (DebugLoc K = findFirstDebugLoc(MD))
-    return K;
-
-  // Otherwise, fall back to the location of the loop itself
-  return findFirstDebugLoc(LoopMD);
-}
-
 /// Apply full or partial unrolling.
 static isl::schedule applyLoopUnroll(MDNode *LoopMD,
                                      isl::schedule_node BandToUnroll) {
@@ -2637,13 +2620,17 @@
 
 static isl::schedule applyLoopFission(MDNode *LoopMD,
                                       isl::schedule_node BandToFission) {
-<<<<<<< HEAD
   // TODO: Make it possible to selectively fission substatements.
   // TODO: Apply followup loop properties.
   // TODO: Instead of fission every statement, find the maximum set that does
   // not cause a dependency violation.
   return applyMaxFission(BandToFission);
-=======
+}
+
+
+
+static isl::schedule applyLoopFission(MDNode *LoopMD,
+                                      isl::schedule_node BandToFission) {
   SmallVector<uint64_t, 4> SplitPos;
   auto SplitsMD = findOptionMDForLoopID(LoopMD, "llvm.loop.fission.split_at");
   if (SplitsMD)
@@ -2733,7 +2720,6 @@
   }
 
   return applyLoopFuseGroup(ParentBand, FuseGroup);
->>>>>>> 3c1d4ff8
 }
 
 // Return the properties from a LoopID. Scalar properties are ignored.
@@ -2754,10 +2740,7 @@
   BaseTy &getBase() { return *this; }
   const BaseTy &getBase() const { return *this; }
 
-<<<<<<< HEAD
-=======
   llvm::Function *F;
->>>>>>> 3c1d4ff8
   polly::Scop *S;
   const Dependences *D;
   OptimizationRemarkEmitter *ORE;
@@ -2819,17 +2802,6 @@
   }
 
 public:
-<<<<<<< HEAD
-  SearchTransformVisitor(polly::Scop *S, const Dependences *D,
-                         OptimizationRemarkEmitter *ORE)
-      : S(S), D(D), ORE(ORE) {}
-
-  static isl::schedule applyOneTransformation(polly::Scop *S,
-                                              const Dependences *D,
-                                              OptimizationRemarkEmitter *ORE,
-                                              const isl::schedule &Sched) {
-    SearchTransformVisitor Transformer(S, D, ORE);
-=======
   SearchTransformVisitor(llvm::Function *F, polly::Scop *S,
                          const Dependences *D, OptimizationRemarkEmitter *ORE)
       : F(F), S(S), D(D), ORE(ORE) {}
@@ -2839,7 +2811,6 @@
                                               OptimizationRemarkEmitter *ORE,
                                               const isl::schedule &Sched) {
     SearchTransformVisitor Transformer(F, S, D, ORE);
->>>>>>> 3c1d4ff8
     Transformer.visit(Sched);
     return Transformer.Result;
   }
@@ -2972,7 +2943,6 @@
         Result = applyLoopUnroll(LoopMD, Band);
         if (!Result.is_null())
           return;
-<<<<<<< HEAD
       } else if (AttrName == "llvm.loop.distribute.enable") {
         Result = applyLoopFission(LoopMD, Band);
         if (!Result.is_null())
@@ -2980,16 +2950,6 @@
               LoopMD, CodeRegion, Band, "llvm.loop.distribute.loc",
               "llvm.loop.distribute.", "FailedRequestedFission",
               "loop fission/distribution");
-        if (!Result.is_null())
-          return;
-=======
-      } else if (AttrName == "llvm.loop.unroll_and_jam.enable") {
-        // TODO: Read argument (0 to disable)
-        Result = applyLoopUnrollAndJam(LoopMD, Band);
-        checkDependencyViolation(
-            LoopMD, CodeRegion, Band, "llvm.loop.unroll_and_jam.loc",
-            "llvm.loop.unroll_and_jam.", "FailedRequestedUnrollAndJam",
-            "unroll-and-jam");
         if (!Result.is_null())
           return;
       } else if (AttrName == "llvm.data.pack.enable") {
@@ -3059,7 +3019,6 @@
               "FailedRequestedFusion", "loop fusion");
         if (!Result.is_null())
           return;
->>>>>>> 3c1d4ff8
       }
 
       // not a loop transformation; look for next property
@@ -3080,21 +3039,10 @@
                                   OptimizationRemarkEmitter *ORE) {
   Function &F = S->getFunction();
 
-<<<<<<< HEAD
-isl::schedule
-polly::applyManualTransformations(Scop *S, isl::schedule Sched,
-                                  const Dependences &D,
-                                  OptimizationRemarkEmitter *ORE) {
-  // Search the loop nest for transformations until fixpoint.
-  while (true) {
-    isl::schedule Result =
-        SearchTransformVisitor::applyOneTransformation(S, &D, ORE, Sched);
-=======
   // Search the loop nest for transformations until fixpoint.
   while (true) {
     isl::schedule Result =
         SearchTransformVisitor::applyOneTransformation(&F, S, &D, ORE, Sched);
->>>>>>> 3c1d4ff8
     if (Result.is_null()) {
       // No (more) transformation has been found.
       break;
