//===- Schedule.cpp - Calculate an optimized schedule ---------------------===//
//
// Part of the LLVM Project, under the Apache License v2.0 with LLVM Exceptions.
// See https://llvm.org/LICENSE.txt for license information.
// SPDX-License-Identifier: Apache-2.0 WITH LLVM-exception
//
//===----------------------------------------------------------------------===//
//
// This pass generates an entirely new schedule tree from the data dependences
// and iteration domains. The new schedule tree is computed in two steps:
//
// 1) The isl scheduling optimizer is run
//
// The isl scheduling optimizer creates a new schedule tree that maximizes
// parallelism and tileability and minimizes data-dependence distances. The
// algorithm used is a modified version of the ``Pluto'' algorithm:
//
//   U. Bondhugula, A. Hartono, J. Ramanujam, and P. Sadayappan.
//   A Practical Automatic Polyhedral Parallelizer and Locality Optimizer.
//   In Proceedings of the 2008 ACM SIGPLAN Conference On Programming Language
//   Design and Implementation, PLDI ’08, pages 101–113. ACM, 2008.
//
// 2) A set of post-scheduling transformations is applied on the schedule tree.
//
// These optimizations include:
//
//  - Tiling of the innermost tilable bands
//  - Prevectorization - The choice of a possible outer loop that is strip-mined
//                       to the innermost level to enable inner-loop
//                       vectorization.
//  - Some optimizations for spatial locality are also planned.
//
// For a detailed description of the schedule tree itself please see section 6
// of:
//
// Polyhedral AST generation is more than scanning polyhedra
// Tobias Grosser, Sven Verdoolaege, Albert Cohen
// ACM Transactions on Programming Languages and Systems (TOPLAS),
// 37(4), July 2015
// http://www.grosser.es/#pub-polyhedral-AST-generation
//
// This publication also contains a detailed discussion of the different options
// for polyhedral loop unrolling, full/partial tile separation and other uses
// of the schedule tree.
//
//===----------------------------------------------------------------------===//

#include "polly/ScheduleOptimizer.h"
#include "polly/CodeGen/CodeGeneration.h"
#include "polly/DependenceInfo.h"
#include "polly/LinkAllPasses.h"
#include "polly/ManualOptimizer.h"
#include "polly/Options.h"
#include "polly/ScheduleTreeTransform.h"
#include "polly/ScopInfo.h"
#include "polly/ScopPass.h"
#include "polly/Simplify.h"
#include "polly/Support/ISLOStream.h"
<<<<<<< HEAD
#include "llvm/ADT/Sequence.h"
=======
#include "polly/Support/ISLTools.h"
#include "llvm/ADT/STLExtras.h"
>>>>>>> 268fbecb
#include "llvm/ADT/Statistic.h"
#include "llvm/Analysis/OptimizationRemarkEmitter.h"
#include "llvm/Analysis/TargetTransformInfo.h"
#include "llvm/IR/Function.h"
#include "llvm/InitializePasses.h"
#include "llvm/Support/CommandLine.h"
#include "llvm/Support/Debug.h"
#include "llvm/Support/raw_ostream.h"
#include "llvm/Transforms/Utils/LoopUtils.h"
#include "isl/ctx.h"
#include "isl/options.h"
#include "isl/printer.h"
#include "isl/schedule.h"
#include "isl/schedule_node.h"
#include "isl/union_map.h"
#include "isl/union_set.h"
#include <algorithm>
#include <cassert>
#include <cmath>
#include <cstdint>
#include <cstdlib>
#include <string>
#include <tuple>
#include <vector>

using namespace llvm;
using namespace polly;

#define DEBUG_TYPE "polly-opt-isl"

static cl::opt<std::string>
    OptimizeDeps("polly-opt-optimize-only",
                 cl::desc("Only a certain kind of dependences (all/raw)"),
                 cl::Hidden, cl::init("all"), cl::ZeroOrMore,
                 cl::cat(PollyCategory));

static cl::opt<std::string>
    SimplifyDeps("polly-opt-simplify-deps",
                 cl::desc("Dependences should be simplified (yes/no)"),
                 cl::Hidden, cl::init("yes"), cl::ZeroOrMore,
                 cl::cat(PollyCategory));

static cl::opt<int> MaxConstantTerm(
    "polly-opt-max-constant-term",
    cl::desc("The maximal constant term allowed (-1 is unlimited)"), cl::Hidden,
    cl::init(20), cl::ZeroOrMore, cl::cat(PollyCategory));

static cl::opt<int> MaxCoefficient(
    "polly-opt-max-coefficient",
    cl::desc("The maximal coefficient allowed (-1 is unlimited)"), cl::Hidden,
    cl::init(20), cl::ZeroOrMore, cl::cat(PollyCategory));

static cl::opt<std::string> FusionStrategy(
    "polly-opt-fusion", cl::desc("The fusion strategy to choose (min/max)"),
    cl::Hidden, cl::init("min"), cl::ZeroOrMore, cl::cat(PollyCategory));

static cl::opt<std::string>
    MaximizeBandDepth("polly-opt-maximize-bands",
                      cl::desc("Maximize the band depth (yes/no)"), cl::Hidden,
                      cl::init("yes"), cl::ZeroOrMore, cl::cat(PollyCategory));

static cl::opt<std::string> OuterCoincidence(
    "polly-opt-outer-coincidence",
    cl::desc("Try to construct schedules where the outer member of each band "
             "satisfies the coincidence constraints (yes/no)"),
    cl::Hidden, cl::init("no"), cl::ZeroOrMore, cl::cat(PollyCategory));

static cl::opt<int> PrevectorWidth(
    "polly-prevect-width",
    cl::desc(
        "The number of loop iterations to strip-mine for pre-vectorization"),
    cl::Hidden, cl::init(4), cl::ZeroOrMore, cl::cat(PollyCategory));

static cl::opt<bool> FirstLevelTiling("polly-tiling",
                                      cl::desc("Enable loop tiling"),
                                      cl::init(true), cl::ZeroOrMore,
                                      cl::cat(PollyCategory));

static cl::opt<int> LatencyVectorFma(
    "polly-target-latency-vector-fma",
    cl::desc("The minimal number of cycles between issuing two "
             "dependent consecutive vector fused multiply-add "
             "instructions."),
    cl::Hidden, cl::init(8), cl::ZeroOrMore, cl::cat(PollyCategory));

static cl::opt<int> ThroughputVectorFma(
    "polly-target-throughput-vector-fma",
    cl::desc("A throughput of the processor floating-point arithmetic units "
             "expressed in the number of vector fused multiply-add "
             "instructions per clock cycle."),
    cl::Hidden, cl::init(1), cl::ZeroOrMore, cl::cat(PollyCategory));

// This option, along with --polly-target-2nd-cache-level-associativity,
// --polly-target-1st-cache-level-size, and --polly-target-2st-cache-level-size
// represent the parameters of the target cache, which do not have typical
// values that can be used by default. However, to apply the pattern matching
// optimizations, we use the values of the parameters of Intel Core i7-3820
// SandyBridge in case the parameters are not specified or not provided by the
// TargetTransformInfo.
static cl::opt<int> FirstCacheLevelAssociativity(
    "polly-target-1st-cache-level-associativity",
    cl::desc("The associativity of the first cache level."), cl::Hidden,
    cl::init(-1), cl::ZeroOrMore, cl::cat(PollyCategory));

static cl::opt<int> FirstCacheLevelDefaultAssociativity(
    "polly-target-1st-cache-level-default-associativity",
    cl::desc("The default associativity of the first cache level"
             " (if not enough were provided by the TargetTransformInfo)."),
    cl::Hidden, cl::init(8), cl::ZeroOrMore, cl::cat(PollyCategory));

static cl::opt<int> SecondCacheLevelAssociativity(
    "polly-target-2nd-cache-level-associativity",
    cl::desc("The associativity of the second cache level."), cl::Hidden,
    cl::init(-1), cl::ZeroOrMore, cl::cat(PollyCategory));

static cl::opt<int> SecondCacheLevelDefaultAssociativity(
    "polly-target-2nd-cache-level-default-associativity",
    cl::desc("The default associativity of the second cache level"
             " (if not enough were provided by the TargetTransformInfo)."),
    cl::Hidden, cl::init(8), cl::ZeroOrMore, cl::cat(PollyCategory));

static cl::opt<int> FirstCacheLevelSize(
    "polly-target-1st-cache-level-size",
    cl::desc("The size of the first cache level specified in bytes."),
    cl::Hidden, cl::init(-1), cl::ZeroOrMore, cl::cat(PollyCategory));

static cl::opt<int> FirstCacheLevelDefaultSize(
    "polly-target-1st-cache-level-default-size",
    cl::desc("The default size of the first cache level specified in bytes"
             " (if not enough were provided by the TargetTransformInfo)."),
    cl::Hidden, cl::init(32768), cl::ZeroOrMore, cl::cat(PollyCategory));

static cl::opt<int> SecondCacheLevelSize(
    "polly-target-2nd-cache-level-size",
    cl::desc("The size of the second level specified in bytes."), cl::Hidden,
    cl::init(-1), cl::ZeroOrMore, cl::cat(PollyCategory));

static cl::opt<int> SecondCacheLevelDefaultSize(
    "polly-target-2nd-cache-level-default-size",
    cl::desc("The default size of the second cache level specified in bytes"
             " (if not enough were provided by the TargetTransformInfo)."),
    cl::Hidden, cl::init(262144), cl::ZeroOrMore, cl::cat(PollyCategory));

static cl::opt<int> VectorRegisterBitwidth(
    "polly-target-vector-register-bitwidth",
    cl::desc("The size in bits of a vector register (if not set, this "
             "information is taken from LLVM's target information."),
    cl::Hidden, cl::init(-1), cl::ZeroOrMore, cl::cat(PollyCategory));

static cl::opt<int> FirstLevelDefaultTileSize(
    "polly-default-tile-size",
    cl::desc("The default tile size (if not enough were provided by"
             " --polly-tile-sizes)"),
    cl::Hidden, cl::init(32), cl::ZeroOrMore, cl::cat(PollyCategory));

static cl::list<int>
    FirstLevelTileSizes("polly-tile-sizes",
                        cl::desc("A tile size for each loop dimension, filled "
                                 "with --polly-default-tile-size"),
                        cl::Hidden, cl::ZeroOrMore, cl::CommaSeparated,
                        cl::cat(PollyCategory));

static cl::opt<bool>
    SecondLevelTiling("polly-2nd-level-tiling",
                      cl::desc("Enable a 2nd level loop of loop tiling"),
                      cl::init(false), cl::ZeroOrMore, cl::cat(PollyCategory));

static cl::opt<int> SecondLevelDefaultTileSize(
    "polly-2nd-level-default-tile-size",
    cl::desc("The default 2nd-level tile size (if not enough were provided by"
             " --polly-2nd-level-tile-sizes)"),
    cl::Hidden, cl::init(16), cl::ZeroOrMore, cl::cat(PollyCategory));

static cl::list<int>
    SecondLevelTileSizes("polly-2nd-level-tile-sizes",
                         cl::desc("A tile size for each loop dimension, filled "
                                  "with --polly-default-tile-size"),
                         cl::Hidden, cl::ZeroOrMore, cl::CommaSeparated,
                         cl::cat(PollyCategory));

static cl::opt<bool> RegisterTiling("polly-register-tiling",
                                    cl::desc("Enable register tiling"),
                                    cl::init(false), cl::ZeroOrMore,
                                    cl::cat(PollyCategory));

static cl::opt<int> RegisterDefaultTileSize(
    "polly-register-tiling-default-tile-size",
    cl::desc("The default register tile size (if not enough were provided by"
             " --polly-register-tile-sizes)"),
    cl::Hidden, cl::init(2), cl::ZeroOrMore, cl::cat(PollyCategory));

static cl::opt<int> PollyPatternMatchingNcQuotient(
    "polly-pattern-matching-nc-quotient",
    cl::desc("Quotient that is obtained by dividing Nc, the parameter of the"
             "macro-kernel, by Nr, the parameter of the micro-kernel"),
    cl::Hidden, cl::init(256), cl::ZeroOrMore, cl::cat(PollyCategory));

static cl::list<int>
    RegisterTileSizes("polly-register-tile-sizes",
                      cl::desc("A tile size for each loop dimension, filled "
                               "with --polly-register-tile-size"),
                      cl::Hidden, cl::ZeroOrMore, cl::CommaSeparated,
                      cl::cat(PollyCategory));

static cl::opt<bool> Reschedule(
    "polly-reschedule",
    cl::desc(
        "Optimize SCoPs using ISL (unless a pragma transformation is applied)"),
    cl::init(true), cl::ZeroOrMore, cl::cat(PollyCategory));

static cl::opt<bool>
    Postopts("polly-postopts",
             cl::desc("Perform post-rescheduling opts such as tiling (unless a "
                      "pragma transformation is applied)"),
             cl::init(true), cl::ZeroOrMore, cl::cat(PollyCategory));

static cl::opt<bool>
    PMBasedOpts("polly-pattern-matching-based-opts",
                cl::desc("Perform optimizations based on pattern matching"),
                cl::init(true), cl::ZeroOrMore, cl::cat(PollyCategory));

static cl::opt<bool>
    PragmaBasedOpts("polly-pragma-based-opts",
                    cl::desc("Apply pragma transformations instead heuristics "
                             "(if any pragma is present)"),
                    cl::init(true), cl::ZeroOrMore, cl::cat(PollyCategory));

static cl::opt<bool> OptimizedScops(
    "polly-optimized-scops",
    cl::desc("Polly - Dump polyhedral description of Scops optimized with "
             "the isl scheduling optimizer and the set of post-scheduling "
             "transformations is applied on the schedule tree"),
    cl::init(false), cl::ZeroOrMore, cl::cat(PollyCategory));

STATISTIC(ScopsProcessed, "Number of scops processed");
STATISTIC(ScopsRescheduled, "Number of scops rescheduled");
STATISTIC(ScopsOptimized, "Number of scops optimized");

STATISTIC(NumAffineLoopsOptimized, "Number of affine loops optimized");
STATISTIC(NumBoxedLoopsOptimized, "Number of boxed loops optimized");

#define THREE_STATISTICS(VARNAME, DESC)                                        \
  static Statistic VARNAME[3] = {                                              \
      {DEBUG_TYPE, #VARNAME "0", DESC " (original)"},                          \
      {DEBUG_TYPE, #VARNAME "1", DESC " (after scheduler)"},                   \
      {DEBUG_TYPE, #VARNAME "2", DESC " (after optimizer)"}}

THREE_STATISTICS(NumBands, "Number of bands");
THREE_STATISTICS(NumBandMembers, "Number of band members");
THREE_STATISTICS(NumCoincident, "Number of coincident band members");
THREE_STATISTICS(NumPermutable, "Number of permutable bands");
THREE_STATISTICS(NumFilters, "Number of filter nodes");
THREE_STATISTICS(NumExtension, "Number of extension nodes");

STATISTIC(FirstLevelTileOpts, "Number of first level tiling applied");
STATISTIC(SecondLevelTileOpts, "Number of second level tiling applied");
STATISTIC(RegisterTileOpts, "Number of register tiling applied");
STATISTIC(PrevectOpts, "Number of strip-mining for prevectorization applied");
STATISTIC(MatMulOpts,
          "Number of matrix multiplication patterns detected and optimized");

namespace {
/// Parameters of the micro kernel.
///
/// Parameters, which determine sizes of rank-1 (i.e., outer product) update
/// used in the optimized matrix multiplication.
struct MicroKernelParamsTy {
  int Mr;
  int Nr;
};

/// Parameters of the macro kernel.
///
/// Parameters, which determine sizes of blocks of partitioned matrices
/// used in the optimized matrix multiplication.
struct MacroKernelParamsTy {
  int Mc;
  int Nc;
  int Kc;
};

/// Additional parameters of the schedule optimizer.
///
/// Target Transform Info and the SCoP dependencies used by the schedule
/// optimizer.
struct OptimizerAdditionalInfoTy {
  const llvm::TargetTransformInfo *TTI;
  const Dependences *D;
};

/// Parameters of the matrix multiplication operands.
///
/// Parameters, which describe access relations that represent operands of the
/// matrix multiplication.
struct MatMulInfoTy {
  MemoryAccess *A = nullptr;
  MemoryAccess *B = nullptr;
  MemoryAccess *ReadFromC = nullptr;
  MemoryAccess *WriteToC = nullptr;
  int i = -1;
  int j = -1;
  int k = -1;
};

class ScheduleTreeOptimizer {
public:
  /// Apply schedule tree transformations.
  ///
  /// This function takes an (possibly already optimized) schedule tree and
  /// applies a set of additional optimizations on the schedule tree. The
  /// transformations applied include:
  ///
  ///   - Tiling
  ///   - Prevectorization
  ///
  /// @param Schedule The schedule object the transformations will be applied
  ///                 to.
  /// @param OAI      Target Transform Info and the SCoP dependencies.
  /// @returns        The transformed schedule.
  static isl::schedule
  optimizeSchedule(isl::schedule Schedule,
                   const OptimizerAdditionalInfoTy *OAI = nullptr);

  /// Apply schedule tree transformations.
  ///
  /// This function takes a node in an (possibly already optimized) schedule
  /// tree and applies a set of additional optimizations on this schedule tree
  /// node and its descendants. The transformations applied include:
  ///
  ///   - Tiling
  ///   - Prevectorization
  ///
  /// @param Node The schedule object post-transformations will be applied to.
  /// @param OAI  Target Transform Info and the SCoP dependencies.
  /// @returns    The transformed schedule.
  static isl::schedule_node
  optimizeScheduleNode(isl::schedule_node Node,
                       const OptimizerAdditionalInfoTy *OAI = nullptr);

  /// Decide if the @p NewSchedule is profitable for @p S.
  ///
  /// @param S           The SCoP we optimize.
  /// @param NewSchedule The new schedule we computed.
  ///
  /// @return True, if we believe @p NewSchedule is an improvement for @p S.
  static bool isProfitableSchedule(polly::Scop &S, isl::schedule NewSchedule);

  /// Isolate a set of partial tile prefixes.
  ///
  /// This set should ensure that it contains only partial tile prefixes that
  /// have exactly VectorWidth iterations.
  ///
  /// @param Node A schedule node band, which is a parent of a band node,
  ///             that contains a vector loop.
  /// @return Modified isl_schedule_node.
  static isl::schedule_node isolateFullPartialTiles(isl::schedule_node Node,
                                                    int VectorWidth);

private:
  /// Tile a schedule node.
  ///
  /// @param Node            The node to tile.
  /// @param Identifier      An name that identifies this kind of tiling and
  ///                        that is used to mark the tiled loops in the
  ///                        generated AST.
  /// @param TileSizes       A vector of tile sizes that should be used for
  ///                        tiling.
  /// @param DefaultTileSize A default tile size that is used for dimensions
  ///                        that are not covered by the TileSizes vector.
  static isl::schedule_node tileNode(isl::schedule_node Node,
                                     const char *Identifier,
                                     llvm::ArrayRef<int> TileSizes,
                                     int DefaultTileSize);

  /// Tile a schedule node and unroll point loops.
  ///
  /// @param Node            The node to register tile.
  /// @param TileSizes       A vector of tile sizes that should be used for
  ///                        tiling.
  /// @param DefaultTileSize A default tile size that is used for dimensions
  static isl::schedule_node applyRegisterTiling(isl::schedule_node Node,
                                                llvm::ArrayRef<int> TileSizes,
                                                int DefaultTileSize);

  /// Apply the BLIS matmul optimization pattern.
  ///
  /// Make the loops containing the matrix multiplication be the innermost
  /// loops and apply the BLIS matmul optimization pattern. BLIS implements
  /// gemm as three nested loops around a macro-kernel, plus two packing
  /// routines. The macro-kernel is implemented in terms of two additional
  /// loops around a micro-kernel. The micro-kernel is a loop around a rank-1
  /// (i.e., outer product) update.
  ///
  /// For a detailed description please see [1].
  ///
  /// The order of the loops defines the data reused in the BLIS implementation
  /// of gemm ([1]). In particular, elements of the matrix B, the second
  /// operand of matrix multiplication, are reused between iterations of the
  /// innermost loop. To keep the reused data in cache, only elements of matrix
  /// A, the first operand of matrix multiplication, should be evicted during
  /// an iteration of the innermost loop. To provide such a cache replacement
  /// policy, elements of the matrix A can, in particular, be loaded first and,
  /// consequently, be least-recently-used.
  ///
  /// In our case matrices are stored in row-major order instead of
  /// column-major order used in the BLIS implementation ([1]). It affects only
  /// on the form of the BLIS micro kernel and the computation of its
  /// parameters. In particular, reused elements of the matrix B are
  /// successively multiplied by specific elements of the matrix A.
  ///
  /// Refs.:
  /// [1] - Analytical Modeling is Enough for High Performance BLIS
  /// Tze Meng Low, Francisco D Igual, Tyler M Smith, Enrique S Quintana-Orti
  /// Technical Report, 2014
  /// http://www.cs.utexas.edu/users/flame/pubs/TOMS-BLIS-Analytical.pdf
  ///
  /// @see ScheduleTreeOptimizer::createMicroKernel
  /// @see ScheduleTreeOptimizer::createMacroKernel
  /// @see getMicroKernelParams
  /// @see getMacroKernelParams
  ///
  /// TODO: Implement the packing transformation.
  ///
  /// @param Node The node that contains a band to be optimized. The node
  ///             is required to successfully pass
  ///             ScheduleTreeOptimizer::isMatrMultPattern.
  /// @param TTI  Target Transform Info.
  /// @param MMI  Parameters of the matrix multiplication operands.
  /// @returns    The transformed schedule.
  static isl::schedule_node
  optimizeMatMulPattern(isl::schedule_node Node,
                        const llvm::TargetTransformInfo *TTI,
                        MatMulInfoTy &MMI);

  /// Check if this node is a band node we want to tile.
  ///
  /// We look for innermost band nodes where individual dimensions are marked as
  /// permutable.
  ///
  /// @param Node The node to check.
  static bool isTileableBandNode(isl::schedule_node Node);

  /// Pre-vectorizes one scheduling dimension of a schedule band.
  ///
  /// prevectSchedBand splits out the dimension DimToVectorize, tiles it and
  /// sinks the resulting point loop.
  ///
  /// Example (DimToVectorize=0, VectorWidth=4):
  ///
  /// | Before transformation:
  /// |
  /// | A[i,j] -> [i,j]
  /// |
  /// | for (i = 0; i < 128; i++)
  /// |    for (j = 0; j < 128; j++)
  /// |      A(i,j);
  ///
  /// | After transformation:
  /// |
  /// | for (it = 0; it < 32; it+=1)
  /// |    for (j = 0; j < 128; j++)
  /// |      for (ip = 0; ip <= 3; ip++)
  /// |        A(4 * it + ip,j);
  ///
  /// The goal of this transformation is to create a trivially vectorizable
  /// loop.  This means a parallel loop at the innermost level that has a
  /// constant number of iterations corresponding to the target vector width.
  ///
  /// This transformation creates a loop at the innermost level. The loop has
  /// a constant number of iterations, if the number of loop iterations at
  /// DimToVectorize can be divided by VectorWidth. The default VectorWidth is
  /// currently constant and not yet target specific. This function does not
  /// reason about parallelism.
  static isl::schedule_node prevectSchedBand(isl::schedule_node Node,
                                             unsigned DimToVectorize,
                                             int VectorWidth);

  /// Apply additional optimizations on the bands in the schedule tree.
  ///
  /// We are looking for an innermost band node and apply the following
  /// transformations:
  ///
  ///  - Tile the band
  ///      - if the band is tileable
  ///      - if the band has more than one loop dimension
  ///
  ///  - Prevectorize the schedule of the band (or the point loop in case of
  ///    tiling).
  ///      - if vectorization is enabled
  ///
  /// @param Node The schedule node to (possibly) optimize.
  /// @param User A pointer to forward some use information
  ///        (currently unused).
  static isl_schedule_node *optimizeBand(isl_schedule_node *Node, void *User);

  /// Apply additional optimizations on the bands in the schedule tree.
  ///
  /// We apply the following
  /// transformations:
  ///
  ///  - Tile the band
  ///  - Prevectorize the schedule of the band (or the point loop in case of
  ///    tiling).
  ///      - if vectorization is enabled
  ///
  /// @param Node The schedule node to (possibly) optimize.
  /// @param User A pointer to forward some use information
  ///        (currently unused).
  static isl::schedule_node standardBandOpts(isl::schedule_node Node,
                                             void *User);

  /// Check if this node contains a partial schedule that could
  ///        probably be optimized with analytical modeling.
  ///
  /// isMatrMultPattern tries to determine whether the following conditions
  /// are true:
  /// 1. the partial schedule contains only one statement.
  /// 2. there are exactly three input dimensions.
  /// 3. all memory accesses of the statement will have stride 0 or 1, if we
  ///    interchange loops (switch the variable used in the inner loop to
  ///    the outer loop).
  /// 4. all memory accesses of the statement except from the last one, are
  ///    read memory access and the last one is write memory access.
  /// 5. all subscripts of the last memory access of the statement don't
  ///    contain the variable used in the inner loop.
  /// If this is the case, we could try to use an approach that is similar to
  /// the one used to get close-to-peak performance of matrix multiplications.
  ///
  /// @param Node The node to check.
  /// @param D    The SCoP dependencies.
  /// @param MMI  Parameters of the matrix multiplication operands.
  static bool isMatrMultPattern(isl::schedule_node Node,
                                const polly::Dependences *D, MatMulInfoTy &MMI);

  /// Create the BLIS macro-kernel.
  ///
  /// We create the BLIS macro-kernel by applying a combination of tiling
  /// of dimensions of the band node and interchanging of two innermost
  /// modified dimensions. The values of of MacroKernelParams's fields are used
  /// as tile sizes.
  ///
  /// @param Node The schedule node to be modified.
  /// @param MacroKernelParams Parameters of the macro kernel
  ///                          to be used as tile sizes.
  static isl::schedule_node
  createMacroKernel(isl::schedule_node Node,
                    MacroKernelParamsTy MacroKernelParams);

  /// Create the BLIS macro-kernel.
  ///
  /// We create the BLIS macro-kernel by applying a combination of tiling
  /// of dimensions of the band node and interchanging of two innermost
  /// modified dimensions. The values passed in MicroKernelParam are used
  /// as tile sizes.
  ///
  /// @param Node The schedule node to be modified.
  /// @param MicroKernelParams Parameters of the micro kernel
  ///                          to be used as tile sizes.
  /// @see MicroKernelParamsTy
  static isl::schedule_node
  createMicroKernel(isl::schedule_node Node,
                    MicroKernelParamsTy MicroKernelParams);
};

/// Create an isl::union_set, which describes the isolate option based on
/// IsolateDomain.
///
/// @param IsolateDomain An isl::set whose @p OutDimsNum last dimensions should
///                      belong to the current band node.
/// @param OutDimsNum    A number of dimensions that should belong to
///                      the current band node.
static isl::union_set getIsolateOptions(isl::set IsolateDomain,
                                        isl_size OutDimsNum) {
  isl_size Dims = IsolateDomain.dim(isl::dim::set);
  assert(OutDimsNum <= Dims &&
         "The isl::set IsolateDomain is used to describe the range of schedule "
         "dimensions values, which should be isolated. Consequently, the "
         "number of its dimensions should be greater than or equal to the "
         "number of the schedule dimensions.");
  isl::map IsolateRelation = isl::map::from_domain(IsolateDomain);
  IsolateRelation = IsolateRelation.move_dims(isl::dim::out, 0, isl::dim::in,
                                              Dims - OutDimsNum, OutDimsNum);
  isl::set IsolateOption = IsolateRelation.wrap();
  isl::id Id = isl::id::alloc(IsolateOption.get_ctx(), "isolate", nullptr);
  IsolateOption = IsolateOption.set_tuple_id(Id);
  return isl::union_set(IsolateOption);
}

/// Create an isl::union_set, which describes the specified option for the
/// dimension of the current node.
///
/// @param Ctx    An isl::ctx, which is used to create the isl::union_set.
/// @param Option The name of the option.
isl::union_set getDimOptions(isl::ctx Ctx, const char *Option) {
  isl::space Space(Ctx, 0, 1);
  auto DimOption = isl::set::universe(Space);
  auto Id = isl::id::alloc(Ctx, Option, nullptr);
  DimOption = DimOption.set_tuple_id(Id);
  return isl::union_set(DimOption);
}

/// Create an isl::union_set, which describes the option of the form
/// [isolate[] -> unroll[x]].
///
/// @param Ctx An isl::ctx, which is used to create the isl::union_set.
static isl::union_set getUnrollIsolatedSetOptions(isl::ctx Ctx) {
  isl::space Space = isl::space(Ctx, 0, 0, 1);
  isl::map UnrollIsolatedSetOption = isl::map::universe(Space);
  isl::id DimInId = isl::id::alloc(Ctx, "isolate", nullptr);
  isl::id DimOutId = isl::id::alloc(Ctx, "unroll", nullptr);
  UnrollIsolatedSetOption =
      UnrollIsolatedSetOption.set_tuple_id(isl::dim::in, DimInId);
  UnrollIsolatedSetOption =
      UnrollIsolatedSetOption.set_tuple_id(isl::dim::out, DimOutId);
  return UnrollIsolatedSetOption.wrap();
}

/// Make the last dimension of Set to take values from 0 to VectorWidth - 1.
///
/// @param Set         A set, which should be modified.
/// @param VectorWidth A parameter, which determines the constraint.
static isl::set addExtentConstraints(isl::set Set, int VectorWidth) {
  unsigned Dims = Set.dim(isl::dim::set);
  isl::space Space = Set.get_space();
  isl::local_space LocalSpace = isl::local_space(Space);
  isl::constraint ExtConstr = isl::constraint::alloc_inequality(LocalSpace);
  ExtConstr = ExtConstr.set_constant_si(0);
  ExtConstr = ExtConstr.set_coefficient_si(isl::dim::set, Dims - 1, 1);
  Set = Set.add_constraint(ExtConstr);
  ExtConstr = isl::constraint::alloc_inequality(LocalSpace);
  ExtConstr = ExtConstr.set_constant_si(VectorWidth - 1);
  ExtConstr = ExtConstr.set_coefficient_si(isl::dim::set, Dims - 1, -1);
  return Set.add_constraint(ExtConstr);
}
} // namespace

isl::set polly::getPartialTilePrefixes(isl::set ScheduleRange,
                                       int VectorWidth) {
  isl_size Dims = ScheduleRange.dim(isl::dim::set);
  isl::set LoopPrefixes =
      ScheduleRange.drop_constraints_involving_dims(isl::dim::set, Dims - 1, 1);
  auto ExtentPrefixes = addExtentConstraints(LoopPrefixes, VectorWidth);
  isl::set BadPrefixes = ExtentPrefixes.subtract(ScheduleRange);
  BadPrefixes = BadPrefixes.project_out(isl::dim::set, Dims - 1, 1);
  LoopPrefixes = LoopPrefixes.project_out(isl::dim::set, Dims - 1, 1);
  return LoopPrefixes.subtract(BadPrefixes);
}

namespace {
isl::schedule_node
ScheduleTreeOptimizer::isolateFullPartialTiles(isl::schedule_node Node,
                                               int VectorWidth) {
  assert(isl_schedule_node_get_type(Node.get()) == isl_schedule_node_band);
  Node = Node.child(0).child(0);
  isl::union_map SchedRelUMap = Node.get_prefix_schedule_relation();
  isl::union_set ScheduleRangeUSet = SchedRelUMap.range();
  isl::set ScheduleRange{ScheduleRangeUSet};
  isl::set IsolateDomain = getPartialTilePrefixes(ScheduleRange, VectorWidth);
  auto AtomicOption = getDimOptions(IsolateDomain.get_ctx(), "atomic");
  isl::union_set IsolateOption = getIsolateOptions(IsolateDomain, 1);
  Node = Node.parent().parent();
  isl::union_set Options = IsolateOption.unite(AtomicOption);
  Node = Node.band_set_ast_build_options(Options);
  return Node;
}

isl::schedule_node ScheduleTreeOptimizer::prevectSchedBand(
    isl::schedule_node Node, unsigned DimToVectorize, int VectorWidth) {
  assert(isl_schedule_node_get_type(Node.get()) == isl_schedule_node_band);

  auto Space = isl::manage(isl_schedule_node_band_get_space(Node.get()));
  isl_size ScheduleDimensions = Space.dim(isl::dim::set);
  assert((isl_size)DimToVectorize < ScheduleDimensions);

  if (DimToVectorize > 0) {
    Node = isl::manage(
        isl_schedule_node_band_split(Node.release(), DimToVectorize));
    Node = Node.child(0);
  }
  if ((isl_size)DimToVectorize < ScheduleDimensions - 1)
    Node = isl::manage(isl_schedule_node_band_split(Node.release(), 1));
  Space = isl::manage(isl_schedule_node_band_get_space(Node.get()));
  auto Sizes = isl::multi_val::zero(Space);
  Sizes = Sizes.set_val(0, isl::val(Node.get_ctx(), VectorWidth));
  Node =
      isl::manage(isl_schedule_node_band_tile(Node.release(), Sizes.release()));
  Node = isolateFullPartialTiles(Node, VectorWidth);
  Node = Node.child(0);
  // Make sure the "trivially vectorizable loop" is not unrolled. Otherwise,
  // we will have troubles to match it in the backend.
  Node = Node.band_set_ast_build_options(
      isl::union_set(Node.get_ctx(), "{ unroll[x]: 1 = 0 }"));
  Node = isl::manage(isl_schedule_node_band_sink(Node.release()));
  Node = Node.child(0);
  if (isl_schedule_node_get_type(Node.get()) == isl_schedule_node_leaf)
    Node = Node.parent();
  auto LoopMarker = isl::id::alloc(Node.get_ctx(), "SIMD", nullptr);
  PrevectOpts++;
  return Node.insert_mark(LoopMarker);
}

isl::schedule_node ScheduleTreeOptimizer::tileNode(isl::schedule_node Node,
                                                   const char *Identifier,
                                                   ArrayRef<int> TileSizes,
                                                   int DefaultTileSize) {
  auto Space = isl::manage(isl_schedule_node_band_get_space(Node.get()));
  auto Dims = Space.dim(isl::dim::set);
  auto Sizes = isl::multi_val::zero(Space);
  std::string IdentifierString(Identifier);
  for (auto i : seq<isl_size>(0, Dims)) {
    auto tileSize =
        i < (isl_size)TileSizes.size() ? TileSizes[i] : DefaultTileSize;
    Sizes = Sizes.set_val(i, isl::val(Node.get_ctx(), tileSize));
  }
  auto TileLoopMarkerStr = IdentifierString + " - Tiles";
  auto TileLoopMarker =
      isl::id::alloc(Node.get_ctx(), TileLoopMarkerStr, nullptr);
  Node = Node.insert_mark(TileLoopMarker);
  Node = Node.child(0);
  Node =
      isl::manage(isl_schedule_node_band_tile(Node.release(), Sizes.release()));
  Node = Node.child(0);
  auto PointLoopMarkerStr = IdentifierString + " - Points";
  auto PointLoopMarker =
      isl::id::alloc(Node.get_ctx(), PointLoopMarkerStr, nullptr);
  Node = Node.insert_mark(PointLoopMarker);
  return Node.child(0);
}

isl::schedule_node ScheduleTreeOptimizer::applyRegisterTiling(
    isl::schedule_node Node, ArrayRef<int> TileSizes, int DefaultTileSize) {
  Node = tileNode(Node, "Register tiling", TileSizes, DefaultTileSize);
  auto Ctx = Node.get_ctx();
  return Node.band_set_ast_build_options(isl::union_set(Ctx, "{unroll[x]}"));
}

static bool isSimpleInnermostBand(const isl::schedule_node &Node) {
  assert(isl_schedule_node_get_type(Node.get()) == isl_schedule_node_band);
  assert(isl_schedule_node_n_children(Node.get()) == 1);

  auto ChildType = isl_schedule_node_get_type(Node.child(0).get());

  if (ChildType == isl_schedule_node_leaf)
    return true;

  if (ChildType != isl_schedule_node_sequence)
    return false;

  auto Sequence = Node.child(0);

  for (int c = 0, nc = isl_schedule_node_n_children(Sequence.get()); c < nc;
       ++c) {
    auto Child = Sequence.child(c);
    if (isl_schedule_node_get_type(Child.get()) != isl_schedule_node_filter)
      return false;
    if (isl_schedule_node_get_type(Child.child(0).get()) !=
        isl_schedule_node_leaf)
      return false;
  }
  return true;
}

bool ScheduleTreeOptimizer::isTileableBandNode(isl::schedule_node Node) {
  if (isl_schedule_node_get_type(Node.get()) != isl_schedule_node_band)
    return false;

  if (isl_schedule_node_n_children(Node.get()) != 1)
    return false;

  if (!isl_schedule_node_band_get_permutable(Node.get()))
    return false;

  auto Space = isl::manage(isl_schedule_node_band_get_space(Node.get()));
  auto Dims = Space.dim(isl::dim::set);

  if (Dims <= 1)
    return false;

  return isSimpleInnermostBand(Node);
}

__isl_give isl::schedule_node
ScheduleTreeOptimizer::standardBandOpts(isl::schedule_node Node, void *User) {
  if (FirstLevelTiling) {
    Node = tileNode(Node, "1st level tiling", FirstLevelTileSizes,
                    FirstLevelDefaultTileSize);
    FirstLevelTileOpts++;
  }

  if (SecondLevelTiling) {
    Node = tileNode(Node, "2nd level tiling", SecondLevelTileSizes,
                    SecondLevelDefaultTileSize);
    SecondLevelTileOpts++;
  }

  if (RegisterTiling) {
    Node =
        applyRegisterTiling(Node, RegisterTileSizes, RegisterDefaultTileSize);
    RegisterTileOpts++;
  }

  if (PollyVectorizerChoice == VECTORIZER_NONE)
    return Node;

  auto Space = isl::manage(isl_schedule_node_band_get_space(Node.get()));
  auto Dims = Space.dim(isl::dim::set);

  for (int i = Dims - 1; i >= 0; i--)
    if (Node.band_member_get_coincident(i)) {
      Node = prevectSchedBand(Node, i, PrevectorWidth);
      break;
    }

  return Node;
}

/// Permute the two dimensions of the isl map.
///
/// Permute @p DstPos and @p SrcPos dimensions of the isl map @p Map that
/// have type @p DimType.
///
/// @param Map     The isl map to be modified.
/// @param DimType The type of the dimensions.
/// @param DstPos  The first dimension.
/// @param SrcPos  The second dimension.
/// @return        The modified map.
isl::map permuteDimensions(isl::map Map, isl::dim DimType, unsigned DstPos,
                           unsigned SrcPos) {
  assert((isl_size)DstPos < Map.dim(DimType) &&
         (isl_size)SrcPos < Map.dim(DimType));
  if (DstPos == SrcPos)
    return Map;
  isl::id DimId;
  if (Map.has_tuple_id(DimType))
    DimId = Map.get_tuple_id(DimType);
  auto FreeDim = DimType == isl::dim::in ? isl::dim::out : isl::dim::in;
  isl::id FreeDimId;
  if (Map.has_tuple_id(FreeDim))
    FreeDimId = Map.get_tuple_id(FreeDim);
  auto MaxDim = std::max(DstPos, SrcPos);
  auto MinDim = std::min(DstPos, SrcPos);
  Map = Map.move_dims(FreeDim, 0, DimType, MaxDim, 1);
  Map = Map.move_dims(FreeDim, 0, DimType, MinDim, 1);
  Map = Map.move_dims(DimType, MinDim, FreeDim, 1, 1);
  Map = Map.move_dims(DimType, MaxDim, FreeDim, 0, 1);
  if (DimId)
    Map = Map.set_tuple_id(DimType, DimId);
  if (FreeDimId)
    Map = Map.set_tuple_id(FreeDim, FreeDimId);
  return Map;
}

/// Check the form of the access relation.
///
/// Check that the access relation @p AccMap has the form M[i][j], where i
/// is a @p FirstPos and j is a @p SecondPos.
///
/// @param AccMap    The access relation to be checked.
/// @param FirstPos  The index of the input dimension that is mapped to
///                  the first output dimension.
/// @param SecondPos The index of the input dimension that is mapped to the
///                  second output dimension.
/// @return          True in case @p AccMap has the expected form and false,
///                  otherwise.
static bool isMatMulOperandAcc(isl::set Domain, isl::map AccMap, int &FirstPos,
                               int &SecondPos) {
  isl::space Space = AccMap.get_space();
  isl::map Universe = isl::map::universe(Space);

  if (Space.dim(isl::dim::out) != 2)
    return false;

  // MatMul has the form:
  // for (i = 0; i < N; i++)
  //   for (j = 0; j < M; j++)
  //     for (k = 0; k < P; k++)
  //       C[i, j] += A[i, k] * B[k, j]
  //
  // Permutation of three outer loops: 3! = 6 possibilities.
  int FirstDims[] = {0, 0, 1, 1, 2, 2};
  int SecondDims[] = {1, 2, 2, 0, 0, 1};
  for (int i = 0; i < 6; i += 1) {
    auto PossibleMatMul =
        Universe.equate(isl::dim::in, FirstDims[i], isl::dim::out, 0)
            .equate(isl::dim::in, SecondDims[i], isl::dim::out, 1);

    AccMap = AccMap.intersect_domain(Domain);
    PossibleMatMul = PossibleMatMul.intersect_domain(Domain);

    // If AccMap spans entire domain (Non-partial write),
    // compute FirstPos and SecondPos.
    // If AccMap != PossibleMatMul here (the two maps have been gisted at
    // this point), it means that the writes are not complete, or in other
    // words, it is a Partial write and Partial writes must be rejected.
    if (AccMap.is_equal(PossibleMatMul)) {
      if (FirstPos != -1 && FirstPos != FirstDims[i])
        continue;
      FirstPos = FirstDims[i];
      if (SecondPos != -1 && SecondPos != SecondDims[i])
        continue;
      SecondPos = SecondDims[i];
      return true;
    }
  }

  return false;
}

/// Does the memory access represent a non-scalar operand of the matrix
/// multiplication.
///
/// Check that the memory access @p MemAccess is the read access to a non-scalar
/// operand of the matrix multiplication or its result.
///
/// @param MemAccess The memory access to be checked.
/// @param MMI       Parameters of the matrix multiplication operands.
/// @return          True in case the memory access represents the read access
///                  to a non-scalar operand of the matrix multiplication and
///                  false, otherwise.
static bool isMatMulNonScalarReadAccess(polly::MemoryAccess *MemAccess,
                                        MatMulInfoTy &MMI) {
  if (!MemAccess->isLatestArrayKind() || !MemAccess->isRead())
    return false;
  auto AccMap = MemAccess->getLatestAccessRelation();
  isl::set StmtDomain = MemAccess->getStatement()->getDomain();
  if (isMatMulOperandAcc(StmtDomain, AccMap, MMI.i, MMI.j) && !MMI.ReadFromC) {
    MMI.ReadFromC = MemAccess;
    return true;
  }
  if (isMatMulOperandAcc(StmtDomain, AccMap, MMI.i, MMI.k) && !MMI.A) {
    MMI.A = MemAccess;
    return true;
  }
  if (isMatMulOperandAcc(StmtDomain, AccMap, MMI.k, MMI.j) && !MMI.B) {
    MMI.B = MemAccess;
    return true;
  }
  return false;
}

/// Check accesses to operands of the matrix multiplication.
///
/// Check that accesses of the SCoP statement, which corresponds to
/// the partial schedule @p PartialSchedule, are scalar in terms of loops
/// containing the matrix multiplication, in case they do not represent
/// accesses to the non-scalar operands of the matrix multiplication or
/// its result.
///
/// @param  PartialSchedule The partial schedule of the SCoP statement.
/// @param  MMI             Parameters of the matrix multiplication operands.
/// @return                 True in case the corresponding SCoP statement
///                         represents matrix multiplication and false,
///                         otherwise.
static bool containsOnlyMatrMultAcc(isl::map PartialSchedule,
                                    MatMulInfoTy &MMI) {
  auto InputDimId = PartialSchedule.get_tuple_id(isl::dim::in);
  auto *Stmt = static_cast<ScopStmt *>(InputDimId.get_user());
  isl_size OutDimNum = PartialSchedule.dim(isl::dim::out);
  assert(OutDimNum > 2 && "In case of the matrix multiplication the loop nest "
                          "and, consequently, the corresponding scheduling "
                          "functions have at least three dimensions.");
  auto MapI =
      permuteDimensions(PartialSchedule, isl::dim::out, MMI.i, OutDimNum - 1);
  auto MapJ =
      permuteDimensions(PartialSchedule, isl::dim::out, MMI.j, OutDimNum - 1);
  auto MapK =
      permuteDimensions(PartialSchedule, isl::dim::out, MMI.k, OutDimNum - 1);

  auto Accesses = getAccessesInOrder(*Stmt);
  for (auto *MemA = Accesses.begin(); MemA != Accesses.end() - 1; MemA++) {
    auto *MemAccessPtr = *MemA;
    if (MemAccessPtr->isLatestArrayKind() && MemAccessPtr != MMI.WriteToC &&
        !isMatMulNonScalarReadAccess(MemAccessPtr, MMI) &&
        !(MemAccessPtr->isStrideZero(MapI)) &&
        MemAccessPtr->isStrideZero(MapJ) && MemAccessPtr->isStrideZero(MapK))
      return false;
  }
  return true;
}

/// Check for dependencies corresponding to the matrix multiplication.
///
/// Check that there is only true dependence of the form
/// S(..., k, ...) -> S(..., k + 1, …), where S is the SCoP statement
/// represented by @p Schedule and k is @p Pos. Such a dependence corresponds
/// to the dependency produced by the matrix multiplication.
///
/// @param  Schedule The schedule of the SCoP statement.
/// @param  D The SCoP dependencies.
/// @param  Pos The parameter to describe an acceptable true dependence.
///             In case it has a negative value, try to determine its
///             acceptable value.
/// @return True in case dependencies correspond to the matrix multiplication
///         and false, otherwise.
static bool containsOnlyMatMulDep(isl::map Schedule, const Dependences *D,
                                  int &Pos) {
  isl::union_map Dep = D->getDependences(Dependences::TYPE_RAW);
  isl::union_map Red = D->getDependences(Dependences::TYPE_RED);
  if (Red)
    Dep = Dep.unite(Red);
  auto DomainSpace = Schedule.get_space().domain();
  auto Space = DomainSpace.map_from_domain_and_range(DomainSpace);
  auto Deltas = Dep.extract_map(Space).deltas();
  isl_size DeltasDimNum = Deltas.dim(isl::dim::set);
  for (int i = 0; i < DeltasDimNum; i++) {
    auto Val = Deltas.plain_get_val_if_fixed(isl::dim::set, i);
    Pos = Pos < 0 && Val.is_one() ? i : Pos;
    if (Val.is_nan() || !(Val.is_zero() || (i == Pos && Val.is_one())))
      return false;
  }
  if (DeltasDimNum == 0 || Pos < 0)
    return false;
  return true;
}

/// Check if the SCoP statement could probably be optimized with analytical
/// modeling.
///
/// containsMatrMult tries to determine whether the following conditions
/// are true:
/// 1. The last memory access modeling an array, MA1, represents writing to
///    memory and has the form S(..., i1, ..., i2, ...) -> M(i1, i2) or
///    S(..., i2, ..., i1, ...) -> M(i1, i2), where S is the SCoP statement
///    under consideration.
/// 2. There is only one loop-carried true dependency, and it has the
///    form S(..., i3, ...) -> S(..., i3 + 1, ...), and there are no
///    loop-carried or anti dependencies.
/// 3. SCoP contains three access relations, MA2, MA3, and MA4 that represent
///    reading from memory and have the form S(..., i3, ...) -> M(i1, i3),
///    S(..., i3, ...) -> M(i3, i2), S(...) -> M(i1, i2), respectively,
///    and all memory accesses of the SCoP that are different from MA1, MA2,
///    MA3, and MA4 have stride 0, if the innermost loop is exchanged with any
///    of loops i1, i2 and i3.
///
/// @param PartialSchedule The PartialSchedule that contains a SCoP statement
///        to check.
/// @D     The SCoP dependencies.
/// @MMI   Parameters of the matrix multiplication operands.
static bool containsMatrMult(isl::map PartialSchedule, const Dependences *D,
                             MatMulInfoTy &MMI) {
  auto InputDimsId = PartialSchedule.get_tuple_id(isl::dim::in);
  auto *Stmt = static_cast<ScopStmt *>(InputDimsId.get_user());
  if (Stmt->size() <= 1)
    return false;

  auto Accesses = getAccessesInOrder(*Stmt);
  for (auto *MemA = Accesses.end() - 1; MemA != Accesses.begin(); MemA--) {
    auto *MemAccessPtr = *MemA;
    if (!MemAccessPtr->isLatestArrayKind())
      continue;
    if (!MemAccessPtr->isWrite())
      return false;
    auto AccMap = MemAccessPtr->getLatestAccessRelation();
    if (!isMatMulOperandAcc(Stmt->getDomain(), AccMap, MMI.i, MMI.j))
      return false;
    MMI.WriteToC = MemAccessPtr;
    break;
  }

  if (!containsOnlyMatMulDep(PartialSchedule, D, MMI.k))
    return false;

  if (!MMI.WriteToC || !containsOnlyMatrMultAcc(PartialSchedule, MMI))
    return false;

  if (!MMI.A || !MMI.B || !MMI.ReadFromC)
    return false;
  return true;
}

/// Permute two dimensions of the band node.
///
/// Permute FirstDim and SecondDim dimensions of the Node.
///
/// @param Node The band node to be modified.
/// @param FirstDim The first dimension to be permuted.
/// @param SecondDim The second dimension to be permuted.
static isl::schedule_node permuteBandNodeDimensions(isl::schedule_node Node,
                                                    unsigned FirstDim,
                                                    unsigned SecondDim) {
  assert(isl_schedule_node_get_type(Node.get()) == isl_schedule_node_band &&
         (unsigned)isl_schedule_node_band_n_member(Node.get()) >
             std::max(FirstDim, SecondDim));
  auto PartialSchedule =
      isl::manage(isl_schedule_node_band_get_partial_schedule(Node.get()));
  auto PartialScheduleFirstDim = PartialSchedule.get_union_pw_aff(FirstDim);
  auto PartialScheduleSecondDim = PartialSchedule.get_union_pw_aff(SecondDim);
  PartialSchedule =
      PartialSchedule.set_union_pw_aff(SecondDim, PartialScheduleFirstDim);
  PartialSchedule =
      PartialSchedule.set_union_pw_aff(FirstDim, PartialScheduleSecondDim);
  Node = isl::manage(isl_schedule_node_delete(Node.release()));
  return Node.insert_partial_schedule(PartialSchedule);
}

isl::schedule_node ScheduleTreeOptimizer::createMicroKernel(
    isl::schedule_node Node, MicroKernelParamsTy MicroKernelParams) {
  LLVM_DEBUG(llvm::dbgs() << "Mr : " << MicroKernelParams.Mr << "\n");
  LLVM_DEBUG(llvm::dbgs() << "Nr : " << MicroKernelParams.Nr << "\n");
  Node = applyRegisterTiling(Node, {MicroKernelParams.Mr, MicroKernelParams.Nr},
                             1);
  Node = Node.parent().parent();
  return permuteBandNodeDimensions(Node, 0, 1).child(0).child(0);
}

isl::schedule_node ScheduleTreeOptimizer::createMacroKernel(
    isl::schedule_node Node, MacroKernelParamsTy MacroKernelParams) {
  assert(isl_schedule_node_get_type(Node.get()) == isl_schedule_node_band);
  if (MacroKernelParams.Mc == 1 && MacroKernelParams.Nc == 1 &&
      MacroKernelParams.Kc == 1)
    return Node;
  int DimOutNum = isl_schedule_node_band_n_member(Node.get());
  std::vector<int> TileSizes(DimOutNum, 1);
  TileSizes[DimOutNum - 3] = MacroKernelParams.Mc;
  TileSizes[DimOutNum - 2] = MacroKernelParams.Nc;
  TileSizes[DimOutNum - 1] = MacroKernelParams.Kc;
  Node = tileNode(Node, "1st level tiling", TileSizes, 1);
  Node = Node.parent().parent();
  Node = permuteBandNodeDimensions(Node, DimOutNum - 2, DimOutNum - 1);
  Node = permuteBandNodeDimensions(Node, DimOutNum - 3, DimOutNum - 1);

  // Mark the outermost loop as parallelizable.
  Node = Node.band_member_set_coincident(0, true);

  return Node.child(0).child(0);
}

/// Get the size of the widest type of the matrix multiplication operands
/// in bytes, including alignment padding.
///
/// @param MMI Parameters of the matrix multiplication operands.
/// @return The size of the widest type of the matrix multiplication operands
///         in bytes, including alignment padding.
static uint64_t getMatMulAlignTypeSize(MatMulInfoTy MMI) {
  auto *S = MMI.A->getStatement()->getParent();
  auto &DL = S->getFunction().getParent()->getDataLayout();
  auto ElementSizeA = DL.getTypeAllocSize(MMI.A->getElementType());
  auto ElementSizeB = DL.getTypeAllocSize(MMI.B->getElementType());
  auto ElementSizeC = DL.getTypeAllocSize(MMI.WriteToC->getElementType());
  return std::max({ElementSizeA, ElementSizeB, ElementSizeC});
}

/// Get the size of the widest type of the matrix multiplication operands
/// in bits.
///
/// @param MMI Parameters of the matrix multiplication operands.
/// @return The size of the widest type of the matrix multiplication operands
///         in bits.
static uint64_t getMatMulTypeSize(MatMulInfoTy MMI) {
  auto *S = MMI.A->getStatement()->getParent();
  auto &DL = S->getFunction().getParent()->getDataLayout();
  auto ElementSizeA = DL.getTypeSizeInBits(MMI.A->getElementType());
  auto ElementSizeB = DL.getTypeSizeInBits(MMI.B->getElementType());
  auto ElementSizeC = DL.getTypeSizeInBits(MMI.WriteToC->getElementType());
  return std::max({ElementSizeA, ElementSizeB, ElementSizeC});
}

/// Get parameters of the BLIS micro kernel.
///
/// We choose the Mr and Nr parameters of the micro kernel to be large enough
/// such that no stalls caused by the combination of latencies and dependencies
/// are introduced during the updates of the resulting matrix of the matrix
/// multiplication. However, they should also be as small as possible to
/// release more registers for entries of multiplied matrices.
///
/// @param TTI Target Transform Info.
/// @param MMI Parameters of the matrix multiplication operands.
/// @return The structure of type MicroKernelParamsTy.
/// @see MicroKernelParamsTy
static struct MicroKernelParamsTy
getMicroKernelParams(const TargetTransformInfo *TTI, MatMulInfoTy MMI) {
  assert(TTI && "The target transform info should be provided.");

  // Nvec - Number of double-precision floating-point numbers that can be hold
  // by a vector register. Use 2 by default.
  long RegisterBitwidth = VectorRegisterBitwidth;

  if (RegisterBitwidth == -1)
    RegisterBitwidth = TTI->getRegisterBitWidth(true);
  auto ElementSize = getMatMulTypeSize(MMI);
  assert(ElementSize > 0 && "The element size of the matrix multiplication "
                            "operands should be greater than zero.");
  auto Nvec = RegisterBitwidth / ElementSize;
  if (Nvec == 0)
    Nvec = 2;
  int Nr = ceil(sqrt((double)(Nvec * LatencyVectorFma * ThroughputVectorFma)) /
                Nvec) *
           Nvec;
  int Mr = ceil((double)(Nvec * LatencyVectorFma * ThroughputVectorFma / Nr));
  return {Mr, Nr};
}

/// Determine parameters of the target cache.
///
/// @param TTI Target Transform Info.
void getTargetCacheParameters(const llvm::TargetTransformInfo *TTI) {
  auto L1DCache = llvm::TargetTransformInfo::CacheLevel::L1D;
  auto L2DCache = llvm::TargetTransformInfo::CacheLevel::L2D;
  if (FirstCacheLevelSize == -1) {
    if (TTI->getCacheSize(L1DCache).hasValue())
      FirstCacheLevelSize = TTI->getCacheSize(L1DCache).getValue();
    else
      FirstCacheLevelSize = static_cast<int>(FirstCacheLevelDefaultSize);
  }
  if (SecondCacheLevelSize == -1) {
    if (TTI->getCacheSize(L2DCache).hasValue())
      SecondCacheLevelSize = TTI->getCacheSize(L2DCache).getValue();
    else
      SecondCacheLevelSize = static_cast<int>(SecondCacheLevelDefaultSize);
  }
  if (FirstCacheLevelAssociativity == -1) {
    if (TTI->getCacheAssociativity(L1DCache).hasValue())
      FirstCacheLevelAssociativity =
          TTI->getCacheAssociativity(L1DCache).getValue();
    else
      FirstCacheLevelAssociativity =
          static_cast<int>(FirstCacheLevelDefaultAssociativity);
  }
  if (SecondCacheLevelAssociativity == -1) {
    if (TTI->getCacheAssociativity(L2DCache).hasValue())
      SecondCacheLevelAssociativity =
          TTI->getCacheAssociativity(L2DCache).getValue();
    else
      SecondCacheLevelAssociativity =
          static_cast<int>(SecondCacheLevelDefaultAssociativity);
  }
}

/// Get parameters of the BLIS macro kernel.
///
/// During the computation of matrix multiplication, blocks of partitioned
/// matrices are mapped to different layers of the memory hierarchy.
/// To optimize data reuse, blocks should be ideally kept in cache between
/// iterations. Since parameters of the macro kernel determine sizes of these
/// blocks, there are upper and lower bounds on these parameters.
///
/// @param TTI Target Transform Info.
/// @param MicroKernelParams Parameters of the micro-kernel
///                          to be taken into account.
/// @param MMI Parameters of the matrix multiplication operands.
/// @return The structure of type MacroKernelParamsTy.
/// @see MacroKernelParamsTy
/// @see MicroKernelParamsTy
static struct MacroKernelParamsTy
getMacroKernelParams(const llvm::TargetTransformInfo *TTI,
                     const MicroKernelParamsTy &MicroKernelParams,
                     MatMulInfoTy MMI) {
  getTargetCacheParameters(TTI);
  // According to www.cs.utexas.edu/users/flame/pubs/TOMS-BLIS-Analytical.pdf,
  // it requires information about the first two levels of a cache to determine
  // all the parameters of a macro-kernel. It also checks that an associativity
  // degree of a cache level is greater than two. Otherwise, another algorithm
  // for determination of the parameters should be used.
  if (!(MicroKernelParams.Mr > 0 && MicroKernelParams.Nr > 0 &&
        FirstCacheLevelSize > 0 && SecondCacheLevelSize > 0 &&
        FirstCacheLevelAssociativity > 2 && SecondCacheLevelAssociativity > 2))
    return {1, 1, 1};
  // The quotient should be greater than zero.
  if (PollyPatternMatchingNcQuotient <= 0)
    return {1, 1, 1};
  int Car = floor(
      (FirstCacheLevelAssociativity - 1) /
      (1 + static_cast<double>(MicroKernelParams.Nr) / MicroKernelParams.Mr));

  // Car can be computed to be zero since it is floor to int.
  // On Mac OS, division by 0 does not raise a signal. This causes negative
  // tile sizes to be computed. Prevent division by Cac==0 by early returning
  // if this happens.
  if (Car == 0)
    return {1, 1, 1};

  auto ElementSize = getMatMulAlignTypeSize(MMI);
  assert(ElementSize > 0 && "The element size of the matrix multiplication "
                            "operands should be greater than zero.");
  int Kc = (Car * FirstCacheLevelSize) /
           (MicroKernelParams.Mr * FirstCacheLevelAssociativity * ElementSize);
  double Cac =
      static_cast<double>(Kc * ElementSize * SecondCacheLevelAssociativity) /
      SecondCacheLevelSize;
  int Mc = floor((SecondCacheLevelAssociativity - 2) / Cac);
  int Nc = PollyPatternMatchingNcQuotient * MicroKernelParams.Nr;

  assert(Mc > 0 && Nc > 0 && Kc > 0 &&
         "Matrix block sizes should be  greater than zero");
  return {Mc, Nc, Kc};
}

/// Create an access relation that is specific to
///        the matrix multiplication pattern.
///
/// Create an access relation of the following form:
/// [O0, O1, O2, O3, O4, O5, O6, O7, O8] -> [OI, O5, OJ]
/// where I is @p FirstDim, J is @p SecondDim.
///
/// It can be used, for example, to create relations that helps to consequently
/// access elements of operands of a matrix multiplication after creation of
/// the BLIS micro and macro kernels.
///
/// @see ScheduleTreeOptimizer::createMicroKernel
/// @see ScheduleTreeOptimizer::createMacroKernel
///
/// Subsequently, the described access relation is applied to the range of
/// @p MapOldIndVar, that is used to map original induction variables to
/// the ones, which are produced by schedule transformations. It helps to
/// define relations using a new space and, at the same time, keep them
/// in the original one.
///
/// @param MapOldIndVar The relation, which maps original induction variables
///                     to the ones, which are produced by schedule
///                     transformations.
/// @param FirstDim, SecondDim The input dimensions that are used to define
///        the specified access relation.
/// @return The specified access relation.
isl::map getMatMulAccRel(isl::map MapOldIndVar, unsigned FirstDim,
                         unsigned SecondDim) {
  auto AccessRelSpace = isl::space(MapOldIndVar.get_ctx(), 0, 9, 3);
  auto AccessRel = isl::map::universe(AccessRelSpace);
  AccessRel = AccessRel.equate(isl::dim::in, FirstDim, isl::dim::out, 0);
  AccessRel = AccessRel.equate(isl::dim::in, 5, isl::dim::out, 1);
  AccessRel = AccessRel.equate(isl::dim::in, SecondDim, isl::dim::out, 2);
  return MapOldIndVar.apply_range(AccessRel);
}

isl::schedule_node createExtensionNode(isl::schedule_node Node,
                                       isl::map ExtensionMap) {
  auto Extension = isl::union_map(ExtensionMap);
  auto NewNode = isl::schedule_node::from_extension(Extension);
  return Node.graft_before(NewNode);
}

/// Apply the packing transformation.
///
/// The packing transformation can be described as a data-layout
/// transformation that requires to introduce a new array, copy data
/// to the array, and change memory access locations to reference the array.
/// It can be used to ensure that elements of the new array are read in-stride
/// access, aligned to cache lines boundaries, and preloaded into certain cache
/// levels.
///
/// As an example let us consider the packing of the array A that would help
/// to read its elements with in-stride access. An access to the array A
/// is represented by an access relation that has the form
/// S[i, j, k] -> A[i, k]. The scheduling function of the SCoP statement S has
/// the form S[i,j, k] -> [floor((j mod Nc) / Nr), floor((i mod Mc) / Mr),
/// k mod Kc, j mod Nr, i mod Mr].
///
/// To ensure that elements of the array A are read in-stride access, we add
/// a new array Packed_A[Mc/Mr][Kc][Mr] to the SCoP, using
/// Scop::createScopArrayInfo, change the access relation
/// S[i, j, k] -> A[i, k] to
/// S[i, j, k] -> Packed_A[floor((i mod Mc) / Mr), k mod Kc, i mod Mr], using
/// polly::MemoryAccess::setNewAccessRelation, and copy the data to the array,
/// using the copy statement created by Scop::addScopStmt.
///
/// @param Node The schedule node to be optimized.
/// @param MapOldIndVar The relation, which maps original induction variables
///                     to the ones, which are produced by schedule
///                     transformations.
/// @param MicroParams, MacroParams Parameters of the BLIS kernel
///                                 to be taken into account.
/// @param MMI Parameters of the matrix multiplication operands.
/// @return The optimized schedule node.
static isl::schedule_node
optimizeDataLayoutMatrMulPattern(isl::schedule_node Node, isl::map MapOldIndVar,
                                 MicroKernelParamsTy MicroParams,
                                 MacroKernelParamsTy MacroParams,
                                 MatMulInfoTy &MMI) {
  auto InputDimsId = MapOldIndVar.get_tuple_id(isl::dim::in);
  auto *Stmt = static_cast<ScopStmt *>(InputDimsId.get_user());

  // Create a copy statement that corresponds to the memory access to the
  // matrix B, the second operand of the matrix multiplication.
  Node = Node.parent().parent().parent().parent().parent().parent();
  Node = isl::manage(isl_schedule_node_band_split(Node.release(), 2)).child(0);
  auto AccRel = getMatMulAccRel(MapOldIndVar, 3, 7);
  unsigned FirstDimSize = MacroParams.Nc / MicroParams.Nr;
  unsigned SecondDimSize = MacroParams.Kc;
  unsigned ThirdDimSize = MicroParams.Nr;
  auto *SAI = Stmt->getParent()->createScopArrayInfo(
      MMI.B->getElementType(), "Packed_B",
      {FirstDimSize, SecondDimSize, ThirdDimSize});
  AccRel = AccRel.set_tuple_id(isl::dim::out, SAI->getBasePtrId());
  LLVM_DEBUG(dbgs() << "AccRel for B: "; printSorted(AccRel, dbgs());
             dbgs() << "\n");
  auto OldAcc = MMI.B->getLatestAccessRelation();
  MMI.B->setNewAccessRelation(AccRel);
  auto ExtMap = MapOldIndVar.project_out(isl::dim::out, 2,
                                         MapOldIndVar.dim(isl::dim::out) - 2);
  ExtMap = ExtMap.reverse();
  ExtMap = ExtMap.fix_si(isl::dim::out, MMI.i, 0);
  auto Domain = Stmt->getDomain();

  // Restrict the domains of the copy statements to only execute when also its
  // originating statement is executed.
  auto DomainId = Domain.get_tuple_id();
  auto *NewStmt = Stmt->getParent()->addScopStmt(
      OldAcc, MMI.B->getLatestAccessRelation(), Domain);
  ExtMap = ExtMap.set_tuple_id(isl::dim::out, DomainId);
  ExtMap = ExtMap.intersect_range(Domain);
  ExtMap = ExtMap.set_tuple_id(isl::dim::out, NewStmt->getDomainId());
  Node = createExtensionNode(Node, ExtMap);

  // Create a copy statement that corresponds to the memory access
  // to the matrix A, the first operand of the matrix multiplication.
  Node = Node.child(0);
  AccRel = getMatMulAccRel(MapOldIndVar, 4, 6);
  FirstDimSize = MacroParams.Mc / MicroParams.Mr;
  ThirdDimSize = MicroParams.Mr;
  SAI = Stmt->getParent()->createScopArrayInfo(
      MMI.A->getElementType(), "Packed_A",
      {FirstDimSize, SecondDimSize, ThirdDimSize});
  AccRel = AccRel.set_tuple_id(isl::dim::out, SAI->getBasePtrId());
  OldAcc = MMI.A->getLatestAccessRelation();
  LLVM_DEBUG(dbgs() << "AccRel for A: "; printSorted(AccRel, dbgs());
             dbgs() << "\n");
  MMI.A->setNewAccessRelation(AccRel);
  ExtMap = MapOldIndVar.project_out(isl::dim::out, 3,
                                    MapOldIndVar.dim(isl::dim::out) - 3);
  ExtMap = ExtMap.reverse();
  ExtMap = ExtMap.fix_si(isl::dim::out, MMI.j, 0);
  NewStmt = Stmt->getParent()->addScopStmt(
      OldAcc, MMI.A->getLatestAccessRelation(), Domain);

  // Restrict the domains of the copy statements to only execute when also its
  // originating statement is executed.
  ExtMap = ExtMap.set_tuple_id(isl::dim::out, DomainId);
  ExtMap = ExtMap.intersect_range(Domain);
  ExtMap = ExtMap.set_tuple_id(isl::dim::out, NewStmt->getDomainId());
  Node = createExtensionNode(Node, ExtMap);
  return Node.child(0).child(0).child(0).child(0).child(0);
}

/// Get a relation mapping induction variables produced by schedule
/// transformations to the original ones.
///
/// @param Node The schedule node produced as the result of creation
///        of the BLIS kernels.
/// @param MicroKernelParams, MacroKernelParams Parameters of the BLIS kernel
///                                             to be taken into account.
/// @return  The relation mapping original induction variables to the ones
///          produced by schedule transformation.
/// @see ScheduleTreeOptimizer::createMicroKernel
/// @see ScheduleTreeOptimizer::createMacroKernel
/// @see getMacroKernelParams
isl::map
getInductionVariablesSubstitution(isl::schedule_node Node,
                                  MicroKernelParamsTy MicroKernelParams,
                                  MacroKernelParamsTy MacroKernelParams) {
  auto Child = Node.child(0);
  auto UnMapOldIndVar = Child.get_prefix_schedule_union_map();
  auto MapOldIndVar = isl::map::from_union_map(UnMapOldIndVar);
  if (MapOldIndVar.dim(isl::dim::out) > 9)
    return MapOldIndVar.project_out(isl::dim::out, 0,
                                    MapOldIndVar.dim(isl::dim::out) - 9);
  return MapOldIndVar;
}

/// Isolate a set of partial tile prefixes and unroll the isolated part.
///
/// The set should ensure that it contains only partial tile prefixes that have
/// exactly Mr x Nr iterations of the two innermost loops produced by
/// the optimization of the matrix multiplication. Mr and Nr are parameters of
/// the micro-kernel.
///
/// In case of parametric bounds, this helps to auto-vectorize the unrolled
/// innermost loops, using the SLP vectorizer.
///
/// @param Node              The schedule node to be modified.
/// @param MicroKernelParams Parameters of the micro-kernel
///                          to be taken into account.
/// @return The modified isl_schedule_node.
static isl::schedule_node
isolateAndUnrollMatMulInnerLoops(isl::schedule_node Node,
                                 struct MicroKernelParamsTy MicroKernelParams) {
  isl::schedule_node Child = Node.get_child(0);
  isl::union_map UnMapOldIndVar = Child.get_prefix_schedule_relation();
  isl::set Prefix = isl::map::from_union_map(UnMapOldIndVar).range();
  isl_size Dims = Prefix.dim(isl::dim::set);
  Prefix = Prefix.project_out(isl::dim::set, Dims - 1, 1);
  Prefix = getPartialTilePrefixes(Prefix, MicroKernelParams.Nr);
  Prefix = getPartialTilePrefixes(Prefix, MicroKernelParams.Mr);

  isl::union_set IsolateOption =
      getIsolateOptions(Prefix.add_dims(isl::dim::set, 3), 3);
  isl::ctx Ctx = Node.get_ctx();
  auto Options = IsolateOption.unite(getDimOptions(Ctx, "unroll"));
  Options = Options.unite(getUnrollIsolatedSetOptions(Ctx));
  Node = Node.band_set_ast_build_options(Options);
  Node = Node.parent().parent().parent();
  IsolateOption = getIsolateOptions(Prefix, 3);
  Options = IsolateOption.unite(getDimOptions(Ctx, "separate"));
  Node = Node.band_set_ast_build_options(Options);
  Node = Node.child(0).child(0).child(0);
  return Node;
}

/// Mark @p BasePtr with "Inter iteration alias-free" mark node.
///
/// @param Node The child of the mark node to be inserted.
/// @param BasePtr The pointer to be marked.
/// @return The modified isl_schedule_node.
static isl::schedule_node markInterIterationAliasFree(isl::schedule_node Node,
                                                      Value *BasePtr) {
  if (!BasePtr)
    return Node;

  auto Id =
      isl::id::alloc(Node.get_ctx(), "Inter iteration alias-free", BasePtr);
  return Node.insert_mark(Id).child(0);
}

/// Insert "Loop Vectorizer Disabled" mark node.
///
/// @param Node The child of the mark node to be inserted.
/// @return The modified isl_schedule_node.
static isl::schedule_node markLoopVectorizerDisabled(isl::schedule_node Node) {
  auto Id = isl::id::alloc(Node.get_ctx(), "Loop Vectorizer Disabled", nullptr);
  return Node.insert_mark(Id).child(0);
}

/// Restore the initial ordering of dimensions of the band node
///
/// In case the band node represents all the dimensions of the iteration
/// domain, recreate the band node to restore the initial ordering of the
/// dimensions.
///
/// @param Node The band node to be modified.
/// @return The modified schedule node.
static isl::schedule_node
getBandNodeWithOriginDimOrder(isl::schedule_node Node) {
  assert(isl_schedule_node_get_type(Node.get()) == isl_schedule_node_band);
  if (isl_schedule_node_get_type(Node.child(0).get()) != isl_schedule_node_leaf)
    return Node;
  auto Domain = Node.get_universe_domain();
  assert(isl_union_set_n_set(Domain.get()) == 1);
  if (Node.get_schedule_depth() != 0 ||
      (isl::set(Domain).dim(isl::dim::set) !=
       isl_schedule_node_band_n_member(Node.get())))
    return Node;
  Node = isl::manage(isl_schedule_node_delete(Node.copy()));
  auto PartialSchedulePwAff = Domain.identity_union_pw_multi_aff();
  auto PartialScheduleMultiPwAff =
      isl::multi_union_pw_aff(PartialSchedulePwAff);
  PartialScheduleMultiPwAff =
      PartialScheduleMultiPwAff.reset_tuple_id(isl::dim::set);
  return Node.insert_partial_schedule(PartialScheduleMultiPwAff);
}

isl::schedule_node
ScheduleTreeOptimizer::optimizeMatMulPattern(isl::schedule_node Node,
                                             const TargetTransformInfo *TTI,
                                             MatMulInfoTy &MMI) {
  assert(TTI && "The target transform info should be provided.");
  Node = markInterIterationAliasFree(
      Node, MMI.WriteToC->getLatestScopArrayInfo()->getBasePtr());
  int DimOutNum = isl_schedule_node_band_n_member(Node.get());
  assert(DimOutNum > 2 && "In case of the matrix multiplication the loop nest "
                          "and, consequently, the corresponding scheduling "
                          "functions have at least three dimensions.");
  Node = getBandNodeWithOriginDimOrder(Node);
  Node = permuteBandNodeDimensions(Node, MMI.i, DimOutNum - 3);
  int NewJ = MMI.j == DimOutNum - 3 ? MMI.i : MMI.j;
  int NewK = MMI.k == DimOutNum - 3 ? MMI.i : MMI.k;
  Node = permuteBandNodeDimensions(Node, NewJ, DimOutNum - 2);
  NewK = NewK == DimOutNum - 2 ? NewJ : NewK;
  Node = permuteBandNodeDimensions(Node, NewK, DimOutNum - 1);
  auto MicroKernelParams = getMicroKernelParams(TTI, MMI);
  auto MacroKernelParams = getMacroKernelParams(TTI, MicroKernelParams, MMI);
  Node = createMacroKernel(Node, MacroKernelParams);
  Node = createMicroKernel(Node, MicroKernelParams);
  if (MacroKernelParams.Mc == 1 || MacroKernelParams.Nc == 1 ||
      MacroKernelParams.Kc == 1)
    return Node;
  auto MapOldIndVar = getInductionVariablesSubstitution(Node, MicroKernelParams,
                                                        MacroKernelParams);
  if (!MapOldIndVar)
    return Node;
  Node = markLoopVectorizerDisabled(Node.parent()).child(0);
  Node = isolateAndUnrollMatMulInnerLoops(Node, MicroKernelParams);
  return optimizeDataLayoutMatrMulPattern(Node, MapOldIndVar, MicroKernelParams,
                                          MacroKernelParams, MMI);
}

bool ScheduleTreeOptimizer::isMatrMultPattern(isl::schedule_node Node,
                                              const Dependences *D,
                                              MatMulInfoTy &MMI) {
  auto PartialSchedule = isl::manage(
      isl_schedule_node_band_get_partial_schedule_union_map(Node.get()));
  Node = Node.child(0);
  auto LeafType = isl_schedule_node_get_type(Node.get());
  Node = Node.parent();
  if (LeafType != isl_schedule_node_leaf ||
      isl_schedule_node_band_n_member(Node.get()) < 3 ||
      Node.get_schedule_depth() != 0 ||
      isl_union_map_n_map(PartialSchedule.get()) != 1)
    return false;
  auto NewPartialSchedule = isl::map::from_union_map(PartialSchedule);
  if (containsMatrMult(NewPartialSchedule, D, MMI))
    return true;
  return false;
}

__isl_give isl_schedule_node *
ScheduleTreeOptimizer::optimizeBand(__isl_take isl_schedule_node *Node,
                                    void *User) {
  if (!isTileableBandNode(isl::manage_copy(Node)))
    return Node;

  const OptimizerAdditionalInfoTy *OAI =
      static_cast<const OptimizerAdditionalInfoTy *>(User);

  MatMulInfoTy MMI;
  if (PMBasedOpts && User &&
      isMatrMultPattern(isl::manage_copy(Node), OAI->D, MMI)) {
    LLVM_DEBUG(dbgs() << "The matrix multiplication pattern was detected\n");
    MatMulOpts++;
    return optimizeMatMulPattern(isl::manage(Node), OAI->TTI, MMI).release();
  }

  return standardBandOpts(isl::manage(Node), User).release();
}

static __isl_give isl::schedule_node prevectBandOpts(isl::schedule_node Node,
                                                     void *User) {
  auto Space = isl::manage(isl_schedule_node_band_get_space(Node.get()));
  auto Dims = Space.dim(isl::dim::set);

  for (int i = Dims - 1; i >= 0; i--)
    if (Node.band_member_get_coincident(i)) {
      Node = ScheduleTreeOptimizer::prevectSchedBand(Node, i, PrevectorWidth);
      break;
    }

  return Node;
}

static __isl_give isl_schedule_node *
prevectBand(__isl_take isl_schedule_node *Node, void *User) {
  if (!ScheduleTreeOptimizer::isTileableBandNode(isl::manage_copy(Node)))
    return Node;

  const OptimizerAdditionalInfoTy *OAI =
      static_cast<const OptimizerAdditionalInfoTy *>(User);

  return prevectBandOpts(isl::manage(Node), User).release();
}

isl::schedule
ScheduleTreeOptimizer::optimizeSchedule(isl::schedule Schedule,
                                        const OptimizerAdditionalInfoTy *OAI) {
  auto Root = Schedule.get_root();
  Root = optimizeScheduleNode(Root, OAI);
  return Root.get_schedule();
}

isl::schedule_node ScheduleTreeOptimizer::optimizeScheduleNode(
    isl::schedule_node Node, const OptimizerAdditionalInfoTy *OAI) {
  Node = isl::manage(isl_schedule_node_map_descendant_bottom_up(
      Node.release(), optimizeBand,
      const_cast<void *>(static_cast<const void *>(OAI))));
  return Node;
}

static isl::schedule_node
prevectScheduleNode(isl::schedule_node Node,
                    const OptimizerAdditionalInfoTy *OAI) {
  Node = isl::manage(isl_schedule_node_map_descendant_bottom_up(
      Node.release(), prevectBand,
      const_cast<void *>(static_cast<const void *>(OAI))));
  return Node;
}

isl::schedule prevectSchedule(isl::schedule Schedule,
                              const OptimizerAdditionalInfoTy *OAI) {
  auto Root = Schedule.get_root();
  Root = prevectScheduleNode(Root, OAI);
  return Root.get_schedule();
}

bool ScheduleTreeOptimizer::isProfitableSchedule(Scop &S,
                                                 isl::schedule NewSchedule) {
  // To understand if the schedule has been optimized we check if the schedule
  // has changed at all.
  // TODO: We can improve this by tracking if any necessarily beneficial
  // transformations have been performed. This can e.g. be tiling, loop
  // interchange, or ...) We can track this either at the place where the
  // transformation has been performed or, in case of automatic ILP based
  // optimizations, by comparing (yet to be defined) performance metrics
  // before/after the scheduling optimizer
  // (e.g., #stride-one accesses)
  auto NewScheduleMap = NewSchedule.get_map();
  auto OldSchedule = S.getSchedule();
  assert(OldSchedule && "Only IslScheduleOptimizer can insert extension nodes "
                        "that make Scop::getSchedule() return nullptr.");
  bool changed = !OldSchedule.is_equal(NewScheduleMap);
  return changed;
}

class IslScheduleOptimizerWrapperPass : public ScopPass {
public:
  static char ID;

  explicit IslScheduleOptimizerWrapperPass() : ScopPass(ID) {}

  ~IslScheduleOptimizerWrapperPass() override { releaseMemory(); }

  /// Optimize the schedule of the SCoP @p S.
  bool runOnScop(Scop &S) override;

  /// Print the new schedule for the SCoP @p S.
  void printScop(raw_ostream &OS, Scop &S) const override;

  /// Register all analyses and transformation required.
  void getAnalysisUsage(AnalysisUsage &AU) const override;

  /// Release the internal memory.
  void releaseMemory() override {
    LastSchedule = nullptr;
    IslCtx.reset();
  }

private:
  std::shared_ptr<isl_ctx> IslCtx;
  isl::schedule LastSchedule;
};

char IslScheduleOptimizerWrapperPass::ID = 0;

/// Collect statistics for the schedule tree.
///
/// @param Schedule The schedule tree to analyze. If not a schedule tree it is
/// ignored.
/// @param Version  The version of the schedule tree that is analyzed.
///                 0 for the original schedule tree before any transformation.
///                 1 for the schedule tree after isl's rescheduling.
///                 2 for the schedule tree after optimizations are applied
///                 (tiling, pattern matching)
static void walkScheduleTreeForStatistics(isl::schedule Schedule, int Version) {
  auto Root = Schedule.get_root();
  if (!Root)
    return;

  isl_schedule_node_foreach_descendant_top_down(
      Root.get(),
      [](__isl_keep isl_schedule_node *nodeptr, void *user) -> isl_bool {
        isl::schedule_node Node = isl::manage_copy(nodeptr);
        int Version = *static_cast<int *>(user);

        switch (isl_schedule_node_get_type(Node.get())) {
        case isl_schedule_node_band: {
          NumBands[Version]++;
          if (isl_schedule_node_band_get_permutable(Node.get()) ==
              isl_bool_true)
            NumPermutable[Version]++;

          int CountMembers = isl_schedule_node_band_n_member(Node.get());
          NumBandMembers[Version] += CountMembers;
          for (int i = 0; i < CountMembers; i += 1) {
            if (Node.band_member_get_coincident(i))
              NumCoincident[Version]++;
          }
          break;
        }

        case isl_schedule_node_filter:
          NumFilters[Version]++;
          break;

        case isl_schedule_node_extension:
          NumExtension[Version]++;
          break;

        default:
          break;
        }

        return isl_bool_true;
      },
      &Version);
}

<<<<<<< HEAD
static bool runIslScheduleOptimizer(
    Scop &S,
    function_ref<const Dependences &(Dependences::AnalysisLevel)> GetDeps,
    TargetTransformInfo *TTI, isl::schedule &LastSchedule) {
  // Skip SCoPs in case they're already optimised by PPCGCodeGeneration
  if (S.isToBeSkipped())
    return false;
=======
#if 0
>>>>>>> 268fbecb


// TODO: Instead of always copying, an unmodified isl::schedule_tree could be
// returned. Unfortunately, isl keeps the access to the data structure private
// and forces users to create copies of the complete isl::schedule when
// modifying it.
template <typename Derived, typename... Args>
struct ScheduleTreeRewriteVisitor
    : public RecursiveScheduleTreeVisitor<Derived, isl::schedule, Args...> {
  Derived &getDerived() { return *static_cast<Derived *>(this); }
  const Derived &getDerived() const {
    return *static_cast<const Derived *>(this);
  }

<<<<<<< HEAD
  const Dependences &D = GetDeps(Dependences::AL_Statement);
=======
  isl::schedule visitDomain(const isl::schedule_node &Domain, Args... args) {
    // Every isl::schedule implicitly has a domain node in its root, so no need
    // to add a new one Extension nodes can also be roots; these would be
    // converted to domain nodes then
    return getDerived().visit(Domain.child(0), args...);
  }
>>>>>>> 268fbecb

  isl::schedule visitBand(const isl::schedule_node &Band, Args... args) {
    // TODO: apply band properties (conicident, permutable)
    // TODO: Reuse if not changed
    auto PartialSched =
        isl::manage(isl_schedule_node_band_get_partial_schedule(Band.get()));
    auto NewChild = getDerived().visit(Band.child(0), args...);
    return NewChild.insert_partial_schedule(PartialSched);
  }

  isl::schedule visitSequence(const isl::schedule_node &Sequence,
                              Args... args) {
    auto NumChildren = isl_schedule_node_n_children(Sequence.get());
    assert(NumChildren >= 1);
    auto Result = getDerived().visit(Sequence.child(0), args...);
    for (int i = 1; i < NumChildren; i += 1)
      Result = Result.sequence(getDerived().visit(Sequence.child(i), args...));
    return Result;
  }

<<<<<<< HEAD
  // Build input data.
  int ValidityKinds =
      Dependences::TYPE_RAW | Dependences::TYPE_WAR | Dependences::TYPE_WAW;
  int ProximityKinds;
=======
  isl::schedule visitSet(const isl::schedule_node &Set, Args... args) {
    auto NumChildren = isl_schedule_node_n_children(Set.get());
    assert(NumChildren >= 1);
    auto Result = getDerived().visit(Set.child(0), args...);
    for (int i = 1; i < NumChildren; i += 1)
      Result = isl::manage(isl_schedule_set(
          Result.release(),
          getDerived().visit(Set.child(i), args...).release()));
    return Result;
  }

  isl::schedule visitLeaf(const isl::schedule_node &Leaf, Args... args) {
    auto Dom = Leaf.get_domain();
    return isl::schedule::from_domain(Dom);
  }
>>>>>>> 268fbecb

  isl::schedule visitMark(const isl::schedule_node &Mark, Args... args) {
    auto TheMark = Mark.mark_get_id();
    auto NewChild = getDerived().visit(Mark.child(0), args...);
    return NewChild.get_root().get_child(0).insert_mark(TheMark).get_schedule();
  }

  isl::schedule visitExtension(const isl::schedule_node &Extension,
                               Args... args) {
    llvm_unreachable("Not implemented");
    // auto TheExtension = Extension.extension_get_extension();
    // auto NewChild = getDerived().visit(Extension.child(0), args...);
    // auto NewExtension = isl::manage(
    // isl_schedule_node_insert_extension(NewChild.get_root().get_child(0).release(),TheExtension.release()
    // ));
    // return {};
  }

  isl::schedule visitFilter(const isl::schedule_node &Filter, Args... args) {
    auto FilterDomain = Filter.filter_get_filter();
    auto NewChild = getDerived().visit(Filter.child(0), args...);
    auto NewSchedule = NewChild.intersect_domain(FilterDomain);
    return NewSchedule;

    // auto NewExtension = isl::manage(
    // isl_schedule_node_insert_extension(NewChild.get_root().get_child(0).release(),TheExtension.release()
    // )); return {};
  }

  isl::schedule visitOther(const isl::schedule_node &Other, Args... args) {
    llvm_unreachable("Not implemented");
  }
};

class LoopRegistry {
  isl::ctx Ctx;
  DenseMap<MDNode *, Loop *> MetadataToLoop;

public:
  LoopRegistry(isl::ctx Ctx) : Ctx(Ctx) {}

  void addLoop(Loop *L) {
    assert(L);
    auto LoopMD = L->getLoopID();
    assert(!MetadataToLoop.count(LoopMD) || MetadataToLoop.lookup(LoopMD) == L);
    MetadataToLoop.insert({LoopMD, L});
  }

  void addLoopRecursive(LoopInfo *LI, Loop *L) {
    if (!L) {
      for (auto SubL : *LI)
        addLoopRecursive(LI, SubL);
      return;
    }
    addLoop(L);
    for (auto SubL : *L)
      addLoopRecursive(LI, SubL);
  }

  Loop *getLoop(MDNode *MD) const { return MetadataToLoop.lookup(MD); }

  isl::id getIslId(Loop *L) const { return getIslLoopAttr(Ctx, L); }

  MDNode *getMetadata(Loop *L) const { return L->getLoopID(); }

  StringRef getName(Loop *L) const {
    auto IdVal = findStringMetadataForLoop(L, "llvm.loop.id");
    if (!IdVal)
      return {};
    return cast<MDString>(IdVal.getValue()->get())->getString();
  }
};

static bool isBand(const isl::schedule_node &Node) {
  return isl_schedule_node_get_type(Node.get()) == isl_schedule_node_band;
}

static bool isBandOrMark(const isl::schedule_node &Node) {
  auto Kind = isl_schedule_node_get_type(Node.get());
  return Kind == isl_schedule_node_band || Kind == isl_schedule_node_mark;
}

static isl::schedule_node moveToBandMark(isl::schedule_node Band) {
  auto Cur = Band;
  if (isBand(Band))
    Cur = Band.parent();

  // Go up until we find a band mark.
  while (true) {
    if (isl_schedule_node_get_type(Cur.get()) != isl_schedule_node_mark)
      break;
    if (isBandMark(Cur))
      return Cur;

    auto Parent = Cur.parent();
    assert(Parent);
    Cur = Parent;
  }
  if (isBand(Band))
    return Band; // Has no mark.
  return nullptr;
}

class LoopIdentification {
  Loop *ByLoop = nullptr;
  isl::id ByIslId;
  std::string ByName;
  MDNode *ByMetadata = nullptr;

public:
  Loop *getLoop() const {
    if (ByLoop)
      return ByLoop;
    if (ByIslId) {
      BandAttr *Attr = static_cast<BandAttr *>(ByIslId.get_user());
      return Attr->OriginalLoop;
    }
    if (ByMetadata) {
      // llvm_unreachable("TODO: Implement lookup metadata-to-loop");
    }
    return nullptr;
  }

  isl::id getIslId() const { return ByIslId; }

  isl::id getIslId(isl::ctx &Ctx) const {
    auto Result = ByIslId;
    if (!Result) {
      if (auto L = getLoop())
        Result = getIslLoopAttr(Ctx, L);
    }
    return Result;
  }

  StringRef getName() const {
    if (!ByName.empty())
      return ByName;
    if (ByIslId) {
      BandAttr *Attr = static_cast<BandAttr *>(ByIslId.get_user());
      return Attr->LoopName;
    }
    StringRef Result;
    if (auto L = getLoop()) {
      auto IdVal = findStringMetadataForLoop(L, "llvm.loop.id");
      if (IdVal)
        Result = cast<MDString>(IdVal.getValue()->get())->getString();
    }
    assert(!ByMetadata && "TODO: extract llvm.loop.id directly from Metadata");
    return Result;
  }

  MDNode *getMetadata() const {
    if (ByMetadata)
      return ByMetadata;
    if (auto L = getLoop())
      return L->getLoopID();

    if (ByIslId) {
      BandAttr *Attr = static_cast<BandAttr *>(ByIslId.get_user());
      return Attr->Metadata;
    }

    return nullptr;
  }

  static LoopIdentification createFromLoop(Loop *L) {
    assert(L);
    LoopIdentification Result;
    Result.ByLoop = L;
    Result.ByMetadata = L->getLoopID();
#if 0
        if (Result.ByMetadata) {
            auto IdVal = findStringMetadataForLoop(L, "llvm.loop.id");
            if (IdVal) 
                Result.ByName = cast<MDString>(IdVal.getValue()->get())->getString();
          }
#endif
    return Result;
  }

  static LoopIdentification createFromIslId(isl::id Id) {
    assert(!Id.is_null());
    LoopIdentification Result;
    Result.ByIslId = Id;
    if (Id) {
      Result.ByLoop = static_cast<BandAttr *>(Id.get_user())->OriginalLoop;
      Result.ByName = static_cast<BandAttr *>(Id.get_user())->LoopName;
      Result.ByMetadata = static_cast<BandAttr *>(Id.get_user())->Metadata;
    }
    // Result.ByName = Id.get_name();
    // Result.ByMetadata = Result.ByLoop->getLoopID();
#if 0
        if (Result.ByMetadata) {
            auto IdVal = findStringMetadataForLoop(Result.ByLoop, "llvm.loop.id");
            if (IdVal) 
                Result.ByName = cast<MDString>(IdVal.getValue())->getString();
          }
#endif
    return Result;
  }

  static LoopIdentification createFromMetadata(MDNode *Metadata) {
    assert(Metadata);

    LoopIdentification Result;
    Result.ByMetadata = Metadata;
    return Result;
  }

  static LoopIdentification createFromName(StringRef Name) {
    assert(!Name.empty());

    LoopIdentification Result;
    Result.ByName = Name.str();
    return Result;
  }

  static LoopIdentification createFromBand(isl::schedule_node Band) {
    auto Marker = moveToBandMark(Band);
    assert(isl_schedule_node_get_type(Marker.get()) == isl_schedule_node_mark);
    // TODO: somehow get Loop id even if there is no marker
    return createFromIslId(Marker.mark_get_id());
  }
};

static bool operator==(const LoopIdentification &LHS,
                       const LoopIdentification &RHS) {
  auto LHSLoop = LHS.getLoop();
  auto RHSLoop = RHS.getLoop();

  if (LHSLoop && RHSLoop)
    return LHSLoop == RHSLoop;

  auto LHSIslId = LHS.getIslId();
  auto RHSIslId = RHS.getIslId();
  isl::ctx Ctx(nullptr);
  if (LHSIslId)
    Ctx = LHSIslId.get_ctx();
  if (RHSIslId)
    Ctx = RHSIslId.get_ctx();
  if (Ctx.get()) {
    LHSIslId = LHS.getIslId(Ctx);
    RHSIslId = RHS.getIslId(Ctx);
    if (LHSIslId && RHSIslId)
      return LHSIslId.get() == RHSIslId.get();
  }

  auto LHSMetadata = LHS.getMetadata();
  auto RHSMetadata = RHS.getMetadata();
  if (LHSMetadata && RHSMetadata)
    return LHSMetadata == RHSMetadata;

  auto LHSName = LHS.getName();
  auto RHSName = RHS.getName();
  if (!LHSName.empty() && !RHSName.empty())
    return LHSName == RHSName;

  llvm_unreachable("No means to determine whether both define the same loop");
}

isl::id getIslTransformedId(isl::ctx Ctx, MDNode *Transform, StringRef Name) {
  return isl::id::alloc(Ctx, Name.str(), Transform);
}

class LoopNestTransformation {
public:
  isl::schedule Sched;

  isl::union_map ValidityConstraints;
  isl::union_map TransformativeConstraints;

  StringMap<int> LoopNames;
};

static isl::schedule_node removeMark(isl::schedule_node MarkOrBand) {
  MarkOrBand = moveToBandMark(MarkOrBand);
  while (isl_schedule_node_get_type(MarkOrBand.get()) ==
         isl_schedule_node_mark) {
    if (isBandMark(MarkOrBand))
      MarkOrBand = isl::manage(isl_schedule_node_delete(MarkOrBand.release()));
    else
      MarkOrBand = MarkOrBand.parent();
  }
  return MarkOrBand;
}

static isl::schedule_node removeBandAndMarks(isl::schedule_node MarkOrBand) {
  while (true) {
    auto Parent = MarkOrBand.parent();
    if (isl_schedule_node_get_type(Parent.get()) != isl_schedule_node_mark)
      break;
    MarkOrBand = Parent;
  }

  while (true) {
    auto RemovedKind = isl_schedule_node_get_type(MarkOrBand.get());
    MarkOrBand = isl::manage(isl_schedule_node_delete(MarkOrBand.release()));
    if (RemovedKind != isl_schedule_node_mark)
      break;
  }
  return MarkOrBand;
}




static isl::schedule_node insertMark(isl::schedule_node Band, isl::id Mark) {
  assert(isl_schedule_node_get_type(Band.get()) == isl_schedule_node_band);
  assert(moveToBandMark(Band).is_equal(Band) &&
         "Don't add a two marks for a band");
  Band = isl::manage(
      isl_schedule_node_insert_mark(Band.release(), Mark.release()));
  return Band.get_child(0);
}

static MDNode *findNamedMetadataNode(MDNode *LoopMD, StringRef Name) {
  if (!LoopMD)
    return nullptr;
  for (auto &X : drop_begin(LoopMD->operands(), 1)) {
    auto OpNode = cast<MDNode>(X.get());
    auto OpName = dyn_cast<MDString>(OpNode->getOperand(0));
    if (!OpName)
      continue;
    if (OpName->getString() == Name)
      return OpNode;
  }
  return nullptr;
}

static Optional<Metadata *> findMetadataOperand(MDNode *LoopMD,
                                                StringRef Name) {
  auto MD = findNamedMetadataNode(LoopMD, Name);
  if (!MD)
    return None;
  switch (MD->getNumOperands()) {
  case 1:
    return nullptr;
  case 2:
    return MD->getOperand(1).get();
  default:
    llvm_unreachable("loop metadata must have 0 or 1 operands");
  }
}

static llvm::Optional<bool> findOptionalBoolOperand(MDNode *LoopMD,
                                                    StringRef Name) {
  auto MD = findNamedMetadataNode(LoopMD, Name);
  if (!MD)
    return None;

  switch (MD->getNumOperands()) {
  case 1:
    // When the value is absent it is interpreted as 'attribute set'.
    return true;
  case 2:
    ConstantInt *IntMD =
        mdconst::extract_or_null<ConstantInt>(MD->getOperand(1).get());
    return IntMD->getZExtValue() != 0;
  }
  llvm_unreachable("unexpected number of options");
}

static llvm::Optional<int> findOptionalIntOperand(MDNode *LoopMD,
                                                  StringRef Name) {
  Metadata *AttrMD = findMetadataOperand(LoopMD, Name).getValueOr(nullptr);
  if (!AttrMD)
    return None;

  ConstantInt *IntMD = mdconst::extract_or_null<ConstantInt>(AttrMD);
  if (!IntMD)
    return None;

  return IntMD->getSExtValue();
}

static llvm::Optional<StringRef> findOptionalStringOperand(MDNode *LoopMD,
                                                           StringRef Name) {
  Metadata *AttrMD = findMetadataOperand(LoopMD, Name).getValueOr(nullptr);
  if (!AttrMD)
    return None;

  auto StrMD = dyn_cast<MDString>(AttrMD);
  if (!StrMD)
    return None;

  return StrMD->getString();
}

// FIXME: What is the difference of returning nullptr vs None?
static llvm::Optional<MDNode *> findOptionalMDOperand(MDNode *LoopMD,
                                                      StringRef Name) {
  Metadata *AttrMD = findMetadataOperand(LoopMD, Name).getValueOr(nullptr);
  if (!AttrMD)
    return None;

  auto MD = dyn_cast<MDNode>(AttrMD);
  if (!MD)
    return None;
  return MD;
}

static DebugLoc findOptionalDebugLoc(MDNode *LoopMD, StringRef Name) {
  auto MD = findNamedMetadataNode(LoopMD, Name);
  if (!MD)
    return DebugLoc();

  // NOTE: .loc attributes can also have a second DebugLoc, in which case it is
  // the end of the SourceRange
  if (MD->getNumOperands() < 2)
    return DebugLoc();
  Metadata *AttrMD = MD->getOperand(1).get();

  auto StrMD = cast<DILocation>(AttrMD);
  return StrMD;
}

static isl::id makeTransformLoopId(isl::ctx Ctx, MDNode *FollowupLoopMD,
                                   StringRef TransName,
                                   StringRef Name = StringRef()) {
  // TODO: Deprecate Name
  // TODO: Only return one when needed.
  // TODO: If no FollowupLoopMD provided, derive attributes heuristically

  BandAttr *Attr = new BandAttr();

  auto GivenName = findOptionalStringOperand(FollowupLoopMD, "llvm.loop.id")
                       .getValueOr(StringRef());
  if (GivenName.empty())
    GivenName = Name;
  if (GivenName.empty())
    GivenName =
        TransName; // TODO: Don't use trans name as LoopName, but as label
  Attr->LoopName = GivenName.str();
  Attr->Metadata = FollowupLoopMD;
  // TODO: Inherit properties if 'FollowupLoopMD' (followup) is not used
  // TODO: Set followup MDNode
  return getIslLoopAttr(Ctx, Attr);
}


static Loop *getBandLoop(isl::schedule_node Band) {
  assert(isl_schedule_node_get_type(Band.get()) == isl_schedule_node_band);
  assert(isl_schedule_node_band_n_member(Band.get()) == 1 &&
         "The schedule tree must not been transformed yet");

  auto UDom = Band.get_universe_domain();

  Loop *Result = nullptr;
  UDom.foreach_set([&Result](isl::set StmtDom) -> isl::stat {
    auto Stmt = static_cast<ScopStmt *>(StmtDom.get_tuple_id().get_user());

    auto Loop = Stmt->getLoopForDimension(0); // ?? Need relative depth?
    assert(Loop);
    assert(!Result || Loop == Result);
    Result = Loop;

    return isl::stat::ok();
  });
  assert(Result);
  return Result;
}

static Loop *getSurroundingLoop(Scop &S) {
  auto EntryBB = S.getEntry();
  auto L = S.getLI()->getLoopFor(EntryBB);
  while (L && S.contains(L))
    L = L->getParentLoop();
  return L;
}

static isl::schedule
walkScheduleTreeForNamedLoops(const isl::schedule_node &Node,
                              Loop *ParentLoop) {
  struct NameMarker : public ScheduleTreeRewriteVisitor<NameMarker, Loop *> {
    typedef ScheduleTreeRewriteVisitor<NameMarker, Loop *> Super;

    isl::schedule visitBand(const isl::schedule_node &OrigBand,
                            Loop *ParentLoop) {
      auto L = getBandLoop(OrigBand);
      assert(ParentLoop == L->getParentLoop() &&
             "Loop nest must be the original");

      auto BandSchedule = Super::visitBand(OrigBand, L);

      //  auto LoopId = L->getLoopID();
      // auto LoopName = findStringMetadataForLoop(L, "llvm.loop.id");

      /// FIXME: is this id sufficient?
      isl::id id = getIslLoopAttr(OrigBand.get_ctx(), L);

      auto Marked = BandSchedule.get_root().get_child(0).insert_mark(id);

      // isl::manage(isl_schedule_node_insert_mark(
      // BandSchedule.get_root().get_child(0).release(), id.copy()));

      return Marked.get_schedule();
    }
  } Transformator;

  auto Result = Transformator.visit(Node, ParentLoop);
  return Result;
}

static isl::schedule annotateBands(Scop &S, isl::schedule Sched) {
  LLVM_DEBUG(dbgs() << "Mark named loops...\n");

  auto Root = Sched.get_root();
  // Root.insert_mark

  auto OuterL = getLoopSurroundingScop(S, *S.getLI());

  return walkScheduleTreeForNamedLoops(Root, OuterL);
  // return Root.get_schedule();
}

static isl::stat
foreachTopdown(const isl::schedule Sched,
               const std::function<isl::boolean(isl::schedule_node)> &Func) {
  auto Result = isl_schedule_foreach_schedule_node_top_down(
      Sched.get(),
      [](__isl_keep isl_schedule_node *nodeptr, void *user) -> isl_bool {
        isl::schedule_node Node = isl::manage_copy(nodeptr);
        auto &Func = *static_cast<
            const std::function<isl::boolean(isl::schedule_node)> *>(user);
        auto Result = Func(std::move(Node));

        // FIXME: No direct access to isl::boolean's val.
        if (Result.is_true())
          return isl_bool_true;
        if (Result.is_false())
          return isl_bool_false;
        return isl_bool_error;
      },
      (void *)&Func);
  return isl::stat(Result); // FIXME: No isl::manage(isl_stat)
}

static isl::schedule_node findBand(const isl::schedule Sched, StringRef Name) {
  isl::schedule_node Result;
  foreachTopdown(
      Sched, [Name, &Result](isl::schedule_node Node) -> isl::boolean {
        if (isl_schedule_node_get_type(Node.get()) != isl_schedule_node_mark)
          return true;

        auto MarkId = Node.mark_get_id();
        if (MarkId.get_name() == Name) {
          auto NewResult = Node.get_child(0);
          assert(!Result || (Result.get() == NewResult.get()));
          Result = NewResult;
          return isl::boolean(); // abort();
        }

        return true;
      });
  return Result;
}

static bool isSameLoopId(isl::id LHS, isl::id RHS) {
  if (LHS.get() == RHS.get())
    return true;
  assert(LHS.get_user() != RHS.get_user());
  return false;
}

static isl::schedule_node findBand(const isl::schedule Sched, isl::id Name) {
  isl::schedule_node Result;
  foreachTopdown(
      Sched, [Name, &Result](isl::schedule_node Node) -> isl::boolean {
        if (isl_schedule_node_get_type(Node.get()) != isl_schedule_node_mark)
          return true;

        auto MarkId = Node.mark_get_id();
        if (isSameLoopId(MarkId, Name)) {
          auto NewResult = Node.get_child(0);
          assert(!Result || (Result.get() == NewResult.get()));
          Result = NewResult;
          return isl::boolean(); // abort();
        }

        return true;
      });
  return Result;
}

static bool isSameLoopId(isl::id LHS, MDNode *RHS) {
  auto L = static_cast<Loop *>(LHS.get_user());
  return L->getLoopID() == RHS;
}

static isl::schedule_node findBand(const isl::schedule Sched, MDNode *LoopId) {
  isl::schedule_node Result;
  foreachTopdown(
      Sched, [LoopId, &Result](isl::schedule_node Node) -> isl::boolean {
        if (isl_schedule_node_get_type(Node.get()) != isl_schedule_node_mark)
          return true;

        auto MarkId = Node.mark_get_id();
        if (isSameLoopId(MarkId, LoopId)) {
          auto NewResult = Node.get_child(0);
          assert(!Result || (Result.get() == NewResult.get()));
          Result = NewResult;
          return isl::boolean(); // abort();
        }

        return true;
      });
  return Result;
}

static isl::schedule_node findBand(const isl::schedule Sched,
                                   LoopIdentification LoopId) {
  isl::schedule_node Result;
  foreachTopdown(
      Sched, [LoopId, &Result](isl::schedule_node Node) -> isl::boolean {
        if (isl_schedule_node_get_type(Node.get()) != isl_schedule_node_mark)
          return true;

        auto MarkId = Node.mark_get_id();
        auto MarkLoopId = LoopIdentification::createFromIslId(MarkId);
        if (MarkLoopId == LoopId) {
          auto NewResult = Node.get_child(0);
          assert(!Result || (Result.get() == NewResult.get()));
          Result = NewResult;
          return isl::boolean(); // abort();
        }

        return true;
      });
  return Result;
}

static isl::schedule_node ignoreMarkChild(isl::schedule_node Node) {
  assert(Node);
  while (isl_schedule_node_get_type(Node.get()) == isl_schedule_node_mark) {
    assert(Node.n_children() == 1);
    Node = Node.get_child(0);
  }
  return Node;
}

static isl::schedule_node ignoreMarkParent(isl::schedule_node Node) {
  assert(Node);
  while (isl_schedule_node_get_type(Node.get()) == isl_schedule_node_mark) {
    Node = Node.parent();
  }
  return Node;
}

static isl::schedule_node collapseBands(isl::schedule_node FirstBand,
                                        int NumBands) {
  if (NumBands == 1)
    return ignoreMarkChild(FirstBand);

  assert(NumBands >= 2);
  auto Ctx = FirstBand.get_ctx();
  SmallVector<isl::multi_union_pw_aff, 4> PartialMultiSchedules;
  SmallVector<isl::union_pw_aff, 4> PartialSchedules;
  isl::multi_union_pw_aff CombinedSchedule;

  FirstBand = moveToBandMark(FirstBand);

  int CollapsedBands = 0;
  int CollapsedLoops = 0;
  // assert(isl_schedule_node_get_type(FirstBand.get()) ==
  // isl_schedule_node_band);
  auto Band = FirstBand;

  while (CollapsedBands < NumBands) {
    while (isl_schedule_node_get_type(Band.get()) == isl_schedule_node_mark)
      Band = isl::manage(isl_schedule_node_delete(Band.release()));
    assert(isl_schedule_node_get_type(Band.get()) == isl_schedule_node_band);

    auto X =
        isl::manage(isl_schedule_node_band_get_partial_schedule(Band.get()));
    PartialMultiSchedules.push_back(X);

    if (CombinedSchedule) {
      CombinedSchedule = CombinedSchedule.flat_range_product(X);
    } else {
      CombinedSchedule = X;
    }

    auto NumDims = X.dim(isl::dim::out);
    for (unsigned i = 0; i < NumDims; i += 1) {
      auto Y = X.get_union_pw_aff(0);
      PartialSchedules.push_back(Y);
      CollapsedLoops += 1;
    }

    CollapsedBands += 1;

    Band = isl::manage(isl_schedule_node_delete(Band.release()));
  }

  // auto DomainSpace = PartialSchedules[0].get_space();
  // auto RangeSpace = isl::space(Ctx, 0, PartialSchedules.size());
  // auto Space = DomainSpace.map_from_domain_and_range(RangeSpace);

  Band = Band.insert_partial_schedule(CombinedSchedule);

  return Band;
}

// TODO: Assign names to separated bands
static isl::schedule_node separateBand(isl::schedule_node Band) {
  auto NumDims = isl_schedule_node_band_n_member(Band.get());
  for (int i = NumDims - 1; i > 0; i -= 1) {
    Band = isl::manage(isl_schedule_node_band_split(Band.release(), i));
  }
  return Band;
}

// TODO: Use ScheduleTreeOptimizer::tileNode
static isl::schedule_node tileBand(isl::schedule_node BandToTile,
                                   ArrayRef<int64_t> TileSizes) {
  auto Ctx = BandToTile.get_ctx();

  BandToTile = removeMark(BandToTile);

  auto Space = isl::manage(isl_schedule_node_band_get_space(BandToTile.get()));
  auto Dims = Space.dim(isl::dim::set);
  auto Sizes = isl::multi_val::zero(Space);
  for (unsigned i = 0; i < Dims; i += 1) {
    auto tileSize = TileSizes[i];
    Sizes = Sizes.set_val(i, isl::val(Ctx, tileSize));
  }

  auto Result = isl::manage(
      isl_schedule_node_band_tile(BandToTile.release(), Sizes.release()));
  return Result;
}

static void applyLoopTiling(Scop &S, isl::schedule &Sched,
                            ArrayRef<LoopIdentification> TheLoops,
                            ArrayRef<int64_t> TileSizes, const Dependences &D,
                            ArrayRef<StringRef> FloorIds,
                            ArrayRef<StringRef> TileIds) {
  auto IslCtx = S.getIslCtx();

  SmallVector<isl::schedule_node, 4> Bands;
  Bands.reserve(TheLoops.size());
  for (auto TheLoop : TheLoops) {
    auto TheBand = findBand(Sched, TheLoop);
    Bands.push_back(TheBand);
  }

  if (Bands.empty() || !Bands[0]) {
    LLVM_DEBUG(dbgs() << "Band to tile not found or not in this scop");
    return;
  }

  auto TheBand = collapseBands(Bands[0], Bands.size());
  TheBand = tileBand(TheBand, TileSizes);

  auto OuterBand = TheBand;
  auto InnerBand = TheBand.get_child(0);

  InnerBand = separateBand(InnerBand);
  for (auto TileId : TileIds) {
    auto Mark = makeTransformLoopId(IslCtx, nullptr, "inner tile", TileId);
    // isl::id::alloc(IslCtx, (Twine("Loop_") + TileId).str(), nullptr);
    InnerBand = insertMark(InnerBand, Mark);

    InnerBand = InnerBand.get_child(0);
  }

  // Jump back to first of the tile loops
  for (int i = TileIds.size(); i >= 1; i -= 1) {
    InnerBand = InnerBand.parent();
    InnerBand = moveToBandMark(InnerBand);
  }

  OuterBand = InnerBand.parent();

  OuterBand = separateBand(OuterBand);
  for (auto PitId : FloorIds) {
    auto Mark = makeTransformLoopId(IslCtx, nullptr, "outer floor", PitId);
    // isl::id::alloc(IslCtx, (Twine("Loop_") + PitId).str(), nullptr);
    OuterBand = insertMark(OuterBand, Mark);

    OuterBand = OuterBand.get_child(0);
  }

  // Jump back to first of the pit loops
  for (int i = FloorIds.size(); i >= 1; i -= 1) {
    OuterBand = OuterBand.parent();
    OuterBand = moveToBandMark(OuterBand);
  }

  auto Transformed = OuterBand.get_schedule();
  if (!D.isValidSchedule(S, Transformed)) {
    LLVM_DEBUG(dbgs() << "LoopReversal not semantically legal\n");
    return;
  }

  Sched = Transformed;
}

static BandAttr *getBandAttr(isl::schedule_node Node) {
  Node = moveToBandMark(Node);
  assert(isBandMark(Node));
  return static_cast<BandAttr *>(Node.mark_get_id().get_user());
}



static void collectVerticalLoops(const isl::schedule_node &TopBand,
                                 int MaxDepth,
                                 SmallVectorImpl<isl::schedule_node> &Bands) {
  isl::schedule_node Cur = TopBand;
  for (int i = 0; i < MaxDepth; i += 1) {
    while (true) {
      if (isBand(Cur))
        break;
      assert(Cur.n_children() == 1);
      Cur = Cur.first_child();
    }

    Bands.push_back(Cur);

    Cur = Cur.first_child();
  }
}




static std::tuple<isl::pw_aff_list, isl::pw_aff_list, isl::pw_aff_list>
extractExtends(isl::map Map) {
  auto Ctx = Map.get_ctx();
  auto Dims = Map.dim(isl::dim::out);
  auto IndexSpace = Map.get_space().range();
  auto LocalIndexSpace = isl::local_space(IndexSpace);

  isl::pw_aff_list DimMins = isl::pw_aff_list::alloc(Ctx, Dims);
  isl::pw_aff_list DimSizes = isl::pw_aff_list::alloc(Ctx, Dims);
  isl::pw_aff_list DimEnds = isl::pw_aff_list::alloc(Ctx, Dims);
  for (auto i = 0; i < Dims; i += 1) {
    auto TheDim = Map.project_out(isl::dim::out, i + 1, Dims - i - 1)
                      .project_out(isl::dim::out, 0, i);
    auto Min = TheDim.lexmin_pw_multi_aff().get_pw_aff(0);
    auto Max = TheDim.lexmax_pw_multi_aff().get_pw_aff(0);

    auto One = isl::aff(isl::local_space(Min.get_space().domain()),
                        isl::val(LocalIndexSpace.get_ctx(), 1));
    auto Len = Max.add(Min.neg()).add(One);
    auto End = Max.add(One);

    DimMins = DimMins.add(Min);
    DimSizes = DimSizes.add(Len);
    DimEnds = DimEnds.add(End);
  }

  return {DimMins, DimSizes, DimEnds};
}







static isl::schedule_node
next(isl::schedule_node SubtreeRoot,
     std::function<void(const isl::schedule_node &Cur, isl::schedule_node &Next,
                        int &Depth)> &Previsit,
     std::function<void(const isl::schedule_node &Cur, isl::schedule_node &Next,
                        int &Depth)> &Postvisit) {

  auto Cur = SubtreeRoot;
  auto Next = SubtreeRoot.first_child();
  int Depth = 0;
  while (true) {

    if (Cur.has_children())
      Next = Cur.first_child();
    else if (Cur.has_next_sibling())
      Next = Cur.next_sibling();
    else
      Next = Cur.parent();

    Previsit(Cur, Next, Depth);
    Cur = Next;
  }
}


static isl::schedule applyLoopTiling(MDNode *LoopMD,
                                     const isl::schedule_node &TopBand) {
  auto IslCtx = TopBand.get_ctx();

  auto Depth =
      findOptionalIntOperand(LoopMD, "llvm.loop.tile.depth").getValueOr(0);
  assert(Depth >= 1);

  SmallVector<isl::schedule_node, 4> Bands;
  collectVerticalLoops(TopBand, Depth, Bands);
  assert(Depth == Bands.size());

  SmallVector<BandAttr *, 4> Attrs;
  SmallVector<int64_t, 4> TileSizes;
  SmallVector<MDNode *, 4> FloorIds;
  SmallVector<MDNode *, 4> TileIds;
  for (const auto &Band : Bands) {
    // auto Mark = moveToBandMark(Band);
    auto Attr = getBandAttr(Band);
    Attrs.push_back(Attr);

    auto Size = 0;
    StringRef FloorId, TileId;
    if (Attr) {
      Size = findOptionalIntOperand(Attr->Metadata, "llvm.loop.tile.size")
                 .getValueOr(0);
      // FloorId = findOptionalStringOperand(Attr->Metadata, "llvm.")
      auto FloorId =
          findOptionalMDOperand(Attr->Metadata, "llvm.loop.tile.followup_floor")
              .getValueOr(nullptr);
      FloorIds.push_back(FloorId);
      auto TileId =
          findOptionalMDOperand(Attr->Metadata, "llvm.loop.tile.followup_tile")
              .getValueOr(nullptr);
      TileIds.push_back(TileId);
    }
    TileSizes.push_back(Size);
  }

  auto Peel = findOptionalStringOperand(getBandAttr(Bands[0])->Metadata,
                                        "llvm.loop.tile.peel")
                  .getValueOr("");
  auto RectangularPeel = (Peel == "rectangular");

  auto TheCollapsedBand = collapseBands(TopBand, Depth);
  auto TheBand = tileBand(TheCollapsedBand, TileSizes);

  auto OuterBand = TheBand;
  auto InnerBand = TheBand.get_child(0);

  InnerBand = separateBand(InnerBand);
  for (auto TileId : TileIds) {
    // TODO: Merge TileId
    auto Mark = makeTransformLoopId(IslCtx, TileId, "inner tile");
    InnerBand = insertMark(InnerBand, Mark);

    InnerBand = InnerBand.get_child(0);
  }

  // Jump back to first of the tile loops
  for (int i = TileIds.size(); i >= 1; i -= 1) {
    InnerBand = InnerBand.parent();
    InnerBand = moveToBandMark(InnerBand);
  }

  OuterBand = InnerBand.parent();

  OuterBand = separateBand(OuterBand);
  for (auto PitId : FloorIds) {
    // TODO: Merge PitId
    auto Mark = makeTransformLoopId(IslCtx, PitId, "outer floor");
    OuterBand = insertMark(OuterBand, Mark);

    OuterBand = OuterBand.get_child(0);
  }

  // Jump back to first of the pit loops
  for (int i = FloorIds.size(); i >= 1; i -= 1) {
    OuterBand = OuterBand.parent();
    OuterBand = moveToBandMark(OuterBand);
  }

  // Extract non-full tiles.
  if (RectangularPeel) {
    // union_pw_multi_aff
    auto Partial = isl::manage(
        isl_schedule_node_band_get_partial_schedule(TheCollapsedBand.get()));
    auto Domains = TheCollapsedBand.get_domain();

    auto Space = isl::space(IslCtx, 0, 1);
    auto LSpace = isl::local_space(Space);

    auto InsideDomains = Domains;

    // TODO: This assumes the entire floor is rectangular; however,
    // non-rectangular floors still can have full tiles.
    for (int i = 0; i < Depth; i += 1) {
      auto TileSize = TileSizes[i];
      auto Size = isl::aff(LSpace, isl::val(IslCtx, TileSize));
      auto SizeMinusOne = isl::aff(LSpace, isl::val(IslCtx, TileSize - 1));

      // { Domain[] -> Schedule[] }
      auto DimPartial = Partial.get_union_pw_aff(i);
      auto Sched = DimPartial.intersect_domain(Domains);
      auto SchedMap = isl::union_map::from_union_pw_aff(Sched);
      auto SchedSpace = isl::set(SchedMap.range());

      isl::pw_aff_list DimMins;
      isl::pw_aff_list DimSizes;
      isl::pw_aff_list DimEnds;
      std::tie(DimMins, DimSizes, DimEnds) =
          extractExtends(isl::map::from_range(SchedSpace));
      auto DimMin = DimMins.get_pw_aff(0).add_dims(isl::dim::in, 1);
      auto DimEnd = DimEnds.get_pw_aff(0).add_dims(isl::dim::in, 1);

      auto EndFloor = DimEnd.div(Size).floor().mul(Size);
      auto MinCeil = DimMin.add(SizeMinusOne).div(Size).floor().mul(Size);

      auto I = isl::pw_aff::var_on_domain(LSpace, isl::dim::set, 0);
      auto UpperBound = I.lt_set(EndFloor);
      auto LowerBound = I.ge_set(MinCeil);

      auto Bounded = LowerBound.intersect(UpperBound);

      auto BoundedDoms = SchedMap.intersect_range(Bounded);
      auto InsideDoms = BoundedDoms.domain();
      InsideDomains = InsideDomains.intersect(InsideDoms);
    }

    auto OuterDomains = Domains.subtract(InsideDomains);
    // Empty OuterDomains means it was already rectangular.
    if (!OuterDomains.is_empty()) {
      auto Filters = isl::union_set_list::alloc(IslCtx, 2);
      Filters = Filters.add(InsideDomains);
      Filters = Filters.add(OuterDomains);
      auto InnerAndOuter = OuterBand.insert_sequence(Filters);

      MarkRemoverPlain MarkCleaner;
      auto Peeled = MarkCleaner.visit(InnerAndOuter.get_child(1));

      UniqueStmtRewriterPlain Visitor(Peeled);
      auto Result = Visitor.visit(Peeled.get_schedule());

      return Result;
    }
  }

  auto Transformed = OuterBand.get_schedule();

#if 0
	if (!D.isValidSchedule(S, Transformed)) {
		LLVM_DEBUG(dbgs() << "LoopReversal not semantically legal\n");
		return;
	}
#endif

  return Transformed;
}



static isl::schedule_node findBand(ArrayRef<isl::schedule_node> Bands,
                                   LoopIdentification Identifier) {
  for (auto OldBand : Bands) {
    auto OldId = LoopIdentification::createFromBand(OldBand);
    if (OldId == Identifier)
      return OldBand;
  }
  return {};
}

static isl::schedule_node distributeBand(Scop &S, isl::schedule_node Band,
                                         const Dependences &D) {
  auto Partial =
      isl::manage(isl_schedule_node_band_get_partial_schedule(Band.get()));
  auto Seq = isl::manage(isl_schedule_node_delete(Band.release()));

  auto n = Seq.n_children();
  for (int i = 0; i < n; i += 1)
    Seq = Seq.get_child(i).insert_partial_schedule(Partial).parent();

  if (!D.isValidSchedule(S, Seq.get_schedule()))
    return {};

  return Seq;
}


static isl::schedule_node
interchangeBands(isl::schedule_node Band,
                 ArrayRef<LoopIdentification> NewOrder) {
  auto NumBands = NewOrder.size();
  Band = moveToBandMark(Band);

  SmallVector<isl::schedule_node, 4> OldBands;

  int NumRemoved = 0;
  int NodesToRemove = 0;
  auto BandIt = Band;
  while (true) {
    if (NumRemoved >= NumBands)
      break;

    if (isl_schedule_node_get_type(BandIt.get()) == isl_schedule_node_band) {
      OldBands.push_back(BandIt);
      NumRemoved += 1;
    }
    assert(BandIt.n_children() == 1);
    BandIt = BandIt.get_child(0);
    // Band = isl::manage(isl_schedule_node_delete(Band.release()));
    NodesToRemove += 1;
  }

  // Remove old order
  for (int i = 0; i < NodesToRemove; i += 1) {
    Band = isl::manage(isl_schedule_node_delete(Band.release()));
  }

  // Rebuild loop nest bottom-up according to new order.
  for (auto &NewBandId : reverse(NewOrder)) {
    auto OldBand = findBand(OldBands, NewBandId);
    assert(OldBand);
    // TODO: Check that no band is used twice
    auto OldMarker = LoopIdentification::createFromBand(OldBand);
    auto TheOldBand = ignoreMarkChild(OldBand);
    auto TheOldSchedule = isl::manage(
        isl_schedule_node_band_get_partial_schedule(TheOldBand.get()));

    Band = Band.insert_partial_schedule(TheOldSchedule);
    Band = Band.insert_mark(OldMarker.getIslId());
  }

  return Band; // returns innermsot body?
}




static void applyLoopInterchange(Scop &S, isl::schedule &Sched,
                                 ArrayRef<LoopIdentification> TheLoops,
                                 ArrayRef<LoopIdentification> Permutation,
                                 const Dependences &D) {
  SmallVector<isl::schedule_node, 4> Bands;
  for (auto TheLoop : TheLoops) {
    auto TheBand = findBand(Sched, TheLoop);
    assert(TheBand);
    Bands.push_back(TheBand);
  }

  auto OutermostBand = Bands[0];

  auto Result = interchangeBands(OutermostBand, Permutation);
  auto Transformed = Result.get_schedule();

  if (!D.isValidSchedule(S, Transformed)) {
    LLVM_DEBUG(dbgs() << "LoopInterchange not semantically legal\n");
    return;
  }

  Sched = Transformed;
}

static isl::schedule applyLoopInterchange(MDNode *LoopMD,
                                          const isl::schedule_node &TopBand) {
  auto IslCtx = TopBand.get_ctx();

  auto Depth = findOptionalIntOperand(LoopMD, "llvm.loop.interchange.depth")
                   .getValueOr(0);
  assert(Depth >= 2);

  SmallVector<isl::schedule_node, 4> Bands;
  collectVerticalLoops(TopBand, Depth, Bands);
  assert(Depth == Bands.size());

  SmallVector<isl::schedule_node, 4> NewOrder;
  NewOrder.resize(Depth);
  auto PermMD =
      findNamedMetadataNode(LoopMD, "llvm.loop.interchange.permutation");
  int i = 0;
  for (auto &X : drop_begin(PermMD->operands(), 1)) {
    ConstantInt *IntMD = mdconst::extract_or_null<ConstantInt>(X.get());
    auto Pos = IntMD->getSExtValue();
    NewOrder[Pos] = Bands[i];
    i += 1;
  }
  assert(NewOrder.size() == Bands.size());

  // Remove old order
  auto Band = TopBand;
  for (int i = 0; i < Depth; i += 1)
    Band = removeBandAndMarks(Band);

  // Rebuild loop nest bottom-up according to new order.
  for (auto &OldBand : reverse(NewOrder)) {
    auto Attr = getBandAttr(OldBand);
    auto FollowUp =
        findOptionalMDOperand(Attr->Metadata,
                              "llvm.loop.interchange.followup_interchanged")
            .getValueOr(nullptr);

    // auto OldBand =   findBand(OldBands, NewBandId);
    // assert(OldBand);
    // TODO: Check that no band is used twice
    // auto OldMarker = LoopIdentification::createFromBand(OldBand);
    auto TheOldBand = ignoreMarkChild(OldBand);
    auto TheOldSchedule = isl::manage(
        isl_schedule_node_band_get_partial_schedule(TheOldBand.get()));

    auto Marker = makeTransformLoopId(IslCtx, FollowUp, "interchange");

    Band = Band.insert_partial_schedule(TheOldSchedule);
    Band = Band.insert_mark(Marker);
  }

  return Band.get_schedule();
}

/// Return the (one-dimensional) set of numbers that are divisible by @p Factor
/// with remainder @p Offset. isDivisibleBySet(Ctx, 4, 0) = { [i] : floord(i,4)
/// = 0 } isDivisibleBySet(Ctx, 4, 1) = { [i] : floord(i,4) = 1 }
static isl::basic_set isDivisibleBySet(isl::ctx &Ctx, int64_t Factor,
                                       int64_t Offset) {
  auto ValFactor = isl::val(Ctx, Factor);
  auto Unispace = isl::space(Ctx, 0, 1);
  auto LUnispace = isl::local_space(Unispace);
  auto Id = isl::aff::var_on_domain(LUnispace, isl::dim::out, 0);
  auto AffFactor = isl::aff(LUnispace, ValFactor);
  auto ValOffset = isl::val(Ctx, Offset);
  auto AffOffset = isl::aff(LUnispace, ValOffset);
  auto DivMul = Id.mod(ValFactor);
  auto Divisible = isl::basic_map::from_aff(
      DivMul); //.equate(isl::dim::in, 0, isl::dim::out, 0);
  auto Modulo = Divisible.fix_val(isl::dim::out, 0, ValOffset);
  return Modulo.domain();
}


static bool isSameNode(const isl::schedule_node &Node1,
                       const isl::schedule_node &Node2) {
  return isl::manage(isl_schedule_node_is_equal(Node1.get(), Node2.get()));
}

static isl::schedule unrollAndOrJam(isl::schedule_node BandToUnroll,
                                    isl::schedule_node BandToJam, int Factor,
                                    bool Full, MDNode *UnrolledID,
                                    MDNode *JammedID) {
  // BandToJam must be perfectly inside BandToUnroll
  assert(BandToUnroll);
  assert(isBand(BandToUnroll));
  assert(BandToJam);
  assert(isBand(BandToJam));
  auto Ctx = BandToUnroll.get_ctx();

  int JamDepthInBands = 0;
  int JamDepthInNodes = 0;
  auto Node = BandToUnroll;
  while (true) {
    if (isSameNode(Node, BandToJam))
      break;
    assert(Node.n_children() == 1 && "Constraints not met");
    Node = Node.first_child();
    if (isBand(Node))
      JamDepthInBands += 1;
    JamDepthInNodes += 1;
  }

  if (Full) {
    llvm_unreachable("unimplemented");
  } else if (Factor > 0) {
    // TODO: Could also do a strip-mining, then full unroll

    auto PartialSchedToUnroll = isl::manage(
        isl_schedule_node_band_get_partial_schedule(BandToUnroll.get()));
    assert(PartialSchedToUnroll.dim(isl::dim::out) == 1);

    auto PartialSchedToJam = isl::manage(
        isl_schedule_node_band_get_partial_schedule(BandToJam.get()));
    assert(PartialSchedToJam.dim(isl::dim::out) == 1);

    // { Stmt[] -> [x] }
    auto PartialSchedToUnrollUAff = PartialSchedToUnroll.get_union_pw_aff(0);
    auto PartialSchedToJamUAff = PartialSchedToJam.get_union_pw_aff(0);

    // Unrolling...
    // FIXME: Here we assume the schedule stride is one and starts with 0, which
    // is not necessarily the case.
    auto StridedPartialSchedUAff =
        isl::union_pw_aff::empty(PartialSchedToUnrollUAff.get_space());
    auto ValFactor = isl::val(Ctx, Factor);
    PartialSchedToUnrollUAff.foreach_pw_aff(
        [Factor, &StridedPartialSchedUAff, Ctx,
         &ValFactor](isl::pw_aff PwAff) -> isl::stat {
          auto Space = PwAff.get_space();
          auto Universe = isl::set::universe(Space.domain());
          auto AffFactor = isl::manage(
              isl_pw_aff_val_on_domain(Universe.copy(), ValFactor.copy()));
          auto DivSchedAff = PwAff.div(AffFactor).floor().mul(AffFactor);
          StridedPartialSchedUAff =
              StridedPartialSchedUAff.union_add(DivSchedAff);
          return isl::stat::ok();
        });

    // Jamming...
    auto List = isl::manage(isl_union_set_list_alloc(Ctx.get(), Factor));
    for (int i = 0; i < Factor; i += 1) {
      // { Stmt[] -> [x] }
      auto UMap = PartialSchedToUnroll;

      // { [x] }
      auto Divisible = isDivisibleBySet(Ctx, Factor, i);

      // { Stmt[] }
      auto UnrolledDomain = UMap.intersect_range(Divisible).domain();

      List = List.add(UnrolledDomain);
    }

    // Parent -> BandToUnroll -> IntermediateLoops... -> BandToJam -> Body  ->
    // ...
    auto IntermediateLoops =
        isl::manage(isl_schedule_node_delete(BandToUnroll.copy()));
    // Parent -> IntermediateLoops... -> BandToJam -> Body
    auto UnrolledLoop =
        IntermediateLoops.insert_partial_schedule(StridedPartialSchedUAff);
    // Parent -> UnrolledLoop -> IntermediateLoops... -> BandToJam -> Body ->
    // ...
    // TODO: Apply permutable, coincident property

    auto NewBandId = makeTransformLoopId(
        Ctx, UnrolledID,
        (JamDepthInBands == 0) ? "unrolled" : "unrolled-and-jam");
    if (NewBandId)
      UnrolledLoop = insertMark(UnrolledLoop, NewBandId);

    IntermediateLoops = UnrolledLoop;
    for (int i = 0; i < JamDepthInNodes; i += 1)
      IntermediateLoops = IntermediateLoops.first_child();

    auto LoopToJam = IntermediateLoops;

    // TODO: This loop is not participating more in unroll-and-jam than the
    // intermediate loops. Just keep any mark, if existing?
    if (JamDepthInBands > 0) {
      auto NewJammedBandId = makeTransformLoopId(Ctx, JammedID, "jammed");
      LoopToJam = removeMark(LoopToJam);
      if (NewJammedBandId)
        LoopToJam = insertMark(LoopToJam, NewJammedBandId);
    }

    auto Body = LoopToJam.first_child();

    // Parent -> UnrolledLoop -> IntermediateLoops... -> BandToJam -> ...
    // This copies the body for each list elements, but inserts the list's
    // filter in-between.
    Body = Body.insert_sequence(List);
    // Parent -> UnrolledLoop -> IntermediateLoops... -> BandToJam -> Sequence
    // -> filters -> ...

    return Body.get_schedule();
  }

  llvm_unreachable("Negative unroll factor");
}

static isl::schedule applyLoopUnrollAndJam(MDNode *LoopMD,
                                           isl::schedule_node BandToUnroll) {
  assert(BandToUnroll);
  auto Ctx = BandToUnroll.get_ctx();

  auto Factor = findOptionalIntOperand(LoopMD, "llvm.loop.unroll_and_jam.count")
                    .getValueOr(0);
  auto Full = findOptionalBoolOperand(LoopMD, "llvm.loop.unroll_and_jam.full")
                  .getValueOr(false);
  auto UnrolledID =
      findOptionalMDOperand(LoopMD,
                            "llvm.loop.unroll_and_jam.followup_outer_unrolled")
          .getValueOr(nullptr);

  BandToUnroll = moveToBandMark(BandToUnroll);
  BandToUnroll = removeMark(BandToUnroll);

  auto BandToJam = BandToUnroll;
  auto Cur = BandToJam;
  while (true) {
    if (Cur.n_children() != 1)
      break;
    auto Child = Cur.first_child();
    if (isBand(Child))
      BandToJam = Child;
    Cur = Child;
  }
  assert(!isSameNode(BandToJam, BandToUnroll) &&
         "unroll-and-jam requires perfect loop nest");

  auto JamAttr = getBandAttr(BandToJam);
  auto JammedID =
      findOptionalMDOperand(JamAttr->Metadata,
                            "llvm.loop.unroll_and_jam.followup_inner_unrolled")
          .getValueOr(nullptr);

  return unrollAndOrJam(BandToUnroll, BandToJam, Factor, Full, UnrolledID,
                        JammedID);
}

static void collectAccessInstList(SmallVectorImpl<Instruction *> &Insts,
                                  DenseSet<Metadata *> InstMDs, Function &F,
                                  StringRef MetadataName = "llvm.access") {
  Insts.reserve(InstMDs.size());
  for (auto &BB : F) {
    for (auto &Inst : BB) {
      auto MD = Inst.getMetadata(MetadataName);
      if (MD)
        if (InstMDs.count(MD))
          Insts.push_back(&Inst);
    }
  }
}

static void
collectMemoryAccessList(SmallVectorImpl<polly::MemoryAccess *> &MemAccs,
                        ArrayRef<Instruction *> Insts, Scop &S) {
  auto &R = S.getRegion();

  DenseSet<Instruction *> InstSet;
  InstSet.insert(Insts.begin(), Insts.end());

  for (auto &Stmt : S) {
    for (auto *Acc : Stmt) {
      if (InstSet.count(Acc->getAccessInstruction()))
        MemAccs.push_back(Acc);
    }
  }

  // S.getStmtFor(Inst) is unreliable
#if 0
  for (auto Inst : Insts) {
    if (!R.contains(Inst))
      continue;

    auto Stmt = S.getStmtFor(Inst);
    assert(Stmt && "All memory accesses should be modeled");
    auto MemAcc = Stmt->getArrayAccessOrNULLFor(Inst);
    assert(MemAcc &&
           "All memory accesses should be modeled by a polly::MemoryAccess");
    if (MemAcc)
      MemAccs.push_back(MemAcc);
  }
#endif
}

static void collectMemAccsDomains(isl::schedule_node Node,
                                  const ScopArrayInfo *SAI,
                                  isl::union_map &Result, bool Inclusive) {
  switch (isl_schedule_node_get_type(Node.get())) {
  case isl_schedule_node_leaf:
    if (Inclusive) {
      auto Doms = Node.get_domain();
      for (auto Dom : Doms.get_set_list()) {
        auto Stmt = reinterpret_cast<ScopStmt *>(Dom.get_tuple_id().get_user());
        for (auto MemAcc : *Stmt) {
          if (MemAcc->getLatestScopArrayInfo() != SAI)
            continue;

          auto AccDom = MemAcc->getLatestAccessRelation().intersect_domain(
              Stmt->getDomain());
          if (Result)
            Result = Result.unite(AccDom);
          else
            Result = AccDom;
        }
      }
    }

    break;
  default:
    auto n = Node.n_children();
    for (auto i = 0; i < n; i += 1)
      collectMemAccsDomains(Node.get_child(i), SAI, Result, true);
    break;
  }
}

static void
collectSubtreeAccesses(isl::schedule_node Node, const ScopArrayInfo *SAI,
                       SmallVectorImpl<polly::MemoryAccess *> &Accs) {
  if (isl_schedule_node_get_type(Node.get()) == isl_schedule_node_leaf) {
    auto UDomain = Node.get_domain();
    for (auto Domain : UDomain.get_set_list()) {
      auto Space = Domain.get_space();
      auto Id = Domain.get_tuple_id();
      auto Stmt = reinterpret_cast<ScopStmt *>(Id.get_user());

      for (auto *MemAcc : *Stmt) {
        if (MemAcc->getLatestScopArrayInfo() != SAI)
          continue;

        Accs.push_back(MemAcc);
      }
    }
  }

  auto n = Node.n_children();
  for (auto i = 0; i < n; i += 1) {
    auto Child = Node.get_child(i);
    collectSubtreeAccesses(Child, SAI, Accs);
  }
}


static void collectStmtDomains(isl::schedule_node Node, isl::union_set &Result,
                               bool Inclusive) {
  switch (isl_schedule_node_get_type(Node.get())) {
  case isl_schedule_node_leaf:
    if (Inclusive) {
      auto Dom = Node.get_domain();
      if (Result)
        Result = Result.unite(Dom);
      else
        Result = Dom;
    }
    break;
  default:
    auto n = Node.n_children();
    for (auto i = 0; i < n; i += 1)
      collectStmtDomains(Node.get_child(i), Result, true);
    break;
  }
}

/// @return { PrefixSched[] -> Domain[] }
static isl::union_map collectParentSchedules(isl::schedule_node Node) {
  auto Ctx = Node.get_ctx();
  auto ParamSpace = Node.get_universe_domain().get_space();
  isl::union_set Doms = isl::union_set::empty(ParamSpace);
  collectStmtDomains(Node, Doms, false);

  // { [] -> Stmt[] }
  auto Result = isl::union_map::from_range(Doms);

  SmallVector<isl::schedule_node, 4> Ancestors;
  auto Anc = Node.parent();
  while (true) {
    Ancestors.push_back(Anc);
    if (!Anc.has_parent())
      break;
    Anc = Anc.parent();
  }

  auto N = Ancestors.size();
  for (int i = N - 1; i >= 0; i -= 1) {
    auto Ancestor = Ancestors[i];
    switch (isl_schedule_node_get_type(Ancestor.get())) {
    case isl_schedule_node_band: {

      // { Domain[] -> PartialSched[] }
      auto Partial = isl::union_map::from(isl::manage(
          isl_schedule_node_band_get_partial_schedule(Ancestor.get())));

      Result = Result.flat_domain_product(Partial.reverse());
    } break;
    case isl_schedule_node_sequence: {
      auto PrevNode = Ancestors[i - 1];
      auto Pos = PrevNode.get_child_position();
      auto Domain = PrevNode.get_domain();

      auto LS = isl::local_space(isl::space(Ctx, 0, 0));
      auto Aff = isl::aff(LS, isl::val(Ctx, Pos));
      auto C = isl::basic_map::from_aff(Aff);
      auto S = C.range();
      auto M = isl::union_map::from_domain_and_range(S, Domain);

      Result = Result.flat_domain_product(M);
    } break;
    case isl_schedule_node_set:
      break;
    case isl_schedule_node_filter:
    case isl_schedule_node_domain: // root node
    case isl_schedule_node_mark:
      break;
    default:
      llvm_unreachable("X");
    }
  }

  return Result;
}

static void negateCoeff(isl::constraint &C, isl::dim Dim) {
  auto N = C.get_local_space().dim(Dim);
  for (auto i = 0; i < N; i += 1) {
    auto V = C.get_coefficient_val(Dim, i);
    V = V.neg();
    C = C.set_coefficient_val(Dim, i, V);
  }
}

/// @param ScheduleToAccess { Schedule[] -> Data[] }
/// @param PackedSizes      Array to be reordered using the same permutation
///        Schedule[] is assumed to be left-aligned
static isl::basic_map
findDataLayoutPermutation(isl::union_map ScheduleToAccess,
                          std::vector<unsigned int> &PackedSizes) {
  // FIXME: return is not required to be a permutatation, any injective function
  // should work
  // TODO: We could apply this more generally on ever Polly-created array
  // (except pattern-based optmization which define their custom data layout)

  unsigned MaxSchedDims = 0;
  //   unsigned PackedDims = 0;
  for (auto Map : ScheduleToAccess.get_map_list()) {
    MaxSchedDims = std::max(MaxSchedDims, Map.dim(isl::dim::in));
    //     PackedDims = std::max(PackedDims, Map.dim(isl::dim::out));
  }

  auto PackedSpace = [&ScheduleToAccess]() -> isl::space {
    for (auto Map : ScheduleToAccess.get_map_list()) {
      return Map.get_space().range();
    }
    return {};
  }();
  assert(!PackedSpace.is_null());
  auto PackedDims = PackedSpace.dim(isl::dim::set);

  SmallVector<bool, 8> UsedDims;
  UsedDims.reserve(PackedDims);
  for (auto i = 0; i < PackedDims; i += 1) {
    UsedDims.push_back(false);
  }

  // { PackedData[] -> [] }
  auto Permutation = isl::basic_map::universe(PackedSpace.from_domain());
  SmallVector<unsigned int, 8> NewPackedSizes;
  NewPackedSizes.reserve(PackedDims); // reversed!

  // TODO: If schedule has been stripmined/tiled/unroll-and-jammed, also apply
  // on 'permutation'
  for (int i = MaxSchedDims - 1; i >= 0; i -= 1) {
    if (Permutation.dim(isl::dim::in) <= 1 + Permutation.dim(isl::dim::out))
      break;

    for (auto Map : ScheduleToAccess.get_map_list()) {
      assert(PackedDims == Map.dim(isl::dim::out));

      auto SchedDims = Map.dim(isl::dim::in);
      if (SchedDims <= i)
        continue;

      // { PackedData[] -> [i] }
      auto ExtractPostfix = isolateDim(Map.reverse(), i);
      simplify(ExtractPostfix);

      SmallVector<isl::constraint, 32> Constraints;
      for (auto BMap : ExtractPostfix.get_basic_map_list()) {
        for (auto C : BMap.get_constraint_list()) {
          if (!isl_constraint_is_equality(C.get()))
            continue;

          auto Coeff = C.get_coefficient_val(isl::dim::out, 0);
          if (Coeff.is_zero())
            continue;

          // Normalize coefficients
          if (Coeff.is_pos()) {
            auto Cons = C.get_constant_val();
            Cons = Cons.neg();
            C = C.set_constant_val(Cons);
            negateCoeff(C, isl::dim::param);
            negateCoeff(C, isl::dim::in);
            negateCoeff(C, isl::dim::out);
            negateCoeff(C, isl::dim::div);
          }

          Constraints.push_back(C);
        }
      }

      SmallVector<int, 8> Depends;
      Depends.reserve(PackedDims);
      for (auto i = 0; i < PackedDims; i += 1) {
        Depends.push_back(0);
      }

      for (auto C : Constraints) {
        for (auto i = 0; i < PackedDims; i += 1) {
          auto Coeff = C.get_coefficient_val(isl::dim::in, i);
          if (Coeff.is_zero())
            continue;

          auto &Dep = Depends[i];
          if (Dep > 0)
            continue;

          Dep = Coeff.cmp_si(0);
        }
      }

      auto FindFirstDep = [&Depends, PackedDims, &UsedDims]() -> int {
        for (int i = PackedDims - 1; i >= 0; i -= 1) {
          if (UsedDims[i])
            continue;

          // TODO: If Depends[i] is negative, also reverse order in this
          // dimension
          if (Depends[i])
            return i;
        }
        return -1;
      };

      auto ChosenDim = FindFirstDep();
      if (ChosenDim < 0)
        continue;
      UsedDims[ChosenDim] = true;

      // { PackedSpace[] -> [ChosenDim] }
      auto TheDim =
          isolateDim(isl::basic_map::identity(
                         PackedSpace.map_from_domain_and_range(PackedSpace)),
                     ChosenDim);

      Permutation = TheDim.flat_range_product(Permutation);
      NewPackedSizes.push_back(PackedSizes[ChosenDim]);
    }
  }

  // Add all remaining dimensions in original order
  for (int i = PackedDims - 1; i >= 0; i -= 1) {
    if (UsedDims[i])
      continue;

    auto TheDim =
        isolateDim(isl::basic_map::identity(
                       PackedSpace.map_from_domain_and_range(PackedSpace)),
                   i);
    Permutation = TheDim.flat_range_product(Permutation);
    NewPackedSizes.push_back(PackedSizes[i]);
  }

  assert(Permutation.dim(isl::dim::in) == PackedDims);
  assert(Permutation.dim(isl::dim::in) == PackedDims);
  assert(NewPackedSizes.size() == PackedDims);

  Permutation = castSpace(Permutation,
                          PackedSpace.map_from_domain_and_range(PackedSpace));
  for (int i = 0; i < PackedDims; i += 1)
    PackedSizes[i] = NewPackedSizes[PackedDims - i - 1];

  return Permutation;
}

/// @param OrigToPackedIndexMap  { PrefixSched[] -> [Data[] -> PackedData[]] }
/// @param InnerInstances        { PrefixSched[] -> Domain[] }
static void
collectRedirects(isl::schedule_node Node, isl::map OrigToPackedIndexMap,
                 isl::union_map InnerInstances,
                 DenseMap<polly::MemoryAccess *, isl::map> &AccessesToUpdate) {
  auto PrefixSpac = OrigToPackedIndexMap.get_space().domain();
  auto OrigToPackedSpace = OrigToPackedIndexMap.get_space().range().unwrap();
  auto OrigSpace = OrigToPackedSpace.domain();
  auto PackedSpace = OrigToPackedSpace.range();

  auto OrigSAI = reinterpret_cast<ScopArrayInfo *>(
      OrigSpace.get_tuple_id(isl::dim::set).get_user());

  if (isl_schedule_node_get_type(Node.get()) == isl_schedule_node_leaf) {
    auto UDomain = Node.get_domain();
    for (auto Domain : UDomain.get_set_list()) {
      auto Space = Domain.get_space();
      auto Id = Domain.get_tuple_id();
      auto Stmt = reinterpret_cast<ScopStmt *>(Id.get_user());
      // auto Domain = Stmt->getDomain();
      // assert(Stmt->getDomain().is_subset(Domain) && "Have to copy statement
      // if not transforming all instances");
      auto DomainSpace = Domain.get_space();

      // { Domain[] -> [Data[] -> PackedData[]] }
      auto PrefixDomainSpace =
          DomainSpace.map_from_domain_and_range(OrigToPackedSpace.wrap());
      auto DomainOrigToPackedUMap =
          isl::union_map(OrigToPackedIndexMap)
              .apply_domain(InnerInstances.intersect_range(Domain));
      auto DomainOrigToPackedMap =
          singleton(DomainOrigToPackedUMap, PrefixDomainSpace);

      for (auto *MemAcc : *Stmt) {
        if (MemAcc->getLatestScopArrayInfo() != OrigSAI)
          continue;

        // { Domain[] -> Data[] }
        auto OrigAccRel = MemAcc->getLatestAccessRelation();
        auto OrigAccDom = OrigAccRel.domain().intersect(Domain);

        // { Domain[] -> PackedData[] }
        auto PackedAccRel = OrigAccRel.domain_map()
                                .apply_domain(DomainOrigToPackedMap.uncurry())
                                .reverse();

        // assert(OrigAccDom.is_subset(PackedAccRel.domain()) && "There must be
        // a packed access for everything that the original access accessed");
        // MemAcc->setNewAccessRelation(PackedAccRel);
        auto &UpdatedRedirect = AccessesToUpdate[MemAcc];
        if (UpdatedRedirect)
          UpdatedRedirect = UpdatedRedirect.unite(PackedAccRel);
        else
          UpdatedRedirect = PackedAccRel;
      }
    }
  }

  auto n = Node.n_children();
  for (auto i = 0; i < n; i += 1) {
    auto Child = Node.get_child(i);
    collectRedirects(Child, OrigToPackedIndexMap, InnerInstances,
                     AccessesToUpdate);
  }
}

/// @param OrigToPackedIndexMap  { PrefixSched[] -> [Data[] -> PackedData[]] }
/// @param InnerInstances        { PrefixSched[] -> Domain[] }
static void redirectAccesses(isl::schedule_node Node,
                             isl::map OrigToPackedIndexMap,
                             isl::union_map InnerInstances) {
  auto PrefixSpac = OrigToPackedIndexMap.get_space().domain();
  auto OrigToPackedSpace = OrigToPackedIndexMap.get_space().range().unwrap();
  auto OrigSpace = OrigToPackedSpace.domain();
  auto PackedSpace = OrigToPackedSpace.range();

  auto OrigSAI = reinterpret_cast<ScopArrayInfo *>(
      OrigSpace.get_tuple_id(isl::dim::set).get_user());

  if (isl_schedule_node_get_type(Node.get()) == isl_schedule_node_leaf) {
    auto UDomain = Node.get_domain();
    for (auto Domain : UDomain.get_set_list()) {
      auto Space = Domain.get_space();
      auto Id = Domain.get_tuple_id();
      auto Stmt = reinterpret_cast<ScopStmt *>(Id.get_user());
      // auto Domain = Stmt->getDomain();
      assert(Stmt->getDomain().is_subset(Domain) &&
             "Have to copy statement if not transforming all instances");
      auto DomainSpace = Domain.get_space();

      // { Domain[] -> [Data[] -> PackedData[]] }
      auto PrefixDomainSpace =
          DomainSpace.map_from_domain_and_range(OrigToPackedSpace.wrap());
      auto DomainOrigToPackedUMap =
          isl::union_map(OrigToPackedIndexMap)
              .apply_domain(InnerInstances.intersect_range(Domain));
      auto DomainOrigToPackedMap =
          singleton(DomainOrigToPackedUMap, PrefixDomainSpace);

      for (auto *MemAcc : *Stmt) {
        if (MemAcc->getLatestScopArrayInfo() != OrigSAI)
          continue;

        // { Domain[] -> Data[] }
        auto OrigAccRel = MemAcc->getLatestAccessRelation();
        auto OrigAccDom = OrigAccRel.domain().intersect(Domain);

        // { Domain[] -> PackedData[] }
        auto PackedAccRel = OrigAccRel.domain_map()
                                .apply_domain(DomainOrigToPackedMap.uncurry())
                                .reverse();

        assert(OrigAccDom.is_subset(PackedAccRel.domain()) &&
               "There must be a packed access for everything that the original "
               "access accessed");
        MemAcc->setNewAccessRelation(PackedAccRel);
      }
    }
  }

  auto n = Node.n_children();
  for (auto i = 0; i < n; i += 1) {
    auto Child = Node.get_child(i);
    redirectAccesses(Child, OrigToPackedIndexMap, InnerInstances);
  }
}



static std::vector<unsigned int> sizeBox(isl::pw_aff_list DimSizes) {
  auto Dims = DimSizes.size();
  std::vector<unsigned int> PackedSizes;
  PackedSizes.reserve(Dims);
  for (auto i = 0; i < Dims; i += 1) {
    auto Len = DimSizes.get_pw_aff(i);
    Len = Len.coalesce();

    // FIXME: Because of the interfaces of Scop::createScopArrayInfo, array
    // sizes currently need to be constant
    auto SizeBound = polly::getConstant(Len, true, false);
    assert(SizeBound);
    assert(!SizeBound.is_infty());
    assert(!SizeBound.is_nan());
    assert(SizeBound.is_pos());
    PackedSizes.push_back(SizeBound.get_num_si()); // TODO: Overflow check
  }
  return PackedSizes;
}

static std::tuple<isl::map, std::vector<unsigned int>>
readPackingLayout(isl::union_map InnerSchedules, isl::union_map InnerInstances,
                  isl::union_map Accs, isl::set IslSize, isl::map IslRedirect) {
  auto Ctx = InnerSchedules.get_ctx();

  // { PostfixSched[] -> Domain[] }
  InnerSchedules;
  // auto PostfixSchedSpace = InnerSchedules.get_space().domain();

  // { PrefixSched[] -> Domain[] }
  InnerInstances;
  // auto PrefixSchedSpace = InnerInstances.get_space().domain();

  // { Domain[] -> Data[] }
  Accs;

  // { [PrefixSched[] -> PostfixSched[]] -> Domain[] }
  auto CombinedInstances = InnerInstances.domain_product(InnerSchedules);

  // { [PrefixSched[] -> PostfixSched[]] -> Data[] }
  auto CombinedAccesses =
      isl::map::from_union_map(CombinedInstances.apply_range(Accs));
  auto PrefixSchedSpace =
      CombinedAccesses.get_space().domain().unwrap().domain();
  auto PostfixSchedSpace =
      CombinedAccesses.get_space().domain().unwrap().range();
  auto DataSpace = CombinedAccesses.get_space().range();
  TupleNest CombinedAccessesNest(
      CombinedAccesses, "{ [PrefixSched[] -> PostfixSched[]] -> Data[] }");

  // { Packed[] }
  auto PackedId = isl::id::alloc(Ctx, "TmpPacked", nullptr);

  // { PrefixSched[] }
  auto PrefixDomain = singleton(InnerInstances.domain(), PrefixSchedSpace);

  // { Sizes[] }
  IslSize;

  // { PrefixSched[] -> [Data[] -> Packed[]] }
  IslRedirect;
  TupleNest IslRedirectNest(IslRedirect,
                            "{ PrefixSched[] -> [Data[] -> Packed[]] }");
  auto PackedSpace = IslRedirectNest["Packed"].Space;
  PackedSpace = PackedSpace.set_tuple_id(isl::dim::set, PackedId);
  PackedSpace = PackedSpace.align_params(DataSpace);

  auto Layout =
      castSpace(IslRedirect,
                PrefixSchedSpace.map_from_domain_and_range(
                    DataSpace.map_from_domain_and_range(PackedSpace).wrap()));
  assert(Layout.uncurry().is_single_valued() && "Target must be unique");
  TupleNest LayoutNest(Layout, "{ PrefixSched[] -> [Data[] -> Packed[]] }");

  // Restrict unbounded set
  Layout =
      Layout.uncurry()
          .intersect_domain(reverseDomain(CombinedAccesses).curry().range())
          .curry();

  std::vector<unsigned int> PackedSizes;
  if (IslSize) {
    auto SizeAff1 = isl::pw_multi_aff::from_map(isl::map::from_range(IslSize));
    auto SizeAff2 = isl::multi_pw_aff(SizeAff1);
    auto Dims = IslSize.dim(isl::dim::set);
    PackedSizes.resize(Dims);
    for (int i = 0; i < Dims; i += 1) {
      auto PwAff = SizeAff2.get_pw_aff(i);
      auto Size = polly::getConstant(PwAff, false, false);
      PackedSizes[i] = Size.get_num_si(); // TODO: Overflow check
    }
  } else {
    auto WorkingSet =
        rebuildNesting(Layout, "{ PrefixSched[] -> [Data[] -> Packed[]] }",
                       "{ PrefixSched[] -> Packed[] }");

    isl::pw_aff_list DimMins;
    isl::pw_aff_list DimSizes;
    isl::pw_aff_list DimEnds;
    std::tie(DimMins, DimSizes, DimEnds) = extractExtends(WorkingSet);

    PackedSizes = sizeBox(DimSizes);
  }

  return {Layout, PackedSizes};
}

/// @param InnerSchedules { PostfixSched[] -> Domain[] }
/// @param InnerInstances { PrefixSched[] -> Domain[] }
/// @param Accs { Domain[] -> Data[] }
/// @return { PrefixSched[] -> [Data[] -> PackedData[]] }
static std::tuple<isl::map, std::vector<unsigned int>>
findPackingLayout(isl::union_map InnerSchedules, isl::union_map InnerInstances,
                  isl::union_map Accs) {
  auto Ctx = InnerSchedules.get_ctx();

  // { [PrefixSched[] -> PostfixSched[]] -> Domain[] }
  auto CombinedInstances = InnerInstances.domain_product(InnerSchedules);

  // { [PrefixSched[] -> PostfixSched[]] -> Data[] }
  auto CombinedAccesses = CombinedInstances.apply_range(Accs);

  // { PostfixSched[] -> Data[] }
  auto UAccessedByPostfix = CombinedAccesses.domain_factor_range();

  auto CombinedAccessesSgl = isl::map::from_union_map(CombinedAccesses);

  // { PrefixSched[] -> Data[] }
  auto AccessedByPrefix = InnerInstances.apply_range(Accs);

  // { PrefixSched[] -> Data[] }
  auto WorkingSet = isl::map::from_union_map(AccessedByPrefix);
  auto IndexSpace = WorkingSet.get_space().range();
  auto LocalIndexSpace = isl::local_space(IndexSpace);

  // FIXME: Should PrefixSched be a PrefixDomain? Is it needed at all when
  // inserting into the schedule tree? { PrefixSched[] }
  auto PrefixSpace = WorkingSet.get_space().domain();
  auto PrefixUniverse = isl::set::universe(PrefixSpace);
  auto PrefixSet = WorkingSet.domain();

  // Get the rectangular shape
  auto Dims = WorkingSet.dim(isl::dim::out);

#if 1
  isl::pw_aff_list DimMins;
  isl::pw_aff_list DimSizes;
  isl::pw_aff_list DimEnds;
  std::tie(DimMins, DimSizes, DimEnds) = extractExtends(WorkingSet);
#else
  SmallVector<isl::pw_aff, 4> Mins;
  SmallVector<isl::pw_aff, 4> Lens;

  isl::pw_aff_list DimSizes = isl::pw_aff_list::alloc(Ctx, Dims);
  isl::pw_aff_list DimMins = isl::pw_aff_list::alloc(Ctx, Dims);
  for (auto i = 0; i < Dims; i += 1) {
    auto TheDim = WorkingSet.project_out(isl::dim::out, i + 1, Dims - i - 1)
                      .project_out(isl::dim::out, 0, i);
    auto Min = TheDim.lexmin_pw_multi_aff().get_pw_aff(0);
    auto Max = TheDim.lexmax_pw_multi_aff().get_pw_aff(0);

    auto One = isl::aff(isl::local_space(Min.get_space().domain()),
                        isl::val(LocalIndexSpace.get_ctx(), 1));
    auto Len = Max.add(Min.neg()).add(One);

    Mins.push_back(Min);
    Lens.push_back(Len);

    DimMins = DimMins.add(Min);
    DimSizes = DimSizes.add(Len);
  }
#endif

  // { PrefixSched[] -> Data[] }
  auto SourceSpace = PrefixSpace.map_from_domain_and_range(IndexSpace);

  // { PrefixSched[] -> DataMin[] }
  auto AllMins = isl::multi_pw_aff::from_pw_aff_list(SourceSpace, DimMins);

#if 1
  auto PackedSizes = sizeBox(DimSizes);
#else
  std::vector<unsigned int> PackedSizes;
  PackedSizes.reserve(Dims);
  for (auto i = 0; i < Dims; i += 1) {
    auto Len = DimSizes.get_pw_aff(i);
    Len = Len.coalesce();

    // FIXME: Because of the interfaces of Scop::createScopArrayInfo, array
    // sizes currently need to be constant
    auto SizeBound = polly::getConstant(Len, true, false);
    assert(SizeBound);
    assert(!SizeBound.is_infty());
    assert(!SizeBound.is_nan());
    assert(SizeBound.is_pos());
    PackedSizes.push_back(SizeBound.get_num_si()); // TODO: Overflow check
  }
#endif

  // auto TmpPackedId = isl::id::alloc(Ctx, (llvm::Twine("TmpPacked_") +
  // SAI->getName()).str().c_str(), nullptr);
  auto TmpPackedId = isl::id::alloc(Ctx, "TmpPacked", nullptr);
  auto TmpPackedSpace = IndexSpace.set_tuple_id(isl::dim::set, TmpPackedId);

  // { PrefixSched[] -> [Data[] -> PackedData[]] }
  auto TargetSpace = PrefixSpace.map_from_domain_and_range(
      IndexSpace.map_from_domain_and_range(TmpPackedSpace).wrap());

  // { [PrefixSched[] -> Data[]] -> [PrefixSched[] -> [Data[] -> PackedData[]]]
  // }
  auto Translator = isl::basic_map::universe(
      SourceSpace.wrap().map_from_domain_and_range(TargetSpace.wrap()));
  auto TranslatorLS = Translator.get_local_space();

  // PrefixSched[] = PrefixSched[]
  for (auto i = 0; i < PrefixSpace.dim(isl::dim::set); i += 1) {
    auto C = isl::constraint::alloc_equality(TranslatorLS);
    C = C.set_coefficient_si(isl::dim::in, i, 1);
    C = C.set_coefficient_si(isl::dim::out, i, -1);
    Translator = Translator.add_constraint(C);
  }

  // Data[] = Data[] - DataMin[]
  for (auto i = 0; i < IndexSpace.dim(isl::dim::set); i += 1) {
    auto C = isl::constraint::alloc_equality(TranslatorLS);
    // Min
    C = C.set_coefficient_si(isl::dim::in, PrefixSpace.dim(isl::dim::set) + i,
                             1);
    // i
    C = C.set_coefficient_si(isl::dim::out, PrefixSpace.dim(isl::dim::set) + i,
                             -1);
    // x
    C = C.set_coefficient_si(
        isl::dim::out,
        PrefixSpace.dim(isl::dim::set) + IndexSpace.dim(isl::dim::set) + i, 1);
    Translator = Translator.add_constraint(C);
  }

  // { PrefixSched[] -> [Data[] -> PackedData[]] }
  auto OrigToPackedIndexMap =
      isl::map::from_multi_pw_aff(AllMins).wrap().apply(Translator).unwrap();

  // TupleNest OrigToPackedIndexRef(OrigToPackedIndexMap, "{ PrefixSched[] ->
  // [Data[] -> PackedData[]] }"); TupleNest
  // CombinedAccessesRef(CombinedAccessesSgl, "{ [PrefixSched[] ->
  // PostfixSched[]] -> Data[] }");

  auto Permutation = findDataLayoutPermutation(UAccessedByPostfix, PackedSizes);

  //	Permutation = castSpace(Permutation,
  // TmpPackedSpace.map_from_domain_and_range(PackedSpace));
  Permutation = Permutation.set_tuple_id(isl::dim::in, TmpPackedId)
                    .set_tuple_id(isl::dim::out, TmpPackedId);

  OrigToPackedIndexMap = OrigToPackedIndexMap.uncurry()
                             .intersect_domain(WorkingSet.wrap())
                             .apply_range(Permutation)
                             .curry();

  return {OrigToPackedIndexMap, std::move(PackedSizes)};
}

/// Is output dimension i functionally determined by the map's domain and the
/// dimensions following it?
static bool isFunctionallyDetermined(isl::map Map, int OutDim) {
  auto PMap = Map.project_out(isl::dim::out, 0, OutDim);
  auto InDims = PMap.dim(isl::dim::in);
  auto OutDims = PMap.dim(isl::dim::out);
  auto MMap =
      PMap.move_dims(isl::dim::in, InDims, isl::dim::out, 1, OutDims - 1);
  return MMap.is_single_valued();
}


static void applyDataPack(Scop &S, isl::schedule &Sched,
                          isl::schedule_node TheBand, const ScopArrayInfo *SAI,
                          bool OnHeap, StringRef &ErrorDesc, isl::set IslSize,
                          isl::map IslRedirect) {
  ErrorDesc = StringRef();
  auto Ctx = S.getIslCtx();

  if (IslSize)
    LLVM_DEBUG(dbgs() << "IslSize: " << IslSize << "\n");
  if (IslRedirect)
    LLVM_DEBUG(dbgs() << "IslRedirect: " << IslRedirect << "\n");

  isl::union_map Accs = isl::union_map::empty(S.getParamSpace());
  collectMemAccsDomains(TheBand, SAI, Accs, false);

  SmallVector<polly::MemoryAccess *, 16> MemAccs;
  collectSubtreeAccesses(TheBand, SAI, MemAccs);

  if (MemAccs.empty()) {
    LLVM_DEBUG(dbgs() << "#pragma clang loop pack failed: No access found");
    ErrorDesc = "No access to array in loop";
    return;
  }

  auto SchedMap = Sched.get_map();
  auto SchedSpace = getScatterSpace(SchedMap);
  auto ParamSpace = SchedSpace.params();

  auto ArraySpace = ParamSpace.set_from_params()
                        .add_dims(isl::dim::set, SAI->getNumberOfDimensions())
                        .set_tuple_id(isl::dim::set, SAI->getBasePtrId());
  auto SchedArraySpace = SchedSpace.map_from_domain_and_range(ArraySpace);

  // { Sched[] -> Data[] }
  auto AllSchedRel = isl::map::empty(SchedArraySpace);
  for (auto Acc : MemAccs) {
    auto Stmt = Acc->getStatement();
    auto Dom = Stmt->getDomain();
    auto Rel = Acc->getLatestAccessRelation();
    auto RelSched = SchedMap.apply_domain(Rel);

    auto SchedRel = RelSched.reverse();
    auto SingleSchedRel = singleton(SchedRel, SchedArraySpace);

    AllSchedRel = AllSchedRel.unite(SingleSchedRel);
  }

  bool WrittenTo = false;
  bool ReadFrom = false;
  for (auto *Acc : MemAccs) {
    if (Acc->isRead())
      ReadFrom = true;
    if (Acc->isMayWrite() || Acc->isMustWrite())
      WrittenTo = true;

    if (Acc->isAffine())
      continue;

    LLVM_DEBUG(dbgs() << "#pragma clang loop pack failed: Can only transform "
                         "affine access relations");
    ErrorDesc = "All array accesses must be affine";
    return;
  }

  CollectInnerSchedules InnerSchedCollector(ParamSpace);
  InnerSchedCollector.visit(TheBand);

  // { PostfixSched[] -> Domain[] }
  auto InnerSchedules = InnerSchedCollector.InnerSched.reverse();

  // { PrefixSched[] -> Domain[] }
  auto InnerInstances = collectParentSchedules(TheBand);

  // { PrefixSched[] -> [Data[] -> PackedData[]] }
  isl::map OrigToPackedIndexMap;
  std::vector<unsigned int> PackedSizes;
  if (IslSize || IslRedirect) {
    std::tie(OrigToPackedIndexMap, PackedSizes) = readPackingLayout(
        InnerSchedules, InnerInstances, Accs, IslSize, IslRedirect);
  } else {
    std::tie(OrigToPackedIndexMap, PackedSizes) =
        findPackingLayout(InnerSchedules, InnerInstances, Accs);
  }
  if (0) {
    isl::map OrigToPackedIndexMap2;
    std::vector<unsigned int> PackedSizes2;
    std::tie(OrigToPackedIndexMap2, PackedSizes2) =
        findPackingLayout2(InnerSchedules, InnerInstances, Accs);
  }

  LLVM_DEBUG(dbgs() << "OrigToPackedIndexMap: " << OrigToPackedIndexMap
                    << "\n");
  LLVM_DEBUG(dbgs() << "PackedSizes: ("; for (int i = 0; i < PackedSizes.size();
                                              i += 1) {
    if (i > 0)
      dbgs() << ", ";
    dbgs() << PackedSizes[i];
  } dbgs() << ")\n";);

  // Create packed array
  // FIXME: Unique name necessary?
  auto PackedSAI = S.createScopArrayInfo(
      SAI->getElementType(), (llvm::Twine("Packed_") + SAI->getName()).str(),
      PackedSizes);
  PackedSAI->setIsOnHeap(OnHeap);
  auto PackedId = PackedSAI->getBasePtrId();

  // Apply Packed id generated by createScopArrayInfo instead of a temporary
  // one.
  OrigToPackedIndexMap = OrigToPackedIndexMap.uncurry()
                             .set_tuple_id(isl::dim::out, PackedId)
                             .curry();

  // Create a copy-in statement
  // TODO: Only if working set is read-from
  // { [PrefixSched[] -> PackedData[]] -> Data[] }
  auto CopyInSrc = polly::reverseRange(OrigToPackedIndexMap).uncurry();

  // { [PrefixSched[] -> PackedData[]] }
  auto CopyInDomain = CopyInSrc.domain();

  // { [PrefixSched[] -> PackedData[]] -> PackedData[] }
  auto CopyInDst = CopyInDomain.unwrap().range_map();

  simplify(CopyInSrc);
  simplify(CopyInDst);
  simplify(CopyInDomain);

  auto CopyIn = S.addScopStmt(CopyInSrc, CopyInDst, CopyInDomain);

  CopyInDomain = CopyIn->getDomain();
  auto CopyInId = CopyInDomain.get_tuple_id();

  // Update all inner access-relations to access PackedSAI instead of SAI
  // TODO: Use MemAccs instead of traversing the subtree again
  //  redirectAccesses(TheBand, OrigToPackedIndexMap, InnerInstances);
  DenseMap<polly::MemoryAccess *, isl::map> Redirects;
  collectRedirects(TheBand, OrigToPackedIndexMap, InnerInstances, Redirects);
  for (auto &Redirect : Redirects) {
    auto MemAcc = Redirect.getFirst();
    auto NewAccRel = Redirect.getSecond();
    auto Stmt = MemAcc->getStatement();

    assert(Stmt->getDomain().is_subset(NewAccRel.domain()) &&
           "Have to copy statement if not transforming all instances");
    simplify(NewAccRel);
    MemAcc->setNewAccessRelation(NewAccRel);
  }

  auto Node = TheBand;

  // Insert Copy-In/Out into schedule tree
  // TODO: No need for copy-in for elements that are overwritten before read
  if (1) {
    // TODO: Copy might not be necessary every time: mapping might not depend on
    // the outer loop.
    auto ExtensionBeforeNode = isl::schedule_node::from_extension(
        CopyInDomain.unwrap().domain_map().reverse().set_tuple_id(isl::dim::out,
                                                                  CopyInId));
    Node = moveToBandMark(Node).graft_before(ExtensionBeforeNode);
  }

  if (WrittenTo) {
    // Create a copy-out statement
    auto CopyOut = S.addScopStmt(CopyInDst, CopyInSrc, CopyInDomain);

    auto CopyOutDomain = CopyOut->getDomain();
    // OrigToPackedIndexMap = cast(OrigToPackedIndexMap, );
    auto CopyOutId = CopyOutDomain.get_tuple_id();

    // TODO: Only copy-out elements that are potentially written.
    auto ExtensionBeforeAfter = isl::schedule_node::from_extension(
        CopyOutDomain.unwrap().domain_map().reverse().set_tuple_id(
            isl::dim::out, CopyOutId));
    Node = Node.graft_after(ExtensionBeforeAfter);
  }

  // TODO: Update dependencies

  auto NewSched = Node.get_schedule();
  auto SchedWithoutExtensionNodes = hoistExtensionNodes2(NewSched);
  Sched = SchedWithoutExtensionNodes;
}

static isl::schedule
applyArrayPacking(MDNode *LoopMD, isl::schedule_node LoopToPack, Function *F,
                  Scop *S, OptimizationRemarkEmitter *ORE, Value *CodeRegion) {
  assert(LoopToPack);
  auto Ctx = LoopToPack.get_ctx();

  // TODO: Allow multiple "llvm.data.pack.array"
  auto ArraysMD = findNamedMetadataNode(LoopMD, "llvm.data.pack.array");
  DenseSet<Metadata *> AccMDs;
  if (ArraysMD) {
    for (const auto &A : drop_begin(ArraysMD->operands(), 1))
      AccMDs.insert(A.get());
  }

  auto OnHeap = findOptionalStringOperand(LoopMD, "llvm.data.pack.allocate")
                    .getValueOr("alloca") == "malloc";
  auto IslSizeStr = findOptionalStringOperand(LoopMD, "llvm.data.pack.isl_size")
                        .getValueOr("");
  auto IslRedirectStr =
      findOptionalStringOperand(LoopMD, "llvm.data.pack.isl_redirect")
          .getValueOr("");

  isl::set IslSize;
  if (!IslSizeStr.empty())
    IslSize = isl::set(Ctx, IslSizeStr.str());
  isl::map IslRedirect;
  if (!IslRedirectStr.empty())
    IslRedirect = isl::map(Ctx, IslRedirectStr.str());

  SmallVector<Instruction *, 32> AccInsts;
  collectAccessInstList(AccInsts, AccMDs, *F);
  SmallVector<polly::MemoryAccess *, 32> MemAccs;
  collectMemoryAccessList(MemAccs, AccInsts, *S);

  SmallPtrSet<const ScopArrayInfo *, 2> SAIs;
  for (auto MemAcc : MemAccs)
    SAIs.insert(MemAcc->getLatestScopArrayInfo());

  StringRef ErrorDesc = "unknown error";
  bool AnySuccess = false;

  // TODO: Check consistency: Are all MemoryAccesses for all selected SAIs in
  // MemAccs?
  // TODO: What should happen for polly::MemoryAccess that got their SAI
  // changed?

  auto Sched = LoopToPack.get_schedule();

  if (SAIs.empty()) {
    LLVM_DEBUG(dbgs() << "No ScopArrayInfo found\n");
    ErrorDesc = "No access to array in loop";
  } else {
    for (auto *SAI : SAIs) {
      StringRef NewErrorDesc;
      applyDataPack(*S, Sched, LoopToPack, SAI, OnHeap, NewErrorDesc, IslSize,
                    IslRedirect);
      if (NewErrorDesc.empty())
        AnySuccess = true;
      else if (!ErrorDesc.empty())
        ErrorDesc = NewErrorDesc;
    }
  }

  if (!AnySuccess) {
    auto &Ctx = LoopMD->getContext();
    LLVM_DEBUG(dbgs() << "Could not apply array packing\n");

    if (ORE) {
      auto Loc = findOptionalDebugLoc(LoopMD, "llvm.data.pack.loc");
      ORE->emit(DiagnosticInfoOptimizationFailure(
                    DEBUG_TYPE, "RequestedArrayPackingFailed", Loc, CodeRegion)
                << (Twine("array not packed: ") + ErrorDesc).str());
    }

    // If illegal, revert and remove the transformation.
    auto NewLoopMD =
        makePostTransformationMetadata(Ctx, LoopMD, {"llvm.data.pack."}, {});
    auto Attr = getBandAttr(LoopToPack);
    Attr->Metadata = NewLoopMD;

    // Roll-back old schedule.
    return LoopToPack.get_schedule();
  }

  auto Mark = moveToBandMark(LoopToPack);
  if (isBandMark(Mark)) {
    auto Attr = static_cast<BandAttr *>(Mark.mark_get_id().get_user());

    auto NewLoopMD = makePostTransformationMetadata(
        F->getContext(), Attr->Metadata, {"llvm.data.pack."}, {});
    Attr->Metadata = NewLoopMD;
  }

  return Sched;
}

/// @return { Outer[] -> Inner[] }
static isl::union_map collectDefinedDomains(isl::schedule_node Node) {
  switch (isl_schedule_node_get_type(Node.get())) {
  case isl_schedule_node_leaf: {
    auto Dom = Node.get_domain();
    return isl::union_map::from_domain(Dom);
  } break;
  case isl_schedule_node_band: {
    auto Partial =
        isl::manage(isl_schedule_node_band_get_partial_schedule(Node.get()));
  };
  default:
    auto n = Node.n_children();
    auto Result =
        isl::union_map::empty(Node.get_universe_domain().get_space().params());
    for (auto i = 0; i < n; i += 1) {
      auto Res = collectDefinedDomains(Node.get_child(i));
      Result = Result.unite(Res);
    }
    return Result;
    break;
  }
}

/// @return { Domain[] -> PartialSched[] }
static isl::union_map collectPartialSchedules(isl::schedule_node Node) {
  switch (isl_schedule_node_get_type(Node.get())) {
  case isl_schedule_node_leaf: {
    auto Dom = Node.get_domain();

    // {  Domain[] -> [] }
    return isl::union_map::from_domain(Dom);
  } break;
  case isl_schedule_node_band: {
    auto Child = Node.get_child(0);

    // { SchedSuffix[] -> Domain[] }
    auto ChildPartialSched = collectPartialSchedules(Child);

    // { Domain[] -> PartialSched[] }
    auto Partial =
        isl::manage(isl_schedule_node_band_get_partial_schedule(Node.get()));
  };
  default:
    llvm_unreachable("X");
    auto n = Node.n_children();
    auto Result =
        isl::union_map::empty(Node.get_universe_domain().get_space().params());
    for (auto i = 0; i < n; i += 1) {
      auto Res = collectDefinedDomains(Node.get_child(i));
      Result = Result.unite(Res);
    }
    return Result;
    break;
  }
}

struct ScheduleTreeCollectDomains
    : public RecursiveScheduleTreeVisitor<ScheduleTreeCollectDomains> {
  isl::union_set Domains;
  void addDomain(isl::union_set Domain) {
    assert(Domain.is_disjoint(Domains));
    Domains = Domains.unite(std::move(Domain));
  }

  ScheduleTreeCollectDomains(isl::space Space) {
    Domains = isl::union_set::empty(Space);
  }

  void visitDomain(const isl::schedule_node &Domain) {
    auto Dom = Domain.domain_get_domain();
    addDomain(Dom);
  }

  void visitExtension(const isl::schedule_node &Extension) {
    auto X = Extension.extension_get_extension()
                 .range(); // FIXME: the range must be useful for something
    addDomain(X);
  }
};

struct FindDataLayout
    : public RecursiveScheduleTreeVisitor<FindDataLayout, void,
                                          isl::multi_union_pw_aff> {
  using BaseTy = RecursiveScheduleTreeVisitor<FindDataLayout, void,
                                              isl::multi_union_pw_aff>;
  BaseTy &getBase() { return *this; }
  const BaseTy &getBase() const { return *this; }
  using RetTy = void;

  const ScopArrayInfo *SAI = nullptr;

  RetTy visit(const isl::schedule_node &Band,
              isl::multi_union_pw_aff PostfixSched) {
    return getBase().visit(Band, PostfixSched);
  }

  RetTy visit(const isl::schedule_node &Band) {
    auto Ctx = Band.get_ctx();
    auto List = isl::union_pw_aff_list::alloc(Ctx, 0);
    auto Empty = isl::multi_union_pw_aff::from_union_pw_aff_list(
        Band.get_universe_domain().get_space(), List);
    return visit(Band, Empty);
  }

  RetTy visitBand(const isl::schedule_node &Band,
                  isl::multi_union_pw_aff PostfixSched) {
    auto NumLoops = isl_schedule_node_band_n_member(Band.get());
    auto PartialSched =
        isl::manage(isl_schedule_node_band_get_partial_schedule(Band.get()));

    auto Sched = PostfixSched.flat_range_product(PartialSched);

    return getBase().visitBand(Band, Sched);
  }

  RetTy visitFilter(const isl::schedule_node &Filter,
                    isl::multi_union_pw_aff PostfixSched) {
    auto ChildPostfixSched =
        PostfixSched.intersect_domain(Filter.filter_get_filter());
    return getBase().visitFilter(Filter, ChildPostfixSched);
  }

  RetTy visitLeaf(const isl::schedule_node &Leaf,
                  isl::multi_union_pw_aff PostfixSched) {
    auto Ctx = Leaf.get_ctx();
    auto PostfixDims = PostfixSched.dim(isl::dim::out);
    auto ParamSpace = PostfixSched.get_space();

    auto Doms = Leaf.get_domain();
    for (auto Dom : Doms.get_set_list()) {
      auto Id = Dom.get_tuple_id();
      auto *Stmt = reinterpret_cast<ScopStmt *>(Id.get_user());
      for (auto &Acc : *Stmt) {
        if (Acc->getLatestScopArrayInfo() != SAI)
          continue;

        auto Rel = Acc->getLatestAccessRelation();
        // Rel = Rel.intersect_domain(Dom);

        isl::union_map UMap = isl::union_map::from(PostfixSched);
        auto SchedSpace = isl::space(Ctx, 0, PostfixDims);
        SchedSpace = SchedSpace.align_params(Dom.get_space());
        auto Map = UMap.extract_map(
            Dom.get_space().map_from_domain_and_range(SchedSpace));
        Map = Map.gist_domain(Dom);
        auto X = Rel.apply_domain(Map);

        for (auto BMap : X.get_basic_map_list()) {
          auto EqMat = BMap.equalities_matrix(isl::dim::cst, isl::dim::param,
                                              isl::dim::in, isl::dim::out,
                                              isl::dim::div);
          auto IneqMat = BMap.inequalities_matrix(isl::dim::cst,
                                                  isl::dim::param, isl::dim::in,
                                                  isl::dim::out, isl::dim::div);
          for (auto Z : BMap.get_constraint_list()) {
#ifndef NDEBUG
            Z.dump();
#endif
          }
        }

        //  X = X.remove_divs();
      }
    }
  }
};

static bool isEqualityContraint(isl::constraint C, int &InPos, int &OutPos) {
  InPos = -1;
  OutPos = -1;
  if (!isl_constraint_is_equality(C.get()))
    return false;

  auto LS = C.get_local_space();
  auto InDims = LS.dim(isl::dim::in);
  auto OutDims = LS.dim(isl::dim::out);
  auto DivDims = LS.dim(isl::dim::div);

  // Ignore existential contraints
  for (auto i = 0; i < DivDims; i += 1) {
    if (!C.get_coefficient_val(isl::dim::div, i).is_zero())
      return false;
  }

  for (auto i = 0; i < OutDims; i += 1) {
  }
}

static void getContraintsFor(ArrayRef<isl::constraint> Constraints,
                             isl::dim Tuple, int Dim,
                             SmallVectorImpl<isl::constraint> &Result) {
  for (auto C : Constraints) {
    auto Coeff = C.get_coefficient_val(Tuple, Dim);
    if (Coeff.is_zero())
      continue;

    if (Coeff.is_neg()) {
      // Scale by -1 ?
    }

    auto TupleDims = C.get_local_space().dim(Tuple);
    for (auto i = 0; i < TupleDims; i += 1) {
      if (i == Dim)
        continue;
    }
  }
}

// Scop &S, isl::schedule &Sched, LoopIdentification TheLoop,
static isl::schedule applyLoopUnroll(isl::schedule_node BandToUnroll,
                                     isl::id NewBandId, int64_t Factor) {
  assert(BandToUnroll);
  auto Ctx = BandToUnroll.get_ctx();

  BandToUnroll = moveToBandMark(BandToUnroll);
  BandToUnroll = removeMark(BandToUnroll);

  auto PartialSched = isl::manage(
      isl_schedule_node_band_get_partial_schedule(BandToUnroll.get()));
  assert(PartialSched.dim(isl::dim::out) == 1);

  if (Factor == 0) { // Meaning full unroll
    auto Domain = BandToUnroll.get_domain();
    auto PartialSchedUAff = PartialSched.get_union_pw_aff(0);
    PartialSchedUAff = PartialSchedUAff.intersect_domain(Domain);
    auto PartialSchedUMap = isl::union_map(PartialSchedUAff);

    // Make consumable for the following code.
    // Schedule at the beginning so it is at coordinate 0.
    auto PartialSchedUSet = PartialSchedUMap.reverse().wrap();

    SmallVector<isl::point, 16> Elts;
    // FIXME: Will error if not enumerable
    PartialSchedUSet.foreach_point([&Elts](isl::point P) -> isl::stat {
      Elts.push_back(P);
      return isl::stat::ok();
    });

    llvm::sort(Elts, [](isl::point P1, isl::point P2) -> bool {
      auto C1 = P1.get_coordinate_val(isl::dim::set, 0);
      auto C2 = P2.get_coordinate_val(isl::dim::set, 0);
      return C1.lt(C2);
    });

    auto NumIts = Elts.size();
    auto List = isl::manage(isl_union_set_list_alloc(Ctx.get(), NumIts));

    for (auto P : Elts) {
      // { Stmt[] }
      auto Space = P.get_space().unwrap().range();
      auto D = Space.dim(isl::dim::set);
      auto Univ = isl::basic_set::universe(Space);
      for (auto i = 0; i < D; i += 1) {
        auto Val = P.get_coordinate_val(isl::dim::set, i + 1);
        Univ = Univ.fix_val(isl::dim::set, i, Val);
      }
      List = List.add(Univ);
    }

    auto Body = isl::manage(isl_schedule_node_delete(BandToUnroll.copy()));
    Body = Body.insert_sequence(List);

    return Body.get_schedule();
  } else if (Factor > 0) {
    // TODO: Could also do a strip-mining, then full unroll

    // { Stmt[] -> [x] }
    auto PartialSchedUAff = PartialSched.get_union_pw_aff(0);

    // Here we assume the schedule stride is one and starts with 0, which is not
    // necessarily the case.
    auto StridedPartialSchedUAff =
        isl::union_pw_aff::empty(PartialSchedUAff.get_space());
    auto ValFactor = isl::val(Ctx, Factor);
    PartialSchedUAff.foreach_pw_aff([Factor, &StridedPartialSchedUAff, Ctx,
                                     &ValFactor](
                                        isl::pw_aff PwAff) -> isl::stat {
      auto Space = PwAff.get_space();
      auto Universe = isl::set::universe(Space.domain());
      auto AffFactor = isl::manage(
          isl_pw_aff_val_on_domain(Universe.copy(), ValFactor.copy()));
      auto DivSchedAff = PwAff.div(AffFactor).floor().mul(AffFactor);
      StridedPartialSchedUAff = StridedPartialSchedUAff.union_add(DivSchedAff);
      return isl::stat::ok();
    });

    auto List = isl::manage(isl_union_set_list_alloc(Ctx.get(), Factor));
    for (int i = 0; i < Factor; i += 1) {
      // { Stmt[] -> [x] }
      auto UMap = isl::union_map(PartialSchedUAff);

      // { [x] }
      auto Divisible = isDivisibleBySet(Ctx, Factor, i);

      // { Stmt[] }
      auto UnrolledDomain = UMap.intersect_range(Divisible).domain();

      List = List.add(UnrolledDomain);
    }

    auto Body = isl::manage(isl_schedule_node_delete(BandToUnroll.copy()));
    Body = Body.insert_sequence(List);
    auto NewLoop = Body.insert_partial_schedule(StridedPartialSchedUAff);

    if (NewBandId)
      NewLoop = insertMark(NewLoop, NewBandId);

    return NewLoop.get_schedule();
  }

  llvm_unreachable("Negative unroll factor");
}

static void applyLoopUnroll(Scop &S, isl::schedule &Sched,
                            LoopIdentification ApplyOn, isl::id NewBandId,
                            const Dependences &D, int64_t Factor) {
  auto Band = findBand(Sched, ApplyOn);

  auto Transformed = applyLoopUnroll(Band, NewBandId, Factor);
  assert(D.isValidSchedule(S, Transformed));
  Sched = Transformed;
}

static isl::schedule applyThreadParallism(isl::schedule_node BandToParallelize,
                                          isl::id NewBandId) {
  assert(BandToParallelize);
  auto Ctx = BandToParallelize.get_ctx();

  BandToParallelize = moveToBandMark(BandToParallelize);
  BandToParallelize = removeMark(BandToParallelize);

  assert(isl_schedule_node_band_n_member(BandToParallelize.get()) == 1);
  auto ParallelizedBand = BandToParallelize.band_member_set_coincident(0, true);
  assert(NewBandId);
  auto Attr = static_cast<BandAttr *>(NewBandId.get_user());
  Attr->ForceThreadParallel = true;
  ParallelizedBand = insertMark(ParallelizedBand, NewBandId);

  return ParallelizedBand.get_schedule();
}

static void applyParallelizeThread(Scop &S, isl::schedule &Sched,
                                   LoopIdentification ApplyOn,
                                   isl::id NewBandId, const Dependences &D) {
  auto Band = findBand(Sched, ApplyOn);

  auto Transformed = applyThreadParallism(Band, NewBandId);
  assert(D.isValidSchedule(S, Transformed));
  Sched = Transformed;
}

static LoopIdentification identifyLoopBy(Metadata *TheMetadata) {
  if (auto MDApplyOn = dyn_cast<MDString>(TheMetadata)) {
    return LoopIdentification::createFromName(MDApplyOn->getString());
  }

  auto MDNodeApplyOn = cast<MDNode>(TheMetadata);
  return LoopIdentification::createFromMetadata(MDNodeApplyOn);
}

static isl::schedule
applyParallelizeThread(MDNode *LoopMD, isl::schedule_node BandToParallelize) {
  assert(BandToParallelize);
  auto Ctx = BandToParallelize.get_ctx();

  BandToParallelize = moveToBandMark(BandToParallelize);
  auto OldAttr = getBandAttr(BandToParallelize);
  BandToParallelize = removeMark(BandToParallelize);

  assert(isl_schedule_node_band_n_member(BandToParallelize.get()) == 1);
  auto ParallelizedBand = BandToParallelize.band_member_set_coincident(0, true);

  auto NewBandId = makeTransformLoopId(Ctx, nullptr, "threaded");
  auto NewAttr = static_cast<BandAttr *>(NewBandId.get_user());
  NewAttr->ForceThreadParallel = true;
  ParallelizedBand = insertMark(ParallelizedBand, NewBandId);

  return ParallelizedBand.get_schedule();
}

#endif

bool IslScheduleOptimizer::runOnScop(Scop &S) {
  // Skip SCoPs in case they're already optimised by PPCGCodeGeneration
  if (S.isToBeSkipped())
    return false;

  // Skip empty SCoPs but still allow code generation as it will delete the
  // loops present but not needed.
  if (S.getSize() == 0) {
    S.markAsOptimized();
    return false;
  }

  const Dependences &D =
      getAnalysis<DependenceInfo>().getDependences(Dependences::AL_Statement);

  if (D.getSharedIslCtx() != S.getSharedIslCtx()) {
    LLVM_DEBUG(dbgs() << "DependenceInfo for another SCoP/isl_ctx\n");
    return false;
  }

  if (!D.hasValidDependences())
    return false;

  isl_schedule_free(LastSchedule);
  LastSchedule = nullptr;

  // Build input data.
  int ValidityKinds =
      Dependences::TYPE_RAW | Dependences::TYPE_WAR | Dependences::TYPE_WAW;
  int ProximityKinds;

  if (OptimizeDeps == "all")
    ProximityKinds =
        Dependences::TYPE_RAW | Dependences::TYPE_WAR | Dependences::TYPE_WAW;
  else if (OptimizeDeps == "raw")
    ProximityKinds = Dependences::TYPE_RAW;
  else {
    errs() << "Do not know how to optimize for '" << OptimizeDeps << "'"
           << " Falling back to optimizing all dependences.\n";
    ProximityKinds =
        Dependences::TYPE_RAW | Dependences::TYPE_WAR | Dependences::TYPE_WAW;
  }

  isl::union_set Domain = S.getDomains();

  if (!Domain)
    return false;

  ScopsProcessed++;
  walkScheduleTreeForStatistics(S.getScheduleTree(), 0);

  isl::union_map Validity = D.getDependences(ValidityKinds);
  isl::union_map Proximity = D.getDependences(ProximityKinds);

  // Simplify the dependences by removing the constraints introduced by the
  // domains. This can speed up the scheduling time significantly, as large
  // constant coefficients will be removed from the dependences. The
  // introduction of some additional dependences reduces the possible
  // transformations, but in most cases, such transformation do not seem to be
  // interesting anyway. In some cases this option may stop the scheduler to
  // find any schedule.
  if (SimplifyDeps == "yes") {
    Validity = Validity.gist_domain(Domain);
    Validity = Validity.gist_range(Domain);
    Proximity = Proximity.gist_domain(Domain);
    Proximity = Proximity.gist_range(Domain);
  } else if (SimplifyDeps != "no") {
    errs() << "warning: Option -polly-opt-simplify-deps should either be 'yes' "
              "or 'no'. Falling back to default: 'yes'\n";
  }

  LLVM_DEBUG(dbgs() << "\n\nCompute schedule from: ");
  LLVM_DEBUG(dbgs() << "Domain := " << Domain << ";\n");
  LLVM_DEBUG(dbgs() << "Proximity := " << Proximity << ";\n");
  LLVM_DEBUG(dbgs() << "Validity := " << Validity << ";\n");

  unsigned IslSerializeSCCs;

  if (FusionStrategy == "max") {
    IslSerializeSCCs = 0;
  } else if (FusionStrategy == "min") {
    IslSerializeSCCs = 1;
  } else {
    errs() << "warning: Unknown fusion strategy. Falling back to maximal "
              "fusion.\n";
    IslSerializeSCCs = 0;
  }

  int IslMaximizeBands;

  if (MaximizeBandDepth == "yes") {
    IslMaximizeBands = 1;
  } else if (MaximizeBandDepth == "no") {
    IslMaximizeBands = 0;
  } else {
    errs() << "warning: Option -polly-opt-maximize-bands should either be 'yes'"
              " or 'no'. Falling back to default: 'yes'\n";
    IslMaximizeBands = 1;
  }

  int IslOuterCoincidence;

  if (OuterCoincidence == "yes") {
    IslOuterCoincidence = 1;
  } else if (OuterCoincidence == "no") {
    IslOuterCoincidence = 0;
  } else {
    errs() << "warning: Option -polly-opt-outer-coincidence should either be "
              "'yes' or 'no'. Falling back to default: 'no'\n";
    IslOuterCoincidence = 0;
  }

  isl_ctx *Ctx = S.getIslCtx().get();

  isl_options_set_schedule_outer_coincidence(Ctx, IslOuterCoincidence);
  isl_options_set_schedule_serialize_sccs(Ctx, IslSerializeSCCs);
  isl_options_set_schedule_maximize_band_depth(Ctx, IslMaximizeBands);
  isl_options_set_schedule_max_constant_term(Ctx, MaxConstantTerm);
  isl_options_set_schedule_max_coefficient(Ctx, MaxCoefficient);
  isl_options_set_tile_scale_tile_loops(Ctx, 0);

  auto OnErrorStatus = isl_options_get_on_error(Ctx);

  auto SC = isl::schedule_constraints::on_domain(Domain);
  SC = SC.set_proximity(Proximity);
  SC = SC.set_validity(Validity);
  SC = SC.set_coincidence(Validity);

  auto ManualSchedule = S.getScheduleTree();
  auto AnnotatedSchedule = ManualSchedule;

  isl::schedule ManuallyTransformed;
  if (PragmaBasedOpts) {
    ManuallyTransformed = applyManualTransformations(
        S, AnnotatedSchedule, SC, D,
        &getAnalysis<OptimizationRemarkEmitterWrapperPass>().getORE());
    if (AnnotatedSchedule.plain_is_equal(ManuallyTransformed))
      ManuallyTransformed = nullptr;
  }

  isl::schedule Schedule;
  if (ManuallyTransformed) {
    Schedule = ManuallyTransformed;
  } else if (Reschedule) {
    isl_options_set_on_error(Ctx, ISL_ON_ERROR_CONTINUE);
    Schedule = SC.compute_schedule();
    isl_options_set_on_error(Ctx, OnErrorStatus);
  }

  walkScheduleTreeForStatistics(Schedule, 1);

  // In cases the scheduler is not able to optimize the code, we just do not
  // touch the schedule.
  if (!Schedule)
    return false;

  ScopsRescheduled++;

  isl::schedule NewSchedule;

  const OptimizerAdditionalInfoTy OAI = {TTI, const_cast<Dependences *>(&D)};
  if (Postopts && !ManuallyTransformed) {
    NewSchedule = ScheduleTreeOptimizer::optimizeSchedule(Schedule, &OAI);
  } else {
    // If not applying post-rescheduling optimizations, still honor
    // prevectorization which can be switched off separately. Not that
    // PMBased-opts are skipped as well
    NewSchedule = prevectSchedule(Schedule, &OAI);
  }

  LLVM_DEBUG({
    auto *P = isl_printer_to_str(Ctx);
    P = isl_printer_set_yaml_style(P, ISL_YAML_STYLE_BLOCK);
    P = isl_printer_print_schedule(P, NewSchedule.get());
    auto *str = isl_printer_get_str(P);
    dbgs() << "NewScheduleTree: \n" << str << "\n";
    free(str);
    isl_printer_free(P);
  });

  NewSchedule = hoistExtensionNodes(NewSchedule);
  walkScheduleTreeForStatistics(NewSchedule, 2);

  if (!ManuallyTransformed &&
      !ScheduleTreeOptimizer::isProfitableSchedule(S, NewSchedule))
    return false;

  auto ScopStats = S.getStatistics();
  ScopsOptimized++;
  NumAffineLoopsOptimized += ScopStats.NumAffineLoops;
  NumBoxedLoopsOptimized += ScopStats.NumBoxedLoops;
  LastSchedule = NewSchedule;

  S.setScheduleTree(NewSchedule);
  S.markAsOptimized();

  if (OptimizedScops)
    errs() << S;

  return false;
}

bool IslScheduleOptimizerWrapperPass::runOnScop(Scop &S) {
  releaseMemory();

  Function &F = S.getFunction();
  IslCtx = S.getSharedIslCtx();

  auto getDependences =
      [this](Dependences::AnalysisLevel) -> const Dependences & {
    return getAnalysis<DependenceInfo>().getDependences(
        Dependences::AL_Statement);
  };
  // auto &Deps  = getAnalysis<DependenceInfo>();
  TargetTransformInfo *TTI =
      &getAnalysis<TargetTransformInfoWrapperPass>().getTTI(F);
  return runIslScheduleOptimizer(S, getDependences, TTI, LastSchedule);
}

static void runScheduleOptimizerPrinter(raw_ostream &OS,
                                        isl::schedule LastSchedule) {
  isl_printer *p;
  char *ScheduleStr;

  OS << "Calculated schedule:\n";

  if (!LastSchedule) {
    OS << "n/a\n";
    return;
  }

  p = isl_printer_to_str(LastSchedule.get_ctx().get());
  p = isl_printer_set_yaml_style(p, ISL_YAML_STYLE_BLOCK);
  p = isl_printer_print_schedule(p, LastSchedule.get());
  ScheduleStr = isl_printer_get_str(p);
  isl_printer_free(p);

  OS << ScheduleStr << "\n";

  free(ScheduleStr);
}

void IslScheduleOptimizerWrapperPass::printScop(raw_ostream &OS, Scop &) const {
  runScheduleOptimizerPrinter(OS, LastSchedule);
}

void IslScheduleOptimizerWrapperPass::getAnalysisUsage(
    AnalysisUsage &AU) const {
  ScopPass::getAnalysisUsage(AU);
  AU.addRequired<DependenceInfo>();
  AU.addRequired<TargetTransformInfoWrapperPass>();
  AU.addRequired<OptimizationRemarkEmitterWrapperPass>();

  AU.addPreserved<DependenceInfo>();
  AU.addPreserved<OptimizationRemarkEmitterWrapperPass>();
}

} // namespace

Pass *polly::createIslScheduleOptimizerWrapperPass() {
  return new IslScheduleOptimizerWrapperPass();
}

INITIALIZE_PASS_BEGIN(IslScheduleOptimizerWrapperPass, "polly-opt-isl",
                      "Polly - Optimize schedule of SCoP", false, false);
INITIALIZE_PASS_DEPENDENCY(DependenceInfo);
INITIALIZE_PASS_DEPENDENCY(ScopInfoRegionPass);
INITIALIZE_PASS_DEPENDENCY(TargetTransformInfoWrapperPass);
<<<<<<< HEAD
INITIALIZE_PASS_END(IslScheduleOptimizerWrapperPass, "polly-opt-isl",
                    "Polly - Optimize schedule of SCoP", false, false)

static llvm::PreservedAnalyses
runIslScheduleOptimizerUsingNPM(Scop &S, ScopAnalysisManager &SAM,
                                ScopStandardAnalysisResults &SAR, SPMUpdater &U,
                                raw_ostream *OS) {
  DependenceAnalysis::Result &Deps = SAM.getResult<DependenceAnalysis>(S, SAR);
  auto GetDeps = [&Deps](Dependences::AnalysisLevel) -> const Dependences & {
    return Deps.getDependences(Dependences::AL_Statement);
  };
  TargetTransformInfo *TTI = &SAR.TTI;
  isl::schedule LastSchedule;
  bool Modified = runIslScheduleOptimizer(S, GetDeps, TTI, LastSchedule);
  if (OS) {
    *OS << "Printing analysis 'Polly - Optimize schedule of SCoP' for region: '"
        << S.getName() << "' in function '" << S.getFunction().getName()
        << "':\n";
    runScheduleOptimizerPrinter(*OS, LastSchedule);
  }

  if (!Modified)
    return PreservedAnalyses::all();

  PreservedAnalyses PA;
  PA.preserveSet<AllAnalysesOn<Module>>();
  PA.preserveSet<AllAnalysesOn<Function>>();
  PA.preserveSet<AllAnalysesOn<Loop>>();
  return PA;
}

llvm::PreservedAnalyses
IslScheduleOptimizerPass::run(Scop &S, ScopAnalysisManager &SAM,
                              ScopStandardAnalysisResults &SAR, SPMUpdater &U) {
  return runIslScheduleOptimizerUsingNPM(S, SAM, SAR, U, nullptr);
}

llvm::PreservedAnalyses
IslScheduleOptimizerPrinterPass::run(Scop &S, ScopAnalysisManager &SAM,
                                     ScopStandardAnalysisResults &SAR,
                                     SPMUpdater &U) {
  return runIslScheduleOptimizerUsingNPM(S, SAM, SAR, U, &OS);
}
=======
INITIALIZE_PASS_DEPENDENCY(OptimizationRemarkEmitterWrapperPass);
INITIALIZE_PASS_END(IslScheduleOptimizer, "polly-opt-isl",
                    "Polly - Optimize schedule of SCoP", false, false)
>>>>>>> 268fbecb
<|MERGE_RESOLUTION|>--- conflicted
+++ resolved
@@ -56,12 +56,9 @@
 #include "polly/ScopPass.h"
 #include "polly/Simplify.h"
 #include "polly/Support/ISLOStream.h"
-<<<<<<< HEAD
 #include "llvm/ADT/Sequence.h"
-=======
 #include "polly/Support/ISLTools.h"
 #include "llvm/ADT/STLExtras.h"
->>>>>>> 268fbecb
 #include "llvm/ADT/Statistic.h"
 #include "llvm/Analysis/OptimizationRemarkEmitter.h"
 #include "llvm/Analysis/TargetTransformInfo.h"
@@ -1843,17 +1840,7 @@
       &Version);
 }
 
-<<<<<<< HEAD
-static bool runIslScheduleOptimizer(
-    Scop &S,
-    function_ref<const Dependences &(Dependences::AnalysisLevel)> GetDeps,
-    TargetTransformInfo *TTI, isl::schedule &LastSchedule) {
-  // Skip SCoPs in case they're already optimised by PPCGCodeGeneration
-  if (S.isToBeSkipped())
-    return false;
-=======
 #if 0
->>>>>>> 268fbecb
 
 
 // TODO: Instead of always copying, an unmodified isl::schedule_tree could be
@@ -1868,16 +1855,12 @@
     return *static_cast<const Derived *>(this);
   }
 
-<<<<<<< HEAD
-  const Dependences &D = GetDeps(Dependences::AL_Statement);
-=======
   isl::schedule visitDomain(const isl::schedule_node &Domain, Args... args) {
     // Every isl::schedule implicitly has a domain node in its root, so no need
     // to add a new one Extension nodes can also be roots; these would be
     // converted to domain nodes then
     return getDerived().visit(Domain.child(0), args...);
   }
->>>>>>> 268fbecb
 
   isl::schedule visitBand(const isl::schedule_node &Band, Args... args) {
     // TODO: apply band properties (conicident, permutable)
@@ -1898,12 +1881,6 @@
     return Result;
   }
 
-<<<<<<< HEAD
-  // Build input data.
-  int ValidityKinds =
-      Dependences::TYPE_RAW | Dependences::TYPE_WAR | Dependences::TYPE_WAW;
-  int ProximityKinds;
-=======
   isl::schedule visitSet(const isl::schedule_node &Set, Args... args) {
     auto NumChildren = isl_schedule_node_n_children(Set.get());
     assert(NumChildren >= 1);
@@ -1919,7 +1896,6 @@
     auto Dom = Leaf.get_domain();
     return isl::schedule::from_domain(Dom);
   }
->>>>>>> 268fbecb
 
   isl::schedule visitMark(const isl::schedule_node &Mark, Args... args) {
     auto TheMark = Mark.mark_get_id();
@@ -4724,7 +4700,12 @@
 
 #endif
 
-bool IslScheduleOptimizer::runOnScop(Scop &S) {
+static bool runIslScheduleOptimizer(
+    Scop &S,
+    function_ref<const Dependences &(Dependences::AnalysisLevel)> GetDeps,
+    TargetTransformInfo *TTI, isl::schedule &LastSchedule) {
+
+
   // Skip SCoPs in case they're already optimised by PPCGCodeGeneration
   if (S.isToBeSkipped())
     return false;
@@ -4736,8 +4717,7 @@
     return false;
   }
 
-  const Dependences &D =
-      getAnalysis<DependenceInfo>().getDependences(Dependences::AL_Statement);
+  const Dependences &D = GetDeps(Dependences::AL_Statement);
 
   if (D.getSharedIslCtx() != S.getSharedIslCtx()) {
     LLVM_DEBUG(dbgs() << "DependenceInfo for another SCoP/isl_ctx\n");
@@ -4746,9 +4726,6 @@
 
   if (!D.hasValidDependences())
     return false;
-
-  isl_schedule_free(LastSchedule);
-  LastSchedule = nullptr;
 
   // Build input data.
   int ValidityKinds =
@@ -4884,6 +4861,8 @@
 
   isl::schedule NewSchedule;
 
+  Function &F = S.getFunction();
+  auto *TTI = &getAnalysis<TargetTransformInfoWrapperPass>().getTTI(F);
   const OptimizerAdditionalInfoTy OAI = {TTI, const_cast<Dependences *>(&D)};
   if (Postopts && !ManuallyTransformed) {
     NewSchedule = ScheduleTreeOptimizer::optimizeSchedule(Schedule, &OAI);
@@ -4992,7 +4971,7 @@
 INITIALIZE_PASS_DEPENDENCY(DependenceInfo);
 INITIALIZE_PASS_DEPENDENCY(ScopInfoRegionPass);
 INITIALIZE_PASS_DEPENDENCY(TargetTransformInfoWrapperPass);
-<<<<<<< HEAD
+INITIALIZE_PASS_DEPENDENCY(OptimizationRemarkEmitterWrapperPass);
 INITIALIZE_PASS_END(IslScheduleOptimizerWrapperPass, "polly-opt-isl",
                     "Polly - Optimize schedule of SCoP", false, false)
 
@@ -5035,9 +5014,4 @@
                                      ScopStandardAnalysisResults &SAR,
                                      SPMUpdater &U) {
   return runIslScheduleOptimizerUsingNPM(S, SAM, SAR, U, &OS);
-}
-=======
-INITIALIZE_PASS_DEPENDENCY(OptimizationRemarkEmitterWrapperPass);
-INITIALIZE_PASS_END(IslScheduleOptimizer, "polly-opt-isl",
-                    "Polly - Optimize schedule of SCoP", false, false)
->>>>>>> 268fbecb
+}