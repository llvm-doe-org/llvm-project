//===- ScheduleOptimizer.cpp - Calculate an optimized schedule ------------===//
//
// Part of the LLVM Project, under the Apache License v2.0 with LLVM Exceptions.
// See https://llvm.org/LICENSE.txt for license information.
// SPDX-License-Identifier: Apache-2.0 WITH LLVM-exception
//
//===----------------------------------------------------------------------===//
//
// This pass generates an entirely new schedule tree from the data dependences
// and iteration domains. The new schedule tree is computed in two steps:
//
// 1) The isl scheduling optimizer is run
//
// The isl scheduling optimizer creates a new schedule tree that maximizes
// parallelism and tileability and minimizes data-dependence distances. The
// algorithm used is a modified version of the ``Pluto'' algorithm:
//
//   U. Bondhugula, A. Hartono, J. Ramanujam, and P. Sadayappan.
//   A Practical Automatic Polyhedral Parallelizer and Locality Optimizer.
//   In Proceedings of the 2008 ACM SIGPLAN Conference On Programming Language
//   Design and Implementation, PLDI ’08, pages 101–113. ACM, 2008.
//
// 2) A set of post-scheduling transformations is applied on the schedule tree.
//
// These optimizations include:
//
//  - Tiling of the innermost tilable bands
//  - Prevectorization - The choice of a possible outer loop that is strip-mined
//                       to the innermost level to enable inner-loop
//                       vectorization.
//  - Some optimizations for spatial locality are also planned.
//
// For a detailed description of the schedule tree itself please see section 6
// of:
//
// Polyhedral AST generation is more than scanning polyhedra
// Tobias Grosser, Sven Verdoolaege, Albert Cohen
// ACM Transactions on Programming Languages and Systems (TOPLAS),
// 37(4), July 2015
// http://www.grosser.es/#pub-polyhedral-AST-generation
//
// This publication also contains a detailed discussion of the different options
// for polyhedral loop unrolling, full/partial tile separation and other uses
// of the schedule tree.
//
//===----------------------------------------------------------------------===//

#include "polly/ScheduleOptimizer.h"
#include "polly/CodeGen/CodeGeneration.h"
#include "polly/DependenceInfo.h"
#include "polly/LinkAllPasses.h"
#include "polly/ManualOptimizer.h"
#include "polly/Options.h"
#include "polly/ScheduleTreeTransform.h"
#include "polly/ScopInfo.h"
#include "polly/ScopPass.h"
#include "polly/Simplify.h"
#include "polly/Support/ISLOStream.h"
#include "polly/Support/ISLTools.h"
#include "llvm/ADT/STLExtras.h"
#include "llvm/ADT/Sequence.h"
#include "llvm/ADT/Statistic.h"
#include "llvm/Analysis/OptimizationRemarkEmitter.h"
#include "llvm/Analysis/TargetTransformInfo.h"
#include "llvm/IR/Function.h"
#include "llvm/InitializePasses.h"
#include "llvm/Support/CommandLine.h"
#include "llvm/Support/Debug.h"
#include "llvm/Support/raw_ostream.h"
#include "llvm/Transforms/Utils/LoopUtils.h"
#include "isl/ctx.h"
#include "isl/options.h"
#include "isl/printer.h"
#include "isl/schedule.h"
#include "isl/schedule_node.h"
#include "isl/union_map.h"
#include "isl/union_set.h"
#include <algorithm>
#include <cassert>
#include <cmath>
#include <cstdint>
#include <cstdlib>
#include <string>
#include <tuple>
#include <vector>

using namespace llvm;
using namespace polly;

#define DEBUG_TYPE "polly-opt-isl"

static cl::opt<std::string>
    OptimizeDeps("polly-opt-optimize-only",
                 cl::desc("Only a certain kind of dependences (all/raw)"),
                 cl::Hidden, cl::init("all"), cl::ZeroOrMore,
                 cl::cat(PollyCategory));

static cl::opt<std::string>
    SimplifyDeps("polly-opt-simplify-deps",
                 cl::desc("Dependences should be simplified (yes/no)"),
                 cl::Hidden, cl::init("yes"), cl::ZeroOrMore,
                 cl::cat(PollyCategory));

static cl::opt<int> MaxConstantTerm(
    "polly-opt-max-constant-term",
    cl::desc("The maximal constant term allowed (-1 is unlimited)"), cl::Hidden,
    cl::init(20), cl::ZeroOrMore, cl::cat(PollyCategory));

static cl::opt<int> MaxCoefficient(
    "polly-opt-max-coefficient",
    cl::desc("The maximal coefficient allowed (-1 is unlimited)"), cl::Hidden,
    cl::init(20), cl::ZeroOrMore, cl::cat(PollyCategory));

static cl::opt<std::string> FusionStrategy(
    "polly-opt-fusion", cl::desc("The fusion strategy to choose (min/max)"),
    cl::Hidden, cl::init("min"), cl::ZeroOrMore, cl::cat(PollyCategory));

static cl::opt<std::string>
    MaximizeBandDepth("polly-opt-maximize-bands",
                      cl::desc("Maximize the band depth (yes/no)"), cl::Hidden,
                      cl::init("yes"), cl::ZeroOrMore, cl::cat(PollyCategory));

static cl::opt<std::string> OuterCoincidence(
    "polly-opt-outer-coincidence",
    cl::desc("Try to construct schedules where the outer member of each band "
             "satisfies the coincidence constraints (yes/no)"),
    cl::Hidden, cl::init("no"), cl::ZeroOrMore, cl::cat(PollyCategory));

static cl::opt<int> PrevectorWidth(
    "polly-prevect-width",
    cl::desc(
        "The number of loop iterations to strip-mine for pre-vectorization"),
    cl::Hidden, cl::init(4), cl::ZeroOrMore, cl::cat(PollyCategory));

static cl::opt<bool> FirstLevelTiling("polly-tiling",
                                      cl::desc("Enable loop tiling"),
                                      cl::init(true), cl::ZeroOrMore,
                                      cl::cat(PollyCategory));

static cl::opt<int> LatencyVectorFma(
    "polly-target-latency-vector-fma",
    cl::desc("The minimal number of cycles between issuing two "
             "dependent consecutive vector fused multiply-add "
             "instructions."),
    cl::Hidden, cl::init(8), cl::ZeroOrMore, cl::cat(PollyCategory));

static cl::opt<int> ThroughputVectorFma(
    "polly-target-throughput-vector-fma",
    cl::desc("A throughput of the processor floating-point arithmetic units "
             "expressed in the number of vector fused multiply-add "
             "instructions per clock cycle."),
    cl::Hidden, cl::init(1), cl::ZeroOrMore, cl::cat(PollyCategory));

// This option, along with --polly-target-2nd-cache-level-associativity,
// --polly-target-1st-cache-level-size, and --polly-target-2st-cache-level-size
// represent the parameters of the target cache, which do not have typical
// values that can be used by default. However, to apply the pattern matching
// optimizations, we use the values of the parameters of Intel Core i7-3820
// SandyBridge in case the parameters are not specified or not provided by the
// TargetTransformInfo.
static cl::opt<int> FirstCacheLevelAssociativity(
    "polly-target-1st-cache-level-associativity",
    cl::desc("The associativity of the first cache level."), cl::Hidden,
    cl::init(-1), cl::ZeroOrMore, cl::cat(PollyCategory));

static cl::opt<int> FirstCacheLevelDefaultAssociativity(
    "polly-target-1st-cache-level-default-associativity",
    cl::desc("The default associativity of the first cache level"
             " (if not enough were provided by the TargetTransformInfo)."),
    cl::Hidden, cl::init(8), cl::ZeroOrMore, cl::cat(PollyCategory));

static cl::opt<int> SecondCacheLevelAssociativity(
    "polly-target-2nd-cache-level-associativity",
    cl::desc("The associativity of the second cache level."), cl::Hidden,
    cl::init(-1), cl::ZeroOrMore, cl::cat(PollyCategory));

static cl::opt<int> SecondCacheLevelDefaultAssociativity(
    "polly-target-2nd-cache-level-default-associativity",
    cl::desc("The default associativity of the second cache level"
             " (if not enough were provided by the TargetTransformInfo)."),
    cl::Hidden, cl::init(8), cl::ZeroOrMore, cl::cat(PollyCategory));

static cl::opt<int> FirstCacheLevelSize(
    "polly-target-1st-cache-level-size",
    cl::desc("The size of the first cache level specified in bytes."),
    cl::Hidden, cl::init(-1), cl::ZeroOrMore, cl::cat(PollyCategory));

static cl::opt<int> FirstCacheLevelDefaultSize(
    "polly-target-1st-cache-level-default-size",
    cl::desc("The default size of the first cache level specified in bytes"
             " (if not enough were provided by the TargetTransformInfo)."),
    cl::Hidden, cl::init(32768), cl::ZeroOrMore, cl::cat(PollyCategory));

static cl::opt<int> SecondCacheLevelSize(
    "polly-target-2nd-cache-level-size",
    cl::desc("The size of the second level specified in bytes."), cl::Hidden,
    cl::init(-1), cl::ZeroOrMore, cl::cat(PollyCategory));

static cl::opt<int> SecondCacheLevelDefaultSize(
    "polly-target-2nd-cache-level-default-size",
    cl::desc("The default size of the second cache level specified in bytes"
             " (if not enough were provided by the TargetTransformInfo)."),
    cl::Hidden, cl::init(262144), cl::ZeroOrMore, cl::cat(PollyCategory));

static cl::opt<int> VectorRegisterBitwidth(
    "polly-target-vector-register-bitwidth",
    cl::desc("The size in bits of a vector register (if not set, this "
             "information is taken from LLVM's target information."),
    cl::Hidden, cl::init(-1), cl::ZeroOrMore, cl::cat(PollyCategory));

static cl::opt<int> FirstLevelDefaultTileSize(
    "polly-default-tile-size",
    cl::desc("The default tile size (if not enough were provided by"
             " --polly-tile-sizes)"),
    cl::Hidden, cl::init(32), cl::ZeroOrMore, cl::cat(PollyCategory));

static cl::list<int>
    FirstLevelTileSizes("polly-tile-sizes",
                        cl::desc("A tile size for each loop dimension, filled "
                                 "with --polly-default-tile-size"),
                        cl::Hidden, cl::ZeroOrMore, cl::CommaSeparated,
                        cl::cat(PollyCategory));

static cl::opt<bool>
    SecondLevelTiling("polly-2nd-level-tiling",
                      cl::desc("Enable a 2nd level loop of loop tiling"),
                      cl::init(false), cl::ZeroOrMore, cl::cat(PollyCategory));

static cl::opt<int> SecondLevelDefaultTileSize(
    "polly-2nd-level-default-tile-size",
    cl::desc("The default 2nd-level tile size (if not enough were provided by"
             " --polly-2nd-level-tile-sizes)"),
    cl::Hidden, cl::init(16), cl::ZeroOrMore, cl::cat(PollyCategory));

static cl::list<int>
    SecondLevelTileSizes("polly-2nd-level-tile-sizes",
                         cl::desc("A tile size for each loop dimension, filled "
                                  "with --polly-default-tile-size"),
                         cl::Hidden, cl::ZeroOrMore, cl::CommaSeparated,
                         cl::cat(PollyCategory));

static cl::opt<bool> RegisterTiling("polly-register-tiling",
                                    cl::desc("Enable register tiling"),
                                    cl::init(false), cl::ZeroOrMore,
                                    cl::cat(PollyCategory));

static cl::opt<int> RegisterDefaultTileSize(
    "polly-register-tiling-default-tile-size",
    cl::desc("The default register tile size (if not enough were provided by"
             " --polly-register-tile-sizes)"),
    cl::Hidden, cl::init(2), cl::ZeroOrMore, cl::cat(PollyCategory));

static cl::opt<int> PollyPatternMatchingNcQuotient(
    "polly-pattern-matching-nc-quotient",
    cl::desc("Quotient that is obtained by dividing Nc, the parameter of the"
             "macro-kernel, by Nr, the parameter of the micro-kernel"),
    cl::Hidden, cl::init(256), cl::ZeroOrMore, cl::cat(PollyCategory));

static cl::list<int>
    RegisterTileSizes("polly-register-tile-sizes",
                      cl::desc("A tile size for each loop dimension, filled "
                               "with --polly-register-tile-size"),
                      cl::Hidden, cl::ZeroOrMore, cl::CommaSeparated,
                      cl::cat(PollyCategory));

<<<<<<< HEAD
static cl::opt<bool> EnablePragmaBasedOpts(
    "polly-pragma-based-opts",
    cl::desc("Apply pragma transformations instead heuristics "
             "(if any pragma is present)"),
    cl::init(true), cl::ZeroOrMore, cl::cat(PollyCategory));

static cl::opt<bool> EnableReschedule("polly-reschedule",
                                      cl::desc("Optimize SCoPs using ISL"),
                                      cl::init(true), cl::ZeroOrMore,
                                      cl::cat(PollyCategory));

static cl::opt<bool>
    EnablePostopts("polly-postopts",
                   cl::desc("Perform post-rescheduling optimizations "
                            "(pattern-matching and tiling)"),
                   cl::init(true), cl::ZeroOrMore, cl::cat(PollyCategory));

=======
static cl::opt<bool> PragmaBasedOpts(
    "polly-pragma-based-opts",
    cl::desc("Apply user-directed transformation from metadata"),
    cl::init(true), cl::ZeroOrMore, cl::cat(PollyCategory));

>>>>>>> 3f170eb1
static cl::opt<bool>
    PMBasedOpts("polly-pattern-matching-based-opts",
                cl::desc("Perform optimizations based on pattern matching"),
                cl::init(true), cl::ZeroOrMore, cl::cat(PollyCategory));

static cl::opt<bool> OptimizedScops(
    "polly-optimized-scops",
    cl::desc("Polly - Dump polyhedral description of Scops optimized with "
             "the isl scheduling optimizer and the set of post-scheduling "
             "transformations is applied on the schedule tree"),
    cl::init(false), cl::ZeroOrMore, cl::cat(PollyCategory));

STATISTIC(ScopsProcessed, "Number of scops processed");
STATISTIC(ScopsRescheduled, "Number of scops rescheduled");
STATISTIC(ScopsOptimized, "Number of scops optimized");

STATISTIC(NumAffineLoopsOptimized, "Number of affine loops optimized");
STATISTIC(NumBoxedLoopsOptimized, "Number of boxed loops optimized");

#define THREE_STATISTICS(VARNAME, DESC)                                        \
  static Statistic VARNAME[3] = {                                              \
      {DEBUG_TYPE, #VARNAME "0", DESC " (original)"},                          \
      {DEBUG_TYPE, #VARNAME "1", DESC " (after scheduler)"},                   \
      {DEBUG_TYPE, #VARNAME "2", DESC " (after optimizer)"}}

THREE_STATISTICS(NumBands, "Number of bands");
THREE_STATISTICS(NumBandMembers, "Number of band members");
THREE_STATISTICS(NumCoincident, "Number of coincident band members");
THREE_STATISTICS(NumPermutable, "Number of permutable bands");
THREE_STATISTICS(NumFilters, "Number of filter nodes");
THREE_STATISTICS(NumExtension, "Number of extension nodes");

STATISTIC(FirstLevelTileOpts, "Number of first level tiling applied");
STATISTIC(SecondLevelTileOpts, "Number of second level tiling applied");
STATISTIC(RegisterTileOpts, "Number of register tiling applied");
STATISTIC(PrevectOpts, "Number of strip-mining for prevectorization applied");
STATISTIC(MatMulOpts,
          "Number of matrix multiplication patterns detected and optimized");

namespace {
/// Parameters of the micro kernel.
///
/// Parameters, which determine sizes of rank-1 (i.e., outer product) update
/// used in the optimized matrix multiplication.
struct MicroKernelParamsTy {
  int Mr;
  int Nr;
};

/// Parameters of the macro kernel.
///
/// Parameters, which determine sizes of blocks of partitioned matrices
/// used in the optimized matrix multiplication.
struct MacroKernelParamsTy {
  int Mc;
  int Nc;
  int Kc;
};

/// Additional parameters of the schedule optimizer.
///
/// Target Transform Info and the SCoP dependencies used by the schedule
/// optimizer.
struct OptimizerAdditionalInfoTy {
  const llvm::TargetTransformInfo *TTI;
  const Dependences *D;
  bool Postopts;
};

/// Parameters of the matrix multiplication operands.
///
/// Parameters, which describe access relations that represent operands of the
/// matrix multiplication.
struct MatMulInfoTy {
  polly::MemoryAccess *A = nullptr;
  polly::MemoryAccess *B = nullptr;
  polly::MemoryAccess *ReadFromC = nullptr;
  polly::MemoryAccess *WriteToC = nullptr;
  int i = -1;
  int j = -1;
  int k = -1;
};

class ScheduleTreeOptimizer {
public:
  /// Apply schedule tree transformations.
  ///
  /// This function takes an (possibly already optimized) schedule tree and
  /// applies a set of additional optimizations on the schedule tree. The
  /// transformations applied include:
  ///
  ///   - Pattern-based optimizations
  ///   - Tiling
  ///   - Prevectorization
  ///
  /// @param Schedule The schedule object the transformations will be applied
  ///                 to.
  /// @param OAI      Target Transform Info and the SCoP dependencies.
  /// @returns        The transformed schedule.
  static isl::schedule
  optimizeSchedule(isl::schedule Schedule,
                   const OptimizerAdditionalInfoTy *OAI = nullptr);

  /// Apply schedule tree transformations.
  ///
  /// This function takes a node in an (possibly already optimized) schedule
  /// tree and applies a set of additional optimizations on this schedule tree
  /// node and its descendants. The transformations applied include:
  ///
  ///   - Pattern-based optimizations
  ///   - Tiling
  ///   - Prevectorization
  ///
  /// @param Node The schedule object post-transformations will be applied to.
  /// @param OAI  Target Transform Info and the SCoP dependencies.
  /// @returns    The transformed schedule.
  static isl::schedule_node
  optimizeScheduleNode(isl::schedule_node Node,
                       const OptimizerAdditionalInfoTy *OAI = nullptr);

  /// Decide if the @p NewSchedule is profitable for @p S.
  ///
  /// @param S           The SCoP we optimize.
  /// @param NewSchedule The new schedule we computed.
  ///
  /// @return True, if we believe @p NewSchedule is an improvement for @p S.
  static bool isProfitableSchedule(polly::Scop &S, isl::schedule NewSchedule);

  /// Isolate a set of partial tile prefixes.
  ///
  /// This set should ensure that it contains only partial tile prefixes that
  /// have exactly VectorWidth iterations.
  ///
  /// @param Node A schedule node band, which is a parent of a band node,
  ///             that contains a vector loop.
  /// @return Modified isl_schedule_node.
  static isl::schedule_node isolateFullPartialTiles(isl::schedule_node Node,
                                                    int VectorWidth);

private:
  /// Tile a schedule node.
  ///
  /// @param Node            The node to tile.
  /// @param Identifier      An name that identifies this kind of tiling and
  ///                        that is used to mark the tiled loops in the
  ///                        generated AST.
  /// @param TileSizes       A vector of tile sizes that should be used for
  ///                        tiling.
  /// @param DefaultTileSize A default tile size that is used for dimensions
  ///                        that are not covered by the TileSizes vector.
  static isl::schedule_node tileNode(isl::schedule_node Node,
                                     const char *Identifier,
                                     llvm::ArrayRef<int> TileSizes,
                                     int DefaultTileSize);

  /// Tile a schedule node and unroll point loops.
  ///
  /// @param Node            The node to register tile.
  /// @param TileSizes       A vector of tile sizes that should be used for
  ///                        tiling.
  /// @param DefaultTileSize A default tile size that is used for dimensions
  static isl::schedule_node applyRegisterTiling(isl::schedule_node Node,
                                                llvm::ArrayRef<int> TileSizes,
                                                int DefaultTileSize);

  /// Apply the BLIS matmul optimization pattern.
  ///
  /// Make the loops containing the matrix multiplication be the innermost
  /// loops and apply the BLIS matmul optimization pattern. BLIS implements
  /// gemm as three nested loops around a macro-kernel, plus two packing
  /// routines. The macro-kernel is implemented in terms of two additional
  /// loops around a micro-kernel. The micro-kernel is a loop around a rank-1
  /// (i.e., outer product) update.
  ///
  /// For a detailed description please see [1].
  ///
  /// The order of the loops defines the data reused in the BLIS implementation
  /// of gemm ([1]). In particular, elements of the matrix B, the second
  /// operand of matrix multiplication, are reused between iterations of the
  /// innermost loop. To keep the reused data in cache, only elements of matrix
  /// A, the first operand of matrix multiplication, should be evicted during
  /// an iteration of the innermost loop. To provide such a cache replacement
  /// policy, elements of the matrix A can, in particular, be loaded first and,
  /// consequently, be least-recently-used.
  ///
  /// In our case matrices are stored in row-major order instead of
  /// column-major order used in the BLIS implementation ([1]). It affects only
  /// on the form of the BLIS micro kernel and the computation of its
  /// parameters. In particular, reused elements of the matrix B are
  /// successively multiplied by specific elements of the matrix A.
  ///
  /// Refs.:
  /// [1] - Analytical Modeling is Enough for High Performance BLIS
  /// Tze Meng Low, Francisco D Igual, Tyler M Smith, Enrique S Quintana-Orti
  /// Technical Report, 2014
  /// http://www.cs.utexas.edu/users/flame/pubs/TOMS-BLIS-Analytical.pdf
  ///
  /// @see ScheduleTreeOptimizer::createMicroKernel
  /// @see ScheduleTreeOptimizer::createMacroKernel
  /// @see getMicroKernelParams
  /// @see getMacroKernelParams
  ///
  /// TODO: Implement the packing transformation.
  ///
  /// @param Node The node that contains a band to be optimized. The node
  ///             is required to successfully pass
  ///             ScheduleTreeOptimizer::isMatrMultPattern.
  /// @param TTI  Target Transform Info.
  /// @param MMI  Parameters of the matrix multiplication operands.
  /// @returns    The transformed schedule.
  static isl::schedule_node
  optimizeMatMulPattern(isl::schedule_node Node,
                        const llvm::TargetTransformInfo *TTI,
                        MatMulInfoTy &MMI);

  /// Check if this node is a band node we want to tile.
  ///
  /// We look for innermost band nodes where individual dimensions are marked as
  /// permutable.
  ///
  /// @param Node The node to check.
  static bool isTileableBandNode(isl::schedule_node Node);

  /// Pre-vectorizes one scheduling dimension of a schedule band.
  ///
  /// prevectSchedBand splits out the dimension DimToVectorize, tiles it and
  /// sinks the resulting point loop.
  ///
  /// Example (DimToVectorize=0, VectorWidth=4):
  ///
  /// | Before transformation:
  /// |
  /// | A[i,j] -> [i,j]
  /// |
  /// | for (i = 0; i < 128; i++)
  /// |    for (j = 0; j < 128; j++)
  /// |      A(i,j);
  ///
  /// | After transformation:
  /// |
  /// | for (it = 0; it < 32; it+=1)
  /// |    for (j = 0; j < 128; j++)
  /// |      for (ip = 0; ip <= 3; ip++)
  /// |        A(4 * it + ip,j);
  ///
  /// The goal of this transformation is to create a trivially vectorizable
  /// loop.  This means a parallel loop at the innermost level that has a
  /// constant number of iterations corresponding to the target vector width.
  ///
  /// This transformation creates a loop at the innermost level. The loop has
  /// a constant number of iterations, if the number of loop iterations at
  /// DimToVectorize can be divided by VectorWidth. The default VectorWidth is
  /// currently constant and not yet target specific. This function does not
  /// reason about parallelism.
  static isl::schedule_node prevectSchedBand(isl::schedule_node Node,
                                             unsigned DimToVectorize,
                                             int VectorWidth);

  /// Apply additional optimizations on the bands in the schedule tree.
  ///
  /// We are looking for an innermost band node and apply the following
  /// transformations:
  ///
  ///  - Tile the band
  ///      - if the band is tileable
  ///      - if the band has more than one loop dimension
  ///
  ///  - Prevectorize the schedule of the band (or the point loop in case of
  ///    tiling).
  ///      - if vectorization is enabled
  ///
  /// @param Node The schedule node to (possibly) optimize.
  /// @param User A pointer to forward some use information
  ///        (currently unused).
  static isl_schedule_node *optimizeBand(isl_schedule_node *Node, void *User);

  /// Apply tiling optimizations on the bands in the schedule tree.
  ///
  /// @param Node The schedule node to (possibly) optimize.
  static isl::schedule_node applyTileBandOpt(isl::schedule_node Node);

  /// Apply prevectorization on the bands in the schedule tree.
  ///
  /// @param Node The schedule node to (possibly) prevectorize.
  static isl::schedule_node applyPrevectBandOpt(isl::schedule_node Node);

  /// Check if this node contains a partial schedule that could
  ///        probably be optimized with analytical modeling.
  ///
  /// isMatrMultPattern tries to determine whether the following conditions
  /// are true:
  /// 1. the partial schedule contains only one statement.
  /// 2. there are exactly three input dimensions.
  /// 3. all memory accesses of the statement will have stride 0 or 1, if we
  ///    interchange loops (switch the variable used in the inner loop to
  ///    the outer loop).
  /// 4. all memory accesses of the statement except from the last one, are
  ///    read memory access and the last one is write memory access.
  /// 5. all subscripts of the last memory access of the statement don't
  ///    contain the variable used in the inner loop.
  /// If this is the case, we could try to use an approach that is similar to
  /// the one used to get close-to-peak performance of matrix multiplications.
  ///
  /// @param Node The node to check.
  /// @param D    The SCoP dependencies.
  /// @param MMI  Parameters of the matrix multiplication operands.
  static bool isMatrMultPattern(isl::schedule_node Node,
                                const polly::Dependences *D, MatMulInfoTy &MMI);

  /// Create the BLIS macro-kernel.
  ///
  /// We create the BLIS macro-kernel by applying a combination of tiling
  /// of dimensions of the band node and interchanging of two innermost
  /// modified dimensions. The values of of MacroKernelParams's fields are used
  /// as tile sizes.
  ///
  /// @param Node The schedule node to be modified.
  /// @param MacroKernelParams Parameters of the macro kernel
  ///                          to be used as tile sizes.
  static isl::schedule_node
  createMacroKernel(isl::schedule_node Node,
                    MacroKernelParamsTy MacroKernelParams);

  /// Create the BLIS macro-kernel.
  ///
  /// We create the BLIS macro-kernel by applying a combination of tiling
  /// of dimensions of the band node and interchanging of two innermost
  /// modified dimensions. The values passed in MicroKernelParam are used
  /// as tile sizes.
  ///
  /// @param Node The schedule node to be modified.
  /// @param MicroKernelParams Parameters of the micro kernel
  ///                          to be used as tile sizes.
  /// @see MicroKernelParamsTy
  static isl::schedule_node
  createMicroKernel(isl::schedule_node Node,
                    MicroKernelParamsTy MicroKernelParams);
};

/// Create an isl::union_set, which describes the isolate option based on
/// IsolateDomain.
///
/// @param IsolateDomain An isl::set whose @p OutDimsNum last dimensions should
///                      belong to the current band node.
/// @param OutDimsNum    A number of dimensions that should belong to
///                      the current band node.
static isl::union_set getIsolateOptions(isl::set IsolateDomain,
                                        isl_size OutDimsNum) {
  isl_size Dims = IsolateDomain.dim(isl::dim::set);
  assert(OutDimsNum <= Dims &&
         "The isl::set IsolateDomain is used to describe the range of schedule "
         "dimensions values, which should be isolated. Consequently, the "
         "number of its dimensions should be greater than or equal to the "
         "number of the schedule dimensions.");
  isl::map IsolateRelation = isl::map::from_domain(IsolateDomain);
  IsolateRelation = IsolateRelation.move_dims(isl::dim::out, 0, isl::dim::in,
                                              Dims - OutDimsNum, OutDimsNum);
  isl::set IsolateOption = IsolateRelation.wrap();
  isl::id Id = isl::id::alloc(IsolateOption.get_ctx(), "isolate", nullptr);
  IsolateOption = IsolateOption.set_tuple_id(Id);
  return isl::union_set(IsolateOption);
}

/// Create an isl::union_set, which describes the specified option for the
/// dimension of the current node.
///
/// @param Ctx    An isl::ctx, which is used to create the isl::union_set.
/// @param Option The name of the option.
isl::union_set getDimOptions(isl::ctx Ctx, const char *Option) {
  isl::space Space(Ctx, 0, 1);
  auto DimOption = isl::set::universe(Space);
  auto Id = isl::id::alloc(Ctx, Option, nullptr);
  DimOption = DimOption.set_tuple_id(Id);
  return isl::union_set(DimOption);
}

/// Create an isl::union_set, which describes the option of the form
/// [isolate[] -> unroll[x]].
///
/// @param Ctx An isl::ctx, which is used to create the isl::union_set.
static isl::union_set getUnrollIsolatedSetOptions(isl::ctx Ctx) {
  isl::space Space = isl::space(Ctx, 0, 0, 1);
  isl::map UnrollIsolatedSetOption = isl::map::universe(Space);
  isl::id DimInId = isl::id::alloc(Ctx, "isolate", nullptr);
  isl::id DimOutId = isl::id::alloc(Ctx, "unroll", nullptr);
  UnrollIsolatedSetOption =
      UnrollIsolatedSetOption.set_tuple_id(isl::dim::in, DimInId);
  UnrollIsolatedSetOption =
      UnrollIsolatedSetOption.set_tuple_id(isl::dim::out, DimOutId);
  return UnrollIsolatedSetOption.wrap();
}

/// Make the last dimension of Set to take values from 0 to VectorWidth - 1.
///
/// @param Set         A set, which should be modified.
/// @param VectorWidth A parameter, which determines the constraint.
static isl::set addExtentConstraints(isl::set Set, int VectorWidth) {
  unsigned Dims = Set.dim(isl::dim::set);
  isl::space Space = Set.get_space();
  isl::local_space LocalSpace = isl::local_space(Space);
  isl::constraint ExtConstr = isl::constraint::alloc_inequality(LocalSpace);
  ExtConstr = ExtConstr.set_constant_si(0);
  ExtConstr = ExtConstr.set_coefficient_si(isl::dim::set, Dims - 1, 1);
  Set = Set.add_constraint(ExtConstr);
  ExtConstr = isl::constraint::alloc_inequality(LocalSpace);
  ExtConstr = ExtConstr.set_constant_si(VectorWidth - 1);
  ExtConstr = ExtConstr.set_coefficient_si(isl::dim::set, Dims - 1, -1);
  return Set.add_constraint(ExtConstr);
}
} // namespace

isl::set polly::getPartialTilePrefixes(isl::set ScheduleRange,
                                       int VectorWidth) {
  isl_size Dims = ScheduleRange.dim(isl::dim::set);
  isl::set LoopPrefixes =
      ScheduleRange.drop_constraints_involving_dims(isl::dim::set, Dims - 1, 1);
  auto ExtentPrefixes = addExtentConstraints(LoopPrefixes, VectorWidth);
  isl::set BadPrefixes = ExtentPrefixes.subtract(ScheduleRange);
  BadPrefixes = BadPrefixes.project_out(isl::dim::set, Dims - 1, 1);
  LoopPrefixes = LoopPrefixes.project_out(isl::dim::set, Dims - 1, 1);
  return LoopPrefixes.subtract(BadPrefixes);
}

namespace {
isl::schedule_node
ScheduleTreeOptimizer::isolateFullPartialTiles(isl::schedule_node Node,
                                               int VectorWidth) {
  assert(isl_schedule_node_get_type(Node.get()) == isl_schedule_node_band);
  Node = Node.child(0).child(0);
  isl::union_map SchedRelUMap = Node.get_prefix_schedule_relation();
  isl::union_set ScheduleRangeUSet = SchedRelUMap.range();
  isl::set ScheduleRange{ScheduleRangeUSet};
  isl::set IsolateDomain = getPartialTilePrefixes(ScheduleRange, VectorWidth);
  auto AtomicOption = getDimOptions(IsolateDomain.get_ctx(), "atomic");
  isl::union_set IsolateOption = getIsolateOptions(IsolateDomain, 1);
  Node = Node.parent().parent();
  isl::union_set Options = IsolateOption.unite(AtomicOption);
  Node = Node.band_set_ast_build_options(Options);
  return Node;
}

isl::schedule_node ScheduleTreeOptimizer::prevectSchedBand(
    isl::schedule_node Node, unsigned DimToVectorize, int VectorWidth) {
  assert(isl_schedule_node_get_type(Node.get()) == isl_schedule_node_band);

  auto Space = isl::manage(isl_schedule_node_band_get_space(Node.get()));
  isl_size ScheduleDimensions = Space.dim(isl::dim::set);
  assert((isl_size)DimToVectorize < ScheduleDimensions);

  if (DimToVectorize > 0) {
    Node = isl::manage(
        isl_schedule_node_band_split(Node.release(), DimToVectorize));
    Node = Node.child(0);
  }
  if ((isl_size)DimToVectorize < ScheduleDimensions - 1)
    Node = isl::manage(isl_schedule_node_band_split(Node.release(), 1));
  Space = isl::manage(isl_schedule_node_band_get_space(Node.get()));
  auto Sizes = isl::multi_val::zero(Space);
  Sizes = Sizes.set_val(0, isl::val(Node.get_ctx(), VectorWidth));
  Node =
      isl::manage(isl_schedule_node_band_tile(Node.release(), Sizes.release()));
  Node = isolateFullPartialTiles(Node, VectorWidth);
  Node = Node.child(0);
  // Make sure the "trivially vectorizable loop" is not unrolled. Otherwise,
  // we will have troubles to match it in the backend.
  Node = Node.band_set_ast_build_options(
      isl::union_set(Node.get_ctx(), "{ unroll[x]: 1 = 0 }"));
  Node = isl::manage(isl_schedule_node_band_sink(Node.release()));
  Node = Node.child(0);
  if (isl_schedule_node_get_type(Node.get()) == isl_schedule_node_leaf)
    Node = Node.parent();
  auto LoopMarker = isl::id::alloc(Node.get_ctx(), "SIMD", nullptr);
  PrevectOpts++;
  return Node.insert_mark(LoopMarker);
}

isl::schedule_node ScheduleTreeOptimizer::tileNode(isl::schedule_node Node,
                                                   const char *Identifier,
                                                   ArrayRef<int> TileSizes,
                                                   int DefaultTileSize) {
  auto Space = isl::manage(isl_schedule_node_band_get_space(Node.get()));
  auto Dims = Space.dim(isl::dim::set);
  auto Sizes = isl::multi_val::zero(Space);
  std::string IdentifierString(Identifier);
  for (auto i : seq<isl_size>(0, Dims)) {
    auto tileSize =
        i < (isl_size)TileSizes.size() ? TileSizes[i] : DefaultTileSize;
    Sizes = Sizes.set_val(i, isl::val(Node.get_ctx(), tileSize));
  }
  auto TileLoopMarkerStr = IdentifierString + " - Tiles";
  auto TileLoopMarker =
      isl::id::alloc(Node.get_ctx(), TileLoopMarkerStr, nullptr);
  Node = Node.insert_mark(TileLoopMarker);
  Node = Node.child(0);
  Node =
      isl::manage(isl_schedule_node_band_tile(Node.release(), Sizes.release()));
  Node = Node.child(0);
  auto PointLoopMarkerStr = IdentifierString + " - Points";
  auto PointLoopMarker =
      isl::id::alloc(Node.get_ctx(), PointLoopMarkerStr, nullptr);
  Node = Node.insert_mark(PointLoopMarker);
  return Node.child(0);
}

isl::schedule_node ScheduleTreeOptimizer::applyRegisterTiling(
    isl::schedule_node Node, ArrayRef<int> TileSizes, int DefaultTileSize) {
  Node = tileNode(Node, "Register tiling", TileSizes, DefaultTileSize);
  auto Ctx = Node.get_ctx();
  return Node.band_set_ast_build_options(isl::union_set(Ctx, "{unroll[x]}"));
}

static bool isSimpleInnermostBand(const isl::schedule_node &Node) {
  assert(isl_schedule_node_get_type(Node.get()) == isl_schedule_node_band);
  assert(isl_schedule_node_n_children(Node.get()) == 1);

  auto ChildType = isl_schedule_node_get_type(Node.child(0).get());

  if (ChildType == isl_schedule_node_leaf)
    return true;

  if (ChildType != isl_schedule_node_sequence)
    return false;

  auto Sequence = Node.child(0);

  for (int c = 0, nc = isl_schedule_node_n_children(Sequence.get()); c < nc;
       ++c) {
    auto Child = Sequence.child(c);
    if (isl_schedule_node_get_type(Child.get()) != isl_schedule_node_filter)
      return false;
    if (isl_schedule_node_get_type(Child.child(0).get()) !=
        isl_schedule_node_leaf)
      return false;
  }
  return true;
}

bool ScheduleTreeOptimizer::isTileableBandNode(isl::schedule_node Node) {
  if (isl_schedule_node_get_type(Node.get()) != isl_schedule_node_band)
    return false;

  if (isl_schedule_node_n_children(Node.get()) != 1)
    return false;

  if (!isl_schedule_node_band_get_permutable(Node.get()))
    return false;

  auto Space = isl::manage(isl_schedule_node_band_get_space(Node.get()));
  auto Dims = Space.dim(isl::dim::set);

  if (Dims <= 1)
    return false;

  return isSimpleInnermostBand(Node);
}

__isl_give isl::schedule_node
ScheduleTreeOptimizer::applyTileBandOpt(isl::schedule_node Node) {
  if (FirstLevelTiling) {
    Node = tileNode(Node, "1st level tiling", FirstLevelTileSizes,
                    FirstLevelDefaultTileSize);
    FirstLevelTileOpts++;
  }

  if (SecondLevelTiling) {
    Node = tileNode(Node, "2nd level tiling", SecondLevelTileSizes,
                    SecondLevelDefaultTileSize);
    SecondLevelTileOpts++;
  }

  if (RegisterTiling) {
    Node =
        applyRegisterTiling(Node, RegisterTileSizes, RegisterDefaultTileSize);
    RegisterTileOpts++;
  }

  return Node;
}

isl::schedule_node
ScheduleTreeOptimizer::applyPrevectBandOpt(isl::schedule_node Node) {
  auto Space = isl::manage(isl_schedule_node_band_get_space(Node.get()));
  auto Dims = Space.dim(isl::dim::set);

  for (int i = Dims - 1; i >= 0; i--)
    if (Node.band_member_get_coincident(i)) {
      Node = prevectSchedBand(Node, i, PrevectorWidth);
      break;
    }

  return Node;
}

/// Permute the two dimensions of the isl map.
///
/// Permute @p DstPos and @p SrcPos dimensions of the isl map @p Map that
/// have type @p DimType.
///
/// @param Map     The isl map to be modified.
/// @param DimType The type of the dimensions.
/// @param DstPos  The first dimension.
/// @param SrcPos  The second dimension.
/// @return        The modified map.
isl::map permuteDimensions(isl::map Map, isl::dim DimType, unsigned DstPos,
                           unsigned SrcPos) {
  assert((isl_size)DstPos < Map.dim(DimType) &&
         (isl_size)SrcPos < Map.dim(DimType));
  if (DstPos == SrcPos)
    return Map;
  isl::id DimId;
  if (Map.has_tuple_id(DimType))
    DimId = Map.get_tuple_id(DimType);
  auto FreeDim = DimType == isl::dim::in ? isl::dim::out : isl::dim::in;
  isl::id FreeDimId;
  if (Map.has_tuple_id(FreeDim))
    FreeDimId = Map.get_tuple_id(FreeDim);
  auto MaxDim = std::max(DstPos, SrcPos);
  auto MinDim = std::min(DstPos, SrcPos);
  Map = Map.move_dims(FreeDim, 0, DimType, MaxDim, 1);
  Map = Map.move_dims(FreeDim, 0, DimType, MinDim, 1);
  Map = Map.move_dims(DimType, MinDim, FreeDim, 1, 1);
  Map = Map.move_dims(DimType, MaxDim, FreeDim, 0, 1);
  if (DimId)
    Map = Map.set_tuple_id(DimType, DimId);
  if (FreeDimId)
    Map = Map.set_tuple_id(FreeDim, FreeDimId);
  return Map;
}

/// Check the form of the access relation.
///
/// Check that the access relation @p AccMap has the form M[i][j], where i
/// is a @p FirstPos and j is a @p SecondPos.
///
/// @param AccMap    The access relation to be checked.
/// @param FirstPos  The index of the input dimension that is mapped to
///                  the first output dimension.
/// @param SecondPos The index of the input dimension that is mapped to the
///                  second output dimension.
/// @return          True in case @p AccMap has the expected form and false,
///                  otherwise.
static bool isMatMulOperandAcc(isl::set Domain, isl::map AccMap, int &FirstPos,
                               int &SecondPos) {
  isl::space Space = AccMap.get_space();
  isl::map Universe = isl::map::universe(Space);

  if (Space.dim(isl::dim::out) != 2)
    return false;

  // MatMul has the form:
  // for (i = 0; i < N; i++)
  //   for (j = 0; j < M; j++)
  //     for (k = 0; k < P; k++)
  //       C[i, j] += A[i, k] * B[k, j]
  //
  // Permutation of three outer loops: 3! = 6 possibilities.
  int FirstDims[] = {0, 0, 1, 1, 2, 2};
  int SecondDims[] = {1, 2, 2, 0, 0, 1};
  for (int i = 0; i < 6; i += 1) {
    auto PossibleMatMul =
        Universe.equate(isl::dim::in, FirstDims[i], isl::dim::out, 0)
            .equate(isl::dim::in, SecondDims[i], isl::dim::out, 1);

    AccMap = AccMap.intersect_domain(Domain);
    PossibleMatMul = PossibleMatMul.intersect_domain(Domain);

    // If AccMap spans entire domain (Non-partial write),
    // compute FirstPos and SecondPos.
    // If AccMap != PossibleMatMul here (the two maps have been gisted at
    // this point), it means that the writes are not complete, or in other
    // words, it is a Partial write and Partial writes must be rejected.
    if (AccMap.is_equal(PossibleMatMul)) {
      if (FirstPos != -1 && FirstPos != FirstDims[i])
        continue;
      FirstPos = FirstDims[i];
      if (SecondPos != -1 && SecondPos != SecondDims[i])
        continue;
      SecondPos = SecondDims[i];
      return true;
    }
  }

  return false;
}

/// Does the memory access represent a non-scalar operand of the matrix
/// multiplication.
///
/// Check that the memory access @p MemAccess is the read access to a non-scalar
/// operand of the matrix multiplication or its result.
///
/// @param MemAccess The memory access to be checked.
/// @param MMI       Parameters of the matrix multiplication operands.
/// @return          True in case the memory access represents the read access
///                  to a non-scalar operand of the matrix multiplication and
///                  false, otherwise.
static bool isMatMulNonScalarReadAccess(polly::MemoryAccess *MemAccess,
                                        MatMulInfoTy &MMI) {
  if (!MemAccess->isLatestArrayKind() || !MemAccess->isRead())
    return false;
  auto AccMap = MemAccess->getLatestAccessRelation();
  isl::set StmtDomain = MemAccess->getStatement()->getDomain();
  if (isMatMulOperandAcc(StmtDomain, AccMap, MMI.i, MMI.j) && !MMI.ReadFromC) {
    MMI.ReadFromC = MemAccess;
    return true;
  }
  if (isMatMulOperandAcc(StmtDomain, AccMap, MMI.i, MMI.k) && !MMI.A) {
    MMI.A = MemAccess;
    return true;
  }
  if (isMatMulOperandAcc(StmtDomain, AccMap, MMI.k, MMI.j) && !MMI.B) {
    MMI.B = MemAccess;
    return true;
  }
  return false;
}

/// Check accesses to operands of the matrix multiplication.
///
/// Check that accesses of the SCoP statement, which corresponds to
/// the partial schedule @p PartialSchedule, are scalar in terms of loops
/// containing the matrix multiplication, in case they do not represent
/// accesses to the non-scalar operands of the matrix multiplication or
/// its result.
///
/// @param  PartialSchedule The partial schedule of the SCoP statement.
/// @param  MMI             Parameters of the matrix multiplication operands.
/// @return                 True in case the corresponding SCoP statement
///                         represents matrix multiplication and false,
///                         otherwise.
static bool containsOnlyMatrMultAcc(isl::map PartialSchedule,
                                    MatMulInfoTy &MMI) {
  auto InputDimId = PartialSchedule.get_tuple_id(isl::dim::in);
  auto *Stmt = static_cast<ScopStmt *>(InputDimId.get_user());
  isl_size OutDimNum = PartialSchedule.dim(isl::dim::out);
  assert(OutDimNum > 2 && "In case of the matrix multiplication the loop nest "
                          "and, consequently, the corresponding scheduling "
                          "functions have at least three dimensions.");
  auto MapI =
      permuteDimensions(PartialSchedule, isl::dim::out, MMI.i, OutDimNum - 1);
  auto MapJ =
      permuteDimensions(PartialSchedule, isl::dim::out, MMI.j, OutDimNum - 1);
  auto MapK =
      permuteDimensions(PartialSchedule, isl::dim::out, MMI.k, OutDimNum - 1);

  auto Accesses = getAccessesInOrder(*Stmt);
  for (auto *MemA = Accesses.begin(); MemA != Accesses.end() - 1; MemA++) {
    auto *MemAccessPtr = *MemA;
    if (MemAccessPtr->isLatestArrayKind() && MemAccessPtr != MMI.WriteToC &&
        !isMatMulNonScalarReadAccess(MemAccessPtr, MMI) &&
        !(MemAccessPtr->isStrideZero(MapI)) &&
        MemAccessPtr->isStrideZero(MapJ) && MemAccessPtr->isStrideZero(MapK))
      return false;
  }
  return true;
}

/// Check for dependencies corresponding to the matrix multiplication.
///
/// Check that there is only true dependence of the form
/// S(..., k, ...) -> S(..., k + 1, …), where S is the SCoP statement
/// represented by @p Schedule and k is @p Pos. Such a dependence corresponds
/// to the dependency produced by the matrix multiplication.
///
/// @param  Schedule The schedule of the SCoP statement.
/// @param  D The SCoP dependencies.
/// @param  Pos The parameter to describe an acceptable true dependence.
///             In case it has a negative value, try to determine its
///             acceptable value.
/// @return True in case dependencies correspond to the matrix multiplication
///         and false, otherwise.
static bool containsOnlyMatMulDep(isl::map Schedule, const Dependences *D,
                                  int &Pos) {
  isl::union_map Dep = D->getDependences(Dependences::TYPE_RAW);
  isl::union_map Red = D->getDependences(Dependences::TYPE_RED);
  if (Red)
    Dep = Dep.unite(Red);
  auto DomainSpace = Schedule.get_space().domain();
  auto Space = DomainSpace.map_from_domain_and_range(DomainSpace);
  auto Deltas = Dep.extract_map(Space).deltas();
  isl_size DeltasDimNum = Deltas.dim(isl::dim::set);
  for (int i = 0; i < DeltasDimNum; i++) {
    auto Val = Deltas.plain_get_val_if_fixed(isl::dim::set, i);
    Pos = Pos < 0 && Val.is_one() ? i : Pos;
    if (Val.is_nan() || !(Val.is_zero() || (i == Pos && Val.is_one())))
      return false;
  }
  if (DeltasDimNum == 0 || Pos < 0)
    return false;
  return true;
}

/// Check if the SCoP statement could probably be optimized with analytical
/// modeling.
///
/// containsMatrMult tries to determine whether the following conditions
/// are true:
/// 1. The last memory access modeling an array, MA1, represents writing to
///    memory and has the form S(..., i1, ..., i2, ...) -> M(i1, i2) or
///    S(..., i2, ..., i1, ...) -> M(i1, i2), where S is the SCoP statement
///    under consideration.
/// 2. There is only one loop-carried true dependency, and it has the
///    form S(..., i3, ...) -> S(..., i3 + 1, ...), and there are no
///    loop-carried or anti dependencies.
/// 3. SCoP contains three access relations, MA2, MA3, and MA4 that represent
///    reading from memory and have the form S(..., i3, ...) -> M(i1, i3),
///    S(..., i3, ...) -> M(i3, i2), S(...) -> M(i1, i2), respectively,
///    and all memory accesses of the SCoP that are different from MA1, MA2,
///    MA3, and MA4 have stride 0, if the innermost loop is exchanged with any
///    of loops i1, i2 and i3.
///
/// @param PartialSchedule The PartialSchedule that contains a SCoP statement
///        to check.
/// @D     The SCoP dependencies.
/// @MMI   Parameters of the matrix multiplication operands.
static bool containsMatrMult(isl::map PartialSchedule, const Dependences *D,
                             MatMulInfoTy &MMI) {
  auto InputDimsId = PartialSchedule.get_tuple_id(isl::dim::in);
  auto *Stmt = static_cast<ScopStmt *>(InputDimsId.get_user());
  if (Stmt->size() <= 1)
    return false;

  auto Accesses = getAccessesInOrder(*Stmt);
  for (auto *MemA = Accesses.end() - 1; MemA != Accesses.begin(); MemA--) {
    auto *MemAccessPtr = *MemA;
    if (!MemAccessPtr->isLatestArrayKind())
      continue;
    if (!MemAccessPtr->isWrite())
      return false;
    auto AccMap = MemAccessPtr->getLatestAccessRelation();
    if (!isMatMulOperandAcc(Stmt->getDomain(), AccMap, MMI.i, MMI.j))
      return false;
    MMI.WriteToC = MemAccessPtr;
    break;
  }

  if (!containsOnlyMatMulDep(PartialSchedule, D, MMI.k))
    return false;

  if (!MMI.WriteToC || !containsOnlyMatrMultAcc(PartialSchedule, MMI))
    return false;

  if (!MMI.A || !MMI.B || !MMI.ReadFromC)
    return false;
  return true;
}

/// Permute two dimensions of the band node.
///
/// Permute FirstDim and SecondDim dimensions of the Node.
///
/// @param Node The band node to be modified.
/// @param FirstDim The first dimension to be permuted.
/// @param SecondDim The second dimension to be permuted.
static isl::schedule_node permuteBandNodeDimensions(isl::schedule_node Node,
                                                    unsigned FirstDim,
                                                    unsigned SecondDim) {
  assert(isl_schedule_node_get_type(Node.get()) == isl_schedule_node_band &&
         (unsigned)isl_schedule_node_band_n_member(Node.get()) >
             std::max(FirstDim, SecondDim));
  auto PartialSchedule =
      isl::manage(isl_schedule_node_band_get_partial_schedule(Node.get()));
  auto PartialScheduleFirstDim = PartialSchedule.get_union_pw_aff(FirstDim);
  auto PartialScheduleSecondDim = PartialSchedule.get_union_pw_aff(SecondDim);
  PartialSchedule =
      PartialSchedule.set_union_pw_aff(SecondDim, PartialScheduleFirstDim);
  PartialSchedule =
      PartialSchedule.set_union_pw_aff(FirstDim, PartialScheduleSecondDim);
  Node = isl::manage(isl_schedule_node_delete(Node.release()));
  return Node.insert_partial_schedule(PartialSchedule);
}

isl::schedule_node ScheduleTreeOptimizer::createMicroKernel(
    isl::schedule_node Node, MicroKernelParamsTy MicroKernelParams) {
  Node = applyRegisterTiling(Node, {MicroKernelParams.Mr, MicroKernelParams.Nr},
                             1);
  Node = Node.parent().parent();
  return permuteBandNodeDimensions(Node, 0, 1).child(0).child(0);
}

isl::schedule_node ScheduleTreeOptimizer::createMacroKernel(
    isl::schedule_node Node, MacroKernelParamsTy MacroKernelParams) {
  assert(isl_schedule_node_get_type(Node.get()) == isl_schedule_node_band);
  if (MacroKernelParams.Mc == 1 && MacroKernelParams.Nc == 1 &&
      MacroKernelParams.Kc == 1)
    return Node;
  int DimOutNum = isl_schedule_node_band_n_member(Node.get());
  std::vector<int> TileSizes(DimOutNum, 1);
  TileSizes[DimOutNum - 3] = MacroKernelParams.Mc;
  TileSizes[DimOutNum - 2] = MacroKernelParams.Nc;
  TileSizes[DimOutNum - 1] = MacroKernelParams.Kc;
  Node = tileNode(Node, "1st level tiling", TileSizes, 1);
  Node = Node.parent().parent();
  Node = permuteBandNodeDimensions(Node, DimOutNum - 2, DimOutNum - 1);
  Node = permuteBandNodeDimensions(Node, DimOutNum - 3, DimOutNum - 1);

  // Mark the outermost loop as parallelizable.
  Node = Node.band_member_set_coincident(0, true);

  return Node.child(0).child(0);
}

/// Get the size of the widest type of the matrix multiplication operands
/// in bytes, including alignment padding.
///
/// @param MMI Parameters of the matrix multiplication operands.
/// @return The size of the widest type of the matrix multiplication operands
///         in bytes, including alignment padding.
static uint64_t getMatMulAlignTypeSize(MatMulInfoTy MMI) {
  auto *S = MMI.A->getStatement()->getParent();
  auto &DL = S->getFunction().getParent()->getDataLayout();
  auto ElementSizeA = DL.getTypeAllocSize(MMI.A->getElementType());
  auto ElementSizeB = DL.getTypeAllocSize(MMI.B->getElementType());
  auto ElementSizeC = DL.getTypeAllocSize(MMI.WriteToC->getElementType());
  return std::max({ElementSizeA, ElementSizeB, ElementSizeC});
}

/// Get the size of the widest type of the matrix multiplication operands
/// in bits.
///
/// @param MMI Parameters of the matrix multiplication operands.
/// @return The size of the widest type of the matrix multiplication operands
///         in bits.
static uint64_t getMatMulTypeSize(MatMulInfoTy MMI) {
  auto *S = MMI.A->getStatement()->getParent();
  auto &DL = S->getFunction().getParent()->getDataLayout();
  auto ElementSizeA = DL.getTypeSizeInBits(MMI.A->getElementType());
  auto ElementSizeB = DL.getTypeSizeInBits(MMI.B->getElementType());
  auto ElementSizeC = DL.getTypeSizeInBits(MMI.WriteToC->getElementType());
  return std::max({ElementSizeA, ElementSizeB, ElementSizeC});
}

/// Get parameters of the BLIS micro kernel.
///
/// We choose the Mr and Nr parameters of the micro kernel to be large enough
/// such that no stalls caused by the combination of latencies and dependencies
/// are introduced during the updates of the resulting matrix of the matrix
/// multiplication. However, they should also be as small as possible to
/// release more registers for entries of multiplied matrices.
///
/// @param TTI Target Transform Info.
/// @param MMI Parameters of the matrix multiplication operands.
/// @return The structure of type MicroKernelParamsTy.
/// @see MicroKernelParamsTy
static struct MicroKernelParamsTy
getMicroKernelParams(const TargetTransformInfo *TTI, MatMulInfoTy MMI) {
  assert(TTI && "The target transform info should be provided.");

  // Nvec - Number of double-precision floating-point numbers that can be hold
  // by a vector register. Use 2 by default.
  long RegisterBitwidth = VectorRegisterBitwidth;

  if (RegisterBitwidth == -1)
    RegisterBitwidth = TTI->getRegisterBitWidth(true);
  auto ElementSize = getMatMulTypeSize(MMI);
  assert(ElementSize > 0 && "The element size of the matrix multiplication "
                            "operands should be greater than zero.");
  auto Nvec = RegisterBitwidth / ElementSize;
  if (Nvec == 0)
    Nvec = 2;
  int Nr = ceil(sqrt((double)(Nvec * LatencyVectorFma * ThroughputVectorFma)) /
                Nvec) *
           Nvec;
  int Mr = ceil((double)(Nvec * LatencyVectorFma * ThroughputVectorFma / Nr));
  return {Mr, Nr};
}

/// Determine parameters of the target cache.
///
/// @param TTI Target Transform Info.
void getTargetCacheParameters(const llvm::TargetTransformInfo *TTI) {
  auto L1DCache = llvm::TargetTransformInfo::CacheLevel::L1D;
  auto L2DCache = llvm::TargetTransformInfo::CacheLevel::L2D;
  if (FirstCacheLevelSize == -1) {
    if (TTI->getCacheSize(L1DCache).hasValue())
      FirstCacheLevelSize = TTI->getCacheSize(L1DCache).getValue();
    else
      FirstCacheLevelSize = static_cast<int>(FirstCacheLevelDefaultSize);
  }
  if (SecondCacheLevelSize == -1) {
    if (TTI->getCacheSize(L2DCache).hasValue())
      SecondCacheLevelSize = TTI->getCacheSize(L2DCache).getValue();
    else
      SecondCacheLevelSize = static_cast<int>(SecondCacheLevelDefaultSize);
  }
  if (FirstCacheLevelAssociativity == -1) {
    if (TTI->getCacheAssociativity(L1DCache).hasValue())
      FirstCacheLevelAssociativity =
          TTI->getCacheAssociativity(L1DCache).getValue();
    else
      FirstCacheLevelAssociativity =
          static_cast<int>(FirstCacheLevelDefaultAssociativity);
  }
  if (SecondCacheLevelAssociativity == -1) {
    if (TTI->getCacheAssociativity(L2DCache).hasValue())
      SecondCacheLevelAssociativity =
          TTI->getCacheAssociativity(L2DCache).getValue();
    else
      SecondCacheLevelAssociativity =
          static_cast<int>(SecondCacheLevelDefaultAssociativity);
  }
}

/// Get parameters of the BLIS macro kernel.
///
/// During the computation of matrix multiplication, blocks of partitioned
/// matrices are mapped to different layers of the memory hierarchy.
/// To optimize data reuse, blocks should be ideally kept in cache between
/// iterations. Since parameters of the macro kernel determine sizes of these
/// blocks, there are upper and lower bounds on these parameters.
///
/// @param TTI Target Transform Info.
/// @param MicroKernelParams Parameters of the micro-kernel
///                          to be taken into account.
/// @param MMI Parameters of the matrix multiplication operands.
/// @return The structure of type MacroKernelParamsTy.
/// @see MacroKernelParamsTy
/// @see MicroKernelParamsTy
static struct MacroKernelParamsTy
getMacroKernelParams(const llvm::TargetTransformInfo *TTI,
                     const MicroKernelParamsTy &MicroKernelParams,
                     MatMulInfoTy MMI) {
  getTargetCacheParameters(TTI);
  // According to www.cs.utexas.edu/users/flame/pubs/TOMS-BLIS-Analytical.pdf,
  // it requires information about the first two levels of a cache to determine
  // all the parameters of a macro-kernel. It also checks that an associativity
  // degree of a cache level is greater than two. Otherwise, another algorithm
  // for determination of the parameters should be used.
  if (!(MicroKernelParams.Mr > 0 && MicroKernelParams.Nr > 0 &&
        FirstCacheLevelSize > 0 && SecondCacheLevelSize > 0 &&
        FirstCacheLevelAssociativity > 2 && SecondCacheLevelAssociativity > 2))
    return {1, 1, 1};
  // The quotient should be greater than zero.
  if (PollyPatternMatchingNcQuotient <= 0)
    return {1, 1, 1};
  int Car = floor(
      (FirstCacheLevelAssociativity - 1) /
      (1 + static_cast<double>(MicroKernelParams.Nr) / MicroKernelParams.Mr));

  // Car can be computed to be zero since it is floor to int.
  // On Mac OS, division by 0 does not raise a signal. This causes negative
  // tile sizes to be computed. Prevent division by Cac==0 by early returning
  // if this happens.
  if (Car == 0)
    return {1, 1, 1};

  auto ElementSize = getMatMulAlignTypeSize(MMI);
  assert(ElementSize > 0 && "The element size of the matrix multiplication "
                            "operands should be greater than zero.");
  int Kc = (Car * FirstCacheLevelSize) /
           (MicroKernelParams.Mr * FirstCacheLevelAssociativity * ElementSize);
  double Cac =
      static_cast<double>(Kc * ElementSize * SecondCacheLevelAssociativity) /
      SecondCacheLevelSize;
  int Mc = floor((SecondCacheLevelAssociativity - 2) / Cac);
  int Nc = PollyPatternMatchingNcQuotient * MicroKernelParams.Nr;

  assert(Mc > 0 && Nc > 0 && Kc > 0 &&
         "Matrix block sizes should be  greater than zero");
  return {Mc, Nc, Kc};
}

/// Create an access relation that is specific to
///        the matrix multiplication pattern.
///
/// Create an access relation of the following form:
/// [O0, O1, O2, O3, O4, O5, O6, O7, O8] -> [OI, O5, OJ]
/// where I is @p FirstDim, J is @p SecondDim.
///
/// It can be used, for example, to create relations that helps to consequently
/// access elements of operands of a matrix multiplication after creation of
/// the BLIS micro and macro kernels.
///
/// @see ScheduleTreeOptimizer::createMicroKernel
/// @see ScheduleTreeOptimizer::createMacroKernel
///
/// Subsequently, the described access relation is applied to the range of
/// @p MapOldIndVar, that is used to map original induction variables to
/// the ones, which are produced by schedule transformations. It helps to
/// define relations using a new space and, at the same time, keep them
/// in the original one.
///
/// @param MapOldIndVar The relation, which maps original induction variables
///                     to the ones, which are produced by schedule
///                     transformations.
/// @param FirstDim, SecondDim The input dimensions that are used to define
///        the specified access relation.
/// @return The specified access relation.
isl::map getMatMulAccRel(isl::map MapOldIndVar, unsigned FirstDim,
                         unsigned SecondDim) {
  auto AccessRelSpace = isl::space(MapOldIndVar.get_ctx(), 0, 9, 3);
  auto AccessRel = isl::map::universe(AccessRelSpace);
  AccessRel = AccessRel.equate(isl::dim::in, FirstDim, isl::dim::out, 0);
  AccessRel = AccessRel.equate(isl::dim::in, 5, isl::dim::out, 1);
  AccessRel = AccessRel.equate(isl::dim::in, SecondDim, isl::dim::out, 2);
  return MapOldIndVar.apply_range(AccessRel);
}

isl::schedule_node createExtensionNode(isl::schedule_node Node,
                                       isl::map ExtensionMap) {
  auto Extension = isl::union_map(ExtensionMap);
  auto NewNode = isl::schedule_node::from_extension(Extension);
  return Node.graft_before(NewNode);
}

/// Apply the packing transformation.
///
/// The packing transformation can be described as a data-layout
/// transformation that requires to introduce a new array, copy data
/// to the array, and change memory access locations to reference the array.
/// It can be used to ensure that elements of the new array are read in-stride
/// access, aligned to cache lines boundaries, and preloaded into certain cache
/// levels.
///
/// As an example let us consider the packing of the array A that would help
/// to read its elements with in-stride access. An access to the array A
/// is represented by an access relation that has the form
/// S[i, j, k] -> A[i, k]. The scheduling function of the SCoP statement S has
/// the form S[i,j, k] -> [floor((j mod Nc) / Nr), floor((i mod Mc) / Mr),
/// k mod Kc, j mod Nr, i mod Mr].
///
/// To ensure that elements of the array A are read in-stride access, we add
/// a new array Packed_A[Mc/Mr][Kc][Mr] to the SCoP, using
/// Scop::createScopArrayInfo, change the access relation
/// S[i, j, k] -> A[i, k] to
/// S[i, j, k] -> Packed_A[floor((i mod Mc) / Mr), k mod Kc, i mod Mr], using
/// MemoryAccess::setNewAccessRelation, and copy the data to the array, using
/// the copy statement created by Scop::addScopStmt.
///
/// @param Node The schedule node to be optimized.
/// @param MapOldIndVar The relation, which maps original induction variables
///                     to the ones, which are produced by schedule
///                     transformations.
/// @param MicroParams, MacroParams Parameters of the BLIS kernel
///                                 to be taken into account.
/// @param MMI Parameters of the matrix multiplication operands.
/// @return The optimized schedule node.
static isl::schedule_node
optimizeDataLayoutMatrMulPattern(isl::schedule_node Node, isl::map MapOldIndVar,
                                 MicroKernelParamsTy MicroParams,
                                 MacroKernelParamsTy MacroParams,
                                 MatMulInfoTy &MMI) {
  auto InputDimsId = MapOldIndVar.get_tuple_id(isl::dim::in);
  auto *Stmt = static_cast<ScopStmt *>(InputDimsId.get_user());

  // Create a copy statement that corresponds to the memory access to the
  // matrix B, the second operand of the matrix multiplication.
  Node = Node.parent().parent().parent().parent().parent().parent();
  Node = isl::manage(isl_schedule_node_band_split(Node.release(), 2)).child(0);
  auto AccRel = getMatMulAccRel(MapOldIndVar, 3, 7);
  unsigned FirstDimSize = MacroParams.Nc / MicroParams.Nr;
  unsigned SecondDimSize = MacroParams.Kc;
  unsigned ThirdDimSize = MicroParams.Nr;
  auto *SAI = Stmt->getParent()->createScopArrayInfo(
      MMI.B->getElementType(), "Packed_B",
      {FirstDimSize, SecondDimSize, ThirdDimSize});
  AccRel = AccRel.set_tuple_id(isl::dim::out, SAI->getBasePtrId());
  auto OldAcc = MMI.B->getLatestAccessRelation();
  MMI.B->setNewAccessRelation(AccRel);
  auto ExtMap = MapOldIndVar.project_out(isl::dim::out, 2,
                                         MapOldIndVar.dim(isl::dim::out) - 2);
  ExtMap = ExtMap.reverse();
  ExtMap = ExtMap.fix_si(isl::dim::out, MMI.i, 0);
  auto Domain = Stmt->getDomain();

  // Restrict the domains of the copy statements to only execute when also its
  // originating statement is executed.
  auto DomainId = Domain.get_tuple_id();
  auto *NewStmt = Stmt->getParent()->addScopStmt(
      OldAcc, MMI.B->getLatestAccessRelation(), Domain);
  ExtMap = ExtMap.set_tuple_id(isl::dim::out, DomainId);
  ExtMap = ExtMap.intersect_range(Domain);
  ExtMap = ExtMap.set_tuple_id(isl::dim::out, NewStmt->getDomainId());
  Node = createExtensionNode(Node, ExtMap);

  // Create a copy statement that corresponds to the memory access
  // to the matrix A, the first operand of the matrix multiplication.
  Node = Node.child(0);
  AccRel = getMatMulAccRel(MapOldIndVar, 4, 6);
  FirstDimSize = MacroParams.Mc / MicroParams.Mr;
  ThirdDimSize = MicroParams.Mr;
  SAI = Stmt->getParent()->createScopArrayInfo(
      MMI.A->getElementType(), "Packed_A",
      {FirstDimSize, SecondDimSize, ThirdDimSize});
  AccRel = AccRel.set_tuple_id(isl::dim::out, SAI->getBasePtrId());
  OldAcc = MMI.A->getLatestAccessRelation();
  MMI.A->setNewAccessRelation(AccRel);
  ExtMap = MapOldIndVar.project_out(isl::dim::out, 3,
                                    MapOldIndVar.dim(isl::dim::out) - 3);
  ExtMap = ExtMap.reverse();
  ExtMap = ExtMap.fix_si(isl::dim::out, MMI.j, 0);
  NewStmt = Stmt->getParent()->addScopStmt(
      OldAcc, MMI.A->getLatestAccessRelation(), Domain);

  // Restrict the domains of the copy statements to only execute when also its
  // originating statement is executed.
  ExtMap = ExtMap.set_tuple_id(isl::dim::out, DomainId);
  ExtMap = ExtMap.intersect_range(Domain);
  ExtMap = ExtMap.set_tuple_id(isl::dim::out, NewStmt->getDomainId());
  Node = createExtensionNode(Node, ExtMap);
  return Node.child(0).child(0).child(0).child(0).child(0);
}

/// Get a relation mapping induction variables produced by schedule
/// transformations to the original ones.
///
/// @param Node The schedule node produced as the result of creation
///        of the BLIS kernels.
/// @param MicroKernelParams, MacroKernelParams Parameters of the BLIS kernel
///                                             to be taken into account.
/// @return  The relation mapping original induction variables to the ones
///          produced by schedule transformation.
/// @see ScheduleTreeOptimizer::createMicroKernel
/// @see ScheduleTreeOptimizer::createMacroKernel
/// @see getMacroKernelParams
isl::map
getInductionVariablesSubstitution(isl::schedule_node Node,
                                  MicroKernelParamsTy MicroKernelParams,
                                  MacroKernelParamsTy MacroKernelParams) {
  auto Child = Node.child(0);
  auto UnMapOldIndVar = Child.get_prefix_schedule_union_map();
  auto MapOldIndVar = isl::map::from_union_map(UnMapOldIndVar);
  if (MapOldIndVar.dim(isl::dim::out) > 9)
    return MapOldIndVar.project_out(isl::dim::out, 0,
                                    MapOldIndVar.dim(isl::dim::out) - 9);
  return MapOldIndVar;
}

/// Isolate a set of partial tile prefixes and unroll the isolated part.
///
/// The set should ensure that it contains only partial tile prefixes that have
/// exactly Mr x Nr iterations of the two innermost loops produced by
/// the optimization of the matrix multiplication. Mr and Nr are parameters of
/// the micro-kernel.
///
/// In case of parametric bounds, this helps to auto-vectorize the unrolled
/// innermost loops, using the SLP vectorizer.
///
/// @param Node              The schedule node to be modified.
/// @param MicroKernelParams Parameters of the micro-kernel
///                          to be taken into account.
/// @return The modified isl_schedule_node.
static isl::schedule_node
isolateAndUnrollMatMulInnerLoops(isl::schedule_node Node,
                                 struct MicroKernelParamsTy MicroKernelParams) {
  isl::schedule_node Child = Node.get_child(0);
  isl::union_map UnMapOldIndVar = Child.get_prefix_schedule_relation();
  isl::set Prefix = isl::map::from_union_map(UnMapOldIndVar).range();
  isl_size Dims = Prefix.dim(isl::dim::set);
  Prefix = Prefix.project_out(isl::dim::set, Dims - 1, 1);
  Prefix = getPartialTilePrefixes(Prefix, MicroKernelParams.Nr);
  Prefix = getPartialTilePrefixes(Prefix, MicroKernelParams.Mr);

  isl::union_set IsolateOption =
      getIsolateOptions(Prefix.add_dims(isl::dim::set, 3), 3);
  isl::ctx Ctx = Node.get_ctx();
  auto Options = IsolateOption.unite(getDimOptions(Ctx, "unroll"));
  Options = Options.unite(getUnrollIsolatedSetOptions(Ctx));
  Node = Node.band_set_ast_build_options(Options);
  Node = Node.parent().parent().parent();
  IsolateOption = getIsolateOptions(Prefix, 3);
  Options = IsolateOption.unite(getDimOptions(Ctx, "separate"));
  Node = Node.band_set_ast_build_options(Options);
  Node = Node.child(0).child(0).child(0);
  return Node;
}

/// Mark @p BasePtr with "Inter iteration alias-free" mark node.
///
/// @param Node The child of the mark node to be inserted.
/// @param BasePtr The pointer to be marked.
/// @return The modified isl_schedule_node.
static isl::schedule_node markInterIterationAliasFree(isl::schedule_node Node,
                                                      Value *BasePtr) {
  if (!BasePtr)
    return Node;

  auto Id =
      isl::id::alloc(Node.get_ctx(), "Inter iteration alias-free", BasePtr);
  return Node.insert_mark(Id).child(0);
}

/// Insert "Loop Vectorizer Disabled" mark node.
///
/// @param Node The child of the mark node to be inserted.
/// @return The modified isl_schedule_node.
static isl::schedule_node markLoopVectorizerDisabled(isl::schedule_node Node) {
  auto Id = isl::id::alloc(Node.get_ctx(), "Loop Vectorizer Disabled", nullptr);
  return Node.insert_mark(Id).child(0);
}

/// Restore the initial ordering of dimensions of the band node
///
/// In case the band node represents all the dimensions of the iteration
/// domain, recreate the band node to restore the initial ordering of the
/// dimensions.
///
/// @param Node The band node to be modified.
/// @return The modified schedule node.
static isl::schedule_node
getBandNodeWithOriginDimOrder(isl::schedule_node Node) {
  assert(isl_schedule_node_get_type(Node.get()) == isl_schedule_node_band);
  if (isl_schedule_node_get_type(Node.child(0).get()) != isl_schedule_node_leaf)
    return Node;
  auto Domain = Node.get_universe_domain();
  assert(isl_union_set_n_set(Domain.get()) == 1);
  if (Node.get_schedule_depth() != 0 ||
      (isl::set(Domain).dim(isl::dim::set) !=
       isl_schedule_node_band_n_member(Node.get())))
    return Node;
  Node = isl::manage(isl_schedule_node_delete(Node.copy()));
  auto PartialSchedulePwAff = Domain.identity_union_pw_multi_aff();
  auto PartialScheduleMultiPwAff =
      isl::multi_union_pw_aff(PartialSchedulePwAff);
  PartialScheduleMultiPwAff =
      PartialScheduleMultiPwAff.reset_tuple_id(isl::dim::set);
  return Node.insert_partial_schedule(PartialScheduleMultiPwAff);
}

isl::schedule_node
ScheduleTreeOptimizer::optimizeMatMulPattern(isl::schedule_node Node,
                                             const TargetTransformInfo *TTI,
                                             MatMulInfoTy &MMI) {
  assert(TTI && "The target transform info should be provided.");
  Node = markInterIterationAliasFree(
      Node, MMI.WriteToC->getLatestScopArrayInfo()->getBasePtr());
  int DimOutNum = isl_schedule_node_band_n_member(Node.get());
  assert(DimOutNum > 2 && "In case of the matrix multiplication the loop nest "
                          "and, consequently, the corresponding scheduling "
                          "functions have at least three dimensions.");
  Node = getBandNodeWithOriginDimOrder(Node);
  Node = permuteBandNodeDimensions(Node, MMI.i, DimOutNum - 3);
  int NewJ = MMI.j == DimOutNum - 3 ? MMI.i : MMI.j;
  int NewK = MMI.k == DimOutNum - 3 ? MMI.i : MMI.k;
  Node = permuteBandNodeDimensions(Node, NewJ, DimOutNum - 2);
  NewK = NewK == DimOutNum - 2 ? NewJ : NewK;
  Node = permuteBandNodeDimensions(Node, NewK, DimOutNum - 1);
  auto MicroKernelParams = getMicroKernelParams(TTI, MMI);
  auto MacroKernelParams = getMacroKernelParams(TTI, MicroKernelParams, MMI);
  Node = createMacroKernel(Node, MacroKernelParams);
  Node = createMicroKernel(Node, MicroKernelParams);
  if (MacroKernelParams.Mc == 1 || MacroKernelParams.Nc == 1 ||
      MacroKernelParams.Kc == 1)
    return Node;
  auto MapOldIndVar = getInductionVariablesSubstitution(Node, MicroKernelParams,
                                                        MacroKernelParams);
  if (!MapOldIndVar)
    return Node;
  Node = markLoopVectorizerDisabled(Node.parent()).child(0);
  Node = isolateAndUnrollMatMulInnerLoops(Node, MicroKernelParams);
  return optimizeDataLayoutMatrMulPattern(Node, MapOldIndVar, MicroKernelParams,
                                          MacroKernelParams, MMI);
}

bool ScheduleTreeOptimizer::isMatrMultPattern(isl::schedule_node Node,
                                              const Dependences *D,
                                              MatMulInfoTy &MMI) {
  auto PartialSchedule = isl::manage(
      isl_schedule_node_band_get_partial_schedule_union_map(Node.get()));
  Node = Node.child(0);
  auto LeafType = isl_schedule_node_get_type(Node.get());
  Node = Node.parent();
  if (LeafType != isl_schedule_node_leaf ||
      isl_schedule_node_band_n_member(Node.get()) < 3 ||
      Node.get_schedule_depth() != 0 ||
      isl_union_map_n_map(PartialSchedule.get()) != 1)
    return false;
  auto NewPartialSchedule = isl::map::from_union_map(PartialSchedule);
  if (containsMatrMult(NewPartialSchedule, D, MMI))
    return true;
  return false;
}

__isl_give isl_schedule_node *
ScheduleTreeOptimizer::optimizeBand(__isl_take isl_schedule_node *NodeArg,
                                    void *User) {
  isl::schedule_node Node = isl::manage(NodeArg);
  const OptimizerAdditionalInfoTy *OAI =
      static_cast<const OptimizerAdditionalInfoTy *>(User);

  if (!isTileableBandNode(Node))
    return Node.release();

  if (OAI->Postopts) {
    if (PMBasedOpts) {
      MatMulInfoTy MMI;
      if (isMatrMultPattern(Node, OAI->D, MMI)) {
        LLVM_DEBUG(
            dbgs() << "The matrix multiplication pattern was detected\n");
        MatMulOpts++;
        return optimizeMatMulPattern(Node, OAI->TTI, MMI).release();
      }
    }

    Node = applyTileBandOpt(Node);
  }

  // FIXME: Prevectorization is conditional to isTileableBandNode; however, it
  // only requires the innermost loop to be coincident.
  if (PollyVectorizerChoice != VECTORIZER_NONE)
    Node = applyPrevectBandOpt(Node);

  return Node.release();
}

isl::schedule
ScheduleTreeOptimizer::optimizeSchedule(isl::schedule Schedule,
                                        const OptimizerAdditionalInfoTy *OAI) {
  auto Root = Schedule.get_root();
  Root = optimizeScheduleNode(Root, OAI);
  return Root.get_schedule();
}

isl::schedule_node ScheduleTreeOptimizer::optimizeScheduleNode(
    isl::schedule_node Node, const OptimizerAdditionalInfoTy *OAI) {
  Node = isl::manage(isl_schedule_node_map_descendant_bottom_up(
      Node.release(), optimizeBand,
      const_cast<void *>(static_cast<const void *>(OAI))));
  return Node;
}

bool ScheduleTreeOptimizer::isProfitableSchedule(Scop &S,
                                                 isl::schedule NewSchedule) {
  // To understand if the schedule has been optimized we check if the schedule
  // has changed at all.
  // TODO: We can improve this by tracking if any necessarily beneficial
  // transformations have been performed. This can e.g. be tiling, loop
  // interchange, or ...) We can track this either at the place where the
  // transformation has been performed or, in case of automatic ILP based
  // optimizations, by comparing (yet to be defined) performance metrics
  // before/after the scheduling optimizer
  // (e.g., #stride-one accesses)
  // FIXME: A schedule tree whose union_map-conversion is identical to the
  // original schedule map may still allow for parallelization, i.e. can still
  // be profitable.
  auto NewScheduleMap = NewSchedule.get_map();
  auto OldSchedule = S.getSchedule();
  assert(OldSchedule && "Only IslScheduleOptimizer can insert extension nodes "
                        "that make Scop::getSchedule() return nullptr.");
  bool changed = !OldSchedule.is_equal(NewScheduleMap);
  return changed;
}

class IslScheduleOptimizerWrapperPass : public ScopPass {
public:
  static char ID;

  explicit IslScheduleOptimizerWrapperPass() : ScopPass(ID) {}

  ~IslScheduleOptimizerWrapperPass() override { releaseMemory(); }

  /// Optimize the schedule of the SCoP @p S.
  bool runOnScop(Scop &S) override;

  /// Print the new schedule for the SCoP @p S.
  void printScop(raw_ostream &OS, Scop &S) const override;

  /// Register all analyses and transformation required.
  void getAnalysisUsage(AnalysisUsage &AU) const override;

  /// Release the internal memory.
  void releaseMemory() override {
    LastSchedule = nullptr;
    IslCtx.reset();
  }

private:
  std::shared_ptr<isl_ctx> IslCtx;
  isl::schedule LastSchedule;
};

char IslScheduleOptimizerWrapperPass::ID = 0;

static void printSchedule(llvm::raw_ostream &OS, const isl::schedule &Schedule,
                          StringRef Desc) {
  isl::ctx Ctx = Schedule.get_ctx();
  isl_printer *P = isl_printer_to_str(Ctx.get());
  P = isl_printer_set_yaml_style(P, ISL_YAML_STYLE_BLOCK);
  P = isl_printer_print_schedule(P, Schedule.get());
  char *Str = isl_printer_get_str(P);
  OS << Desc << ": \n" << Str << "\n";
  free(Str);
  isl_printer_free(P);
}

/// Collect statistics for the schedule tree.
///
/// @param Schedule The schedule tree to analyze. If not a schedule tree it is
/// ignored.
/// @param Version  The version of the schedule tree that is analyzed.
///                 0 for the original schedule tree before any transformation.
///                 1 for the schedule tree after isl's rescheduling.
///                 2 for the schedule tree after optimizations are applied
///                 (tiling, pattern matching)
static void walkScheduleTreeForStatistics(isl::schedule Schedule, int Version) {
  auto Root = Schedule.get_root();
  if (!Root)
    return;

  isl_schedule_node_foreach_descendant_top_down(
      Root.get(),
      [](__isl_keep isl_schedule_node *nodeptr, void *user) -> isl_bool {
        isl::schedule_node Node = isl::manage_copy(nodeptr);
        int Version = *static_cast<int *>(user);

        switch (isl_schedule_node_get_type(Node.get())) {
        case isl_schedule_node_band: {
          NumBands[Version]++;
          if (isl_schedule_node_band_get_permutable(Node.get()) ==
              isl_bool_true)
            NumPermutable[Version]++;

          int CountMembers = isl_schedule_node_band_n_member(Node.get());
          NumBandMembers[Version] += CountMembers;
          for (int i = 0; i < CountMembers; i += 1) {
            if (Node.band_member_get_coincident(i))
              NumCoincident[Version]++;
          }
          break;
        }

        case isl_schedule_node_filter:
          NumFilters[Version]++;
          break;

        case isl_schedule_node_extension:
          NumExtension[Version]++;
          break;

        default:
          break;
        }

        return isl_bool_true;
      },
      &Version);
}

static bool runIslScheduleOptimizer(
    Scop &S,
    function_ref<const Dependences &(Dependences::AnalysisLevel)> GetDeps,
    TargetTransformInfo *TTI, OptimizationRemarkEmitter &ORE,
    isl::schedule &LastSchedule) {

  // Skip SCoPs in case they're already optimised by PPCGCodeGeneration
  if (S.isToBeSkipped())
    return false;

  // Skip empty SCoPs but still allow code generation as it will delete the
  // loops present but not needed.
  if (S.getSize() == 0) {
    S.markAsOptimized();
    return false;
  }

<<<<<<< HEAD
  const Dependences &D = GetDeps(Dependences::AL_Statement);
  if (D.getSharedIslCtx() != S.getSharedIslCtx()) {
    LLVM_DEBUG(dbgs() << "DependenceInfo for another SCoP/isl_ctx\n");
    return false;
  }
  if (!D.hasValidDependences())
    return false;

  isl_ctx *Ctx = S.getIslCtx().get();
  isl_options_set_tile_scale_tile_loops(Ctx, 0);

  // Schedule without optimizations.
  isl::schedule Schedule = S.getScheduleTree();

  bool HasUserTransformation = false;
  if (EnablePragmaBasedOpts) {
    isl::schedule ManuallyTransformed =
        applyManualTransformations(S, Schedule, D, &ORE);
    if (ManuallyTransformed) {
      // User transformations have precedence over other transformations.
      HasUserTransformation = true;
      Schedule = ManuallyTransformed;
    }
  }

  if (!HasUserTransformation && !S.hasDisableHeuristicsHint() &&
      EnableReschedule) {
    // Build input data.
    int ValidityKinds =
        Dependences::TYPE_RAW | Dependences::TYPE_WAR | Dependences::TYPE_WAW;
    int ProximityKinds;

    if (OptimizeDeps == "all")
      ProximityKinds =
          Dependences::TYPE_RAW | Dependences::TYPE_WAR | Dependences::TYPE_WAW;
    else if (OptimizeDeps == "raw")
      ProximityKinds = Dependences::TYPE_RAW;
    else {
      errs() << "Do not know how to optimize for '" << OptimizeDeps << "'"
             << " Falling back to optimizing all dependences.\n";
      ProximityKinds =
          Dependences::TYPE_RAW | Dependences::TYPE_WAR | Dependences::TYPE_WAW;
    }

    isl::union_set Domain = S.getDomains();

    if (!Domain)
      return false;

    ScopsProcessed++;
    walkScheduleTreeForStatistics(S.getScheduleTree(), 0);
=======
  ScopsProcessed++;

  // Schedule without optimizations.
  isl::schedule Schedule = S.getScheduleTree();
  walkScheduleTreeForStatistics(S.getScheduleTree(), 0);
  LLVM_DEBUG(printSchedule(dbgs(), Schedule, "Original schedule tree"));

  bool HasUserTransformation = false;
  if (PragmaBasedOpts) {
    isl::schedule ManuallyTransformed =
        applyManualTransformations(&S, Schedule);
    if (!ManuallyTransformed) {
      LLVM_DEBUG(dbgs() << "Error during manual optimization\n");
      return false;
    }

    if (ManuallyTransformed.get() != Schedule.get()) {
      // User transformations have precedence over other transformations.
      HasUserTransformation = true;
      Schedule = std::move(ManuallyTransformed);
      LLVM_DEBUG(
          printSchedule(dbgs(), Schedule, "After manual transformations"));
    }
  }

  // Only continue if either manual transformations have been applied or we are
  // allowed to apply heuristics.
  // TODO: Detect disabled heuristics and no user-directed transformation
  // metadata earlier in ScopDetection.
  if (!HasUserTransformation && S.hasDisableHeuristicsHint()) {
    LLVM_DEBUG(dbgs() << "Heuristic optimizations disabled by metadata\n");
    return false;
  }

  // Get dependency analysis.
  const Dependences &D = GetDeps(Dependences::AL_Statement);
  if (D.getSharedIslCtx() != S.getSharedIslCtx()) {
    LLVM_DEBUG(dbgs() << "DependenceInfo for another SCoP/isl_ctx\n");
    return false;
  }
  if (!D.hasValidDependences()) {
    LLVM_DEBUG(dbgs() << "Dependency information not available\n");
    return false;
  }

  // Apply ISL's algorithm only if not overriden by the user. Note that
  // post-rescheduling optimizations (tiling, pattern-based, prevectorization)
  // rely on the coincidence/permutable annotations on schedule tree bands that
  // are added by the rescheduling analyzer. Therefore, disabling the
  // rescheduler implicitly also disables these optimizations.
  if (HasUserTransformation) {
    LLVM_DEBUG(
        dbgs() << "Skipping rescheduling due to manual transformation\n");
  } else {
    // Build input data.
    int ValidityKinds =
        Dependences::TYPE_RAW | Dependences::TYPE_WAR | Dependences::TYPE_WAW;
    int ProximityKinds;

    if (OptimizeDeps == "all")
      ProximityKinds =
          Dependences::TYPE_RAW | Dependences::TYPE_WAR | Dependences::TYPE_WAW;
    else if (OptimizeDeps == "raw")
      ProximityKinds = Dependences::TYPE_RAW;
    else {
      errs() << "Do not know how to optimize for '" << OptimizeDeps << "'"
             << " Falling back to optimizing all dependences.\n";
      ProximityKinds =
          Dependences::TYPE_RAW | Dependences::TYPE_WAR | Dependences::TYPE_WAW;
    }

    isl::union_set Domain = S.getDomains();

    if (!Domain)
      return false;
>>>>>>> 3f170eb1

    isl::union_map Validity = D.getDependences(ValidityKinds);
    isl::union_map Proximity = D.getDependences(ProximityKinds);

    // Simplify the dependences by removing the constraints introduced by the
    // domains. This can speed up the scheduling time significantly, as large
    // constant coefficients will be removed from the dependences. The
    // introduction of some additional dependences reduces the possible
    // transformations, but in most cases, such transformation do not seem to be
    // interesting anyway. In some cases this option may stop the scheduler to
    // find any schedule.
    if (SimplifyDeps == "yes") {
      Validity = Validity.gist_domain(Domain);
      Validity = Validity.gist_range(Domain);
      Proximity = Proximity.gist_domain(Domain);
      Proximity = Proximity.gist_range(Domain);
    } else if (SimplifyDeps != "no") {
      errs()
          << "warning: Option -polly-opt-simplify-deps should either be 'yes' "
             "or 'no'. Falling back to default: 'yes'\n";
    }
<<<<<<< HEAD

    LLVM_DEBUG(dbgs() << "\n\nCompute schedule from: ");
    LLVM_DEBUG(dbgs() << "Domain := " << Domain << ";\n");
    LLVM_DEBUG(dbgs() << "Proximity := " << Proximity << ";\n");
    LLVM_DEBUG(dbgs() << "Validity := " << Validity << ";\n");

    unsigned IslSerializeSCCs;

    if (FusionStrategy == "max") {
      IslSerializeSCCs = 0;
    } else if (FusionStrategy == "min") {
      IslSerializeSCCs = 1;
    } else {
      errs() << "warning: Unknown fusion strategy. Falling back to maximal "
                "fusion.\n";
      IslSerializeSCCs = 0;
    }

    int IslMaximizeBands;

    if (MaximizeBandDepth == "yes") {
      IslMaximizeBands = 1;
    } else if (MaximizeBandDepth == "no") {
      IslMaximizeBands = 0;
    } else {
      errs()
          << "warning: Option -polly-opt-maximize-bands should either be 'yes'"
             " or 'no'. Falling back to default: 'yes'\n";
      IslMaximizeBands = 1;
    }

    int IslOuterCoincidence;

    if (OuterCoincidence == "yes") {
      IslOuterCoincidence = 1;
    } else if (OuterCoincidence == "no") {
      IslOuterCoincidence = 0;
    } else {
      errs() << "warning: Option -polly-opt-outer-coincidence should either be "
                "'yes' or 'no'. Falling back to default: 'no'\n";
      IslOuterCoincidence = 0;
    }
=======

    LLVM_DEBUG(dbgs() << "\n\nCompute schedule from: ");
    LLVM_DEBUG(dbgs() << "Domain := " << Domain << ";\n");
    LLVM_DEBUG(dbgs() << "Proximity := " << Proximity << ";\n");
    LLVM_DEBUG(dbgs() << "Validity := " << Validity << ";\n");

    unsigned IslSerializeSCCs;

    if (FusionStrategy == "max") {
      IslSerializeSCCs = 0;
    } else if (FusionStrategy == "min") {
      IslSerializeSCCs = 1;
    } else {
      errs() << "warning: Unknown fusion strategy. Falling back to maximal "
                "fusion.\n";
      IslSerializeSCCs = 0;
    }

    int IslMaximizeBands;

    if (MaximizeBandDepth == "yes") {
      IslMaximizeBands = 1;
    } else if (MaximizeBandDepth == "no") {
      IslMaximizeBands = 0;
    } else {
      errs()
          << "warning: Option -polly-opt-maximize-bands should either be 'yes'"
             " or 'no'. Falling back to default: 'yes'\n";
      IslMaximizeBands = 1;
    }

    int IslOuterCoincidence;

    if (OuterCoincidence == "yes") {
      IslOuterCoincidence = 1;
    } else if (OuterCoincidence == "no") {
      IslOuterCoincidence = 0;
    } else {
      errs() << "warning: Option -polly-opt-outer-coincidence should either be "
                "'yes' or 'no'. Falling back to default: 'no'\n";
      IslOuterCoincidence = 0;
    }

    isl_ctx *Ctx = S.getIslCtx().get();
>>>>>>> 3f170eb1

    isl_options_set_schedule_outer_coincidence(Ctx, IslOuterCoincidence);
    isl_options_set_schedule_serialize_sccs(Ctx, IslSerializeSCCs);
    isl_options_set_schedule_maximize_band_depth(Ctx, IslMaximizeBands);
    isl_options_set_schedule_max_constant_term(Ctx, MaxConstantTerm);
    isl_options_set_schedule_max_coefficient(Ctx, MaxCoefficient);
<<<<<<< HEAD

    int OnErrorStatus = isl_options_get_on_error(Ctx);
    isl_options_set_on_error(Ctx, ISL_ON_ERROR_CONTINUE);

    isl::schedule_constraints SC = isl::schedule_constraints::on_domain(Domain);
=======
    isl_options_set_tile_scale_tile_loops(Ctx, 0);

    auto OnErrorStatus = isl_options_get_on_error(Ctx);
    isl_options_set_on_error(Ctx, ISL_ON_ERROR_CONTINUE);

    auto SC = isl::schedule_constraints::on_domain(Domain);
>>>>>>> 3f170eb1
    SC = SC.set_proximity(Proximity);
    SC = SC.set_validity(Validity);
    SC = SC.set_coincidence(Validity);
    Schedule = SC.compute_schedule();
    isl_options_set_on_error(Ctx, OnErrorStatus);

    ScopsRescheduled++;
    LLVM_DEBUG(printSchedule(dbgs(), Schedule, "After rescheduling"));
  }

  walkScheduleTreeForStatistics(Schedule, 1);

  // In cases the scheduler is not able to optimize the code, we just do not
  // touch the schedule.
  if (!Schedule)
    return false;

<<<<<<< HEAD
  /// Apply post-rescheduling optimizations (if enabled) and/or
  /// prevectorization.
  const OptimizerAdditionalInfoTy OAI = {TTI, const_cast<Dependences *>(&D),
                                         /*Postopts=*/!HasUserTransformation &&
                                             EnablePostopts};
  Schedule = ScheduleTreeOptimizer::optimizeSchedule(Schedule, &OAI);
  Schedule = hoistExtensionNodes(Schedule);

  LLVM_DEBUG(printSchedule(dbgs(), Schedule, "After post-optimizations"));
  walkScheduleTreeForStatistics(Schedule, 2);

  // A user transformation may include parallelization, which is not reflected
  // in the schedule.
  if (!HasUserTransformation &&
      !ScheduleTreeOptimizer::isProfitableSchedule(S, Schedule))
=======
  // Apply post-rescheduling optimizations.
  const OptimizerAdditionalInfoTy OAI = {TTI, const_cast<Dependences *>(&D)};
  Schedule = ScheduleTreeOptimizer::optimizeSchedule(Schedule, &OAI);
  Schedule = hoistExtensionNodes(Schedule);
  LLVM_DEBUG(printSchedule(dbgs(), Schedule, "After post-optimizations"));
  walkScheduleTreeForStatistics(Schedule, 2);

  if (!ScheduleTreeOptimizer::isProfitableSchedule(S, Schedule))
>>>>>>> 3f170eb1
    return false;

  auto ScopStats = S.getStatistics();
  ScopsOptimized++;
  NumAffineLoopsOptimized += ScopStats.NumAffineLoops;
  NumBoxedLoopsOptimized += ScopStats.NumBoxedLoops;
  LastSchedule = Schedule;

  S.setScheduleTree(Schedule);
  S.markAsOptimized();

  if (OptimizedScops)
    errs() << S;

  return false;
}

bool IslScheduleOptimizerWrapperPass::runOnScop(Scop &S) {
  releaseMemory();

  Function &F = S.getFunction();
  IslCtx = S.getSharedIslCtx();

  auto getDependences =
      [this](Dependences::AnalysisLevel) -> const Dependences & {
    return getAnalysis<DependenceInfo>().getDependences(
        Dependences::AL_Statement);
  };
  auto &ORE = getAnalysis<OptimizationRemarkEmitterWrapperPass>().getORE();
  TargetTransformInfo *TTI =
      &getAnalysis<TargetTransformInfoWrapperPass>().getTTI(F);
  return runIslScheduleOptimizer(S, getDependences, TTI, ORE, LastSchedule);
}

static void runScheduleOptimizerPrinter(raw_ostream &OS,
                                        isl::schedule LastSchedule) {
  isl_printer *p;
  char *ScheduleStr;

  OS << "Calculated schedule:\n";

  if (!LastSchedule) {
    OS << "n/a\n";
    return;
  }

  p = isl_printer_to_str(LastSchedule.get_ctx().get());
  p = isl_printer_set_yaml_style(p, ISL_YAML_STYLE_BLOCK);
  p = isl_printer_print_schedule(p, LastSchedule.get());
  ScheduleStr = isl_printer_get_str(p);
  isl_printer_free(p);

  OS << ScheduleStr << "\n";

  free(ScheduleStr);
}

void IslScheduleOptimizerWrapperPass::printScop(raw_ostream &OS, Scop &) const {
  runScheduleOptimizerPrinter(OS, LastSchedule);
}

void IslScheduleOptimizerWrapperPass::getAnalysisUsage(
    AnalysisUsage &AU) const {
  ScopPass::getAnalysisUsage(AU);
  AU.addRequired<DependenceInfo>();
  AU.addRequired<TargetTransformInfoWrapperPass>();
  AU.addRequired<OptimizationRemarkEmitterWrapperPass>();

  AU.addPreserved<DependenceInfo>();
  AU.addPreserved<OptimizationRemarkEmitterWrapperPass>();
}

} // namespace

Pass *polly::createIslScheduleOptimizerWrapperPass() {
  return new IslScheduleOptimizerWrapperPass();
}

INITIALIZE_PASS_BEGIN(IslScheduleOptimizerWrapperPass, "polly-opt-isl",
                      "Polly - Optimize schedule of SCoP", false, false);
INITIALIZE_PASS_DEPENDENCY(DependenceInfo);
INITIALIZE_PASS_DEPENDENCY(ScopInfoRegionPass);
INITIALIZE_PASS_DEPENDENCY(TargetTransformInfoWrapperPass);
INITIALIZE_PASS_DEPENDENCY(OptimizationRemarkEmitterWrapperPass);
INITIALIZE_PASS_END(IslScheduleOptimizerWrapperPass, "polly-opt-isl",
                    "Polly - Optimize schedule of SCoP", false, false)

static llvm::PreservedAnalyses
runIslScheduleOptimizerUsingNPM(Scop &S, ScopAnalysisManager &SAM,
                                ScopStandardAnalysisResults &SAR, SPMUpdater &U,
                                raw_ostream *OS) {
  DependenceAnalysis::Result &Deps = SAM.getResult<DependenceAnalysis>(S, SAR);
  auto GetDeps = [&Deps](Dependences::AnalysisLevel) -> const Dependences & {
    return Deps.getDependences(Dependences::AL_Statement);
  };
  OptimizationRemarkEmitter ORE(&S.getFunction());
  TargetTransformInfo *TTI = &SAR.TTI;
  isl::schedule LastSchedule;
  bool Modified = runIslScheduleOptimizer(S, GetDeps, TTI, ORE, LastSchedule);
  if (OS) {
    *OS << "Printing analysis 'Polly - Optimize schedule of SCoP' for region: '"
        << S.getName() << "' in function '" << S.getFunction().getName()
        << "':\n";
    runScheduleOptimizerPrinter(*OS, LastSchedule);
  }

  if (!Modified)
    return PreservedAnalyses::all();

  PreservedAnalyses PA;
  PA.preserveSet<AllAnalysesOn<Module>>();
  PA.preserveSet<AllAnalysesOn<Function>>();
  PA.preserveSet<AllAnalysesOn<Loop>>();
  return PA;
}

llvm::PreservedAnalyses
IslScheduleOptimizerPass::run(Scop &S, ScopAnalysisManager &SAM,
                              ScopStandardAnalysisResults &SAR, SPMUpdater &U) {
  return runIslScheduleOptimizerUsingNPM(S, SAM, SAR, U, nullptr);
}

llvm::PreservedAnalyses
IslScheduleOptimizerPrinterPass::run(Scop &S, ScopAnalysisManager &SAM,
                                     ScopStandardAnalysisResults &SAR,
                                     SPMUpdater &U) {
  return runIslScheduleOptimizerUsingNPM(S, SAM, SAR, U, &OS);
}<|MERGE_RESOLUTION|>--- conflicted
+++ resolved
@@ -263,12 +263,13 @@
                       cl::Hidden, cl::ZeroOrMore, cl::CommaSeparated,
                       cl::cat(PollyCategory));
 
-<<<<<<< HEAD
+#if 0
 static cl::opt<bool> EnablePragmaBasedOpts(
     "polly-pragma-based-opts",
     cl::desc("Apply pragma transformations instead heuristics "
              "(if any pragma is present)"),
     cl::init(true), cl::ZeroOrMore, cl::cat(PollyCategory));
+#endif
 
 static cl::opt<bool> EnableReschedule("polly-reschedule",
                                       cl::desc("Optimize SCoPs using ISL"),
@@ -281,13 +282,13 @@
                             "(pattern-matching and tiling)"),
                    cl::init(true), cl::ZeroOrMore, cl::cat(PollyCategory));
 
-=======
+
 static cl::opt<bool> PragmaBasedOpts(
     "polly-pragma-based-opts",
     cl::desc("Apply user-directed transformation from metadata"),
     cl::init(true), cl::ZeroOrMore, cl::cat(PollyCategory));
 
->>>>>>> 3f170eb1
+
 static cl::opt<bool>
     PMBasedOpts("polly-pattern-matching-based-opts",
                 cl::desc("Perform optimizations based on pattern matching"),
@@ -1829,8 +1830,7 @@
 static bool runIslScheduleOptimizer(
     Scop &S,
     function_ref<const Dependences &(Dependences::AnalysisLevel)> GetDeps,
-    TargetTransformInfo *TTI, OptimizationRemarkEmitter &ORE,
-    isl::schedule &LastSchedule) {
+    TargetTransformInfo *TTI, OptimizationRemarkEmitter &ORE, isl::schedule &LastSchedule) {
 
   // Skip SCoPs in case they're already optimised by PPCGCodeGeneration
   if (S.isToBeSkipped())
@@ -1843,32 +1843,66 @@
     return false;
   }
 
-<<<<<<< HEAD
+
   const Dependences &D = GetDeps(Dependences::AL_Statement);
   if (D.getSharedIslCtx() != S.getSharedIslCtx()) {
     LLVM_DEBUG(dbgs() << "DependenceInfo for another SCoP/isl_ctx\n");
     return false;
   }
-  if (!D.hasValidDependences())
-    return false;
-
-  isl_ctx *Ctx = S.getIslCtx().get();
-  isl_options_set_tile_scale_tile_loops(Ctx, 0);
+
+  ScopsProcessed++;
 
   // Schedule without optimizations.
   isl::schedule Schedule = S.getScheduleTree();
 
+  walkScheduleTreeForStatistics(S.getScheduleTree(), 0);
+  LLVM_DEBUG(printSchedule(dbgs(), Schedule, "Original schedule tree"));
+
   bool HasUserTransformation = false;
-  if (EnablePragmaBasedOpts) {
+  if (PragmaBasedOpts) {
     isl::schedule ManuallyTransformed =
-        applyManualTransformations(S, Schedule, D, &ORE);
+      applyManualTransformations(S, Schedule, D, &ORE);
     if (ManuallyTransformed) {
       // User transformations have precedence over other transformations.
       HasUserTransformation = true;
       Schedule = ManuallyTransformed;
     }
-  }
-
+
+    if (ManuallyTransformed.get() != Schedule.get()) {
+      // User transformations have precedence over other transformations.
+      HasUserTransformation = true;
+      Schedule = std::move(ManuallyTransformed);
+      LLVM_DEBUG(
+          printSchedule(dbgs(), Schedule, "After manual transformations"));
+    }
+  }
+
+
+  if (!D.hasValidDependences())
+    return false;
+
+  // Only continue if either manual transformations have been applied or we are
+  // allowed to apply heuristics.
+  // TODO: Detect disabled heuristics and no user-directed transformation
+  // metadata earlier in ScopDetection.
+  if (!HasUserTransformation && S.hasDisableHeuristicsHint()) {
+    LLVM_DEBUG(dbgs() << "Heuristic optimizations disabled by metadata\n");
+    return false;
+  }
+
+
+  isl_ctx *Ctx = S.getIslCtx().get();
+  isl_options_set_tile_scale_tile_loops(Ctx, 0);
+
+
+
+
+
+  // Apply ISL's algorithm only if not overriden by the user. Note that
+  // post-rescheduling optimizations (tiling, pattern-based, prevectorization)
+  // rely on the coincidence/permutable annotations on schedule tree bands that
+  // are added by the rescheduling analyzer. Therefore, disabling the
+  // rescheduler implicitly also disables these optimizations.
   if (!HasUserTransformation && !S.hasDisableHeuristicsHint() &&
       EnableReschedule) {
     // Build input data.
@@ -1890,88 +1924,23 @@
 
     isl::union_set Domain = S.getDomains();
 
+
+
     if (!Domain)
       return false;
 
+
+
+
+
+
+
+
+
     ScopsProcessed++;
     walkScheduleTreeForStatistics(S.getScheduleTree(), 0);
-=======
-  ScopsProcessed++;
-
-  // Schedule without optimizations.
-  isl::schedule Schedule = S.getScheduleTree();
-  walkScheduleTreeForStatistics(S.getScheduleTree(), 0);
-  LLVM_DEBUG(printSchedule(dbgs(), Schedule, "Original schedule tree"));
-
-  bool HasUserTransformation = false;
-  if (PragmaBasedOpts) {
-    isl::schedule ManuallyTransformed =
-        applyManualTransformations(&S, Schedule);
-    if (!ManuallyTransformed) {
-      LLVM_DEBUG(dbgs() << "Error during manual optimization\n");
-      return false;
-    }
-
-    if (ManuallyTransformed.get() != Schedule.get()) {
-      // User transformations have precedence over other transformations.
-      HasUserTransformation = true;
-      Schedule = std::move(ManuallyTransformed);
-      LLVM_DEBUG(
-          printSchedule(dbgs(), Schedule, "After manual transformations"));
-    }
-  }
-
-  // Only continue if either manual transformations have been applied or we are
-  // allowed to apply heuristics.
-  // TODO: Detect disabled heuristics and no user-directed transformation
-  // metadata earlier in ScopDetection.
-  if (!HasUserTransformation && S.hasDisableHeuristicsHint()) {
-    LLVM_DEBUG(dbgs() << "Heuristic optimizations disabled by metadata\n");
-    return false;
-  }
-
-  // Get dependency analysis.
-  const Dependences &D = GetDeps(Dependences::AL_Statement);
-  if (D.getSharedIslCtx() != S.getSharedIslCtx()) {
-    LLVM_DEBUG(dbgs() << "DependenceInfo for another SCoP/isl_ctx\n");
-    return false;
-  }
-  if (!D.hasValidDependences()) {
-    LLVM_DEBUG(dbgs() << "Dependency information not available\n");
-    return false;
-  }
-
-  // Apply ISL's algorithm only if not overriden by the user. Note that
-  // post-rescheduling optimizations (tiling, pattern-based, prevectorization)
-  // rely on the coincidence/permutable annotations on schedule tree bands that
-  // are added by the rescheduling analyzer. Therefore, disabling the
-  // rescheduler implicitly also disables these optimizations.
-  if (HasUserTransformation) {
-    LLVM_DEBUG(
-        dbgs() << "Skipping rescheduling due to manual transformation\n");
-  } else {
-    // Build input data.
-    int ValidityKinds =
-        Dependences::TYPE_RAW | Dependences::TYPE_WAR | Dependences::TYPE_WAW;
-    int ProximityKinds;
-
-    if (OptimizeDeps == "all")
-      ProximityKinds =
-          Dependences::TYPE_RAW | Dependences::TYPE_WAR | Dependences::TYPE_WAW;
-    else if (OptimizeDeps == "raw")
-      ProximityKinds = Dependences::TYPE_RAW;
-    else {
-      errs() << "Do not know how to optimize for '" << OptimizeDeps << "'"
-             << " Falling back to optimizing all dependences.\n";
-      ProximityKinds =
-          Dependences::TYPE_RAW | Dependences::TYPE_WAR | Dependences::TYPE_WAW;
-    }
-
-    isl::union_set Domain = S.getDomains();
-
-    if (!Domain)
-      return false;
->>>>>>> 3f170eb1
+
+
 
     isl::union_map Validity = D.getDependences(ValidityKinds);
     isl::union_map Proximity = D.getDependences(ProximityKinds);
@@ -1993,7 +1962,8 @@
           << "warning: Option -polly-opt-simplify-deps should either be 'yes' "
              "or 'no'. Falling back to default: 'yes'\n";
     }
-<<<<<<< HEAD
+
+
 
     LLVM_DEBUG(dbgs() << "\n\nCompute schedule from: ");
     LLVM_DEBUG(dbgs() << "Domain := " << Domain << ";\n");
@@ -2001,7 +1971,6 @@
     LLVM_DEBUG(dbgs() << "Validity := " << Validity << ";\n");
 
     unsigned IslSerializeSCCs;
-
     if (FusionStrategy == "max") {
       IslSerializeSCCs = 0;
     } else if (FusionStrategy == "min") {
@@ -2012,8 +1981,9 @@
       IslSerializeSCCs = 0;
     }
 
+
+
     int IslMaximizeBands;
-
     if (MaximizeBandDepth == "yes") {
       IslMaximizeBands = 1;
     } else if (MaximizeBandDepth == "no") {
@@ -2025,8 +1995,9 @@
       IslMaximizeBands = 1;
     }
 
+
+
     int IslOuterCoincidence;
-
     if (OuterCoincidence == "yes") {
       IslOuterCoincidence = 1;
     } else if (OuterCoincidence == "no") {
@@ -2036,72 +2007,25 @@
                 "'yes' or 'no'. Falling back to default: 'no'\n";
       IslOuterCoincidence = 0;
     }
-=======
-
-    LLVM_DEBUG(dbgs() << "\n\nCompute schedule from: ");
-    LLVM_DEBUG(dbgs() << "Domain := " << Domain << ";\n");
-    LLVM_DEBUG(dbgs() << "Proximity := " << Proximity << ";\n");
-    LLVM_DEBUG(dbgs() << "Validity := " << Validity << ";\n");
-
-    unsigned IslSerializeSCCs;
-
-    if (FusionStrategy == "max") {
-      IslSerializeSCCs = 0;
-    } else if (FusionStrategy == "min") {
-      IslSerializeSCCs = 1;
-    } else {
-      errs() << "warning: Unknown fusion strategy. Falling back to maximal "
-                "fusion.\n";
-      IslSerializeSCCs = 0;
-    }
-
-    int IslMaximizeBands;
-
-    if (MaximizeBandDepth == "yes") {
-      IslMaximizeBands = 1;
-    } else if (MaximizeBandDepth == "no") {
-      IslMaximizeBands = 0;
-    } else {
-      errs()
-          << "warning: Option -polly-opt-maximize-bands should either be 'yes'"
-             " or 'no'. Falling back to default: 'yes'\n";
-      IslMaximizeBands = 1;
-    }
-
-    int IslOuterCoincidence;
-
-    if (OuterCoincidence == "yes") {
-      IslOuterCoincidence = 1;
-    } else if (OuterCoincidence == "no") {
-      IslOuterCoincidence = 0;
-    } else {
-      errs() << "warning: Option -polly-opt-outer-coincidence should either be "
-                "'yes' or 'no'. Falling back to default: 'no'\n";
-      IslOuterCoincidence = 0;
-    }
 
     isl_ctx *Ctx = S.getIslCtx().get();
->>>>>>> 3f170eb1
+
+
 
     isl_options_set_schedule_outer_coincidence(Ctx, IslOuterCoincidence);
     isl_options_set_schedule_serialize_sccs(Ctx, IslSerializeSCCs);
     isl_options_set_schedule_maximize_band_depth(Ctx, IslMaximizeBands);
     isl_options_set_schedule_max_constant_term(Ctx, MaxConstantTerm);
     isl_options_set_schedule_max_coefficient(Ctx, MaxCoefficient);
-<<<<<<< HEAD
+// isl_options_set_tile_scale_tile_loops(Ctx, 0);
+
 
     int OnErrorStatus = isl_options_get_on_error(Ctx);
     isl_options_set_on_error(Ctx, ISL_ON_ERROR_CONTINUE);
 
+
+
     isl::schedule_constraints SC = isl::schedule_constraints::on_domain(Domain);
-=======
-    isl_options_set_tile_scale_tile_loops(Ctx, 0);
-
-    auto OnErrorStatus = isl_options_get_on_error(Ctx);
-    isl_options_set_on_error(Ctx, ISL_ON_ERROR_CONTINUE);
-
-    auto SC = isl::schedule_constraints::on_domain(Domain);
->>>>>>> 3f170eb1
     SC = SC.set_proximity(Proximity);
     SC = SC.set_validity(Validity);
     SC = SC.set_coincidence(Validity);
@@ -2119,32 +2043,17 @@
   if (!Schedule)
     return false;
 
-<<<<<<< HEAD
-  /// Apply post-rescheduling optimizations (if enabled) and/or
-  /// prevectorization.
+  // Apply post-rescheduling optimizations (if enabled) and/or prevectorization.
   const OptimizerAdditionalInfoTy OAI = {TTI, const_cast<Dependences *>(&D),
-                                         /*Postopts=*/!HasUserTransformation &&
-                                             EnablePostopts};
-  Schedule = ScheduleTreeOptimizer::optimizeSchedule(Schedule, &OAI);
-  Schedule = hoistExtensionNodes(Schedule);
-
-  LLVM_DEBUG(printSchedule(dbgs(), Schedule, "After post-optimizations"));
-  walkScheduleTreeForStatistics(Schedule, 2);
-
-  // A user transformation may include parallelization, which is not reflected
-  // in the schedule.
-  if (!HasUserTransformation &&
-      !ScheduleTreeOptimizer::isProfitableSchedule(S, Schedule))
-=======
-  // Apply post-rescheduling optimizations.
-  const OptimizerAdditionalInfoTy OAI = {TTI, const_cast<Dependences *>(&D)};
+                                         /*Postopts=*/!HasUserTransformation &&  EnablePostopts};
   Schedule = ScheduleTreeOptimizer::optimizeSchedule(Schedule, &OAI);
   Schedule = hoistExtensionNodes(Schedule);
   LLVM_DEBUG(printSchedule(dbgs(), Schedule, "After post-optimizations"));
   walkScheduleTreeForStatistics(Schedule, 2);
 
-  if (!ScheduleTreeOptimizer::isProfitableSchedule(S, Schedule))
->>>>>>> 3f170eb1
+  // A user transformation may include parallelization, which is not reflected
+  // in the schedule.
+  if (!HasUserTransformation && !ScheduleTreeOptimizer::isProfitableSchedule(S, Schedule))
     return false;
 
   auto ScopStats = S.getStatistics();
