--- conflicted
+++ resolved
@@ -246,13 +246,9 @@
 struct OptimizerAdditionalInfoTy {
   const llvm::TargetTransformInfo *TTI;
   const Dependences *D;
-<<<<<<< HEAD
   bool PatternOpts;
   bool Postopts;
   bool Prevect;
-=======
-  bool Postopts;
->>>>>>> 3c1d4ff8
 };
 
 class ScheduleTreeOptimizer {
@@ -523,26 +519,15 @@
 __isl_give isl_schedule_node *
 ScheduleTreeOptimizer::optimizeBand(__isl_take isl_schedule_node *NodeArg,
                                     void *User) {
-<<<<<<< HEAD
-=======
-  isl::schedule_node Node = isl::manage(NodeArg);
->>>>>>> 3c1d4ff8
   const OptimizerAdditionalInfoTy *OAI =
       static_cast<const OptimizerAdditionalInfoTy *>(User);
   assert(OAI && "Expecting optimization options");
 
-<<<<<<< HEAD
   isl::schedule_node Node = isl::manage(NodeArg);
   if (!isTileableBandNode(Node))
     return Node.release();
 
   if (OAI->PatternOpts) {
-=======
-  if (!isTileableBandNode(Node))
-    return Node.release();
-
-  if (OAI->Postopts && PMBasedOpts && OAI) {
->>>>>>> 3c1d4ff8
     isl::schedule_node PatternOptimizedSchedule =
         tryOptimizeMatMulPattern(Node, OAI->TTI, OAI->D);
     if (!PatternOptimizedSchedule.is_null()) {
@@ -551,7 +536,6 @@
     }
   }
 
-<<<<<<< HEAD
   if (OAI->Postopts)
     Node = applyTileBandOpt(Node);
 
@@ -560,14 +544,6 @@
     // isTileableBandNode.
     Node = applyPrevectBandOpt(Node);
   }
-=======
-  Node = applyTileBandOpt(Node);
-
-  // FIXME: Prevectorization is conditional to isTileableBandNode; however, it
-  // only requires the innermost loop to be coincident.
-  if (PollyVectorizerChoice != VECTORIZER_NONE)
-    Node = applyPrevectBandOpt(Node);
->>>>>>> 3c1d4ff8
 
   return Node.release();
 }
@@ -709,11 +685,7 @@
 static bool runIslScheduleOptimizer(
     Scop &S,
     function_ref<const Dependences &(Dependences::AnalysisLevel)> GetDeps,
-<<<<<<< HEAD
     TargetTransformInfo *TTI, OptimizationRemarkEmitter *ORE,
-=======
-    TargetTransformInfo *TTI, OptimizationRemarkEmitter &ORE,
->>>>>>> 3c1d4ff8
     isl::schedule &LastSchedule) {
 
   // Skip SCoPs in case they're already optimised by PPCGCodeGeneration
@@ -743,7 +715,6 @@
 
   bool HasUserTransformation = false;
   if (PragmaBasedOpts) {
-<<<<<<< HEAD
     isl::schedule ManuallyTransformed = applyManualTransformations(
         &S, Schedule, GetDeps(Dependences::AL_Statement), ORE);
     if (ManuallyTransformed.is_null()) {
@@ -751,10 +722,6 @@
       return false;
     }
 
-=======
-    isl::schedule ManuallyTransformed =
-        applyManualTransformations(&S, Schedule, D, &ORE);
->>>>>>> 3c1d4ff8
     if (ManuallyTransformed.get() != Schedule.get()) {
       // User transformations have precedence over other transformations.
       HasUserTransformation = true;
@@ -776,22 +743,28 @@
     return false;
   }
 
+  // Get dependency analysis.
+  const Dependences &D = GetDeps(Dependences::AL_Statement);
+  if (D.getSharedIslCtx() != S.getSharedIslCtx()) {
+    LLVM_DEBUG(dbgs() << "DependenceInfo for another SCoP/isl_ctx\n");
+    return false;
+  }
+  if (!D.hasValidDependences()) {
+    LLVM_DEBUG(dbgs() << "Dependency information not available\n");
+    return false;
+  }
+
   // Apply ISL's algorithm only if not overriden by the user. Note that
   // post-rescheduling optimizations (tiling, pattern-based, prevectorization)
   // rely on the coincidence/permutable annotations on schedule tree bands that
   // are added by the rescheduling analyzer. Therefore, disabling the
   // rescheduler implicitly also disables these optimizations.
-<<<<<<< HEAD
   if (!EnableReschedule) {
     LLVM_DEBUG(dbgs() << "Skipping rescheduling due to command line option\n");
   } else if (HasUserTransformation) {
     LLVM_DEBUG(
         dbgs() << "Skipping rescheduling due to manual transformation\n");
   } else {
-=======
-  if (!HasUserTransformation && !S.hasDisableHeuristicsHint() &&
-      EnableReschedule) {
->>>>>>> 3c1d4ff8
     // Build input data.
     int ValidityKinds =
         Dependences::TYPE_RAW | Dependences::TYPE_WAR | Dependences::TYPE_WAW;
@@ -842,20 +815,6 @@
     LLVM_DEBUG(dbgs() << "Proximity := " << Proximity << ";\n");
     LLVM_DEBUG(dbgs() << "Validity := " << Validity << ";\n");
 
-<<<<<<< HEAD
-=======
-    unsigned IslSerializeSCCs;
-    if (FusionStrategy == "max") {
-      IslSerializeSCCs = 0;
-    } else if (FusionStrategy == "min") {
-      IslSerializeSCCs = 1;
-    } else {
-      errs() << "warning: Unknown fusion strategy. Falling back to maximal "
-                "fusion.\n";
-      IslSerializeSCCs = 0;
-    }
-
->>>>>>> 3c1d4ff8
     int IslMaximizeBands;
     if (MaximizeBandDepth == "yes") {
       IslMaximizeBands = 1;
@@ -908,7 +867,6 @@
   if (Schedule.is_null())
     return false;
 
-<<<<<<< HEAD
   if (GreedyFusion) {
     isl::union_map Validity = D.getDependences(
         Dependences::TYPE_RAW | Dependences::TYPE_WAR | Dependences::TYPE_WAW);
@@ -930,19 +888,6 @@
   }
 
   // Skip profitability check if user transformation(s) have been applied.
-=======
-  // Apply post-rescheduling optimizations (if enabled) and/or prevectorization.
-  const OptimizerAdditionalInfoTy OAI = {TTI, const_cast<Dependences *>(&D),
-                                         /*Postopts=*/!HasUserTransformation &&
-                                             EnablePostopts};
-  Schedule = ScheduleTreeOptimizer::optimizeSchedule(Schedule, &OAI);
-  Schedule = hoistExtensionNodes(Schedule);
-  LLVM_DEBUG(printSchedule(dbgs(), Schedule, "After post-optimizations"));
-  walkScheduleTreeForStatistics(Schedule, 2);
-
-  // A user transformation may include parallelization, which is not reflected
-  // in the schedule.
->>>>>>> 3c1d4ff8
   if (!HasUserTransformation &&
       !ScheduleTreeOptimizer::isProfitableSchedule(S, Schedule))
     return false;
@@ -973,18 +918,11 @@
     return getAnalysis<DependenceInfo>().getDependences(
         Dependences::AL_Statement);
   };
-<<<<<<< HEAD
   OptimizationRemarkEmitter &ORE =
       getAnalysis<OptimizationRemarkEmitterWrapperPass>().getORE();
   TargetTransformInfo *TTI =
       &getAnalysis<TargetTransformInfoWrapperPass>().getTTI(F);
   return runIslScheduleOptimizer(S, getDependences, TTI, &ORE, LastSchedule);
-=======
-  auto &ORE = getAnalysis<OptimizationRemarkEmitterWrapperPass>().getORE();
-  TargetTransformInfo *TTI =
-      &getAnalysis<TargetTransformInfoWrapperPass>().getTTI(F);
-  return runIslScheduleOptimizer(S, getDependences, TTI, ORE, LastSchedule);
->>>>>>> 3c1d4ff8
 }
 
 static void runScheduleOptimizerPrinter(raw_ostream &OS,
@@ -1051,11 +989,7 @@
   OptimizationRemarkEmitter ORE(&S.getFunction());
   TargetTransformInfo *TTI = &SAR.TTI;
   isl::schedule LastSchedule;
-<<<<<<< HEAD
   bool Modified = runIslScheduleOptimizer(S, GetDeps, TTI, &ORE, LastSchedule);
-=======
-  bool Modified = runIslScheduleOptimizer(S, GetDeps, TTI, ORE, LastSchedule);
->>>>>>> 3c1d4ff8
   if (OS) {
     *OS << "Printing analysis 'Polly - Optimize schedule of SCoP' for region: '"
         << S.getName() << "' in function '" << S.getFunction().getName()
