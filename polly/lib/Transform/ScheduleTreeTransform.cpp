--- conflicted
+++ resolved
@@ -403,12 +403,6 @@
 
 /// That is, either the mark or, if there is not mark, the loop itself. Can
 /// start with either the mark or the band.
-<<<<<<< HEAD
-static isl::schedule_node moveToBandMark(isl::schedule_node BandOrMark) {
-  if (isBandMark(BandOrMark)) {
-    assert(isBandWithSingleLoop(BandOrMark.child(0)));
-    return BandOrMark;
-=======
 static isl::schedule_node moveToBandMark(isl::schedule_node Band) {
   auto Cur = Band;
   if (isBand(Band))
@@ -424,7 +418,6 @@
     auto Parent = Cur.parent();
     assert(!Parent.is_null());
     Cur = Parent;
->>>>>>> 410ed612
   }
   if (isBand(Band))
     return Band; // Has no mark.
@@ -456,9 +449,16 @@
 
 } // namespace
 
-<<<<<<< HEAD
+// from patacca
+static isl::schedule_node insertMark(isl::schedule_node Band, isl::id Mark) {
+  assert(isBand(Band));
+  assert(moveToBandMark(Band).is_equal(Band) &&
+         "Don't add a two marks for a band");
+
   return Band.insert_mark(Mark).child(0);
-=======
+}
+
+
 bool polly::isBand(const isl::schedule_node &Node) {
   return isl_schedule_node_get_type(Node.get()) == isl_schedule_node_band;
 }
@@ -493,7 +493,6 @@
   NewSched = Applicator.visitSchedule(NewSched);
 
   return NewSched;
->>>>>>> 410ed612
 }
 
 /// Return the (one-dimensional) set of numbers that are divisible by @p Factor
@@ -550,11 +549,6 @@
   return Set.add_constraint(ExtConstr);
 }
 
-<<<<<<< HEAD
-bool polly::isBandMark(const isl::schedule_node &Node) {
-  return isMark(Node) &&
-         isLoopAttr(Node.as<isl::schedule_node_mark>().get_id());
-=======
 static isl::id makeTransformLoopId(isl::ctx Ctx, MDNode *FollowupLoopMD,
                                    StringRef TransName, StringRef Name = {}) {
   // TODO: Deprecate Name
@@ -575,7 +569,6 @@
   // TODO: Inherit properties if 'FollowupLoopMD' (followup) is not used
   // TODO: Set followup MDNode
   return getIslLoopAttr(Ctx, Attr);
->>>>>>> 410ed612
 }
 
 static isl::schedule_node insertMark(isl::schedule_node Band, isl::id Mark) {
@@ -583,11 +576,7 @@
   assert(moveToBandMark(Band).is_equal(Band) &&
          "Don't add a two marks for a band");
 
-<<<<<<< HEAD
-  return getLoopAttr(MarkOrBand.as<isl::schedule_node_mark>().get_id());
-=======
   return Band.insert_mark(Mark).get_child(0);
->>>>>>> 410ed612
 }
 
 isl::schedule polly::applyLoopUnroll(isl::schedule_node BandToUnroll,
@@ -883,10 +872,6 @@
                                               int DefaultTileSize) {
   Node = tileNode(Node, "Register tiling", TileSizes, DefaultTileSize);
   auto Ctx = Node.ctx();
-<<<<<<< HEAD
-  return Node.as<isl::schedule_node_band>().set_ast_build_options(
-      isl::union_set(Ctx, "{unroll[x]}"));
-=======
   return Node.band_set_ast_build_options(isl::union_set(Ctx, "{unroll[x]}"));
 }
 
@@ -1137,5 +1122,4 @@
     Node = insertMark(Node, NewBandId);
 
   return Node.get_schedule();
->>>>>>> 410ed612
 }