--- conflicted
+++ resolved
@@ -18,10 +18,9 @@
 #include "llvm/ADT/SmallVector.h"
 #include "llvm/IR/Constants.h"
 #include "llvm/IR/Metadata.h"
-<<<<<<< HEAD
-=======
+#include "llvm/IR/Constants.h"
+#include "llvm/IR/Metadata.h"
 #include "llvm/Transforms/Utils/UnrollLoop.h"
->>>>>>> 3f170eb1
 
 using namespace polly;
 using namespace llvm;
@@ -378,19 +377,20 @@
       findMetadataOperand(LoopMD, Name).getValueOr(nullptr));
 }
 
+
+
+/// Is this node of type mark?
+static bool isMark(const isl::schedule_node &Node) {
+  return isl_schedule_node_get_type(Node.get()) == isl_schedule_node_mark;
+}
+
 /// Is this node of type band?
 static bool isBand(const isl::schedule_node &Node) {
   return isl_schedule_node_get_type(Node.get()) == isl_schedule_node_band;
 }
 
-/// Is this node of type mark?
-static bool isMark(const isl::schedule_node &Node) {
-  return isl_schedule_node_get_type(Node.get()) == isl_schedule_node_mark;
-}
-
 /// Is this node a band of a single dimension (i.e. could represent a loop)?
 static bool isBandWithSingleLoop(const isl::schedule_node &Node) {
-
   return isBand(Node) && isl_schedule_node_band_n_member(Node.get()) == 1;
 }
 
@@ -412,20 +412,27 @@
 
 /// That is, either the mark or, if there is not mark, the loop itself. Can
 /// start with either the mark or the band.
-static isl::schedule_node moveToBandMark(isl::schedule_node BandOrMark) {
-  if (isBandMark(BandOrMark)) {
-    assert(isBandWithSingleLoop(BandOrMark.get_child(0)));
-    return BandOrMark;
-  }
-  assert(isBandWithSingleLoop(BandOrMark));
-
-  isl::schedule_node Mark = BandOrMark.parent();
-  if (isBandMark(Mark))
-    return Mark;
-
-  // Band has no loop marker.
-  return BandOrMark;
-}
+static isl::schedule_node moveToBandMark(isl::schedule_node Band) {
+  auto Cur = Band;
+  if (isBand(Band))
+    Cur = Band.parent();
+
+  // Go up until we find a band mark.
+  while (true) {
+    if (isl_schedule_node_get_type(Cur.get()) != isl_schedule_node_mark)
+      break;
+    if (isBandMark(Cur))
+      return Cur;
+
+    auto Parent = Cur.parent();
+    assert(Parent);
+    Cur = Parent;
+  }
+  if (isBand(Band))
+    return Band; // Has no mark.
+  return nullptr;
+}
+
 
 static isl::schedule_node removeMark(isl::schedule_node MarkOrBand,
                                      BandAttr *&Attr) {
@@ -450,42 +457,29 @@
   return removeMark(MarkOrBand, Attr);
 }
 
-static isl::schedule_node insertMark(isl::schedule_node Band, isl::id Mark) {
-  assert(isBand(Band));
-  assert(moveToBandMark(Band).is_equal(Band) &&
-         "Don't add a two marks for a band");
-
-  return Band.insert_mark(Mark).get_child(0);
-}
-
-/// Return the (one-dimensional) set of numbers that are divisible by @p Factor
-/// with remainder @p Offset.
-///
-///  isDivisibleBySet(Ctx, 4, 0) = { [i] : floord(i,4) = 0 }
-///  isDivisibleBySet(Ctx, 4, 1) = { [i] : floord(i,4) = 1 }
-///
-static isl::basic_set isDivisibleBySet(isl::ctx &Ctx, long Factor,
-                                       long Offset) {
-  isl::val ValFactor{Ctx, Factor};
-  isl::val ValOffset{Ctx, Offset};
-
-  isl::space Unispace{Ctx, 0, 1};
-  isl::local_space LUnispace{Unispace};
-  isl::aff AffFactor{LUnispace, ValFactor};
-  isl::aff AffOffset{LUnispace, ValOffset};
-
-  isl::aff Id = isl::aff::var_on_domain(LUnispace, isl::dim::out, 0);
-  isl::aff DivMul = Id.mod(ValFactor);
-  isl::basic_map Divisible = isl::basic_map::from_aff(DivMul);
-  isl::basic_map Modulo = Divisible.fix_val(isl::dim::out, 0, ValOffset);
-  return Modulo.domain();
-}
+static isl::schedule_node removeMark2(isl::schedule_node MarkOrBand) {
+  MarkOrBand = moveToBandMark(MarkOrBand);
+  while (isl_schedule_node_get_type(MarkOrBand.get()) ==
+    isl_schedule_node_mark) {
+    if (isBandMark(MarkOrBand))
+      MarkOrBand = isl::manage(isl_schedule_node_delete(MarkOrBand.release()));
+    else
+      MarkOrBand = MarkOrBand.parent();
+  }
+  return MarkOrBand;
+}
+
+
+
+
 
 } // namespace
 
+#if 0
 bool polly::isBandMark(const isl::schedule_node &Node) {
   return isMark(Node) && isLoopAttr(Node.mark_get_id());
 }
+#endif
 
 BandAttr *polly::getBandAttr(isl::schedule_node MarkOrBand) {
   MarkOrBand = moveToBandMark(MarkOrBand);
@@ -519,7 +513,7 @@
   return NewSched;
 }
 
-<<<<<<< HEAD
+
 static MDNode *findNamedMetadataNode(MDNode *LoopMD, StringRef Name) {
   if (!LoopMD)
     return nullptr;
@@ -534,76 +528,34 @@
   return nullptr;
 }
 
-static Optional<Metadata *> findMetadataOperand(MDNode *LoopMD,
-                                                StringRef Name) {
-  auto MD = findNamedMetadataNode(LoopMD, Name);
-  if (!MD)
-    return None;
-  switch (MD->getNumOperands()) {
-  case 1:
-    return nullptr;
-  case 2:
-    return MD->getOperand(1).get();
-  default:
-    llvm_unreachable("loop metadata must have 0 or 1 operands");
-  }
-}
-
-static bool isBand(const isl::schedule_node &Node) {
-  return isl_schedule_node_get_type(Node.get()) == isl_schedule_node_band;
-}
-
-static isl::schedule_node moveToBandMark(isl::schedule_node Band) {
-  auto Cur = Band;
-  if (isBand(Band))
-    Cur = Band.parent();
-
-  // Go up until we find a band mark.
-  while (true) {
-    if (isl_schedule_node_get_type(Cur.get()) != isl_schedule_node_mark)
-      break;
-    if (isBandMark(Cur))
-      return Cur;
-
-    auto Parent = Cur.parent();
-    assert(Parent);
-    Cur = Parent;
-  }
-  if (isBand(Band))
-    return Band; // Has no mark.
-  return nullptr;
-}
-
-static isl::schedule_node removeMark(isl::schedule_node MarkOrBand) {
-  MarkOrBand = moveToBandMark(MarkOrBand);
-  while (isl_schedule_node_get_type(MarkOrBand.get()) ==
-         isl_schedule_node_mark) {
-    if (isBandMark(MarkOrBand))
-      MarkOrBand = isl::manage(isl_schedule_node_delete(MarkOrBand.release()));
-    else
-      MarkOrBand = MarkOrBand.parent();
-  }
-  return MarkOrBand;
-}
+
+
+
+
 
 /// Return the (one-dimensional) set of numbers that are divisible by @p Factor
-/// with remainder @p Offset. isDivisibleBySet(Ctx, 4, 0) = { [i] : floord(i,4)
-/// = 0 } isDivisibleBySet(Ctx, 4, 1) = { [i] : floord(i,4) = 1 }
-static isl::basic_set isDivisibleBySet(isl::ctx &Ctx, int64_t Factor,
-                                       int64_t Offset) {
-  auto ValFactor = isl::val(Ctx, Factor);
-  auto Unispace = isl::space(Ctx, 0, 1);
-  auto LUnispace = isl::local_space(Unispace);
-  auto Id = isl::aff::var_on_domain(LUnispace, isl::dim::out, 0);
-  auto AffFactor = isl::aff(LUnispace, ValFactor);
-  auto ValOffset = isl::val(Ctx, Offset);
-  auto AffOffset = isl::aff(LUnispace, ValOffset);
-  auto DivMul = Id.mod(ValFactor);
-  auto Divisible = isl::basic_map::from_aff(
-      DivMul); //.equate(isl::dim::in, 0, isl::dim::out, 0);
-  auto Modulo = Divisible.fix_val(isl::dim::out, 0, ValOffset);
+/// with remainder @p Offset.
+///
+///  isDivisibleBySet(Ctx, 4, 0) = { [i] : floord(i,4) = 0 }
+///  isDivisibleBySet(Ctx, 4, 1) = { [i] : floord(i,4) = 1 }
+///
+static isl::basic_set isDivisibleBySet(isl::ctx &Ctx, long Factor,
+  long Offset) {
+  isl::val ValFactor{Ctx, Factor};
+  isl::val ValOffset{Ctx, Offset};
+
+  isl::space Unispace{Ctx, 0, 1};
+  isl::local_space LUnispace{Unispace};
+  isl::aff AffFactor{LUnispace, ValFactor};
+  isl::aff AffOffset{LUnispace, ValOffset};
+
+  isl::aff Id = isl::aff::var_on_domain(LUnispace, isl::dim::out, 0);
+  isl::aff DivMul = Id.mod(ValFactor);
+  isl::basic_map Divisible = isl::basic_map::from_aff(DivMul);
+  isl::basic_map Modulo = Divisible.fix_val(isl::dim::out, 0, ValOffset);
   return Modulo.domain();
 }
+
 
 static llvm::Optional<StringRef> findOptionalStringOperand(MDNode *LoopMD,
                                                            StringRef Name) {
@@ -640,14 +592,17 @@
   return getIslLoopAttr(Ctx, Attr);
 }
 
+
+
 static isl::schedule_node insertMark(isl::schedule_node Band, isl::id Mark) {
-  assert(isl_schedule_node_get_type(Band.get()) == isl_schedule_node_band);
+  assert(isBand(Band));
   assert(moveToBandMark(Band).is_equal(Band) &&
-         "Don't add a two marks for a band");
-  Band = isl::manage(
-      isl_schedule_node_insert_mark(Band.release(), Mark.release()));
-  return Band.get_child(0);
-}
+    "Don't add a two marks for a band");
+
+  return Band.insert_mark(Mark).get_child(0);
+}
+
+
 
 isl::schedule polly::applyLoopUnroll(isl::schedule_node BandToUnroll,
                                      int Factor, bool Full) {
@@ -756,7 +711,9 @@
   }
 
   llvm_unreachable("Negative unroll factor");
-=======
+}
+
+
 isl::schedule polly::applyFullUnroll(isl::schedule_node BandToUnroll) {
   isl::ctx Ctx = BandToUnroll.get_ctx();
 
@@ -871,5 +828,4 @@
     NewLoop = insertMark(NewLoop, NewBandId);
 
   return NewLoop.get_schedule();
->>>>>>> 3f170eb1
 }